--- conflicted
+++ resolved
@@ -30,15 +30,9 @@
   formatAddress,
   isValidIotaAddress,
   isValidIotaObjectId,
-<<<<<<< HEAD
   NANO_PER_IOTA,
-} from '@iota/iota.js/utils';
-import { bcs } from '@iota/iota.js/bcs';
-=======
-  MICROS_PER_IOTA,
 } from '@iota/iota-sdk/utils';
 import { bcs } from '@iota/iota-sdk/bcs';
->>>>>>> fc4678f1
 import { program } from 'commander';
 import { KIOSK_LISTING, KioskClient, KioskTransaction, Network } from '@iota/kiosk';
 import { IotaClient, getFullnodeUrl } from '@iota/iota-sdk/client';
