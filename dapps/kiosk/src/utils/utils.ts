--- conflicted
+++ resolved
@@ -3,13 +3,8 @@
 // SPDX-License-Identifier: Apache-2.0
 
 import { KioskListing, KioskOwnerCap } from '@iota/kiosk';
-<<<<<<< HEAD
-import { IotaObjectResponse } from '@iota/iota.js/client';
-import { NANO_PER_IOTA, normalizeIotaAddress } from '@iota/iota.js/utils';
-=======
 import { IotaObjectResponse } from '@iota/iota-sdk/client';
-import { MICROS_PER_IOTA, normalizeIotaAddress } from '@iota/iota-sdk/utils';
->>>>>>> fc4678f1
+import { NANO_PER_IOTA, normalizeIotaAddress } from '@iota/iota-sdk/utils';
 
 // Parse the display of a list of objects into a simple {object_id: display} map
 // to use throughout the app.
