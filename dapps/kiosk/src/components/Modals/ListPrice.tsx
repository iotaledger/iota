// Copyright (c) Mysten Labs, Inc.
// Modifications Copyright (c) 2024 IOTA Stiftung
// SPDX-License-Identifier: Apache-2.0

<<<<<<< HEAD
import { NANO_PER_IOTA } from '@iota/iota.js/utils';
=======
import { MICROS_PER_IOTA } from '@iota/iota-sdk/utils';
>>>>>>> fc4678f1
import { useState } from 'react';

import { usePlaceAndListMutation } from '../../mutations/kiosk';
import { Button } from '../Base/Button';
import { DisplayObjectThumbnail } from '../DisplayObjectThumbnail';
import { OwnedObjectType } from '../Inventory/OwnedObjects';
import { ModalBase } from './Base';

export interface ListPriceProps {
    item: OwnedObjectType;
    onSuccess: () => void;
    closeModal: () => void;
    listAndPlace?: boolean;
    kioskId: string;
}
export function ListPrice({ item, onSuccess, closeModal, listAndPlace, kioskId }: ListPriceProps) {
    const [price, setPrice] = useState<string>('');

    const placeAndListToKioskMutation = usePlaceAndListMutation({
        onSuccess: onSuccess,
    });

    return (
        <ModalBase isOpen closeModal={closeModal} title="Select the listing price">
            <>
                <div>
                    <DisplayObjectThumbnail item={item}></DisplayObjectThumbnail>
                </div>
                <div>
                    <label className="font-medium mb-1 block text-sm">
                        Listing price (in IOTA)
                    </label>
                    <input
                        type="number"
                        min="0"
                        value={price}
                        className="block w-full rounded border border-primary bg-white p-2.5 text-sm outline-primary focus:border-gray-500"
                        placeholder="The amount in IOTA"
                        onChange={(e) => setPrice(e.target.value)}
                    ></input>
                </div>

                <div className="mt-6">
                    <Button
                        loading={placeAndListToKioskMutation.isPending}
                        className="ease-in-out duration-300 rounded py-2 px-4 bg-primary text-white hover:opacity-70 w-full"
                        onClick={() =>
                            placeAndListToKioskMutation.mutate({
                                item,
                                price: (Number(price) * Number(NANO_PER_IOTA)).toString(),
                                shouldPlace: listAndPlace,
                                kioskId,
                            })
                        }
                    >
                        List Item
                    </Button>
                </div>
            </>
        </ModalBase>
    );
}<|MERGE_RESOLUTION|>--- conflicted
+++ resolved
@@ -2,11 +2,7 @@
 // Modifications Copyright (c) 2024 IOTA Stiftung
 // SPDX-License-Identifier: Apache-2.0
 
-<<<<<<< HEAD
-import { NANO_PER_IOTA } from '@iota/iota.js/utils';
-=======
-import { MICROS_PER_IOTA } from '@iota/iota-sdk/utils';
->>>>>>> fc4678f1
+import { NANO_PER_IOTA } from '@iota/iota-sdk/utils';
 import { useState } from 'react';
 
 import { usePlaceAndListMutation } from '../../mutations/kiosk';
