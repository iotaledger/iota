--- conflicted
+++ resolved
@@ -29,11 +29,7 @@
                     wallet connects to Testnet and that you have at least 1 IOTA to cover gas fees.
                     You can get test IOTA tokens using{' '}
                     <a
-<<<<<<< HEAD
-                        href="https://docs.iota.org/references/ts-sdk/typescript/faucet"
-=======
                         href="https://docs.iota.org/references/cli/cheatsheet#faucet--gas"
->>>>>>> d5a3de6c
                         target="_blank"
                         rel="noreferrer"
                         className="underline"
