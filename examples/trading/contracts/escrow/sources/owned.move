--- conflicted
+++ resolved
@@ -34,12 +34,8 @@
 ///      `Locked` object that the respective objects resided in immediately
 ///      before being sent to the custodian.
 module escrow::owned {
-<<<<<<< HEAD
-
-    use escrow::lock::{Self, Locked, Key};
-=======
+
     use escrow::lock::{Locked, Key};
->>>>>>> c9d383fa
 
     /// An object held in escrow
     public struct Escrow<T: key + store> has key {
@@ -170,11 +166,8 @@
     #[test_only] use iota::coin::{Self, Coin};
     #[test_only] use iota::iota::IOTA;
     #[test_only] use iota::test_scenario::{Self as ts, Scenario};
-<<<<<<< HEAD
-=======
 
     #[test_only] use escrow::lock;
->>>>>>> c9d383fa
 
     #[test_only] const ALICE: address = @0xA;
     #[test_only] const BOB: address = @0xB;
@@ -216,47 +209,26 @@
 
         // Alice gives the custodian their object to hold in escrow.
         {
-<<<<<<< HEAD
-            ts::next_tx(&mut ts, ALICE);
-            let k1: Key = ts::take_from_sender(&ts);
-            let l1: Locked<Coin<IOTA>> = ts::take_from_sender(&ts);
-            create(k1, l1, ik2, BOB, CUSTODIAN, ts::ctx(&mut ts));
-=======
             ts.next_tx(ALICE);
             let k1: Key = ts.take_from_sender();
             let l1: Locked<Coin<IOTA>> = ts.take_from_sender();
             create(k1, l1, ik2, BOB, CUSTODIAN, ts.ctx());
->>>>>>> c9d383fa
         };
 
         // Bob does the same.
         {
-<<<<<<< HEAD
-            ts::next_tx(&mut ts, BOB);
-            let k2: Key = ts::take_from_sender(&ts);
-            let l2: Locked<Coin<IOTA>> = ts::take_from_sender(&ts);
-            create(k2, l2, ik1, ALICE, CUSTODIAN, ts::ctx(&mut ts));
-=======
             ts.next_tx(BOB);
             let k2: Key = ts.take_from_sender();
             let l2: Locked<Coin<IOTA>> = ts.take_from_sender();
             create(k2, l2, ik1, ALICE, CUSTODIAN, ts.ctx());
->>>>>>> c9d383fa
         };
 
         // The custodian makes the swap
         {
-<<<<<<< HEAD
-            ts::next_tx(&mut ts, CUSTODIAN);
-            swap<Coin<IOTA>, Coin<IOTA>>(
-                ts::take_from_sender(&ts),
-                ts::take_from_sender(&ts),
-=======
             ts.next_tx(CUSTODIAN);
             swap<Coin<IOTA>, Coin<IOTA>>(
                 ts.take_from_sender(),
                 ts.take_from_sender(),
->>>>>>> c9d383fa
             );
         };
 
@@ -265,21 +237,13 @@
 
         // Alice gets the object from Bob
         {
-<<<<<<< HEAD
-            let c: Coin<IOTA> = ts::take_from_address_by_id(&ts, ALICE, i2);
-=======
             let c: Coin<IOTA> = ts.take_from_address_by_id(ALICE, i2);
->>>>>>> c9d383fa
             ts::return_to_address(ALICE, c);
         };
 
         // Bob gets the object from Alice
         {
-<<<<<<< HEAD
-            let c: Coin<IOTA> = ts::take_from_address_by_id(&ts, BOB, i1);
-=======
             let c: Coin<IOTA> = ts.take_from_address_by_id(BOB, i1);
->>>>>>> c9d383fa
             ts::return_to_address(BOB, c);
         };
 
@@ -313,47 +277,26 @@
 
         // Alice wants to trade with Bob.
         {
-<<<<<<< HEAD
-            ts::next_tx(&mut ts, ALICE);
-            let k1: Key = ts::take_from_sender(&ts);
-            let l1: Locked<Coin<IOTA>> = ts::take_from_sender(&ts);
-            create(k1, l1, ik2, BOB, CUSTODIAN, ts::ctx(&mut ts));
-=======
             ts.next_tx(ALICE);
             let k1: Key = ts.take_from_sender();
             let l1: Locked<Coin<IOTA>> = ts.take_from_sender();
             create(k1, l1, ik2, BOB, CUSTODIAN, ts.ctx());
->>>>>>> c9d383fa
         };
 
         // But Bob wants to trade with Diane.
         {
-<<<<<<< HEAD
-            ts::next_tx(&mut ts, BOB);
-            let k2: Key = ts::take_from_sender(&ts);
-            let l2: Locked<Coin<IOTA>> = ts::take_from_sender(&ts);
-            create(k2, l2, ik1, DIANE, CUSTODIAN, ts::ctx(&mut ts));
-=======
             ts.next_tx(BOB);
             let k2: Key = ts.take_from_sender();
             let l2: Locked<Coin<IOTA>> = ts.take_from_sender();
             create(k2, l2, ik1, DIANE, CUSTODIAN, ts.ctx());
->>>>>>> c9d383fa
         };
 
         // When the custodian tries to match up the swap, it will fail.
         {
-<<<<<<< HEAD
-            ts::next_tx(&mut ts, CUSTODIAN);
-            swap<Coin<IOTA>, Coin<IOTA>>(
-                ts::take_from_sender(&ts),
-                ts::take_from_sender(&ts),
-=======
             ts.next_tx(CUSTODIAN);
             swap<Coin<IOTA>, Coin<IOTA>>(
                 ts.take_from_sender(),
                 ts.take_from_sender(),
->>>>>>> c9d383fa
             );
         };
 
@@ -387,19 +330,6 @@
         // object (via its `exchange_key`) that Bob has not put up for
         // the swap.
         {
-<<<<<<< HEAD
-            ts::next_tx(&mut ts, ALICE);
-            let k1: Key = ts::take_from_sender(&ts);
-            let l1: Locked<Coin<IOTA>> = ts::take_from_sender(&ts);
-            create(k1, l1, ik1, BOB, CUSTODIAN, ts::ctx(&mut ts));
-        };
-
-        {
-            ts::next_tx(&mut ts, BOB);
-            let k2: Key = ts::take_from_sender(&ts);
-            let l2: Locked<Coin<IOTA>> = ts::take_from_sender(&ts);
-            create(k2, l2, ik1, ALICE, CUSTODIAN, ts::ctx(&mut ts));
-=======
             ts.next_tx(ALICE);
             let k1: Key = ts.take_from_sender();
             let l1: Locked<Coin<IOTA>> = ts.take_from_sender();
@@ -411,22 +341,14 @@
             let k2: Key = ts.take_from_sender();
             let l2: Locked<Coin<IOTA>> = ts.take_from_sender();
             create(k2, l2, ik1, ALICE, CUSTODIAN, ts.ctx());
->>>>>>> c9d383fa
         };
 
         // When the custodian tries to match up the swap, it will fail.
         {
-<<<<<<< HEAD
-            ts::next_tx(&mut ts, CUSTODIAN);
-            swap<Coin<IOTA>, Coin<IOTA>>(
-                ts::take_from_sender(&ts),
-                ts::take_from_sender(&ts),
-=======
             ts.next_tx(CUSTODIAN);
             swap<Coin<IOTA>, Coin<IOTA>>(
                 ts.take_from_sender(),
                 ts.take_from_sender()
->>>>>>> c9d383fa
             );
         };
 
@@ -462,32 +384,15 @@
 
         // Alice gives the custodian their object to hold in escrow.
         {
-<<<<<<< HEAD
-            ts::next_tx(&mut ts, ALICE);
-            let k1: Key = ts::take_from_sender(&ts);
-            let l1: Locked<Coin<IOTA>> = ts::take_from_sender(&ts);
-            create(k1, l1, ik2, BOB, CUSTODIAN, ts::ctx(&mut ts));
-=======
             ts.next_tx(ALICE);
             let k1: Key = ts.take_from_sender();
             let l1: Locked<Coin<IOTA>> = ts.take_from_sender();
             create(k1, l1, ik2, BOB, CUSTODIAN, ts.ctx());
->>>>>>> c9d383fa
         };
 
         // Bob has a change of heart, so they unlock the object and tamper
         // with it.
         {
-<<<<<<< HEAD
-            ts::next_tx(&mut ts, BOB);
-            let k: Key = ts::take_from_sender(&ts);
-            let l: Locked<Coin<IOTA>> = ts::take_from_sender(&ts);
-            let mut c = lock::unlock(l, k);
-
-            let _dust = coin::split(&mut c, 1, ts::ctx(&mut ts));
-            let (l, k) = lock::lock(c, ts::ctx(&mut ts));
-            create(k, l, ik1, ALICE, CUSTODIAN, ts::ctx(&mut ts));
-=======
             ts.next_tx(BOB);
             let k: Key = ts.take_from_sender();
             let l: Locked<Coin<IOTA>> = ts.take_from_sender();
@@ -496,23 +401,15 @@
             let _dust = coin::split(&mut c, 1, ts.ctx());
             let (l, k) = lock::lock(c, ts.ctx());
             create(k, l, ik1, ALICE, CUSTODIAN, ts.ctx());
->>>>>>> c9d383fa
         };
 
         // When the Custodian makes the swap, it detects Bob's nefarious
         // behaviour.
         {
-<<<<<<< HEAD
-            ts::next_tx(&mut ts, CUSTODIAN);
-            swap<Coin<IOTA>, Coin<IOTA>>(
-                ts::take_from_sender(&ts),
-                ts::take_from_sender(&ts),
-=======
             ts.next_tx(CUSTODIAN);
             swap<Coin<IOTA>, Coin<IOTA>>(
                 ts.take_from_sender(),
                 ts.take_from_sender(),
->>>>>>> c9d383fa
             );
         };
 
@@ -536,24 +433,15 @@
 
         // Custodian sends it back
         {
-<<<<<<< HEAD
-            ts::next_tx(&mut ts, CUSTODIAN);
-            return_to_sender<Coin<IOTA>>(ts::take_from_sender(&ts));
-=======
             ts.next_tx(CUSTODIAN);
             return_to_sender<Coin<IOTA>>(ts.take_from_sender());
->>>>>>> c9d383fa
         };
 
         ts.next_tx(@0x0);
 
         // Alice can then access it.
         {
-<<<<<<< HEAD
-            let c: Coin<IOTA> = ts::take_from_address_by_id(&ts, ALICE, cid);
-=======
             let c: Coin<IOTA> = ts.take_from_address_by_id(ALICE, cid);
->>>>>>> c9d383fa
             ts::return_to_address(ALICE, c)
         };
 
