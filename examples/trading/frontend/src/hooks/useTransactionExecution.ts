// Copyright (c) Mysten Labs, Inc.
// Modifications Copyright (c) 2024 IOTA Stiftung
// SPDX-License-Identifier: Apache-2.0
<<<<<<< HEAD
import { useSignTransactionBlock, useIotaClient } from "@iota/dapp-kit";
import { IotaTransactionBlockResponse } from "@iota/iota-sdk/client";
import { TransactionBlock } from "@iota/iota-sdk/transactions";
=======
import { useSignTransaction, useIotaClient } from "@iota/dapp-kit";
import { IotaTransactionBlockResponse } from "@iota/iota-sdk/client";
import { Transaction } from "@iota/iota-sdk/transactions";
>>>>>>> c9d383fa
import toast from "react-hot-toast";

/**
 * A hook to execute transactions.
 * It signs the transaction using the wallet and executes it through the RPC.
 *
 * That allows read-after-write consistency and is generally considered a best practice.
 */
export function useTransactionExecution() {
  const client = useIotaClient();
<<<<<<< HEAD
  const { mutateAsync: signTransactionBlock } = useSignTransactionBlock();

  const executeTransaction = async (
    txb: TransactionBlock,
=======
  const { mutateAsync: signTransactionBlock } = useSignTransaction();

  const executeTransaction = async (
    txb: Transaction,
>>>>>>> c9d383fa
  ): Promise<IotaTransactionBlockResponse | void> => {
    try {
      const signature = await signTransactionBlock({
        transactionBlock: txb,
      });

      const res = await client.executeTransactionBlock({
        transactionBlock: signature.bytes,
        signature: signature.signature,
        options: {
          showEffects: true,
          showObjectChanges: true,
        },
      });

      toast.success("Successfully executed transaction!");
      return res;
    } catch (e: any) {
      toast.error(`Failed to execute transaction: ${e.message as string}`);
    }
  };

  return executeTransaction;
}<|MERGE_RESOLUTION|>--- conflicted
+++ resolved
@@ -1,15 +1,9 @@
 // Copyright (c) Mysten Labs, Inc.
 // Modifications Copyright (c) 2024 IOTA Stiftung
 // SPDX-License-Identifier: Apache-2.0
-<<<<<<< HEAD
-import { useSignTransactionBlock, useIotaClient } from "@iota/dapp-kit";
-import { IotaTransactionBlockResponse } from "@iota/iota-sdk/client";
-import { TransactionBlock } from "@iota/iota-sdk/transactions";
-=======
 import { useSignTransaction, useIotaClient } from "@iota/dapp-kit";
 import { IotaTransactionBlockResponse } from "@iota/iota-sdk/client";
 import { Transaction } from "@iota/iota-sdk/transactions";
->>>>>>> c9d383fa
 import toast from "react-hot-toast";
 
 /**
@@ -20,17 +14,10 @@
  */
 export function useTransactionExecution() {
   const client = useIotaClient();
-<<<<<<< HEAD
-  const { mutateAsync: signTransactionBlock } = useSignTransactionBlock();
-
-  const executeTransaction = async (
-    txb: TransactionBlock,
-=======
   const { mutateAsync: signTransactionBlock } = useSignTransaction();
 
   const executeTransaction = async (
     txb: Transaction,
->>>>>>> c9d383fa
   ): Promise<IotaTransactionBlockResponse | void> => {
     try {
       const signature = await signTransactionBlock({
