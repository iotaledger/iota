{
  "name": "trading-frontend-demo",
  "private": true,
  "version": "0.0.11",
  "type": "module",
  "license": "Apache-2.0",
  "scripts": {
    "dev": "vite",
    "build-frontend": "tsc && vite build",
    "preview": "vite preview",
    "prettier:check": "prettier -c --ignore-unknown --ignore-path=../../../.prettierignore --ignore-path=.prettierignore .",
    "prettier:fix": "prettier -w --ignore-unknown --ignore-path=../../../.prettierignore --ignore-path=.prettierignore .",
    "prettier:fix:watch": "onchange '**' -i -f add -f change -j 5 -- prettier -w --ignore-unknown --ignore-path=../../../.prettierignore --ignore-path=.prettierignore {{file}}",
    "eslint:check": "eslint --max-warnings=0 .",
    "eslint:fix": "pnpm run eslint:check --fix",
    "lint": "pnpm run eslint:check && pnpm run prettier:check",
    "lint:fix": "pnpm run eslint:fix && pnpm run prettier:fix"
  },
  "dependencies": {
<<<<<<< HEAD
    "@iota/dapp-kit": "^0.12.2",
    "@iota/iota-sdk": "^0.50.1",
    "@radix-ui/colors": "^3.0.0",
    "@radix-ui/react-icons": "^1.3.0",
    "@radix-ui/themes": "^2.0.0",
    "@tanstack/react-query": "^5.0.0",
=======
    "@iota/dapp-kit": "workspace:*",
    "@iota/iota-sdk": "workspace:*",
    "@radix-ui/colors": "^3.0.0",
    "@radix-ui/react-icons": "^1.3.0",
    "@radix-ui/themes": "^3.1.1",
    "@tanstack/react-query": "^5.50.1",
>>>>>>> c9d383fa
    "react": "^18.3.1",
    "react-dom": "^18.3.1",
    "react-hot-toast": "^2.4.1",
    "react-router-dom": "^6.24.1"
  },
  "devDependencies": {
    "@types/react": "^18.3.3",
<<<<<<< HEAD
    "@types/react-dom": "^18.2.7",
=======
    "@types/react-dom": "^18.3.0",
>>>>>>> c9d383fa
    "@typescript-eslint/eslint-plugin": "^6.1.0",
    "@typescript-eslint/parser": "^6.1.0",
    "@vitejs/plugin-react-swc": "^3.7.0",
    "autoprefixer": "^10.4.19",
    "eslint": "^8.45.0",
    "eslint-plugin-react-hooks": "^4.6.2",
    "eslint-plugin-react-refresh": "^0.4.7",
    "postcss": "^8.4.39",
    "prettier": "^3.3.2",
    "tailwindcss": "^3.4.4",
    "typescript": "^5.5.3",
    "vite": "^5.3.3"
  }
}<|MERGE_RESOLUTION|>--- conflicted
+++ resolved
@@ -17,21 +17,12 @@
     "lint:fix": "pnpm run eslint:fix && pnpm run prettier:fix"
   },
   "dependencies": {
-<<<<<<< HEAD
-    "@iota/dapp-kit": "^0.12.2",
-    "@iota/iota-sdk": "^0.50.1",
-    "@radix-ui/colors": "^3.0.0",
-    "@radix-ui/react-icons": "^1.3.0",
-    "@radix-ui/themes": "^2.0.0",
-    "@tanstack/react-query": "^5.0.0",
-=======
     "@iota/dapp-kit": "workspace:*",
     "@iota/iota-sdk": "workspace:*",
     "@radix-ui/colors": "^3.0.0",
     "@radix-ui/react-icons": "^1.3.0",
     "@radix-ui/themes": "^3.1.1",
     "@tanstack/react-query": "^5.50.1",
->>>>>>> c9d383fa
     "react": "^18.3.1",
     "react-dom": "^18.3.1",
     "react-hot-toast": "^2.4.1",
@@ -39,11 +30,7 @@
   },
   "devDependencies": {
     "@types/react": "^18.3.3",
-<<<<<<< HEAD
-    "@types/react-dom": "^18.2.7",
-=======
     "@types/react-dom": "^18.3.0",
->>>>>>> c9d383fa
     "@typescript-eslint/eslint-plugin": "^6.1.0",
     "@typescript-eslint/parser": "^6.1.0",
     "@vitejs/plugin-react-swc": "^3.7.0",
