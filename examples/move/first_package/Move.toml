--- conflicted
+++ resolved
@@ -1,9 +1,5 @@
 [package]
-<<<<<<< HEAD
-name = "my_first_package"
-=======
 name = "first_package"
->>>>>>> b7730033
 edition = "2024.beta" # edition = "legacy" to use legacy (pre-2024) Move
 # license = ""           # e.g., "MIT", "GPL", "Apache 2.0"
 # authors = ["..."]      # e.g., ["Joe Smith (joesmith@noemail.com)", "John Snow (johnsnow@noemail.com)"]
@@ -23,11 +19,7 @@
 # Override = { local = "../conflicting/version", override = true }
 
 [addresses]
-<<<<<<< HEAD
-my_first_package = "0x0"
-=======
 first_package = "0x0"
->>>>>>> b7730033
 
 # Named addresses will be accessible in Move as `@name`. They're also exported:
 # for example, `std = "0x1"` is exported by the Standard Library.
