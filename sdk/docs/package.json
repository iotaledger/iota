--- conflicted
+++ resolved
@@ -25,11 +25,6 @@
     "dependencies": {
         "@iota/bcs": "workspace:*",
         "@iota/dapp-kit": "workspace:*",
-<<<<<<< HEAD
-        "@iota/deepbook": "workspace:*",
-=======
-        "@iota/enoki": "workspace:*",
->>>>>>> 23071f54
         "@iota/graphql-transport": "workspace:*",
         "@iota/kiosk": "workspace:*",
         "@iota/iota.js": "workspace:*",
