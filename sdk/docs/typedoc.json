--- conflicted
+++ resolved
@@ -2,11 +2,6 @@
     "entryPoints": [
         "../bcs",
         "../dapp-kit",
-<<<<<<< HEAD
-        "../deepbook",
-=======
-        "../enoki",
->>>>>>> 23071f54
         "../graphql-transport",
         "../kiosk",
         "../typescript",
