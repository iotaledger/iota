// Copyright (c) Mysten Labs, Inc.
// Modifications Copyright (c) 2024 IOTA Stiftung
// SPDX-License-Identifier: Apache-2.0

<<<<<<< HEAD
import { useState } from 'react';
=======
>>>>>>> 77e12d08
import { useCurrentAccount } from '../hooks/wallet/useCurrentAccount.js';
import { AccountDropdownMenu } from './AccountDropdownMenu.js';
import { ConnectModal } from './connect-modal/ConnectModal.js';
import { Button, ButtonType } from '@iota/apps-ui-kit';

type ConnectButtonProps = React.ComponentProps<typeof Button>;

export function ConnectButton({ text = 'Connect', ...buttonProps }: ConnectButtonProps) {
    const currentAccount = useCurrentAccount();
    const [isModalOpen, setModalOpen] = useState(false);

    return currentAccount ? (
        <AccountDropdownMenu currentAccount={currentAccount} />
    ) : (
        <>
            <ConnectModal isModalOpen={isModalOpen} onOpenChange={(open) => setModalOpen(open)} />
            <Button text={text} type={ButtonType.Secondary} {...buttonProps} />
        </>
    );
}<|MERGE_RESOLUTION|>--- conflicted
+++ resolved
@@ -2,24 +2,26 @@
 // Modifications Copyright (c) 2024 IOTA Stiftung
 // SPDX-License-Identifier: Apache-2.0
 
-<<<<<<< HEAD
 import { useState } from 'react';
-=======
->>>>>>> 77e12d08
 import { useCurrentAccount } from '../hooks/wallet/useCurrentAccount.js';
 import { AccountDropdownMenu } from './AccountDropdownMenu.js';
 import { ConnectModal } from './connect-modal/ConnectModal.js';
 import { Button, ButtonType } from '@iota/apps-ui-kit';
 
-type ConnectButtonProps = React.ComponentProps<typeof Button>;
-
-export function ConnectButton({ text = 'Connect', ...buttonProps }: ConnectButtonProps) {
+export function ConnectButton(props: ConnectButtonWithModalProps) {
     const currentAccount = useCurrentAccount();
-    const [isModalOpen, setModalOpen] = useState(false);
 
     return currentAccount ? (
         <AccountDropdownMenu currentAccount={currentAccount} />
     ) : (
+        <ConnectButtonWithModal {...props} />
+    );
+}
+
+type ConnectButtonWithModalProps = React.ComponentProps<typeof Button>;
+function ConnectButtonWithModal({ text = 'Connect', ...buttonProps }: ConnectButtonWithModalProps) {
+    const [isModalOpen, setModalOpen] = useState(false);
+    return (
         <>
             <ConnectModal isModalOpen={isModalOpen} onOpenChange={(open) => setModalOpen(open)} />
             <Button text={text} type={ButtonType.Secondary} {...buttonProps} />
