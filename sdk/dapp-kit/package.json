{
    "name": "@iota/dapp-kit",
    "author": "IOTA Foundation <info@iota.org>",
    "description": "A collection of React hooks and components for interacting with the IOTA blockchain and wallets.",
<<<<<<< HEAD
    "homepage": "https://docs.iota.org/ts-sdk/dapp-kit/",
    "version": "0.3.1",
=======
    "homepage": "https://docs.iota.org/references/ts-sdk/dapp-kit/",
    "version": "0.3.2",
>>>>>>> 3befeadb
    "license": "Apache-2.0",
    "files": [
        "CHANGELOG.md",
        "LICENSE",
        "README.md",
        "dist",
        "src"
    ],
    "type": "commonjs",
    "main": "./dist/cjs/index.js",
    "module": "./dist/esm/index.js",
    "types": "./dist/cjs/index.d.ts",
    "exports": {
        ".": {
            "import": "./dist/esm/index.js",
            "require": "./dist/cjs/index.js"
        },
        "./dist/index.css": {
            "import": "./dist/esm/index.css",
            "require": "./dist/cjs/index.css"
        }
    },
    "scripts": {
        "clean": "rm -rf tsconfig.tsbuildinfo ./dist",
        "build": "build-dapp-kit",
        "test": "pnpm test:typecheck && pnpm vitest run",
        "test:typecheck": "tsc -b ./test",
        "prepublishOnly": "pnpm build",
        "size": "size-limit",
        "analyze": "size-limit --why",
        "prettier:check": "prettier -c --ignore-unknown --ignore-path=../../.prettierignore --ignore-path=.prettierignore .",
        "prettier:fix": "prettier -w --ignore-unknown --ignore-path=../../.prettierignore --ignore-path=.prettierignore .",
        "eslint:check": "eslint --max-warnings=0 .",
        "eslint:fix": "pnpm run eslint:check --fix",
        "lint": "pnpm run eslint:check && pnpm run prettier:check",
        "lint:fix": "pnpm run eslint:fix && pnpm run prettier:fix"
    },
    "bugs": {
        "url": "https://github.com/iotaledger/iota/issues/new"
    },
    "size-limit": [
        {
            "path": "dist/esm/index.js",
            "limit": "100 KB"
        },
        {
            "path": "dist/cjs/index.js",
            "limit": "100 KB"
        }
    ],
    "devDependencies": {
        "@iota/build-scripts": "workspace:*",
        "@size-limit/preset-small-lib": "^11.1.4",
        "@tanstack/react-query": "^5.50.1",
        "@testing-library/dom": "^10.3.1",
        "@testing-library/jest-dom": "^6.4.6",
        "@testing-library/react": "^16.0.0",
        "@testing-library/user-event": "^14.5.2",
        "@types/react": "^18.3.3",
        "@vanilla-extract/esbuild-plugin": "^2.3.8",
        "@vanilla-extract/vite-plugin": "^4.0.13",
        "dotenv": "^16.4.5",
        "jsdom": "^24.1.0",
        "react": "^18.3.1",
        "react-dom": "^18.3.1",
        "size-limit": "^11.1.4",
        "typescript": "^5.5.3",
        "vite": "^5.3.3",
        "vitest": "^2.0.1"
    },
    "dependencies": {
        "@iota/iota-sdk": "workspace:*",
        "@iota/wallet-standard": "workspace:*",
        "@radix-ui/react-dialog": "^1.1.1",
        "@radix-ui/react-dropdown-menu": "^2.1.1",
        "@radix-ui/react-slot": "^1.1.0",
        "@vanilla-extract/css": "^1.15.3",
        "@vanilla-extract/dynamic": "^2.1.1",
        "@vanilla-extract/recipes": "^0.5.3",
        "clsx": "^2.1.1",
        "zustand": "^4.4.1"
    },
    "peerDependencies": {
        "@tanstack/react-query": "^5.50.1",
        "react": "*"
    },
    "sideEffects": [
        "*.css.ts",
        "*.css"
    ]
}<|MERGE_RESOLUTION|>--- conflicted
+++ resolved
@@ -2,13 +2,8 @@
     "name": "@iota/dapp-kit",
     "author": "IOTA Foundation <info@iota.org>",
     "description": "A collection of React hooks and components for interacting with the IOTA blockchain and wallets.",
-<<<<<<< HEAD
     "homepage": "https://docs.iota.org/ts-sdk/dapp-kit/",
-    "version": "0.3.1",
-=======
-    "homepage": "https://docs.iota.org/references/ts-sdk/dapp-kit/",
     "version": "0.3.2",
->>>>>>> 3befeadb
     "license": "Apache-2.0",
     "files": [
         "CHANGELOG.md",
