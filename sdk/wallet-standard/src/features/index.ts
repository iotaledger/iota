--- conflicted
+++ resolved
@@ -1,7 +1,4 @@
 // Copyright (c) Mysten Labs, Inc.
-// Modifications Copyright (c) 2024 IOTA Stiftung
-// SPDX-License-Identifier: Apache-2.0
-
 // Modifications Copyright (c) 2024 IOTA Stiftung
 // SPDX-License-Identifier: Apache-2.0
 
@@ -47,15 +44,8 @@
 
 export type MinimallyRequiredFeatures = StandardConnectFeature & StandardEventsFeature;
 
-<<<<<<< HEAD
-export * from './suiSignMessage.js';
-export * from './suiSignTransactionBlock.js';
-export * from './suiSignAndExecuteTransactionBlock.js';
-export * from './suiSignPersonalMessage.js';
-export * from './reconnectForce.js';
-=======
 export * from './iotaSignMessage.js';
 export * from './iotaSignTransactionBlock.js';
 export * from './iotaSignAndExecuteTransactionBlock.js';
 export * from './iotaSignPersonalMessage.js';
->>>>>>> 645a8a44
+export * from './reconnectForce.js';