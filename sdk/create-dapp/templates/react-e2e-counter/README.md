--- conflicted
+++ resolved
@@ -12,12 +12,6 @@
   connecting to wallets and loading data
 - [pnpm](https://pnpm.io/) for package management
 
-<<<<<<< HEAD
-For a full guide on how to build this dApp from scratch, visit this
-[guide](https://docs.iota.org/guides/developer/app-examples/e2e-counter#frontend).
-
-=======
->>>>>>> d5a3de6c
 ## Deploying your Move code
 
 ### Install IOTA cli
