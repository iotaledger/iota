{
    "name": "@iota/create-dapp",
    "author": "IOTA Foundation <info@iota.org>",
    "description": "A CLI for creating new IOTA dApps",
<<<<<<< HEAD
    "homepage": "https://docs.iota.org/ts-sdk/typescript/",
    "version": "0.2.1",
=======
    "homepage": "https://docs.iota.org/references/ts-sdk/typescript/",
    "version": "0.2.2",
>>>>>>> 3befeadb
    "license": "Apache-2.0",
    "files": [
        "CHANGELOG.md",
        "LICENSE",
        "README.md",
        "dist",
        "src",
        "templates"
    ],
    "type": "commonjs",
    "main": "./dist/cjs/index.js",
    "module": "./dist/esm/index.js",
    "types": "./dist/cjs/index.d.ts",
    "scripts": {
        "clean": "rm -rf tsconfig.tsbuildinfo ./dist",
        "build": "tsc --build",
        "prepublishOnly": "pnpm build",
        "prettier:check": "prettier -c --ignore-unknown --ignore-path=../../.prettierignore --ignore-path=.prettierignore .",
        "prettier:fix": "prettier -w --ignore-unknown --ignore-path=../../.prettierignore --ignore-path=.prettierignore .",
        "eslint:check": "eslint --max-warnings=0 .",
        "eslint:fix": "pnpm run eslint:check --fix",
        "lint": "pnpm run eslint:check && pnpm run prettier:check",
        "lint:fix": "pnpm run eslint:fix && pnpm run prettier:fix"
    },
    "bugs": {
        "url": "https://github.com/iotaledger/iota/issues/new"
    },
    "devDependencies": {
        "@iota/build-scripts": "workspace:*",
        "typescript": "^5.5.3"
    },
    "dependencies": {
        "@iota/dapp-kit": "workspace:*",
        "@iota/iota-sdk": "workspace:*",
        "@types/node": "^20.14.10",
        "enquirer": "^2.4.1"
    },
    "sideEffects": false,
    "bin": "./bin/index.js"
}<|MERGE_RESOLUTION|>--- conflicted
+++ resolved
@@ -2,13 +2,8 @@
     "name": "@iota/create-dapp",
     "author": "IOTA Foundation <info@iota.org>",
     "description": "A CLI for creating new IOTA dApps",
-<<<<<<< HEAD
     "homepage": "https://docs.iota.org/ts-sdk/typescript/",
-    "version": "0.2.1",
-=======
-    "homepage": "https://docs.iota.org/references/ts-sdk/typescript/",
     "version": "0.2.2",
->>>>>>> 3befeadb
     "license": "Apache-2.0",
     "files": [
         "CHANGELOG.md",
