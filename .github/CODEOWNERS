# Default fallback, if no other path below this matches someone from the `move` team has to review
* @iotaledger/l1-core

# Everything within the SDK folder 
/sdk/ @iotaledger/boxfish @iotaledger/l1-core @iotaledger/tooling

# Changes to the genesis builder should be approved by Konstantinos or Mirko at least
/crates/iota-genesis-builder/ @kodemartin @miker83z

# dev-tools team
/crates/iota/ @iotaledger/dev-tools
/crates/iota-sdk/ @iotaledger/dev-tools

# Frontend apps to be looked after by Boxfish Studio or the tooling team
/apps/ @iotaledger/boxfish @iotaledger/tooling
/dapps/ @iotaledger/boxfish @iotaledger/tooling
/linting/ @iotaledger/boxfish @iotaledger/tooling
/.husky/ @iotaledger/boxfish @iotaledger/tooling
/.changeset/ @iotaledger/boxfish @iotaledger/tooling
.eslintrc.js @iotaledger/boxfish @iotaledger/tooling
.lintstagedrc.json @iotaledger/boxfish @iotaledger/tooling
.npmrc @iotaledger/boxfish @iotaledger/tooling
.prettierignore @iotaledger/boxfish @iotaledger/tooling
graphql.config.ts @iotaledger/boxfish @iotaledger/tooling
package.json @iotaledger/boxfish @iotaledger/tooling
pnpm-lock.yaml @iotaledger/boxfish @iotaledger/tooling
pnpm-workspace.yaml @iotaledger/boxfish @iotaledger/tooling
prettier.config.js @iotaledger/boxfish @iotaledger/tooling
turbo.json @iotaledger/boxfish @iotaledger/tooling
vercel.json @iotaledger/boxfish @iotaledger/tooling

# Docs are for DevEx to approve upon
/docs/ @iotaledger/devx
# Override ownership of Boxfish Studio and the tooling team for the following files
/docs/**/package.json @iotaledger/devx
/docs/**/vercel.json @iotaledger/devx

# CI Taskforce
/.github/actions/ @msarcev @alexsporn @thibault-martinez @DaughterOfMars @fijter @Dr-Electron
/.github/workflows/ @msarcev @alexsporn @thibault-martinez @DaughterOfMars @fijter @Dr-Electron

# Protect this CODEOWNERS file, with some fallback in case of unavailability
/.github/CODEOWNERS @luca-moser @lzpap @miker83z @fijter

# Disable code ownership as it is generated and does not need review
<<<<<<< HEAD
./Cargo.lock
./pnpm-lock.yaml
=======
/Cargo.lock
>>>>>>> ba9e9994
<|MERGE_RESOLUTION|>--- conflicted
+++ resolved
@@ -43,9 +43,5 @@
 /.github/CODEOWNERS @luca-moser @lzpap @miker83z @fijter
 
 # Disable code ownership as it is generated and does not need review
-<<<<<<< HEAD
-./Cargo.lock
-./pnpm-lock.yaml
-=======
 /Cargo.lock
->>>>>>> ba9e9994
+/pnpm-lock.yaml