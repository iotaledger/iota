--- conflicted
+++ resolved
@@ -98,14 +98,10 @@
           - [self-hosted]
       fail-fast: false
     steps:
-<<<<<<< HEAD
-      - uses: actions/checkout@eef61447b9ff4aafe5dcd4e0bbf5d482be7e7871 # pin@v4
-=======
-      - uses: actions/checkout@b4ffde65f46336ab88eb53be808477a3936bae11 # Pin v4.1.1
-      - uses: taiki-e/install-action@375e0c7f08a66b8c2ba7e7eef31a6f91043a81b0 # pin@v2
-        with:
-          tool: nextest
->>>>>>> ad806304
+      - uses: actions/checkout@eef61447b9ff4aafe5dcd4e0bbf5d482be7e7871 # Pin v4
+      - uses: taiki-e/install-action@375e0c7f08a66b8c2ba7e7eef31a6f91043a81b0 # pin@v2
+        with:
+          tool: nextest
       - name: benchmark (smoke)
         run: |
           cargo run --package iota-benchmark --bin stress -- --log-path /tmp/stress.log --num-client-threads 10 --num-server-threads 24 --num-transfer-accounts 2 bench --target-qps 100 --num-workers 10  --transfer-object 50 --shared-counter 50 --run-duration 10s --stress-stat-collection
