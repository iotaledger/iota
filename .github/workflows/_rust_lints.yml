--- conflicted
+++ resolved
@@ -23,21 +23,6 @@
       - name: Check Rust formatting
         run: cargo +nightly ci-fmt
 
-<<<<<<< HEAD
-  cargo-deny:
-    if: (!cancelled() && inputs.isRust)
-    name: cargo-deny (advisories, licenses, bans, ...)
-    runs-on: [self-hosted]
-    steps:
-      - uses: actions/checkout@v4
-      - uses: EmbarkStudios/cargo-deny-action@v2
-        with:
-          ssh-key: ${{ secrets.SSH_PRIVATE_KEY_IOTA_CI }}
-          ssh-known-hosts: ${{ secrets.SSH_GITHUB_KNOWN_HOSTS }}
-          use-git-cli: true
-
-=======
->>>>>>> 054eafaf
   clippy:
     if: (!cancelled() && success('rustfmt'))
     needs:
