--- conflicted
+++ resolved
@@ -32,11 +32,6 @@
   deny:
     uses: ./.github/workflows/_cargo_deny.yml
 
-<<<<<<< HEAD
-  rust-tests:
-    if: github.event.pull_request.draft == false
-    needs: rust-lints
-=======
   crates-changes:
     needs: rust-lints
     runs-on: [self-hosted]
@@ -64,23 +59,15 @@
           filters: .github/external-crates-filters.yml
 
   crates-tests:
-    if: |
-      !cancelled() && !failure() && inputs.isRust && github.event.pull_request.draft == false
+    if: github.event.pull_request.draft == false
     needs: crates-changes
->>>>>>> 1a648b4a
     uses: ./.github/workflows/_rust_tests.yml
     with:
       changedCrates: ${{ join(fromJson(needs.crates-changes.outputs.components), ' ') }}
 
   external-tests:
-<<<<<<< HEAD
     if: github.event.pull_request.draft == false
-    needs: rust-lints
-=======
-    if: |
-      !cancelled() && !failure() && inputs.isRust && github.event.pull_request.draft == false
     needs: external-changes
->>>>>>> 1a648b4a
     uses: ./.github/workflows/_external_rust_tests.yml
     with:
       changedCrates: ${{ join(fromJson(needs.external-changes.outputs.components), ' ') }}
