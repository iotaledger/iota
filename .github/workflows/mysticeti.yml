name: Mysticeti tests

on:
  push:
    branches:
<<<<<<< HEAD
      - "develop"
      - "devnet"
      - "testnet"
      - "mainnet"
      - "releases/iota-*-release"
=======
      - 'develop'
      - 'devnet'
      - 'testnet'
      - 'mainnet'
      - 'releases/iota-*-release'
    paths-ignore:
      - 'docs/**'
>>>>>>> f7f9581f
  pull_request:
    types: [opened, synchronize, reopened, ready_for_review]
    paths-ignore:
      - 'docs/**'
  workflow_dispatch:
    inputs:
      iota_repo_ref:
        description: "Branch / commit to test"
        type: string
        required: false
        default: ""
  # Triggers the workflow every day at 05:00 UTC.
  schedule:
    - cron: "0 5 * * *"

concurrency:
  group: ${{ github.workflow }}-${{ github.event.pull_request.number || github.ref }}
  cancel-in-progress: ${{ github.ref != 'refs/heads/main' }}

env:
  # Enable Mysticeti in tests.
  CONSENSUS: "mysticeti"

  # Reduce logging noise.
  RUST_LOG: "error"

  CARGO_TERM_COLOR: always
  # Disable incremental compilation.
  #
  # Incremental compilation is useful as part of an edit-build-test-edit cycle,
  # as it lets the compiler avoid recompiling code that hasn't changed. However,
  # on CI, we're not making small edits; we're almost always building the entire
  # project from scratch. Thus, incremental compilation on CI actually
  # introduces *additional* overhead to support making future builds
  # faster...but no future builds will ever occur in any given CI environment.
  #
  # See https://matklad.github.io/2021/09/04/fast-rust-builds.html#ci-workflow
  # for details.
  CARGO_INCREMENTAL: 0
  # Allow more retries for network requests in cargo (downloading crates) and
  # rustup (installing toolchains). This should help to reduce flaky CI failures
  # from transient network timeouts or other issues.
  CARGO_NET_RETRY: 10
  RUSTUP_MAX_RETRIES: 10
  # Don't emit giant backtraces in the CI logs.
  RUST_BACKTRACE: short
  # RUSTFLAGS: -D warnings
  RUSTDOCFLAGS: -D warnings

jobs:
  changes:
    runs-on: [self-hosted-rust]
    outputs:
      components: ${{ steps.filter.outputs.changes }}
    steps:
      - uses: actions/checkout@b4ffde65f46336ab88eb53be808477a3936bae11
      - uses: dorny/paths-filter@v3
        id: filter
        with:
          list-files: "json"
          filters: .github/crates-filters.yml

  test:
    name: Test ${{ matrix.components }}
    timeout-minutes: 45
    env:
      # Tests written with #[sim_test] are often flaky if run as #[tokio::test] - this var
      # causes #[sim_test] to only run under the deterministic `simtest` job, and not the
      # non-deterministic `test` job.
      IOTA_SKIP_SIMTESTS: 1
    strategy:
      matrix:
        components: ${{ fromJson(needs.changes.outputs.components) }}
      fail-fast: false
    runs-on: [self-hosted-rust]
    needs: changes
    steps:
      - uses: actions/checkout@b4ffde65f46336ab88eb53be808477a3936bae11
      - uses: taiki-e/install-action@nextest
      - name: cargo test
        run: cargo nextest run --profile ci -E 'rdeps(${{matrix.components}})' -p ${{matrix.components}}

  diff:
    runs-on: [self-hosted-rust]
    outputs:
      isRust: ${{ steps.diff.outputs.isRust }}
      isMove: ${{ steps.diff.outputs.isMove }}
      isReleaseNotesEligible: ${{ steps.diff.outputs.isReleaseNotesEligible }}
    steps:
      - uses: actions/checkout@b4ffde65f46336ab88eb53be808477a3936bae11 # Pin v4.1.1
        with:
          ref: ${{ github.event.inputs.iota_repo_ref || github.ref }}
      - name: Detect Changes
        uses: "./.github/actions/diffs"
        id: diff

  test-extra:
    needs: diff
    if: needs.diff.outputs.isRust == 'true'
    timeout-minutes: 45
    env:
      # Tests written with #[sim_test] are often flaky if run as #[tokio::test] - this var
      # causes #[sim_test] to only run under the deterministic `simtest` job, and not the
      # non-deterministic `test` job.
      IOTA_SKIP_SIMTESTS: 1
    runs-on: ${{ matrix.os }}
    strategy:
      matrix:
        os:
          - [self-hosted-rust]
      fail-fast: false
    steps:
      - uses: actions/checkout@b4ffde65f46336ab88eb53be808477a3936bae11 # Pin v4.1.1
        with:
          ref: ${{ github.event.inputs.iota_repo_ref || github.ref }}
      - uses: taiki-e/install-action@nextest
      - name: benchmark (smoke)
        run: |
          cargo run --package iota-benchmark --bin stress -- --log-path /tmp/stress.log --num-client-threads 10 --num-server-threads 24 --num-transfer-accounts 2 bench --target-qps 100 --num-workers 10  --transfer-object 50 --shared-counter 50 --run-duration 10s --stress-stat-collection
      - name: doctests
        run: |
          cargo test --doc
      - name: rustdoc
        run: |
          cargo doc --workspace --no-deps
      - name: Install cargo-hakari, and cache the binary
        uses: baptiste0928/cargo-install@1cd874a5478fdca35d868ccc74640c5aabbb8f1b # pin@v3.0.0
        with:
          crate: cargo-hakari
          locked: true
      - name: Install nightly rustfmt
        run: rustup toolchain install nightly --component rustfmt --allow-downgrade
      - name: iota-execution
        run: |
          ./scripts/execution_layer.py generate-lib
      # Ensure there are no uncommitted changes in the repo after running tests
      - run: scripts/changed-files.sh
        shell: bash

  # TODO: Disabled until we can get an updated fork of msim with tokio 1.38
  # simtest:
  #   name: Simtest ${{ matrix.components }}
  #   needs: changes
  #   runs-on: [self-hosted-rust]
  #   strategy:
  #     matrix:
  #       components: ${{ fromJson(needs.changes.outputs.components) }}
  #     fail-fast: false
  #   env:
  #     MSIM_WATCHDOG_TIMEOUT_MS: 60000
  #   steps:
  #     - uses: actions/checkout@b4ffde65f46336ab88eb53be808477a3936bae11  # Pin v4.1.1
  #       with:
  #         ref: ${{ github.event.inputs.iota_repo_ref || github.ref }}
  #     - uses: taiki-e/install-action@nextest
  #     - name: cargo simtest
  #       run: |
  #         scripts/simtest/cargo-simtest simtest -E 'rdeps(${{matrix.components}})' -p ${{matrix.components}}
  #     - name: check new tests for flakiness
  #       run: |
  #         scripts/simtest/stress-new-tests.sh -E 'rdeps(${{matrix.components}})' -p ${{matrix.components}}<|MERGE_RESOLUTION|>--- conflicted
+++ resolved
@@ -3,25 +3,17 @@
 on:
   push:
     branches:
-<<<<<<< HEAD
       - "develop"
       - "devnet"
       - "testnet"
       - "mainnet"
       - "releases/iota-*-release"
-=======
-      - 'develop'
-      - 'devnet'
-      - 'testnet'
-      - 'mainnet'
-      - 'releases/iota-*-release'
     paths-ignore:
-      - 'docs/**'
->>>>>>> f7f9581f
+      - "docs/**"
   pull_request:
     types: [opened, synchronize, reopened, ready_for_review]
     paths-ignore:
-      - 'docs/**'
+      - "docs/**"
   workflow_dispatch:
     inputs:
       iota_repo_ref:
