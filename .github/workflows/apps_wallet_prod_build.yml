--- conflicted
+++ resolved
@@ -70,11 +70,7 @@
         run: echo "::set-output name=version::${GITHUB_REF#refs/tags/wallet-v}"
 
       - name: Create GitHub Release
-<<<<<<< HEAD
         uses: softprops/action-gh-release@01570a1f39cb168c169c802c3bceb9e93fb10974 # v2.1.0
-=======
-        uses: elgohr/Github-Release-Action@c5ea99036abb741a89f8bf1f2cd7fba845e3313a # v5.0.0
->>>>>>> 1a4f91a2
         env:
           GITHUB_TOKEN: ${{ secrets.GITHUB_TOKEN }}
         with:
