name: Hierarchy

on:
  push:
    branches:
      - "develop"
      - "devnet"
      - "testnet"
      - "mainnet"
      - "releases/iota-*-release"
  pull_request:
    types: [opened, synchronize, reopened, ready_for_review]

concurrency:
  group: ${{ github.workflow }}-${{ github.event.pull_request.number || github.ref }}
  cancel-in-progress: ${{ github.ref != 'refs/heads/develop' }}

jobs:
  diff:
    runs-on: [self-hosted]
    outputs:
      isRust: ${{ steps.diff.outputs.isRust }}
      isMove: ${{ steps.diff.outputs.isMove }}
      isDoc: ${{ steps.diff.outputs.isDoc }}
      isReleaseNotesEligible: ${{ steps.diff.outputs.isReleaseNotesEligible }}
      isWallet: ${{ (steps.turbo.outputs.packages && contains(fromJson(steps.turbo.outputs.packages), 'iota-wallet')) }}
      isExplorer: ${{ (steps.turbo.outputs.packages && contains(fromJson(steps.turbo.outputs.packages), 'iota-explorer')) }}
      isTypescriptSDK: ${{ (steps.turbo.outputs.packages && contains(fromJson(steps.turbo.outputs.packages), '@iota/iota.js')) }}
      isGraphQlTransport: ${{ (steps.turbo.outputs.packages && contains(fromJson(steps.turbo.outputs.packages), '@iota/graphql-transport')) }}
    steps:
      - uses: actions/checkout@b4ffde65f46336ab88eb53be808477a3936bae11 # Pin v4.1.1
      - name: Detect Changes (turbo)
        uses: "./.github/actions/turbo-diffs"
        id: turbo
      - name: Detect Changes (diff)
        uses: "./.github/actions/diffs"
        id: diff

  dprint-format:
    runs-on: [self-hosted]
    steps:
      - uses: actions/checkout@b4ffde65f46336ab88eb53be808477a3936bae11 # Pin v4.1.1
      - name: Check dprint formatting
        run: dprint check

  typos:
    uses: ./.github/workflows/_typos.yml

  license-check:
    name: license-check
    needs: diff
    if: always() && needs.diff.outputs.isRust == 'true'
    runs-on: [self-hosted]
    steps:
      - uses: actions/checkout@b4ffde65f46336ab88eb53be808477a3936bae11 # Pin v4.1.1
      - name: Run license check
        run: cargo ci-license

  docusaurus:
    needs: diff
<<<<<<< HEAD
    if: always() && needs.diff.outputs.isDoc == 'true'
=======
    if: always() && needs.diff.outputs.isDoc == 'true' && github.event.pull_request.draft == false
>>>>>>> 463b4a31
    uses: ./.github/workflows/_docusaurus.yml

  docs-lint:
    needs: diff
    if: always() && needs.diff.outputs.isDoc == 'true'
    uses: ./.github/workflows/_docs_lint.yml

  release-notes-description-check:
    name: release-notes-check
    needs: diff
    if: always() && needs.diff.outputs.isReleaseNotesEligible == 'true'
    runs-on: [self-hosted]
    steps:
      - uses: actions/checkout@b4ffde65f46336ab88eb53be808477a3936bae11 # Pin v4.1.1
      - name: Check Pull Request Description
        shell: bash
        run: |
          export PR_NUMBER=$(jq --raw-output .pull_request.number "$GITHUB_EVENT_PATH")
          export DESCRIPTION=$(curl -s -H "Authorization: Bearer ${{ secrets.GITHUB_TOKEN }}" \
            "https://api.github.com/repos/iotaledger/iota/pulls/${PR_NUMBER}" \
            | jq --raw-output .body)

          if [[ "${DESCRIPTION}" == *"[x]"*  ]]; then
            if [[ "${DESCRIPTION}" =~ Release[[:space:]]notes[[:space:]]+.* ]]; then
              exit 0
            else
              echo "At least one '[x]' was checked under 'Type of Change (Check all that apply)', you need to add a blob under the 'Release Notes' section."
              exit 1
            fi
          fi

  turborepo:
    needs:
      - dprint-format
      - typos
    uses: ./.github/workflows/_turborepo.yml

  move-tests:
    needs:
      - diff
      - dprint-format
      - license-check
      - typos
    if: always() && needs.diff.outputs.isRust == 'false' && needs.diff.outputs.isMove == 'true' && github.event.pull_request.draft == false
    uses: ./.github/workflows/_move_tests.yml

  rust:
    needs:
      - diff
      - dprint-format
      - license-check
      - typos
    if: always()
    uses: ./.github/workflows/_rust.yml
    with:
      isRust: ${{ needs.diff.outputs.isRust == 'true' }}

  e2e:
    if: github.event.pull_request.draft == false
    needs:
      - diff
      - dprint-format
      - license-check
      - typos
    uses: ./.github/workflows/_e2e.yml
    with:
      isRust: ${{ needs.diff.outputs.isRust == 'true' }}
      isWallet: ${{ needs.diff.outputs.isWallet == 'true' }}
      isExplorer: ${{ needs.diff.outputs.isExplorer == 'true' }}
      isTypescriptSDK: ${{ needs.diff.outputs.isTypescriptSDK == 'true' }}
      isGraphQlTransport: ${{ needs.diff.outputs.isGraphQlTransport == 'true' }}<|MERGE_RESOLUTION|>--- conflicted
+++ resolved
@@ -58,11 +58,7 @@
 
   docusaurus:
     needs: diff
-<<<<<<< HEAD
-    if: always() && needs.diff.outputs.isDoc == 'true'
-=======
     if: always() && needs.diff.outputs.isDoc == 'true' && github.event.pull_request.draft == false
->>>>>>> 463b4a31
     uses: ./.github/workflows/_docusaurus.yml
 
   docs-lint:
