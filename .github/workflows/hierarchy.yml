--- conflicted
+++ resolved
@@ -149,29 +149,29 @@
       isGraphQlTransport: ${{ needs.diff.outputs.isGraphQlTransport == 'true' }}
       isDevelop: ${{ github.ref_name == 'develop' }}
 
-<<<<<<< HEAD
-  ledgernano:
-    if: (!cancelled() && !failure()) && needs.diff.outputs.isLedgerjs == 'true' && github.event.pull_request.draft == false
-=======
   vercel-deploy:
     if: (!cancelled() && !failure())
->>>>>>> 68a46ceb
     needs:
       - diff
       - dprint-format
       - license-check
       - typos
-<<<<<<< HEAD
-    uses: ./.github/workflows/_ledgernano.yml
-    secrets: inherit
-=======
     uses: ./.github/workflows/_vercel_deploy.yml
     secrets: inherit
     with:
-      shouldDeployPreview: ${{github.event_name == 'pull_request' && github.event.pull_request.draft == false}}
-      isExplorer: ${{ needs.diff.outputs.isExplorer == 'true' }}
-      isTypescriptSDK: ${{ needs.diff.outputs.isTypescriptSDK == 'true' }}
-      isAppsBackend: ${{ needs.diff.outputs.isAppsBackend == 'true' }}
-      isAppsUiKit: ${{ needs.diff.outputs.isAppsUiKit == 'true' }}
-      isWalletDashboard: ${{ needs.diff.outputs.isWalletDashboard == 'true' }}
->>>>>>> 68a46ceb
+        shouldDeployPreview: ${{github.event_name == 'pull_request' && github.event.pull_request.draft == false}}
+        isExplorer: ${{ needs.diff.outputs.isExplorer == 'true' }}
+        isTypescriptSDK: ${{ needs.diff.outputs.isTypescriptSDK == 'true' }}
+        isAppsBackend: ${{ needs.diff.outputs.isAppsBackend == 'true' }}
+        isAppsUiKit: ${{ needs.diff.outputs.isAppsUiKit == 'true' }}
+        isWalletDashboard: ${{ needs.diff.outputs.isWalletDashboard == 'true' }}
+  
+  ledgernano:
+    if: (!cancelled() && !failure()) && needs.diff.outputs.isLedgerjs == 'true' && github.event.pull_request.draft == false
+    needs:
+      - diff
+      - dprint-format
+      - license-check
+      - typos
+    uses: ./.github/workflows/_ledgernano.yml
+    secrets: inherit
