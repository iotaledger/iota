--- conflicted
+++ resolved
@@ -160,10 +160,6 @@
       isAppsBackend: ${{ needs.diff.outputs.isAppsBackend == 'true' }}
       isAppsUiKit: ${{ needs.diff.outputs.isAppsUiKit == 'true' }}
       isWalletDashboard: ${{ needs.diff.outputs.isWalletDashboard == 'true' }}
-<<<<<<< HEAD
-      isDevelop: ${{ github.ref_name == 'develop' }}
-=======
->>>>>>> 1a648b4a
 
   ledgernano:
     if: needs.diff.outputs.isLedgerjs == 'true' && github.event.pull_request.draft == false
