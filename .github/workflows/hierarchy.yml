--- conflicted
+++ resolved
@@ -102,11 +102,7 @@
       - dprint-format
       - license-check
       - typos
-<<<<<<< HEAD
-    if: always() && needs.diff.outputs.isRust == 'false' && needs.diff.outputs.isMove == 'true'
-=======
-    if: always() && ${{ needs.diff.outputs.isRust == 'false' && needs.diff.outputs.isMove == 'true' }} && github.event.pull_request.draft == false
->>>>>>> dcbfd013
+    if: always() && needs.diff.outputs.isRust == 'false' && needs.diff.outputs.isMove == 'true' && github.event.pull_request.draft == false
     uses: ./.github/workflows/_move_tests.yml
 
   rust:
