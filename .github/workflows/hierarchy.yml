name: Hierarchy

on:
  push:
    branches:
      - "develop"
      - "devnet"
      - "testnet"
      - "mainnet"
      - "releases/iota-*-release"
  pull_request:
    types: [opened, synchronize, reopened, ready_for_review]

jobs:
  diff:
    runs-on: [self-hosted]
    concurrency:
      group: diff-${{ github.workflow }}-${{ github.event.pull_request.number || github.ref }}
      cancel-in-progress: ${{ github.ref != 'refs/heads/develop' }}
    outputs:
      isRust: ${{ steps.diff.outputs.isRust }}
      isMove: ${{ steps.diff.outputs.isMove }}
      isDoc: ${{ steps.diff.outputs.isDoc }}
      isReleaseNotesEligible: ${{ steps.diff.outputs.isReleaseNotesEligible }}
      isExternalCrates: ${{ steps.diff.outputs.isExternalCrates }}
      isWallet: ${{ (steps.turbo.outputs.packages && contains(fromJson(steps.turbo.outputs.packages), 'iota-wallet')) }}
      isExplorer: ${{ (steps.turbo.outputs.packages && contains(fromJson(steps.turbo.outputs.packages), 'iota-explorer')) }}
      isTypescriptSDK: ${{ (steps.turbo.outputs.packages && contains(fromJson(steps.turbo.outputs.packages), '@iota/iota-sdk')) }}
      isAppsBackend: ${{ (steps.turbo.outputs.packages && contains(fromJson(steps.turbo.outputs.packages), 'apps-backend')) }}
      isAppsUiKit: ${{ (steps.turbo.outputs.packages && contains(fromJson(steps.turbo.outputs.packages), '@iota/apps-ui-kit')) }}
      isWalletDashboard: ${{ (steps.turbo.outputs.packages && contains(fromJson(steps.turbo.outputs.packages), 'wallet-dashboard')) }}
      isGraphQlTransport: ${{ (steps.turbo.outputs.packages && contains(fromJson(steps.turbo.outputs.packages), '@iota/graphql-transport')) }}
      isLedgerjs: ${{ (steps.turbo.outputs.packages && contains(fromJson(steps.turbo.outputs.packages), '@iota/ledgerjs-hw-app-iota')) }}
    steps:
      - uses: actions/checkout@eef61447b9ff4aafe5dcd4e0bbf5d482be7e7871 # v4.2.1
      - name: Detect Changes (turbo)
        uses: "./.github/actions/turbo-diffs"
        id: turbo
      - name: Detect Changes (diff)
        uses: "./.github/actions/diffs"
        id: diff

  dprint-format:
    runs-on: [self-hosted]
    concurrency:
      group: dprint-${{ github.workflow }}-${{ github.event.pull_request.number || github.ref }}
      cancel-in-progress: true
    steps:
      - uses: actions/checkout@eef61447b9ff4aafe5dcd4e0bbf5d482be7e7871 # v4.2.1
      - name: Check dprint formatting
        run: dprint check

  typos:
    uses: ./.github/workflows/_typos.yml

  license-check:
    name: license-check
    concurrency:
      group: license-${{ github.workflow }}-${{ github.event.pull_request.number || github.ref }}
      cancel-in-progress: true
    needs: diff
    if: needs.diff.outputs.isRust == 'true'
    runs-on: [self-hosted]
    steps:
      - uses: actions/checkout@eef61447b9ff4aafe5dcd4e0bbf5d482be7e7871 # v4.2.1
      - name: Run license check
        run: cargo ci-license

  docusaurus:
    needs: diff
    if: needs.diff.outputs.isDoc == 'true' && !github.event.pull_request.draft
    uses: ./.github/workflows/_docusaurus.yml

  docs-lint:
    needs: diff
    if: needs.diff.outputs.isDoc == 'true'
    uses: ./.github/workflows/_docs_lint.yml

<<<<<<< HEAD
  release-notes-description-check:
    name: release-notes-check
    concurrency:
      group: release-notes-${{ github.workflow }}-${{ github.event.pull_request.number || github.ref }}
      cancel-in-progress: true
    needs: diff
    if: needs.diff.outputs.isReleaseNotesEligible == 'true'
    runs-on: [self-hosted]
    steps:
      - uses: actions/checkout@eef61447b9ff4aafe5dcd4e0bbf5d482be7e7871 # pin@v4
      - name: Check Pull Request Description
        shell: bash
        run: |
          export PR_NUMBER=$(jq --raw-output .pull_request.number "$GITHUB_EVENT_PATH")
          export DESCRIPTION=$(curl -s -H "Authorization: Bearer ${{ secrets.GITHUB_TOKEN }}" \
            "https://api.github.com/repos/iotaledger/iota/pulls/${PR_NUMBER}" \
            | jq --raw-output .body)

          if [[ "${DESCRIPTION}" == *"[x]"*  ]]; then
            if [[ "${DESCRIPTION}" =~ Release[[:space:]]notes[[:space:]]+.* ]]; then
              exit 0
            else
              echo "At least one '[x]' was checked under 'Type of Change (Check all that apply)', you need to add a blob under the 'Release Notes' section."
              exit 1
            fi
          fi

=======
>>>>>>> 55c14e81
  turborepo:
    needs:
      - dprint-format
      - typos
    uses: ./.github/workflows/_turborepo.yml

  move-tests:
    needs:
      - diff
      - dprint-format
      - license-check
      - typos
    if: |
      needs.diff.outputs.isRust == 'false' &&
      needs.diff.outputs.isMove == 'true' &&
      github.event.pull_request.draft == false
    uses: ./.github/workflows/_move_tests.yml

  rust:
    needs:
      - diff
      - dprint-format
      - license-check
      - typos
    if: needs.diff.outputs.isRust == 'true'
    uses: ./.github/workflows/_rust.yml

  e2e:
    if: (!github.event.pull_request.draft || github.ref_name == 'develop')
    needs:
      - diff
      - dprint-format
      - license-check
      - typos
    uses: ./.github/workflows/_e2e.yml
    with:
      isRust: ${{ needs.diff.outputs.isRust == 'true' }}
      isWallet: ${{ needs.diff.outputs.isWallet == 'true' }}
      isExplorer: ${{ needs.diff.outputs.isExplorer == 'true' }}
      isAppsBackend: ${{ needs.diff.outputs.isAppsBackend == 'true' }}
      isTypescriptSDK: ${{ needs.diff.outputs.isTypescriptSDK == 'true' }}
      isGraphQlTransport: ${{ needs.diff.outputs.isGraphQlTransport == 'true' }}

  vercel-deploy:
    needs:
      - diff
      - dprint-format
      - license-check
      - typos
    uses: ./.github/workflows/_vercel_deploy.yml
    secrets: inherit
    with:
      shouldDeployPreview: ${{ github.event_name == 'pull_request' && github.event.pull_request.draft == false }}
      isExplorer: ${{ needs.diff.outputs.isExplorer == 'true' }}
      isTypescriptSDK: ${{ needs.diff.outputs.isTypescriptSDK == 'true' }}
      isAppsBackend: ${{ needs.diff.outputs.isAppsBackend == 'true' }}
      isAppsUiKit: ${{ needs.diff.outputs.isAppsUiKit == 'true' }}
      isWalletDashboard: ${{ needs.diff.outputs.isWalletDashboard == 'true' }}

  ledgernano:
    if: needs.diff.outputs.isLedgerjs == 'true' && github.event.pull_request.draft == false
    needs:
      - diff
      - dprint-format
      - license-check
      - typos
    uses: ./.github/workflows/_ledgernano.yml
    secrets: inherit

<<<<<<< HEAD
  hierarchy-complete:
    if: (!cancelled() && !failure())
    runs-on: [self-hosted]
=======
  move-ide:
    if: (!cancelled() && !failure()) && needs.diff.outputs.isExternalCrates == 'true' && github.event.pull_request.draft == false
>>>>>>> 55c14e81
    needs:
      - diff
      - dprint-format
      - license-check
      - typos
<<<<<<< HEAD
      - docusaurus
      - docs-lint
      - release-notes-description-check
      - turborepo
      - move-tests
      - rust
      - e2e
      - vercel-deploy
      - ledgernano
    steps:
      - run: echo "Hierarchy Complete"
=======
    uses: ./.github/workflows/_move_ide.yml
>>>>>>> 55c14e81
<|MERGE_RESOLUTION|>--- conflicted
+++ resolved
@@ -76,36 +76,6 @@
     if: needs.diff.outputs.isDoc == 'true'
     uses: ./.github/workflows/_docs_lint.yml
 
-<<<<<<< HEAD
-  release-notes-description-check:
-    name: release-notes-check
-    concurrency:
-      group: release-notes-${{ github.workflow }}-${{ github.event.pull_request.number || github.ref }}
-      cancel-in-progress: true
-    needs: diff
-    if: needs.diff.outputs.isReleaseNotesEligible == 'true'
-    runs-on: [self-hosted]
-    steps:
-      - uses: actions/checkout@eef61447b9ff4aafe5dcd4e0bbf5d482be7e7871 # pin@v4
-      - name: Check Pull Request Description
-        shell: bash
-        run: |
-          export PR_NUMBER=$(jq --raw-output .pull_request.number "$GITHUB_EVENT_PATH")
-          export DESCRIPTION=$(curl -s -H "Authorization: Bearer ${{ secrets.GITHUB_TOKEN }}" \
-            "https://api.github.com/repos/iotaledger/iota/pulls/${PR_NUMBER}" \
-            | jq --raw-output .body)
-
-          if [[ "${DESCRIPTION}" == *"[x]"*  ]]; then
-            if [[ "${DESCRIPTION}" =~ Release[[:space:]]notes[[:space:]]+.* ]]; then
-              exit 0
-            else
-              echo "At least one '[x]' was checked under 'Type of Change (Check all that apply)', you need to add a blob under the 'Release Notes' section."
-              exit 1
-            fi
-          fi
-
-=======
->>>>>>> 55c14e81
   turborepo:
     needs:
       - dprint-format
@@ -175,31 +145,31 @@
     uses: ./.github/workflows/_ledgernano.yml
     secrets: inherit
 
-<<<<<<< HEAD
-  hierarchy-complete:
-    if: (!cancelled() && !failure())
-    runs-on: [self-hosted]
-=======
   move-ide:
-    if: (!cancelled() && !failure()) && needs.diff.outputs.isExternalCrates == 'true' && github.event.pull_request.draft == false
->>>>>>> 55c14e81
+    if: needs.diff.outputs.isExternalCrates == 'true' && github.event.pull_request.draft == false
     needs:
       - diff
       - dprint-format
       - license-check
       - typos
-<<<<<<< HEAD
+    uses: ./.github/workflows/_move_ide.yml
+
+  hierarchy-complete:
+    if: (!cancelled() && !failure())
+    runs-on: [self-hosted]
+    needs:
+      - diff
+      - dprint-format
+      - license-check
+      - typos
       - docusaurus
       - docs-lint
-      - release-notes-description-check
       - turborepo
       - move-tests
       - rust
       - e2e
       - vercel-deploy
       - ledgernano
+      - move-ide
     steps:
-      - run: echo "Hierarchy Complete"
-=======
-    uses: ./.github/workflows/_move_ide.yml
->>>>>>> 55c14e81
+      - run: echo "Hierarchy Complete"