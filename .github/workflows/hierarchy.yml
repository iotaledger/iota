--- conflicted
+++ resolved
@@ -123,25 +123,12 @@
       - dprint-format
       - license-check
       - typos
-<<<<<<< HEAD
-    if: |
-      !cancelled() && needs.diff.outputs.isRust == 'true' && success('dprint-format', 'license-check', 'typos')
-=======
-    if: (!cancelled() && !failure())
->>>>>>> 836fd65b
+    if: (!cancelled() && needs.diff.outputs.isRust == 'true' && success('dprint-format', 'license-check', 'typos'))
     uses: ./.github/workflows/_rust.yml
     secrets: inherit
 
   e2e:
-<<<<<<< HEAD
-    if: |
-      !cancelled() &&
-      needs.diff.outputs.isRust == 'true' &&
-      success('dprint-format', 'license-check', 'typos') &&
-      github.event.pull_request.draft == false
-=======
-    if: (!cancelled() && !failure() && !github.event.pull_request.draft)
->>>>>>> 836fd65b
+    if: (!cancelled() && needs.diff.outputs.isRust == 'true' && success('dprint-format', 'license-check', 'typos') && !github.event.pull_request.draft)
     needs:
       - diff
       - dprint-format
