name: Rust tests

on:
    push:
        branches:
            - 'develop'
            - 'devnet'
            - 'testnet'
            - 'mainnet'
            - 'releases/iota-*-release'
    pull_request:
        types: [opened, synchronize, reopened, ready_for_review]

concurrency:
    group: ${{ github.workflow }}-${{ github.event.pull_request.number || github.ref }}
    cancel-in-progress: ${{ github.ref != 'refs/heads/develop' }}

env:
    CARGO_TERM_COLOR: always
    # Disable incremental compilation.
    #
    # Incremental compilation is useful as part of an edit-build-test-edit cycle,
    # as it lets the compiler avoid recompiling code that hasn't changed. However,
    # on CI, we're not making small edits; we're almost always building the entire
    # project from scratch. Thus, incremental compilation on CI actually
    # introduces *additional* overhead to support making future builds
    # faster...but no future builds will ever occur in any given CI environment.
    #
    # See https://matklad.github.io/2021/09/04/fast-rust-builds.html#ci-workflow
    # for details.
    CARGO_INCREMENTAL: 0
    # Allow more retries for network requests in cargo (downloading crates) and
    # rustup (installing toolchains). This should help to reduce flaky CI failures
    # from transient network timeouts or other issues.
    CARGO_NET_RETRY: 10
    RUSTUP_MAX_RETRIES: 10
    # Don't emit giant backtraces in the CI logs.
    RUST_BACKTRACE: short
    # RUSTFLAGS: -D warnings
    RUSTDOCFLAGS: -D warnings

jobs:
    changes:
        runs-on: [self-hosted-rust]
        outputs:
            components: ${{ steps.filter.outputs.changes }}
        steps:
            - uses: actions/checkout@b4ffde65f46336ab88eb53be808477a3936bae11
            - uses: dorny/paths-filter@v3
              id: filter
              with:
                  list-files: 'json'
                  filters: .github/crates-filters.yml

    test:
        name: Test ${{ matrix.components }}
        env:
            # Tests written with #[sim_test] are often flaky if run as #[tokio::test] - this var
            # causes #[sim_test] to only run under the deterministic `simtest` job, and not the
            # non-deterministic `test` job.
            IOTA_SKIP_SIMTESTS: 1
        strategy:
            matrix:
                components: ${{ fromJson(needs.changes.outputs.components) }}
            fail-fast: false
        runs-on: [self-hosted-rust]
        needs: changes
        steps:
            - uses: actions/checkout@b4ffde65f46336ab88eb53be808477a3936bae11
            - uses: taiki-e/install-action@nextest
            - name: cargo test
              run: cargo nextest run --profile ci -E 'rdeps(${{matrix.components}})' -p ${{matrix.components}}

<<<<<<< HEAD
    diff:
        runs-on: [self-hosted-rust]
        outputs:
            isRust: ${{ steps.diff.outputs.isRust }}
            isMove: ${{ steps.diff.outputs.isMove }}
            isReleaseNotesEligible: ${{ steps.diff.outputs.isReleaseNotesEligible }}
        steps:
            - uses: actions/checkout@b4ffde65f46336ab88eb53be808477a3936bae11 # Pin v4.1.1
            - name: Detect Changes
              uses: './.github/actions/diffs'
              id: diff
=======
  iota-sdk-changes:
    runs-on: [self-hosted-rust]
    steps:
      - uses: actions/checkout@b4ffde65f46336ab88eb53be808477a3936bae11
      - uses: dorny/paths-filter@v3
        id: filter
        with:
          filters: |
            iota-sdk:
              - 'crates/iota-sdk/**'

  test-iota-sdk:
    name: Test iota-sdk
    if: needs.iota-sdk-changes.outputs.iota-sdk == 'true'
    env:
      # Tests written with #[sim_test] are often flaky if run as #[tokio::test] - this var
      # causes #[sim_test] to only run under the deterministic `simtest` job, and not the
      # non-deterministic `test` job.
      IOTA_SKIP_SIMTESTS: 1
    runs-on: [self-hosted-rust]
    needs: iota-sdk-changes
    steps:
      - uses: actions/checkout@b4ffde65f46336ab88eb53be808477a3936bae11
      - uses: taiki-e/install-action@nextest
      - name: cargo test
        run: cargo nextest run --profile ci -E 'rdeps(iota-sdk)' -p iota-sdk@1.22.0

  diff:
    runs-on: [self-hosted-rust]
    outputs:
      isRust: ${{ steps.diff.outputs.isRust }}
      isMove: ${{ steps.diff.outputs.isMove }}
      isReleaseNotesEligible: ${{ steps.diff.outputs.isReleaseNotesEligible }}
    steps:
      - uses: actions/checkout@b4ffde65f46336ab88eb53be808477a3936bae11 # Pin v4.1.1
      - name: Detect Changes
        uses: "./.github/actions/diffs"
        id: diff
>>>>>>> 9f9acdde

    license-check:
        name: license-check
        runs-on: [self-hosted-rust]
        steps:
            - uses: actions/checkout@b4ffde65f46336ab88eb53be808477a3936bae11 # Pin v4.1.1
            - uses: bmwill/rust-cache@v1 # Fork of 'Swatinem/rust-cache' which allows caching additional paths

            - name: Install cargo-license-template
              run: cargo install --force cargo-license-template

            - name: Run cargo-license-template
              run: cargo ci-license

    release-notes-description-check:
        name: release-notes-check
        needs: diff
        if: needs.diff.outputs.isReleaseNotesEligible == 'true'
        runs-on: [self-hosted-rust]
        steps:
            - uses: actions/checkout@b4ffde65f46336ab88eb53be808477a3936bae11 # Pin v4.1.1
            - name: Check Pull Request Description
              shell: bash
              run: |
                  export PR_NUMBER=$(jq --raw-output .pull_request.number "$GITHUB_EVENT_PATH")
                  export DESCRIPTION=$(curl -s -H "Authorization: Bearer ${{ secrets.GITHUB_TOKEN }}" \
                    "https://api.github.com/repos/iotaledger/iota/pulls/${PR_NUMBER}" \
                    | jq --raw-output .body)

                  if [[ "${DESCRIPTION}" == *"[x]"*  ]]; then
                    if [[ "${DESCRIPTION}" =~ Release[[:space:]]notes[[:space:]]+.* ]]; then
                      exit 0
                    else
                      echo "At least one '[x]' was checked under 'Type of Change (Check all that apply)', you need to add a blob under the 'Release Notes' section."
                      exit 1
                    fi
                  fi

    test-extra:
        needs: diff
        if: needs.diff.outputs.isRust == 'true'
        env:
            # Tests written with #[sim_test] are often flaky if run as #[tokio::test] - this var
            # causes #[sim_test] to only run under the deterministic `simtest` job, and not the
            # non-deterministic `test` job.
            IOTA_SKIP_SIMTESTS: 1
        runs-on: ${{ matrix.os }}
        strategy:
            matrix:
                os:
                    - [self-hosted-rust]
            fail-fast: false
        steps:
            - uses: actions/checkout@b4ffde65f46336ab88eb53be808477a3936bae11 # Pin v4.1.1
            - name: benchmark (smoke)
              run: |
                  cargo run --package iota-benchmark --bin stress -- --log-path /tmp/stress.log --num-client-threads 10 --num-server-threads 24 --num-transfer-accounts 2 bench --target-qps 100 --num-workers 10  --transfer-object 50 --shared-counter 50 --run-duration 10s --stress-stat-collection
            - name: doctests
              run: |
                  cargo test --doc
            - name: rustdoc
              run: |
                  cargo doc --workspace --no-deps
            - name: Install cargo-hakari, and cache the binary
              uses: baptiste0928/cargo-install@1cd874a5478fdca35d868ccc74640c5aabbb8f1b # pin@v3.0.0
              with:
                  crate: cargo-hakari
                  locked: true
            - name: Install nightly rustfmt
              run: rustup toolchain install nightly --component rustfmt --allow-downgrade
            - name: iota-execution
              run: |
                  ./scripts/execution_layer.py generate-lib
            # Ensure there are no uncommitted changes in the repo after running tests
            - run: scripts/changed-files.sh
              shell: bash

    simtest:
        name: Simtest ${{ matrix.components }}
        needs: changes
        timeout-minutes: 45
        runs-on: [self-hosted-rust]
        strategy:
            matrix:
                components: ${{ fromJson(needs.changes.outputs.components) }}
            fail-fast: false
        env:
            MSIM_WATCHDOG_TIMEOUT_MS: 60000
        steps:
            - uses: actions/checkout@b4ffde65f46336ab88eb53be808477a3936bae11 # Pin v4.1.1
            - uses: taiki-e/install-action@nextest
            - name: cargo simtest
              run: |
                  scripts/simtest/cargo-simtest simtest -E 'rdeps(${{matrix.components}})' -p ${{matrix.components}}
            - name: check new tests for flakiness
              run: |
                  scripts/simtest/stress-new-tests.sh -E 'rdeps(${{matrix.components}})' -p ${{matrix.components}}

    # This job ensures that Move unit tests are run if there are changes
    # to Move code but not Rust code (If there are Rust changes, they
    # will be run as part of a larger test iotate).
    move-test:
        needs: diff
        if: needs.diff.outputs.isRust == 'false' && needs.diff.outputs.isMove == 'true'
        timeout-minutes: 10
        runs-on: [self-hosted-rust]
        steps:
            - uses: actions/checkout@b4ffde65f46336ab88eb53be808477a3936bae11 # Pin v4.1.1
            - uses: taiki-e/install-action@nextest
            - name: Run move tests
              run: |
                  cargo nextest run -p iota-framework-tests -- unit_tests::

    # # Disabled
    # rosetta-validation:
    #   needs: diff
    #   if: needs.diff.outputs.isRust == 'true'
    #   timeout-minutes: 45
    #   runs-on: [self-hosted-rust]
    #   steps:
    #     - uses: actions/checkout@b4ffde65f46336ab88eb53be808477a3936bae11  # Pin v4.1.1

    #     - name: Setup environment
    #       run: .github/scripts/rosetta/setup.sh
    #       shell: bash

    #     - name: Start local IOTA network
    #       run: |
    #         iota start --no-full-node &
    #       shell: bash

    #     - name: Start Rosetta servers
    #       run: .github/scripts/rosetta/start_rosetta.sh
    #       shell: bash

    #     - name: Sleep for 20 seconds
    #       run: sleep 20s
    #       shell: bash

    #     - name: Run check:construction test
    #       run: |
    #         ./bin/rosetta-cli --configuration-file rosetta_cli.json check:construction
    #       shell: bash

    #     - name: Run check:data test
    #       run: |
    #         ./bin/rosetta-cli --configuration-file rosetta_cli.json check:data
    #       shell: bash

    clippy:
        needs: diff
        if: needs.diff.outputs.isRust == 'true'
        runs-on: [self-hosted-rust]
        steps:
            - uses: arduino/setup-protoc@c65c819552d16ad3c9b72d9dfd5ba5237b9c906b # pin@v3.0.0
              # this avoids rate-limiting
              with:
                  repo-token: ${{ secrets.GITHUB_TOKEN }}
            - uses: actions/checkout@b4ffde65f46336ab88eb53be808477a3936bae11 # Pin v4.1.1
            - run: rustup component add clippy
            # TODO(bradh): debug and re-enable this; the caching is breaking the clippy build
            # Enable caching of the 'librocksdb-sys' crate by additionally caching the
            # 'librocksdb-sys' src directory which is managed by cargo
            # - uses: bmwill/rust-cache@v1 # Fork of 'Swatinem/rust-cache' which allows caching additional paths
            #   with:
            #     path: ~/.cargo/registry/src/**/librocksdb-sys-*

            # See '.cargo/config' for list of enabled/disabled clippy lints
            - name: Check Clippy Lints
              run: cargo ci-clippy

    rustfmt:
        needs: diff
        if: needs.diff.outputs.isRust == 'true'
        runs-on: [self-hosted-rust]
        steps:
            - uses: actions/checkout@b4ffde65f46336ab88eb53be808477a3936bae11 # Pin v4.1.1
            - name: Install latest nightly
              run: rustup toolchain install nightly --component rustfmt --allow-downgrade
            - name: Check Rust formatting
              run: cargo +nightly ci-fmt

    dprint-format:
        runs-on: [self-hosted-rust]
        steps:
            - uses: actions/checkout@b4ffde65f46336ab88eb53be808477a3936bae11 # Pin v4.1.1
            - name: Install dprint
              run: cargo install dprint
            - name: Check dprint formatting
              run: dprint check

    cargo-deny:
        name: cargo-deny (advisories, licenses, bans, ...)
        needs: diff
        if: needs.diff.outputs.isRust == 'true'
        runs-on: [self-hosted-rust]
        steps:
            - uses: actions/checkout@b4ffde65f46336ab88eb53be808477a3936bae11 # Pin v4.1.1
            - uses: EmbarkStudios/cargo-deny-action@v1

    iota-excution-cut:
        name: cutting a new execution layer
        needs: diff
        if: needs.diff.outputs.isRust == 'true'
        runs-on: [self-hosted-rust]
        steps:
            - uses: actions/checkout@b4ffde65f46336ab88eb53be808477a3936bae11 # Pin v4.1.1
            - name: Install cargo-hakari, and cache the binary
              uses: baptiste0928/cargo-install@1cd874a5478fdca35d868ccc74640c5aabbb8f1b # pin@v3.0.0
              with:
                  crate: cargo-hakari
                  locked: true
            - uses: actions/checkout@b4ffde65f46336ab88eb53be808477a3936bae11 # Pin v4.1.1
            - name: Make cut
              run: ./scripts/execution_layer.py cut for_ci_test
            - name: Check execution builds
              run: cargo build -p iota-execution

    #indexer:
    #  name: indexer
    #  needs: diff
    #  if: needs.diff.outputs.isRust == 'true'
    #  timeout-minutes: 45
    #  runs-on: [self-hosted-rust]
    #  services:
    #    postgres:
    #      image: postgres
    #      env:
    #        POSTGRES_PASSWORD: postgrespw
    #      options: >-
    #        --health-cmd pg_isready
    #        --health-interval 10s
    #        --health-timeout 5s
    #        --health-retries 5
    #      ports:
    #        - 5432:5432
    #  steps:
    #    - uses: actions/checkout@b4ffde65f46336ab88eb53be808477a3936bae11  # Pin v4.1.1
    #    - name: integration-test-with-postgres
    #      #We only have 1 instance of postgres DB, can only run test in single thread
    #      run: |
    #        cargo test --package iota-indexer --test integration_tests --features pg_integration -- --test-threads=1
    #      env:
    #        POSTGRES_HOST: localhost
    #        POSTGRES_PORT: 5432

    graphql-rpc:
        name: graphql-rpc
        needs: diff
        if: needs.diff.outputs.isRust == 'true'
        timeout-minutes: 45
        runs-on: [self-hosted-rust]
        services:
            postgres:
                image: postgres
                env:
                    POSTGRES_PASSWORD: postgrespw
                options: >-
                    --health-cmd pg_isready
                    --health-interval 10s
                    --health-timeout 5s
                    --health-retries 5
                    --name postgres_container
                ports:
                    - 5432:5432
        steps:
            - uses: actions/checkout@b4ffde65f46336ab88eb53be808477a3936bae11 # Pin v4.1.1
            - uses: taiki-e/install-action@nextest
            - name: Install postgresql-client
              run: sudo apt-get install -y postgresql-client
            - name: Setup db
              run: |
                  PGPASSWORD=$POSTGRES_PASSWORD psql -h localhost -U $POSTGRES_USER -c 'CREATE DATABASE iota_indexer;' -c 'ALTER SYSTEM SET max_connections = 500;'
              env:
                  POSTGRES_USER: postgres
                  POSTGRES_PASSWORD: postgrespw
            - run: docker restart --time 0 postgres_container
            - run: sleep 5
            - name: tests-requiring-postgres
              run: |
                  cargo nextest run --test-threads 1 --package iota-graphql-rpc --test e2e_tests --test examples_validation_tests --features pg_integration
                  cargo nextest run --test-threads 1 --package iota-graphql-rpc --lib --features pg_integration -- test_query_cost
                  cargo nextest run --test-threads 8 --package iota-graphql-e2e-tests --features pg_integration
                  cargo nextest run --test-threads 1 --package iota-cluster-test --test local_cluster_test --features pg_integration
                  cargo nextest run --test-threads 1 --package iota-indexer --test ingestion_tests --features pg_integration

              env:
                  POSTGRES_HOST: localhost
                  POSTGRES_PORT: 5432<|MERGE_RESOLUTION|>--- conflicted
+++ resolved
@@ -71,7 +71,33 @@
             - name: cargo test
               run: cargo nextest run --profile ci -E 'rdeps(${{matrix.components}})' -p ${{matrix.components}}
 
-<<<<<<< HEAD
+    iota-sdk-changes:
+        runs-on: [self-hosted-rust]
+        steps:
+            - uses: actions/checkout@b4ffde65f46336ab88eb53be808477a3936bae11
+            - uses: dorny/paths-filter@v3
+              id: filter
+              with:
+                  filters: |
+                      iota-sdk:
+                        - 'crates/iota-sdk/**'
+
+    test-iota-sdk:
+        name: Test iota-sdk
+        if: needs.iota-sdk-changes.outputs.iota-sdk == 'true'
+        env:
+            # Tests written with #[sim_test] are often flaky if run as #[tokio::test] - this var
+            # causes #[sim_test] to only run under the deterministic `simtest` job, and not the
+            # non-deterministic `test` job.
+            IOTA_SKIP_SIMTESTS: 1
+        runs-on: [self-hosted-rust]
+        needs: iota-sdk-changes
+        steps:
+            - uses: actions/checkout@b4ffde65f46336ab88eb53be808477a3936bae11
+            - uses: taiki-e/install-action@nextest
+            - name: cargo test
+              run: cargo nextest run --profile ci -E 'rdeps(iota-sdk)' -p iota-sdk@1.22.0
+
     diff:
         runs-on: [self-hosted-rust]
         outputs:
@@ -83,46 +109,6 @@
             - name: Detect Changes
               uses: './.github/actions/diffs'
               id: diff
-=======
-  iota-sdk-changes:
-    runs-on: [self-hosted-rust]
-    steps:
-      - uses: actions/checkout@b4ffde65f46336ab88eb53be808477a3936bae11
-      - uses: dorny/paths-filter@v3
-        id: filter
-        with:
-          filters: |
-            iota-sdk:
-              - 'crates/iota-sdk/**'
-
-  test-iota-sdk:
-    name: Test iota-sdk
-    if: needs.iota-sdk-changes.outputs.iota-sdk == 'true'
-    env:
-      # Tests written with #[sim_test] are often flaky if run as #[tokio::test] - this var
-      # causes #[sim_test] to only run under the deterministic `simtest` job, and not the
-      # non-deterministic `test` job.
-      IOTA_SKIP_SIMTESTS: 1
-    runs-on: [self-hosted-rust]
-    needs: iota-sdk-changes
-    steps:
-      - uses: actions/checkout@b4ffde65f46336ab88eb53be808477a3936bae11
-      - uses: taiki-e/install-action@nextest
-      - name: cargo test
-        run: cargo nextest run --profile ci -E 'rdeps(iota-sdk)' -p iota-sdk@1.22.0
-
-  diff:
-    runs-on: [self-hosted-rust]
-    outputs:
-      isRust: ${{ steps.diff.outputs.isRust }}
-      isMove: ${{ steps.diff.outputs.isMove }}
-      isReleaseNotesEligible: ${{ steps.diff.outputs.isReleaseNotesEligible }}
-    steps:
-      - uses: actions/checkout@b4ffde65f46336ab88eb53be808477a3936bae11 # Pin v4.1.1
-      - name: Detect Changes
-        uses: "./.github/actions/diffs"
-        id: diff
->>>>>>> 9f9acdde
 
     license-check:
         name: license-check
