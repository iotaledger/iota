--- conflicted
+++ resolved
@@ -3,21 +3,13 @@
 on:
   push:
     branches:
-<<<<<<< HEAD
-      - 'develop'
-      - 'devnet'
-      - 'testnet'
-      - 'mainnet'
-      - 'releases/iota-*-release'
-    paths-ignore:
-      - 'docs/**'
-=======
       - "develop"
       - "devnet"
       - "testnet"
       - "mainnet"
       - "releases/iota-*-release"
->>>>>>> d46baecb
+    paths-ignore:
+      - 'docs/**'
   pull_request:
     types: [opened, synchronize, reopened, ready_for_review]
     paths-ignore:
