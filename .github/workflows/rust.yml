name: Rust tests

on:
    push:
        branches:
            - 'develop'
            - 'devnet'
            - 'testnet'
            - 'mainnet'
            - 'releases/iota-*-release'
    pull_request:
        types: [opened, synchronize, reopened, ready_for_review]

concurrency:
    group: ${{ github.workflow }}-${{ github.event.pull_request.number || github.ref }}
    cancel-in-progress: ${{ github.ref != 'refs/heads/develop' }}

env:
    CARGO_TERM_COLOR: always
    # Disable incremental compilation.
    #
    # Incremental compilation is useful as part of an edit-build-test-edit cycle,
    # as it lets the compiler avoid recompiling code that hasn't changed. However,
    # on CI, we're not making small edits; we're almost always building the entire
    # project from scratch. Thus, incremental compilation on CI actually
    # introduces *additional* overhead to support making future builds
    # faster...but no future builds will ever occur in any given CI environment.
    #
    # See https://matklad.github.io/2021/09/04/fast-rust-builds.html#ci-workflow
    # for details.
    CARGO_INCREMENTAL: 0
    # Allow more retries for network requests in cargo (downloading crates) and
    # rustup (installing toolchains). This should help to reduce flaky CI failures
    # from transient network timeouts or other issues.
    CARGO_NET_RETRY: 10
    RUSTUP_MAX_RETRIES: 10
    # Don't emit giant backtraces in the CI logs.
    RUST_BACKTRACE: short
    # RUSTFLAGS: -D warnings
    RUSTDOCFLAGS: -D warnings

jobs:
    changes:
        runs-on: [self-hosted-rust]
        outputs:
            components: ${{ steps.filter.outputs.changes }}
        steps:
            - uses: actions/checkout@b4ffde65f46336ab88eb53be808477a3936bae11
            - uses: dorny/paths-filter@v3
              id: filter
              with:
                  list-files: 'json'
                  filters: .github/crates-filters.yml

    test:
        name: Test ${{ matrix.components }}
        env:
            # Tests written with #[sim_test] are often flaky if run as #[tokio::test] - this var
            # causes #[sim_test] to only run under the deterministic `simtest` job, and not the
            # non-deterministic `test` job.
            IOTA_SKIP_SIMTESTS: 1
        strategy:
            matrix:
                components: ${{ fromJson(needs.changes.outputs.components) }}
            fail-fast: false
        runs-on: [self-hosted-rust]
        needs: changes
        steps:
            - uses: actions/checkout@b4ffde65f46336ab88eb53be808477a3936bae11
            - uses: taiki-e/install-action@nextest
            - name: cargo test
              run: cargo nextest run --profile ci -E 'rdeps(${{matrix.components}})' -p ${{matrix.components}}

    iota-sdk-changes:
        runs-on: [self-hosted-rust]
        steps:
            - uses: actions/checkout@b4ffde65f46336ab88eb53be808477a3936bae11
            - uses: dorny/paths-filter@v3
              id: filter
              with:
                  filters: |
                      iota-sdk:
                        - 'crates/iota-sdk/**'

    test-iota-sdk:
        name: Test iota-sdk
        if: needs.iota-sdk-changes.outputs.iota-sdk == 'true'
        env:
<<<<<<< HEAD
          POSTGRES_USER: postgres
          POSTGRES_PASSWORD: postgrespw
      - run: docker restart --time 0 postgres_container
      - run: sleep 5
      - name: tests-requiring-postgres
        run: |
          cargo nextest run --no-fail-fast --test-threads 1 --package iota-graphql-rpc --test e2e_tests --test examples_validation_tests --features pg_integration
          cargo nextest run --no-fail-fast --test-threads 1 --package iota-graphql-rpc --lib --features pg_integration -- test_query_cost
          cargo nextest run --no-fail-fast --test-threads 8 --package iota-graphql-e2e-tests --features pg_integration
          cargo nextest run --no-fail-fast --test-threads 1 --package iota-cluster-test --test local_cluster_test --features pg_integration
          cargo nextest run --no-fail-fast --test-threads 1 --package iota-indexer --test ingestion_tests --features pg_integration

=======
            # Tests written with #[sim_test] are often flaky if run as #[tokio::test] - this var
            # causes #[sim_test] to only run under the deterministic `simtest` job, and not the
            # non-deterministic `test` job.
            IOTA_SKIP_SIMTESTS: 1
        runs-on: [self-hosted-rust]
        needs: iota-sdk-changes
        steps:
            - uses: actions/checkout@b4ffde65f46336ab88eb53be808477a3936bae11
            - uses: taiki-e/install-action@nextest
            - name: cargo test
              run: cargo nextest run --profile ci -E 'rdeps(iota-sdk)' -p iota-sdk@1.22.0

    diff:
        runs-on: [self-hosted-rust]
        outputs:
            isRust: ${{ steps.diff.outputs.isRust }}
            isMove: ${{ steps.diff.outputs.isMove }}
            isReleaseNotesEligible: ${{ steps.diff.outputs.isReleaseNotesEligible }}
        steps:
            - uses: actions/checkout@b4ffde65f46336ab88eb53be808477a3936bae11 # Pin v4.1.1
            - name: Detect Changes
              uses: './.github/actions/diffs'
              id: diff

    license-check:
        name: license-check
        runs-on: [self-hosted-rust]
        steps:
            - uses: actions/checkout@b4ffde65f46336ab88eb53be808477a3936bae11 # Pin v4.1.1
            - uses: bmwill/rust-cache@v1 # Fork of 'Swatinem/rust-cache' which allows caching additional paths

            - name: Install cargo-license-template
              run: cargo install --force cargo-license-template

            - name: Run cargo-license-template
              run: cargo ci-license

    release-notes-description-check:
        name: release-notes-check
        needs: diff
        if: needs.diff.outputs.isReleaseNotesEligible == 'true'
        runs-on: [self-hosted-rust]
        steps:
            - uses: actions/checkout@b4ffde65f46336ab88eb53be808477a3936bae11 # Pin v4.1.1
            - name: Check Pull Request Description
              shell: bash
              run: |
                  export PR_NUMBER=$(jq --raw-output .pull_request.number "$GITHUB_EVENT_PATH")
                  export DESCRIPTION=$(curl -s -H "Authorization: Bearer ${{ secrets.GITHUB_TOKEN }}" \
                    "https://api.github.com/repos/iotaledger/iota/pulls/${PR_NUMBER}" \
                    | jq --raw-output .body)

                  if [[ "${DESCRIPTION}" == *"[x]"*  ]]; then
                    if [[ "${DESCRIPTION}" =~ Release[[:space:]]notes[[:space:]]+.* ]]; then
                      exit 0
                    else
                      echo "At least one '[x]' was checked under 'Type of Change (Check all that apply)', you need to add a blob under the 'Release Notes' section."
                      exit 1
                    fi
                  fi

    test-extra:
        needs: diff
        if: needs.diff.outputs.isRust == 'true'
        env:
            # Tests written with #[sim_test] are often flaky if run as #[tokio::test] - this var
            # causes #[sim_test] to only run under the deterministic `simtest` job, and not the
            # non-deterministic `test` job.
            IOTA_SKIP_SIMTESTS: 1
        runs-on: ${{ matrix.os }}
        strategy:
            matrix:
                os:
                    - [self-hosted-rust]
            fail-fast: false
        steps:
            - uses: actions/checkout@b4ffde65f46336ab88eb53be808477a3936bae11 # Pin v4.1.1
            - name: benchmark (smoke)
              run: |
                  cargo run --package iota-benchmark --bin stress -- --log-path /tmp/stress.log --num-client-threads 10 --num-server-threads 24 --num-transfer-accounts 2 bench --target-qps 100 --num-workers 10  --transfer-object 50 --shared-counter 50 --run-duration 10s --stress-stat-collection
            - name: doctests
              run: |
                  cargo test --doc
            - name: rustdoc
              run: |
                  cargo doc --workspace --no-deps
            - name: Install cargo-hakari, and cache the binary
              uses: baptiste0928/cargo-install@1cd874a5478fdca35d868ccc74640c5aabbb8f1b # pin@v3.0.0
              with:
                  crate: cargo-hakari
                  locked: true
            - name: Install nightly rustfmt
              run: rustup toolchain install nightly --component rustfmt --allow-downgrade
            - name: iota-execution
              run: |
                  ./scripts/execution_layer.py generate-lib
            # Ensure there are no uncommitted changes in the repo after running tests
            - run: scripts/changed-files.sh
              shell: bash

    simtest:
        name: Simtest ${{ matrix.components }}
        needs: changes
        timeout-minutes: 45
        runs-on: [self-hosted-rust]
        strategy:
            matrix:
                components: ${{ fromJson(needs.changes.outputs.components) }}
            fail-fast: false
>>>>>>> 9bafca76
        env:
            MSIM_WATCHDOG_TIMEOUT_MS: 60000
        steps:
            - uses: actions/checkout@b4ffde65f46336ab88eb53be808477a3936bae11 # Pin v4.1.1
            - uses: taiki-e/install-action@nextest
            - name: cargo simtest
              run: |
                  scripts/simtest/cargo-simtest simtest -E 'rdeps(${{matrix.components}})' -p ${{matrix.components}}
            - name: check new tests for flakiness
              run: |
                  scripts/simtest/stress-new-tests.sh -E 'rdeps(${{matrix.components}})' -p ${{matrix.components}}

    # This job ensures that Move unit tests are run if there are changes
    # to Move code but not Rust code (If there are Rust changes, they
    # will be run as part of a larger test iotate).
    move-test:
        needs: diff
        if: needs.diff.outputs.isRust == 'false' && needs.diff.outputs.isMove == 'true'
        timeout-minutes: 10
        runs-on: [self-hosted-rust]
        steps:
            - uses: actions/checkout@b4ffde65f46336ab88eb53be808477a3936bae11 # Pin v4.1.1
            - uses: taiki-e/install-action@nextest
            - name: Run move tests
              run: |
                  cargo nextest run -p iota-framework-tests -- unit_tests::

    # # Disabled
    # rosetta-validation:
    #   needs: diff
    #   if: needs.diff.outputs.isRust == 'true'
    #   timeout-minutes: 45
    #   runs-on: [self-hosted-rust]
    #   steps:
    #     - uses: actions/checkout@b4ffde65f46336ab88eb53be808477a3936bae11  # Pin v4.1.1

    #     - name: Setup environment
    #       run: .github/scripts/rosetta/setup.sh
    #       shell: bash

    #     - name: Start local IOTA network
    #       run: |
    #         iota start --no-full-node &
    #       shell: bash

    #     - name: Start Rosetta servers
    #       run: .github/scripts/rosetta/start_rosetta.sh
    #       shell: bash

    #     - name: Sleep for 20 seconds
    #       run: sleep 20s
    #       shell: bash

    #     - name: Run check:construction test
    #       run: |
    #         ./bin/rosetta-cli --configuration-file rosetta_cli.json check:construction
    #       shell: bash

    #     - name: Run check:data test
    #       run: |
    #         ./bin/rosetta-cli --configuration-file rosetta_cli.json check:data
    #       shell: bash

    clippy:
        needs: diff
        if: needs.diff.outputs.isRust == 'true'
        runs-on: [self-hosted-rust]
        steps:
            - uses: arduino/setup-protoc@c65c819552d16ad3c9b72d9dfd5ba5237b9c906b # pin@v3.0.0
              # this avoids rate-limiting
              with:
                  repo-token: ${{ secrets.GITHUB_TOKEN }}
            - uses: actions/checkout@b4ffde65f46336ab88eb53be808477a3936bae11 # Pin v4.1.1
            - run: rustup component add clippy
            # TODO(bradh): debug and re-enable this; the caching is breaking the clippy build
            # Enable caching of the 'librocksdb-sys' crate by additionally caching the
            # 'librocksdb-sys' src directory which is managed by cargo
            # - uses: bmwill/rust-cache@v1 # Fork of 'Swatinem/rust-cache' which allows caching additional paths
            #   with:
            #     path: ~/.cargo/registry/src/**/librocksdb-sys-*

            # See '.cargo/config' for list of enabled/disabled clippy lints
            - name: Check Clippy Lints
              run: cargo ci-clippy

    rustfmt:
        needs: diff
        if: needs.diff.outputs.isRust == 'true'
        runs-on: [self-hosted-rust]
        steps:
            - uses: actions/checkout@b4ffde65f46336ab88eb53be808477a3936bae11 # Pin v4.1.1
            - name: Install latest nightly
              run: rustup toolchain install nightly --component rustfmt --allow-downgrade
            - name: Check Rust formatting
              run: cargo +nightly ci-fmt

    dprint-format:
        runs-on: [self-hosted-rust]
        steps:
            - uses: actions/checkout@b4ffde65f46336ab88eb53be808477a3936bae11 # Pin v4.1.1
            - name: Install dprint
              run: cargo install dprint
            - name: Check dprint formatting
              run: dprint check

    cargo-deny:
        name: cargo-deny (advisories, licenses, bans, ...)
        needs: diff
        if: needs.diff.outputs.isRust == 'true'
        runs-on: [self-hosted-rust]
        steps:
            - uses: actions/checkout@b4ffde65f46336ab88eb53be808477a3936bae11 # Pin v4.1.1
            - uses: EmbarkStudios/cargo-deny-action@v1

    iota-excution-cut:
        name: cutting a new execution layer
        needs: diff
        if: needs.diff.outputs.isRust == 'true'
        runs-on: [self-hosted-rust]
        steps:
            - uses: actions/checkout@b4ffde65f46336ab88eb53be808477a3936bae11 # Pin v4.1.1
            - name: Install cargo-hakari, and cache the binary
              uses: baptiste0928/cargo-install@1cd874a5478fdca35d868ccc74640c5aabbb8f1b # pin@v3.0.0
              with:
                  crate: cargo-hakari
                  locked: true
            - uses: actions/checkout@b4ffde65f46336ab88eb53be808477a3936bae11 # Pin v4.1.1
            - name: Make cut
              run: ./scripts/execution_layer.py cut for_ci_test
            - name: Check execution builds
              run: cargo build -p iota-execution

    #indexer:
    #  name: indexer
    #  needs: diff
    #  if: needs.diff.outputs.isRust == 'true'
    #  timeout-minutes: 45
    #  runs-on: [self-hosted-rust]
    #  services:
    #    postgres:
    #      image: postgres
    #      env:
    #        POSTGRES_PASSWORD: postgrespw
    #      options: >-
    #        --health-cmd pg_isready
    #        --health-interval 10s
    #        --health-timeout 5s
    #        --health-retries 5
    #      ports:
    #        - 5432:5432
    #  steps:
    #    - uses: actions/checkout@b4ffde65f46336ab88eb53be808477a3936bae11  # Pin v4.1.1
    #    - name: integration-test-with-postgres
    #      #We only have 1 instance of postgres DB, can only run test in single thread
    #      run: |
    #        cargo test --package iota-indexer --test integration_tests --features pg_integration -- --test-threads=1
    #      env:
    #        POSTGRES_HOST: localhost
    #        POSTGRES_PORT: 5432

    graphql-rpc:
        name: graphql-rpc
        needs: diff
        if: needs.diff.outputs.isRust == 'true'
        timeout-minutes: 45
        runs-on: [self-hosted-rust]
        services:
            postgres:
                image: postgres
                env:
                    POSTGRES_PASSWORD: postgrespw
                options: >-
                    --health-cmd pg_isready
                    --health-interval 10s
                    --health-timeout 5s
                    --health-retries 5
                    --name postgres_container
                ports:
                    - 5432:5432
        steps:
            - uses: actions/checkout@b4ffde65f46336ab88eb53be808477a3936bae11 # Pin v4.1.1
            - uses: taiki-e/install-action@nextest
            - name: Install postgresql-client
              run: sudo apt-get install -y postgresql-client
            - name: Setup db
              run: |
                  PGPASSWORD=$POSTGRES_PASSWORD psql -h localhost -U $POSTGRES_USER -c 'CREATE DATABASE iota_indexer;' -c 'ALTER SYSTEM SET max_connections = 500;'
              env:
                  POSTGRES_USER: postgres
                  POSTGRES_PASSWORD: postgrespw
            - run: docker restart --time 0 postgres_container
            - run: sleep 5
            - name: tests-requiring-postgres
              run: |
                  cargo nextest run --test-threads 1 --package iota-graphql-rpc --test e2e_tests --test examples_validation_tests --features pg_integration
                  cargo nextest run --test-threads 1 --package iota-graphql-rpc --lib --features pg_integration -- test_query_cost
                  cargo nextest run --test-threads 8 --package iota-graphql-e2e-tests --features pg_integration
                  cargo nextest run --test-threads 1 --package iota-cluster-test --test local_cluster_test --features pg_integration
                  cargo nextest run --test-threads 1 --package iota-indexer --test ingestion_tests --features pg_integration

              env:
                  POSTGRES_HOST: localhost
                  POSTGRES_PORT: 5432<|MERGE_RESOLUTION|>--- conflicted
+++ resolved
@@ -1,94 +1,388 @@
 name: Rust tests
 
 on:
-    push:
-        branches:
-            - 'develop'
-            - 'devnet'
-            - 'testnet'
-            - 'mainnet'
-            - 'releases/iota-*-release'
-    pull_request:
-        types: [opened, synchronize, reopened, ready_for_review]
+  push:
+    branches:
+      - "develop"
+      - "devnet"
+      - "testnet"
+      - "mainnet"
+      - "releases/iota-*-release"
+  pull_request:
+    types: [opened, synchronize, reopened, ready_for_review]
 
 concurrency:
-    group: ${{ github.workflow }}-${{ github.event.pull_request.number || github.ref }}
-    cancel-in-progress: ${{ github.ref != 'refs/heads/develop' }}
+  group: ${{ github.workflow }}-${{ github.event.pull_request.number || github.ref }}
+  cancel-in-progress: ${{ github.ref != 'refs/heads/develop' }}
 
 env:
-    CARGO_TERM_COLOR: always
-    # Disable incremental compilation.
-    #
-    # Incremental compilation is useful as part of an edit-build-test-edit cycle,
-    # as it lets the compiler avoid recompiling code that hasn't changed. However,
-    # on CI, we're not making small edits; we're almost always building the entire
-    # project from scratch. Thus, incremental compilation on CI actually
-    # introduces *additional* overhead to support making future builds
-    # faster...but no future builds will ever occur in any given CI environment.
-    #
-    # See https://matklad.github.io/2021/09/04/fast-rust-builds.html#ci-workflow
-    # for details.
-    CARGO_INCREMENTAL: 0
-    # Allow more retries for network requests in cargo (downloading crates) and
-    # rustup (installing toolchains). This should help to reduce flaky CI failures
-    # from transient network timeouts or other issues.
-    CARGO_NET_RETRY: 10
-    RUSTUP_MAX_RETRIES: 10
-    # Don't emit giant backtraces in the CI logs.
-    RUST_BACKTRACE: short
-    # RUSTFLAGS: -D warnings
-    RUSTDOCFLAGS: -D warnings
+  CARGO_TERM_COLOR: always
+  # Disable incremental compilation.
+  #
+  # Incremental compilation is useful as part of an edit-build-test-edit cycle,
+  # as it lets the compiler avoid recompiling code that hasn't changed. However,
+  # on CI, we're not making small edits; we're almost always building the entire
+  # project from scratch. Thus, incremental compilation on CI actually
+  # introduces *additional* overhead to support making future builds
+  # faster...but no future builds will ever occur in any given CI environment.
+  #
+  # See https://matklad.github.io/2021/09/04/fast-rust-builds.html#ci-workflow
+  # for details.
+  CARGO_INCREMENTAL: 0
+  # Allow more retries for network requests in cargo (downloading crates) and
+  # rustup (installing toolchains). This should help to reduce flaky CI failures
+  # from transient network timeouts or other issues.
+  CARGO_NET_RETRY: 10
+  RUSTUP_MAX_RETRIES: 10
+  # Don't emit giant backtraces in the CI logs.
+  RUST_BACKTRACE: short
+  # RUSTFLAGS: -D warnings
+  RUSTDOCFLAGS: -D warnings
 
 jobs:
-    changes:
-        runs-on: [self-hosted-rust]
-        outputs:
-            components: ${{ steps.filter.outputs.changes }}
-        steps:
-            - uses: actions/checkout@b4ffde65f46336ab88eb53be808477a3936bae11
-            - uses: dorny/paths-filter@v3
-              id: filter
-              with:
-                  list-files: 'json'
-                  filters: .github/crates-filters.yml
-
-    test:
-        name: Test ${{ matrix.components }}
-        env:
-            # Tests written with #[sim_test] are often flaky if run as #[tokio::test] - this var
-            # causes #[sim_test] to only run under the deterministic `simtest` job, and not the
-            # non-deterministic `test` job.
-            IOTA_SKIP_SIMTESTS: 1
-        strategy:
-            matrix:
-                components: ${{ fromJson(needs.changes.outputs.components) }}
-            fail-fast: false
-        runs-on: [self-hosted-rust]
-        needs: changes
-        steps:
-            - uses: actions/checkout@b4ffde65f46336ab88eb53be808477a3936bae11
-            - uses: taiki-e/install-action@nextest
-            - name: cargo test
-              run: cargo nextest run --profile ci -E 'rdeps(${{matrix.components}})' -p ${{matrix.components}}
-
-    iota-sdk-changes:
-        runs-on: [self-hosted-rust]
-        steps:
-            - uses: actions/checkout@b4ffde65f46336ab88eb53be808477a3936bae11
-            - uses: dorny/paths-filter@v3
-              id: filter
-              with:
-                  filters: |
-                      iota-sdk:
-                        - 'crates/iota-sdk/**'
-
-    test-iota-sdk:
-        name: Test iota-sdk
-        if: needs.iota-sdk-changes.outputs.iota-sdk == 'true'
-        env:
-<<<<<<< HEAD
-          POSTGRES_USER: postgres
-          POSTGRES_PASSWORD: postgrespw
+  changes:
+    runs-on: [self-hosted-rust]
+    outputs:
+      components: ${{ steps.filter.outputs.changes }}
+    steps:
+      - uses: actions/checkout@b4ffde65f46336ab88eb53be808477a3936bae11
+      - uses: dorny/paths-filter@v3
+        id: filter
+        with:
+          list-files: "json"
+          filters: .github/crates-filters.yml
+
+  test:
+    name: Test ${{ matrix.components }}
+    env:
+      # Tests written with #[sim_test] are often flaky if run as #[tokio::test] - this var
+      # causes #[sim_test] to only run under the deterministic `simtest` job, and not the
+      # non-deterministic `test` job.
+      IOTA_SKIP_SIMTESTS: 1
+    strategy:
+      matrix:
+        components: ${{ fromJson(needs.changes.outputs.components) }}
+      fail-fast: false
+    runs-on: [self-hosted-rust]
+    needs: changes
+    steps:
+      - uses: actions/checkout@b4ffde65f46336ab88eb53be808477a3936bae11
+      - uses: taiki-e/install-action@nextest
+      - name: cargo test
+        run: cargo nextest run --profile ci -E 'rdeps(${{matrix.components}})' -p ${{matrix.components}}
+
+  iota-sdk-changes:
+    runs-on: [self-hosted-rust]
+    steps:
+      - uses: actions/checkout@b4ffde65f46336ab88eb53be808477a3936bae11
+      - uses: dorny/paths-filter@v3
+        id: filter
+        with:
+          filters: |
+            iota-sdk:
+              - 'crates/iota-sdk/**'
+
+  test-iota-sdk:
+    name: Test iota-sdk
+    if: needs.iota-sdk-changes.outputs.iota-sdk == 'true'
+    env:
+      # Tests written with #[sim_test] are often flaky if run as #[tokio::test] - this var
+      # causes #[sim_test] to only run under the deterministic `simtest` job, and not the
+      # non-deterministic `test` job.
+      IOTA_SKIP_SIMTESTS: 1
+    runs-on: [self-hosted-rust]
+    needs: iota-sdk-changes
+    steps:
+      - uses: actions/checkout@b4ffde65f46336ab88eb53be808477a3936bae11
+      - uses: taiki-e/install-action@nextest
+      - name: cargo test
+        run: cargo nextest run --profile ci -E 'rdeps(iota-sdk)' -p iota-sdk@1.22.0
+
+  diff:
+    runs-on: [self-hosted-rust]
+    outputs:
+      isRust: ${{ steps.diff.outputs.isRust }}
+      isMove: ${{ steps.diff.outputs.isMove }}
+      isReleaseNotesEligible: ${{ steps.diff.outputs.isReleaseNotesEligible }}
+    steps:
+      - uses: actions/checkout@b4ffde65f46336ab88eb53be808477a3936bae11 # Pin v4.1.1
+      - name: Detect Changes
+        uses: "./.github/actions/diffs"
+        id: diff
+
+  license-check:
+    name: license-check
+    runs-on: [self-hosted-rust]
+    steps:
+      - uses: actions/checkout@b4ffde65f46336ab88eb53be808477a3936bae11 # Pin v4.1.1
+      - uses: bmwill/rust-cache@v1 # Fork of 'Swatinem/rust-cache' which allows caching additional paths
+
+      - name: Install cargo-license-template
+        run: cargo install --force cargo-license-template
+
+      - name: Run cargo-license-template
+        run: cargo ci-license
+
+  release-notes-description-check:
+    name: release-notes-check
+    needs: diff
+    if: needs.diff.outputs.isReleaseNotesEligible == 'true'
+    runs-on: [self-hosted-rust]
+    steps:
+      - uses: actions/checkout@b4ffde65f46336ab88eb53be808477a3936bae11 # Pin v4.1.1
+      - name: Check Pull Request Description
+        shell: bash
+        run: |
+          export PR_NUMBER=$(jq --raw-output .pull_request.number "$GITHUB_EVENT_PATH")
+          export DESCRIPTION=$(curl -s -H "Authorization: Bearer ${{ secrets.GITHUB_TOKEN }}" \
+            "https://api.github.com/repos/iotaledger/iota/pulls/${PR_NUMBER}" \
+            | jq --raw-output .body)
+
+          if [[ "${DESCRIPTION}" == *"[x]"*  ]]; then
+            if [[ "${DESCRIPTION}" =~ Release[[:space:]]notes[[:space:]]+.* ]]; then
+              exit 0
+            else
+              echo "At least one '[x]' was checked under 'Type of Change (Check all that apply)', you need to add a blob under the 'Release Notes' section."
+              exit 1
+            fi
+          fi
+
+  test-extra:
+    needs: diff
+    if: needs.diff.outputs.isRust == 'true'
+    env:
+      # Tests written with #[sim_test] are often flaky if run as #[tokio::test] - this var
+      # causes #[sim_test] to only run under the deterministic `simtest` job, and not the
+      # non-deterministic `test` job.
+      IOTA_SKIP_SIMTESTS: 1
+    runs-on: ${{ matrix.os }}
+    strategy:
+      matrix:
+        os:
+          - [self-hosted-rust]
+      fail-fast: false
+    steps:
+      - uses: actions/checkout@b4ffde65f46336ab88eb53be808477a3936bae11 # Pin v4.1.1
+      - name: benchmark (smoke)
+        run: |
+          cargo run --package iota-benchmark --bin stress -- --log-path /tmp/stress.log --num-client-threads 10 --num-server-threads 24 --num-transfer-accounts 2 bench --target-qps 100 --num-workers 10  --transfer-object 50 --shared-counter 50 --run-duration 10s --stress-stat-collection
+      - name: doctests
+        run: |
+          cargo test --doc
+      - name: rustdoc
+        run: |
+          cargo doc --workspace --no-deps
+      - name: Install cargo-hakari, and cache the binary
+        uses: baptiste0928/cargo-install@1cd874a5478fdca35d868ccc74640c5aabbb8f1b # pin@v3.0.0
+        with:
+          crate: cargo-hakari
+          locked: true
+      - name: Install nightly rustfmt
+        run: rustup toolchain install nightly --component rustfmt --allow-downgrade
+      - name: iota-execution
+        run: |
+          ./scripts/execution_layer.py generate-lib
+      # Ensure there are no uncommitted changes in the repo after running tests
+      - run: scripts/changed-files.sh
+        shell: bash
+
+  simtest:
+    name: Simtest ${{ matrix.components }}
+    needs: changes
+    timeout-minutes: 45
+    runs-on: [self-hosted-rust]
+    strategy:
+      matrix:
+        components: ${{ fromJson(needs.changes.outputs.components) }}
+      fail-fast: false
+    env:
+      MSIM_WATCHDOG_TIMEOUT_MS: 60000
+    steps:
+      - uses: actions/checkout@b4ffde65f46336ab88eb53be808477a3936bae11 # Pin v4.1.1
+      - uses: taiki-e/install-action@nextest
+      - name: cargo simtest
+        run: |
+          scripts/simtest/cargo-simtest simtest -E 'rdeps(${{matrix.components}})' -p ${{matrix.components}}
+      - name: check new tests for flakiness
+        run: |
+          scripts/simtest/stress-new-tests.sh -E 'rdeps(${{matrix.components}})' -p ${{matrix.components}}
+
+  # This job ensures that Move unit tests are run if there are changes
+  # to Move code but not Rust code (If there are Rust changes, they
+  # will be run as part of a larger test iotate).
+  move-test:
+    needs: diff
+    if: needs.diff.outputs.isRust == 'false' && needs.diff.outputs.isMove == 'true'
+    timeout-minutes: 10
+    runs-on: [self-hosted-rust]
+    steps:
+      - uses: actions/checkout@b4ffde65f46336ab88eb53be808477a3936bae11 # Pin v4.1.1
+      - uses: taiki-e/install-action@nextest
+      - name: Run move tests
+        run: |
+          cargo nextest run -p iota-framework-tests -- unit_tests::
+
+  # # Disabled
+  # rosetta-validation:
+  #   needs: diff
+  #   if: needs.diff.outputs.isRust == 'true'
+  #   timeout-minutes: 45
+  #   runs-on: [self-hosted-rust]
+  #   steps:
+  #     - uses: actions/checkout@b4ffde65f46336ab88eb53be808477a3936bae11  # Pin v4.1.1
+
+  #     - name: Setup environment
+  #       run: .github/scripts/rosetta/setup.sh
+  #       shell: bash
+
+  #     - name: Start local IOTA network
+  #       run: |
+  #         iota start --no-full-node &
+  #       shell: bash
+
+  #     - name: Start Rosetta servers
+  #       run: .github/scripts/rosetta/start_rosetta.sh
+  #       shell: bash
+
+  #     - name: Sleep for 20 seconds
+  #       run: sleep 20s
+  #       shell: bash
+
+  #     - name: Run check:construction test
+  #       run: |
+  #         ./bin/rosetta-cli --configuration-file rosetta_cli.json check:construction
+  #       shell: bash
+
+  #     - name: Run check:data test
+  #       run: |
+  #         ./bin/rosetta-cli --configuration-file rosetta_cli.json check:data
+  #       shell: bash
+
+  clippy:
+    needs: diff
+    if: needs.diff.outputs.isRust == 'true'
+    runs-on: [self-hosted-rust]
+    steps:
+      - uses: arduino/setup-protoc@c65c819552d16ad3c9b72d9dfd5ba5237b9c906b # pin@v3.0.0
+        # this avoids rate-limiting
+        with:
+          repo-token: ${{ secrets.GITHUB_TOKEN }}
+      - uses: actions/checkout@b4ffde65f46336ab88eb53be808477a3936bae11 # Pin v4.1.1
+      - run: rustup component add clippy
+      # TODO(bradh): debug and re-enable this; the caching is breaking the clippy build
+      # Enable caching of the 'librocksdb-sys' crate by additionally caching the
+      # 'librocksdb-sys' src directory which is managed by cargo
+      # - uses: bmwill/rust-cache@v1 # Fork of 'Swatinem/rust-cache' which allows caching additional paths
+      #   with:
+      #     path: ~/.cargo/registry/src/**/librocksdb-sys-*
+
+      # See '.cargo/config' for list of enabled/disabled clippy lints
+      - name: Check Clippy Lints
+        run: cargo ci-clippy
+
+  rustfmt:
+    needs: diff
+    if: needs.diff.outputs.isRust == 'true'
+    runs-on: [self-hosted-rust]
+    steps:
+      - uses: actions/checkout@b4ffde65f46336ab88eb53be808477a3936bae11 # Pin v4.1.1
+      - name: Install latest nightly
+        run: rustup toolchain install nightly --component rustfmt --allow-downgrade
+      - name: Check Rust formatting
+        run: cargo +nightly ci-fmt
+
+  dprint-format:
+    runs-on: [self-hosted-rust]
+    steps:
+      - uses: actions/checkout@b4ffde65f46336ab88eb53be808477a3936bae11 # Pin v4.1.1
+      - name: Install dprint
+        run: cargo install dprint
+      - name: Check dprint formatting
+        run: dprint check
+
+  cargo-deny:
+    name: cargo-deny (advisories, licenses, bans, ...)
+    needs: diff
+    if: needs.diff.outputs.isRust == 'true'
+    runs-on: [self-hosted-rust]
+    steps:
+      - uses: actions/checkout@b4ffde65f46336ab88eb53be808477a3936bae11 # Pin v4.1.1
+      - uses: EmbarkStudios/cargo-deny-action@v1
+
+  iota-excution-cut:
+    name: cutting a new execution layer
+    needs: diff
+    if: needs.diff.outputs.isRust == 'true'
+    runs-on: [self-hosted-rust]
+    steps:
+      - uses: actions/checkout@b4ffde65f46336ab88eb53be808477a3936bae11 # Pin v4.1.1
+      - name: Install cargo-hakari, and cache the binary
+        uses: baptiste0928/cargo-install@1cd874a5478fdca35d868ccc74640c5aabbb8f1b # pin@v3.0.0
+        with:
+          crate: cargo-hakari
+          locked: true
+      - uses: actions/checkout@b4ffde65f46336ab88eb53be808477a3936bae11 # Pin v4.1.1
+      - name: Make cut
+        run: ./scripts/execution_layer.py cut for_ci_test
+      - name: Check execution builds
+        run: cargo build -p iota-execution
+
+  #indexer:
+  #  name: indexer
+  #  needs: diff
+  #  if: needs.diff.outputs.isRust == 'true'
+  #  timeout-minutes: 45
+  #  runs-on: [self-hosted-rust]
+  #  services:
+  #    postgres:
+  #      image: postgres
+  #      env:
+  #        POSTGRES_PASSWORD: postgrespw
+  #      options: >-
+  #        --health-cmd pg_isready
+  #        --health-interval 10s
+  #        --health-timeout 5s
+  #        --health-retries 5
+  #      ports:
+  #        - 5432:5432
+  #  steps:
+  #    - uses: actions/checkout@b4ffde65f46336ab88eb53be808477a3936bae11  # Pin v4.1.1
+  #    - name: integration-test-with-postgres
+  #      #We only have 1 instance of postgres DB, can only run test in single thread
+  #      run: |
+  #        cargo test --package iota-indexer --test integration_tests --features pg_integration -- --test-threads=1
+  #      env:
+  #        POSTGRES_HOST: localhost
+  #        POSTGRES_PORT: 5432
+
+  graphql-rpc:
+    name: graphql-rpc
+    needs: diff
+    if: needs.diff.outputs.isRust == 'true'
+    timeout-minutes: 45
+    runs-on: [self-hosted-rust]
+    env:
+      POSTGRES_USER: postgres
+      POSTGRES_PASSWORD: postgrespw
+    services:
+      postgres:
+        image: postgres
+        options: >-
+          --health-cmd pg_isready
+          --health-interval 10s
+          --health-timeout 5s
+          --health-retries 5
+          --name postgres_container
+        ports:
+          - 5432:5432
+    steps:
+      - uses: actions/checkout@b4ffde65f46336ab88eb53be808477a3936bae11 # Pin v4.1.1
+      - uses: taiki-e/install-action@nextest
+      - name: Install postgresql-client
+        run: sudo apt-get install -y postgresql-client
+      - name: Setup db
+        run: |
+          PGPASSWORD=$POSTGRES_PASSWORD psql -h localhost -U $POSTGRES_USER -c 'CREATE DATABASE iota_indexer;' -c 'ALTER SYSTEM SET max_connections = 500;'
       - run: docker restart --time 0 postgres_container
       - run: sleep 5
       - name: tests-requiring-postgres
@@ -97,319 +391,4 @@
           cargo nextest run --no-fail-fast --test-threads 1 --package iota-graphql-rpc --lib --features pg_integration -- test_query_cost
           cargo nextest run --no-fail-fast --test-threads 8 --package iota-graphql-e2e-tests --features pg_integration
           cargo nextest run --no-fail-fast --test-threads 1 --package iota-cluster-test --test local_cluster_test --features pg_integration
-          cargo nextest run --no-fail-fast --test-threads 1 --package iota-indexer --test ingestion_tests --features pg_integration
-
-=======
-            # Tests written with #[sim_test] are often flaky if run as #[tokio::test] - this var
-            # causes #[sim_test] to only run under the deterministic `simtest` job, and not the
-            # non-deterministic `test` job.
-            IOTA_SKIP_SIMTESTS: 1
-        runs-on: [self-hosted-rust]
-        needs: iota-sdk-changes
-        steps:
-            - uses: actions/checkout@b4ffde65f46336ab88eb53be808477a3936bae11
-            - uses: taiki-e/install-action@nextest
-            - name: cargo test
-              run: cargo nextest run --profile ci -E 'rdeps(iota-sdk)' -p iota-sdk@1.22.0
-
-    diff:
-        runs-on: [self-hosted-rust]
-        outputs:
-            isRust: ${{ steps.diff.outputs.isRust }}
-            isMove: ${{ steps.diff.outputs.isMove }}
-            isReleaseNotesEligible: ${{ steps.diff.outputs.isReleaseNotesEligible }}
-        steps:
-            - uses: actions/checkout@b4ffde65f46336ab88eb53be808477a3936bae11 # Pin v4.1.1
-            - name: Detect Changes
-              uses: './.github/actions/diffs'
-              id: diff
-
-    license-check:
-        name: license-check
-        runs-on: [self-hosted-rust]
-        steps:
-            - uses: actions/checkout@b4ffde65f46336ab88eb53be808477a3936bae11 # Pin v4.1.1
-            - uses: bmwill/rust-cache@v1 # Fork of 'Swatinem/rust-cache' which allows caching additional paths
-
-            - name: Install cargo-license-template
-              run: cargo install --force cargo-license-template
-
-            - name: Run cargo-license-template
-              run: cargo ci-license
-
-    release-notes-description-check:
-        name: release-notes-check
-        needs: diff
-        if: needs.diff.outputs.isReleaseNotesEligible == 'true'
-        runs-on: [self-hosted-rust]
-        steps:
-            - uses: actions/checkout@b4ffde65f46336ab88eb53be808477a3936bae11 # Pin v4.1.1
-            - name: Check Pull Request Description
-              shell: bash
-              run: |
-                  export PR_NUMBER=$(jq --raw-output .pull_request.number "$GITHUB_EVENT_PATH")
-                  export DESCRIPTION=$(curl -s -H "Authorization: Bearer ${{ secrets.GITHUB_TOKEN }}" \
-                    "https://api.github.com/repos/iotaledger/iota/pulls/${PR_NUMBER}" \
-                    | jq --raw-output .body)
-
-                  if [[ "${DESCRIPTION}" == *"[x]"*  ]]; then
-                    if [[ "${DESCRIPTION}" =~ Release[[:space:]]notes[[:space:]]+.* ]]; then
-                      exit 0
-                    else
-                      echo "At least one '[x]' was checked under 'Type of Change (Check all that apply)', you need to add a blob under the 'Release Notes' section."
-                      exit 1
-                    fi
-                  fi
-
-    test-extra:
-        needs: diff
-        if: needs.diff.outputs.isRust == 'true'
-        env:
-            # Tests written with #[sim_test] are often flaky if run as #[tokio::test] - this var
-            # causes #[sim_test] to only run under the deterministic `simtest` job, and not the
-            # non-deterministic `test` job.
-            IOTA_SKIP_SIMTESTS: 1
-        runs-on: ${{ matrix.os }}
-        strategy:
-            matrix:
-                os:
-                    - [self-hosted-rust]
-            fail-fast: false
-        steps:
-            - uses: actions/checkout@b4ffde65f46336ab88eb53be808477a3936bae11 # Pin v4.1.1
-            - name: benchmark (smoke)
-              run: |
-                  cargo run --package iota-benchmark --bin stress -- --log-path /tmp/stress.log --num-client-threads 10 --num-server-threads 24 --num-transfer-accounts 2 bench --target-qps 100 --num-workers 10  --transfer-object 50 --shared-counter 50 --run-duration 10s --stress-stat-collection
-            - name: doctests
-              run: |
-                  cargo test --doc
-            - name: rustdoc
-              run: |
-                  cargo doc --workspace --no-deps
-            - name: Install cargo-hakari, and cache the binary
-              uses: baptiste0928/cargo-install@1cd874a5478fdca35d868ccc74640c5aabbb8f1b # pin@v3.0.0
-              with:
-                  crate: cargo-hakari
-                  locked: true
-            - name: Install nightly rustfmt
-              run: rustup toolchain install nightly --component rustfmt --allow-downgrade
-            - name: iota-execution
-              run: |
-                  ./scripts/execution_layer.py generate-lib
-            # Ensure there are no uncommitted changes in the repo after running tests
-            - run: scripts/changed-files.sh
-              shell: bash
-
-    simtest:
-        name: Simtest ${{ matrix.components }}
-        needs: changes
-        timeout-minutes: 45
-        runs-on: [self-hosted-rust]
-        strategy:
-            matrix:
-                components: ${{ fromJson(needs.changes.outputs.components) }}
-            fail-fast: false
->>>>>>> 9bafca76
-        env:
-            MSIM_WATCHDOG_TIMEOUT_MS: 60000
-        steps:
-            - uses: actions/checkout@b4ffde65f46336ab88eb53be808477a3936bae11 # Pin v4.1.1
-            - uses: taiki-e/install-action@nextest
-            - name: cargo simtest
-              run: |
-                  scripts/simtest/cargo-simtest simtest -E 'rdeps(${{matrix.components}})' -p ${{matrix.components}}
-            - name: check new tests for flakiness
-              run: |
-                  scripts/simtest/stress-new-tests.sh -E 'rdeps(${{matrix.components}})' -p ${{matrix.components}}
-
-    # This job ensures that Move unit tests are run if there are changes
-    # to Move code but not Rust code (If there are Rust changes, they
-    # will be run as part of a larger test iotate).
-    move-test:
-        needs: diff
-        if: needs.diff.outputs.isRust == 'false' && needs.diff.outputs.isMove == 'true'
-        timeout-minutes: 10
-        runs-on: [self-hosted-rust]
-        steps:
-            - uses: actions/checkout@b4ffde65f46336ab88eb53be808477a3936bae11 # Pin v4.1.1
-            - uses: taiki-e/install-action@nextest
-            - name: Run move tests
-              run: |
-                  cargo nextest run -p iota-framework-tests -- unit_tests::
-
-    # # Disabled
-    # rosetta-validation:
-    #   needs: diff
-    #   if: needs.diff.outputs.isRust == 'true'
-    #   timeout-minutes: 45
-    #   runs-on: [self-hosted-rust]
-    #   steps:
-    #     - uses: actions/checkout@b4ffde65f46336ab88eb53be808477a3936bae11  # Pin v4.1.1
-
-    #     - name: Setup environment
-    #       run: .github/scripts/rosetta/setup.sh
-    #       shell: bash
-
-    #     - name: Start local IOTA network
-    #       run: |
-    #         iota start --no-full-node &
-    #       shell: bash
-
-    #     - name: Start Rosetta servers
-    #       run: .github/scripts/rosetta/start_rosetta.sh
-    #       shell: bash
-
-    #     - name: Sleep for 20 seconds
-    #       run: sleep 20s
-    #       shell: bash
-
-    #     - name: Run check:construction test
-    #       run: |
-    #         ./bin/rosetta-cli --configuration-file rosetta_cli.json check:construction
-    #       shell: bash
-
-    #     - name: Run check:data test
-    #       run: |
-    #         ./bin/rosetta-cli --configuration-file rosetta_cli.json check:data
-    #       shell: bash
-
-    clippy:
-        needs: diff
-        if: needs.diff.outputs.isRust == 'true'
-        runs-on: [self-hosted-rust]
-        steps:
-            - uses: arduino/setup-protoc@c65c819552d16ad3c9b72d9dfd5ba5237b9c906b # pin@v3.0.0
-              # this avoids rate-limiting
-              with:
-                  repo-token: ${{ secrets.GITHUB_TOKEN }}
-            - uses: actions/checkout@b4ffde65f46336ab88eb53be808477a3936bae11 # Pin v4.1.1
-            - run: rustup component add clippy
-            # TODO(bradh): debug and re-enable this; the caching is breaking the clippy build
-            # Enable caching of the 'librocksdb-sys' crate by additionally caching the
-            # 'librocksdb-sys' src directory which is managed by cargo
-            # - uses: bmwill/rust-cache@v1 # Fork of 'Swatinem/rust-cache' which allows caching additional paths
-            #   with:
-            #     path: ~/.cargo/registry/src/**/librocksdb-sys-*
-
-            # See '.cargo/config' for list of enabled/disabled clippy lints
-            - name: Check Clippy Lints
-              run: cargo ci-clippy
-
-    rustfmt:
-        needs: diff
-        if: needs.diff.outputs.isRust == 'true'
-        runs-on: [self-hosted-rust]
-        steps:
-            - uses: actions/checkout@b4ffde65f46336ab88eb53be808477a3936bae11 # Pin v4.1.1
-            - name: Install latest nightly
-              run: rustup toolchain install nightly --component rustfmt --allow-downgrade
-            - name: Check Rust formatting
-              run: cargo +nightly ci-fmt
-
-    dprint-format:
-        runs-on: [self-hosted-rust]
-        steps:
-            - uses: actions/checkout@b4ffde65f46336ab88eb53be808477a3936bae11 # Pin v4.1.1
-            - name: Install dprint
-              run: cargo install dprint
-            - name: Check dprint formatting
-              run: dprint check
-
-    cargo-deny:
-        name: cargo-deny (advisories, licenses, bans, ...)
-        needs: diff
-        if: needs.diff.outputs.isRust == 'true'
-        runs-on: [self-hosted-rust]
-        steps:
-            - uses: actions/checkout@b4ffde65f46336ab88eb53be808477a3936bae11 # Pin v4.1.1
-            - uses: EmbarkStudios/cargo-deny-action@v1
-
-    iota-excution-cut:
-        name: cutting a new execution layer
-        needs: diff
-        if: needs.diff.outputs.isRust == 'true'
-        runs-on: [self-hosted-rust]
-        steps:
-            - uses: actions/checkout@b4ffde65f46336ab88eb53be808477a3936bae11 # Pin v4.1.1
-            - name: Install cargo-hakari, and cache the binary
-              uses: baptiste0928/cargo-install@1cd874a5478fdca35d868ccc74640c5aabbb8f1b # pin@v3.0.0
-              with:
-                  crate: cargo-hakari
-                  locked: true
-            - uses: actions/checkout@b4ffde65f46336ab88eb53be808477a3936bae11 # Pin v4.1.1
-            - name: Make cut
-              run: ./scripts/execution_layer.py cut for_ci_test
-            - name: Check execution builds
-              run: cargo build -p iota-execution
-
-    #indexer:
-    #  name: indexer
-    #  needs: diff
-    #  if: needs.diff.outputs.isRust == 'true'
-    #  timeout-minutes: 45
-    #  runs-on: [self-hosted-rust]
-    #  services:
-    #    postgres:
-    #      image: postgres
-    #      env:
-    #        POSTGRES_PASSWORD: postgrespw
-    #      options: >-
-    #        --health-cmd pg_isready
-    #        --health-interval 10s
-    #        --health-timeout 5s
-    #        --health-retries 5
-    #      ports:
-    #        - 5432:5432
-    #  steps:
-    #    - uses: actions/checkout@b4ffde65f46336ab88eb53be808477a3936bae11  # Pin v4.1.1
-    #    - name: integration-test-with-postgres
-    #      #We only have 1 instance of postgres DB, can only run test in single thread
-    #      run: |
-    #        cargo test --package iota-indexer --test integration_tests --features pg_integration -- --test-threads=1
-    #      env:
-    #        POSTGRES_HOST: localhost
-    #        POSTGRES_PORT: 5432
-
-    graphql-rpc:
-        name: graphql-rpc
-        needs: diff
-        if: needs.diff.outputs.isRust == 'true'
-        timeout-minutes: 45
-        runs-on: [self-hosted-rust]
-        services:
-            postgres:
-                image: postgres
-                env:
-                    POSTGRES_PASSWORD: postgrespw
-                options: >-
-                    --health-cmd pg_isready
-                    --health-interval 10s
-                    --health-timeout 5s
-                    --health-retries 5
-                    --name postgres_container
-                ports:
-                    - 5432:5432
-        steps:
-            - uses: actions/checkout@b4ffde65f46336ab88eb53be808477a3936bae11 # Pin v4.1.1
-            - uses: taiki-e/install-action@nextest
-            - name: Install postgresql-client
-              run: sudo apt-get install -y postgresql-client
-            - name: Setup db
-              run: |
-                  PGPASSWORD=$POSTGRES_PASSWORD psql -h localhost -U $POSTGRES_USER -c 'CREATE DATABASE iota_indexer;' -c 'ALTER SYSTEM SET max_connections = 500;'
-              env:
-                  POSTGRES_USER: postgres
-                  POSTGRES_PASSWORD: postgrespw
-            - run: docker restart --time 0 postgres_container
-            - run: sleep 5
-            - name: tests-requiring-postgres
-              run: |
-                  cargo nextest run --test-threads 1 --package iota-graphql-rpc --test e2e_tests --test examples_validation_tests --features pg_integration
-                  cargo nextest run --test-threads 1 --package iota-graphql-rpc --lib --features pg_integration -- test_query_cost
-                  cargo nextest run --test-threads 8 --package iota-graphql-e2e-tests --features pg_integration
-                  cargo nextest run --test-threads 1 --package iota-cluster-test --test local_cluster_test --features pg_integration
-                  cargo nextest run --test-threads 1 --package iota-indexer --test ingestion_tests --features pg_integration
-
-              env:
-                  POSTGRES_HOST: localhost
-                  POSTGRES_PORT: 5432+          cargo nextest run --no-fail-fast --test-threads 1 --package iota-indexer --test ingestion_tests --features pg_integration