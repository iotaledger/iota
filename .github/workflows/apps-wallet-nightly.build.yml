--- conflicted
+++ resolved
@@ -5,7 +5,6 @@
     # At 20:58 on every day-of-week from Monday through Friday
     - cron: "58 20 * * 1-5"
   workflow_dispatch:
-    inputs:
 
 env:
   DEFAULT_NETWORK: ${{ secrets.WALLET_NIGHTLY_BUILD_DEFAULT_NETWORK }}
@@ -25,17 +24,9 @@
         run: |
           export artifact_name="wallet-nightly-$(date -Idate)"
           echo "artifact_name=${artifact_name}" >> $GITHUB_ENV
-<<<<<<< HEAD
-      - name: Checking out ${{ env.iota_branch }}
+      - name: Checking out
         uses: actions/checkout@v4
-        with:
-          ref: ${{ env.iota_branch }}
       - uses: pnpm/action-setup@v4
-=======
-      - name: Checking out
-        uses: actions/checkout@f43a0e5ff2bd294095638e18286ca9a3d1956744 # pin@v3
-      - uses: pnpm/action-setup@fe02b34f77f8bc703788d5817da081398fad5dd2 # pin@v4.0.0
->>>>>>> 38d1bdef
       - name: Install Nodejs
         uses: actions/setup-node@v4
         with:
