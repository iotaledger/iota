name: TS End-to-end Tests

on:
  workflow_call:
    inputs:
      isRust:
        type: boolean
        required: false
      isExplorer:
        type: boolean
<<<<<<< HEAD
        required: false
=======
        required: true
      isAppsBackend:
        type: boolean
        required: true
>>>>>>> d59008e8
      isTypescriptSDK:
        type: boolean
        required: false
      isWallet:
        type: boolean
        required: false
      isGraphQlTransport:
        type: boolean
        required: false

concurrency:
  group: e2e-${{ github.workflow }}-${{ github.event.pull_request.number || github.ref }}
  cancel-in-progress: true

jobs:
  # Run e2e test against localnet built on the develop branch
  localnet:
    name: Localnet
    if: inputs.isExplorer || inputs.isTypescriptSDK || inputs.isWallet || inputs.isRust || github.ref_name == 'develop'
    runs-on: self-hosted
    services:
      postgres:
        image: postgres:15
        env:
          POSTGRES_USER: postgres
          POSTGRES_PASSWORD: postgrespw
          POSTGRES_DB: iota_indexer
          POSTGRES_HOST_AUTH_METHOD: trust
        options: >-
          --health-cmd pg_isready
          --health-interval 10s
          --health-timeout 5s
          --health-retries 5
        ports:
          - 5432:5432
    steps:
      - uses: actions/checkout@eef61447b9ff4aafe5dcd4e0bbf5d482be7e7871 # pin@v4
      - uses: pnpm/action-setup@fe02b34f77f8bc703788d5817da081398fad5dd2 # pin@v4
      - run: cargo build --bin iota --features indexer --profile dev
      - name: Install Nodejs
        uses: actions/setup-node@0a44ba7841725637a19e28fa30b79a866c81b0a6 # pin@v4
        with:
          node-version: "20"
          cache: "pnpm"
      - name: Install dependencies
        run: pnpm install --frozen-lockfile
      - name: Install Playwright Browsers
        run: pnpm --filter iota-explorer playwright install --with-deps chromium

      - name: Set env
        run: |
          echo "VITE_IOTA_BIN=$PWD/target/debug/iota" >> $GITHUB_ENV
          echo "E2E_RUN_LOCAL_NET_CMD=(RUST_LOG=info RUST_BACKTRACE=1 $(echo $PWD/target/debug/iota) start --with-faucet --force-regenesis --with-indexer --with-graphql)" >> $GITHUB_ENV

      - name: Run TS SDK e2e tests
        if: inputs.isTypescriptSDK || inputs.isRust || github.ref_name == 'develop'
        run: pnpm dlx concurrently --kill-others --success command-1 "$E2E_RUN_LOCAL_NET_CMD" 'pnpm --filter @iota/iota-sdk test:e2e'

      - name: Run RPC/GraphQL compatibility e2e tests
        if: inputs.isGraphQlTransport || inputs.isRust || github.ref_name == 'develop'
        run: pnpm dlx concurrently --kill-others --success command-1 "$E2E_RUN_LOCAL_NET_CMD" 'pnpm --filter @iota/graphql-transport test:e2e'

      - name: Build apps-backend
        if: inputs.isAppsBackend || inputs.isDevelop
        run: pnpm --filter apps-backend build

      - name: Run apps-backend e2e tests
        if: inputs.isAppsBackend || inputs.isDevelop
        run: pnpm --filter apps-backend test:e2e

      - name: Build explorer
        if: inputs.isTypescriptSDK || inputs.isExplorer || inputs.isRust || github.ref_name == 'develop'
        run: pnpm turbo --filter=iota-explorer build

      - name: Run Explorer e2e tests
        if: inputs.isTypescriptSDK || inputs.isExplorer || inputs.isRust || github.ref_name == 'develop'
        run: pnpm --filter iota-explorer playwright test
      - uses: actions/upload-artifact@b4b15b8c7c6ac21ea08fcf65892d2ee8f75cf882 # pin@v4
        if: always()
        with:
          name: playwright-report-explorer
          path: apps/explorer/playwright-report/
          retention-days: 30

      - name: Build Kiosk
        if: inputs.isRust || inputs.isTypescriptSDK
        run: pnpm turbo --filter=@iota/kiosk build

      - name: Run Kiosk e2e tests
        if: inputs.isRust || inputs.isTypescriptSDK
        run: pnpm dlx concurrently --kill-others --success command-1 "$E2E_RUN_LOCAL_NET_CMD" 'pnpm --filter=@iota/kiosk test:e2e'

      - name: Run Local net
        run: cargo run --bin iota start --force-regenesis --with-faucet --epoch-duration-ms 10000 &

      - name: Build Wallet
        if: inputs.isWallet || inputs.isRust || inputs.isTypescriptSDK || github.ref_name == 'develop'
        run: pnpm wallet build

      - name: Run Wallet e2e tests
        if: inputs.isWallet || inputs.isRust || inputs.isTypescriptSDK || github.ref_name == 'develop'
        run: xvfb-run --auto-servernum --server-args="-screen 0 1280x960x24" -- pnpm --filter iota-wallet playwright test

      - uses: actions/upload-artifact@b4b15b8c7c6ac21ea08fcf65892d2ee8f75cf882 # pin@v4
        if: always()
        with:
          name: playwright-report-wallet
          path: apps/wallet/playwright-report/
          retention-days: 30<|MERGE_RESOLUTION|>--- conflicted
+++ resolved
@@ -8,14 +8,10 @@
         required: false
       isExplorer:
         type: boolean
-<<<<<<< HEAD
         required: false
-=======
-        required: true
       isAppsBackend:
         type: boolean
-        required: true
->>>>>>> d59008e8
+        required: false
       isTypescriptSDK:
         type: boolean
         required: false
@@ -79,11 +75,11 @@
         run: pnpm dlx concurrently --kill-others --success command-1 "$E2E_RUN_LOCAL_NET_CMD" 'pnpm --filter @iota/graphql-transport test:e2e'
 
       - name: Build apps-backend
-        if: inputs.isAppsBackend || inputs.isDevelop
+        if: inputs.isAppsBackend || github.ref_name == 'develop'
         run: pnpm --filter apps-backend build
 
       - name: Run apps-backend e2e tests
-        if: inputs.isAppsBackend || inputs.isDevelop
+        if: inputs.isAppsBackend || github.ref_name == 'develop'
         run: pnpm --filter apps-backend test:e2e
 
       - name: Build explorer
