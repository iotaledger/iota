--- conflicted
+++ resolved
@@ -99,7 +99,6 @@
         if: inputs.isWallet || inputs.isRust || inputs.isTypescriptSDK || inputs.isDevelop
         run: xvfb-run --auto-servernum --server-args="-screen 0 1280x960x24" -- pnpm --filter iota-wallet playwright test
 
-<<<<<<< HEAD
       - name: Build Kiosk
         if: inputs.isRust || inputs.isTypescriptSDK
         run: pnpm turbo --filter=@iota/kiosk build
@@ -108,10 +107,7 @@
         if: inputs.isRust || inputs.isTypescriptSDK
         run: pnpm --filter=@iota/kiosk test:e2e
 
-      - uses: actions/upload-artifact@b4b15b8c7c6ac21ea08fcf65892d2ee8f75cf882 # v4.4.3
-=======
       - uses: actions/upload-artifact@b4b15b8c7c6ac21ea08fcf65892d2ee8f75cf882 # pin@v4
->>>>>>> 25e9fcc5
         if: always()
         with:
           name: playwright-report-wallet
