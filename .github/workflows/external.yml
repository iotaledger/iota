name: External crates

on:
<<<<<<< HEAD
  push:
    branches: [develop, extensions, devnet]
    paths-ignore:
      - 'docs/**'
  pull_request:
    types: [opened, synchronize, reopened, ready_for_review]
    paths-ignore:
      - 'docs/**'
=======
    push:
        branches: [develop, extensions, devnet]
    pull_request:
        types: [opened, synchronize, reopened, ready_for_review]
>>>>>>> d46baecb

concurrency:
    group: ${{ github.workflow }}-${{ github.event.pull_request.number || github.ref }}
    cancel-in-progress: ${{ github.ref != 'refs/heads/main' }}

env:
    CARGO_TERM_COLOR: always
    # Disable incremental compilation.
    #
    # Incremental compilation is useful as part of an edit-build-test-edit cycle,
    # as it lets the compiler avoid recompiling code that hasn't changed. However,
    # on CI, we're not making small edits; we're almost always building the entire
    # project from scratch. Thus, incremental compilation on CI actually
    # introduces *additional* overhead to support making future builds
    # faster...but no future builds will ever occur in any given CI environment.
    #
    # See https://matklad.github.io/2021/09/04/fast-rust-builds.html#ci-workflow
    # for details.
    CARGO_INCREMENTAL: 0
    # Allow more retries for network requests in cargo (downloading crates) and
    # rustup (installing toolchains). This should help to reduce flaky CI failures
    # from transient network timeouts or other issues.
    CARGO_NET_RETRY: 10
    RUSTUP_MAX_RETRIES: 10
    # Don't emit giant backtraces in the CI logs.
    RUST_BACKTRACE: short
    # RUSTFLAGS: -D warnings
    RUSTDOCFLAGS: -D warnings

jobs:
    changes:
        runs-on: [self-hosted-rust]
        outputs:
            components: ${{ steps.filter.outputs.changes }}
        steps:
            - uses: actions/checkout@b4ffde65f46336ab88eb53be808477a3936bae11
            - uses: dorny/paths-filter@v3
              id: filter
              with:
                  list-files: 'json'
                  filters: .github/external-crates-filters.yml

    test:
        name: Test ${{ matrix.components }}
        env:
            # Tests written with #[sim_test] are often flaky if run as #[tokio::test] - this var
            # causes #[sim_test] to only run under the deterministic `simtest` job, and not the
            # non-deterministic `test` job.
            IOTA_SKIP_SIMTESTS: 1
        strategy:
            matrix:
                components: ${{ fromJson(needs.changes.outputs.components) }}
            fail-fast: false
        runs-on: [self-hosted-rust]
        needs: changes
        steps:
            - uses: actions/checkout@b4ffde65f46336ab88eb53be808477a3936bae11
            - uses: taiki-e/install-action@nextest
            - name: Install python dependencies
              run: pip install pyopenssl --upgrade
            - name: cargo test
              run: >
                  cargo nextest run
                  --config-file .config/nextest.toml
                  --manifest-path external-crates/move/Cargo.toml
                  -E '!test(prove) and !test(run_all::simple_build_with_docs/args.txt) and !test(run_test::nested_deps_bad_parent/Move.toml) and rdeps(${{matrix.components}})'
                  -p ${{matrix.components}}
                  --profile ci

    diff:
        runs-on: [self-hosted-rust]
        outputs:
            isRust: ${{ steps.diff.outputs.isRust }}
            isMove: ${{ steps.diff.outputs.isMove }}
        steps:
            - uses: actions/checkout@b4ffde65f46336ab88eb53be808477a3936bae11 # Pin v4.1.1
            - name: Detect Changes
              uses: './.github/actions/diffs'
              id: diff

    clippy:
        needs: diff
        if: needs.diff.outputs.isRust == 'true'
        runs-on: [self-hosted-rust]
        steps:
            - uses: actions/checkout@b4ffde65f46336ab88eb53be808477a3936bae11 # Pin v4.1.1
            - run: rustup component add clippy

            # See '.cargo/config' for list of enabled/disabled clippy lints
            - name: cargo move-clippy
              run: |
                  cargo ci-clippy-external

    rustfmt:
        needs: diff
        if: needs.diff.outputs.isRust == 'true'
        runs-on: [self-hosted-rust]
        steps:
            - uses: actions/checkout@b4ffde65f46336ab88eb53be808477a3936bae11 # Pin v4.1.1
            - name: Install latest nightly
              run: rustup toolchain install nightly --component rustfmt --allow-downgrade
            - name: Check Rust formatting
              run: |
                  cargo +nightly ci-fmt-external

    cargo-deny:
        name: cargo-deny (advisories, licenses, bans, ...)
        needs: diff
        if: needs.diff.outputs.isRust == 'true'
        runs-on: [self-hosted-rust]
        steps:
            - uses: actions/checkout@b4ffde65f46336ab88eb53be808477a3936bae11 # Pin v4.1.1
            - uses: EmbarkStudios/cargo-deny-action@v1<|MERGE_RESOLUTION|>--- conflicted
+++ resolved
@@ -1,21 +1,14 @@
 name: External crates
 
 on:
-<<<<<<< HEAD
-  push:
-    branches: [develop, extensions, devnet]
-    paths-ignore:
-      - 'docs/**'
-  pull_request:
-    types: [opened, synchronize, reopened, ready_for_review]
-    paths-ignore:
-      - 'docs/**'
-=======
     push:
         branches: [develop, extensions, devnet]
+        paths-ignore:
+            - 'docs/**'
     pull_request:
         types: [opened, synchronize, reopened, ready_for_review]
->>>>>>> d46baecb
+        paths-ignore:
+            - 'docs/**'
 
 concurrency:
     group: ${{ github.workflow }}-${{ github.event.pull_request.number || github.ref }}
