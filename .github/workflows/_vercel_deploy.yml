name: Vercel Deploys

on:
  workflow_call:
    inputs:
      isExplorer:
        type: boolean
        required: true
      isTypescriptSDK:
        type: boolean
        required: true
      isAppsBackend:
        type: boolean
        required: true
      isAppsUiKit:
        type: boolean
        required: true
      isWalletDashboard:
        type: boolean
        required: true
      shouldDeployPreview:
        type: boolean
        required: true
<<<<<<< HEAD
      isDevelop:
        type: boolean
        required: true
=======
>>>>>>> 1a648b4a

concurrency:
  group: vercel-deploy-${{ github.workflow }}-${{ github.event.pull_request.number || github.ref }}
  cancel-in-progress: true

jobs:
  explorer-preview:
    name: Vercel Explorer Preview
    if: inputs.shouldDeployPreview && inputs.isExplorer
    uses: ./.github/workflows/apps_explorer_deploy.yml
    secrets: inherit
    with:
      isProd: false
      isStaging: false

  explorer-staging:
    name: Vercel Explorer Staging
    if: github.ref_name == 'develop'
    uses: ./.github/workflows/apps_explorer_deploy.yml
    secrets: inherit
    with:
      isProd: false
      isStaging: true

  ui-kit-preview:
    name: Vercel UI Kit Preview
    if: inputs.shouldDeployPreview && inputs.isAppsUiKit
    uses: ./.github/workflows/apps_ui_kit_deploy.yml
    secrets: inherit
    with:
      isProd: false

  ui-kit-prod:
    name: Vercel UI Kit Production
    if: github.ref_name == 'develop'
    uses: ./.github/workflows/apps_ui_kit_deploy.yml
    secrets: inherit
    with:
      isProd: true

  wallet-dashboard-preview:
    name: Vercel Wallet Dashboard Preview
    if: inputs.shouldDeployPreview && inputs.isWalletDashboard
    uses: ./.github/workflows/apps_wallet_dashboard_deploy.yml
    secrets: inherit
    with:
      isProd: false

  wallet-dashboard-prod:
    name: Vercel Wallet Dashboard Production
    if: github.ref_name == 'develop'
    uses: ./.github/workflows/apps_wallet_dashboard_deploy.yml
    secrets: inherit
    with:
      isProd: true

  apps-backend-preview:
    name: Vercel apps-backend Preview
    if: inputs.shouldDeployPreview && inputs.isAppsBackend
    uses: ./.github/workflows/apps_backend_deploy.yml
    secrets: inherit
    with:
      isProd: false

  apps-backend-prod:
    name: Vercel apps-backend Production
    if: github.ref_name == 'develop'
    uses: ./.github/workflows/apps_backend_deploy.yml
    secrets: inherit
    with:
      isProd: true<|MERGE_RESOLUTION|>--- conflicted
+++ resolved
@@ -21,12 +21,6 @@
       shouldDeployPreview:
         type: boolean
         required: true
-<<<<<<< HEAD
-      isDevelop:
-        type: boolean
-        required: true
-=======
->>>>>>> 1a648b4a
 
 concurrency:
   group: vercel-deploy-${{ github.workflow }}-${{ github.event.pull_request.number || github.ref }}
