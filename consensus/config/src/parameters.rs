--- conflicted
+++ resolved
@@ -17,22 +17,11 @@
 /// db_path.
 #[derive(Clone, Debug, Deserialize, Serialize)]
 pub struct Parameters {
-<<<<<<< HEAD
-    /// The number of rounds of blocks to be kept in the Dag state cache per
-    /// authority. The larger the number the more the blocks that will be
-    /// kept in memory allowing minimising any potential disk access. Should
-    /// be careful when tuning this parameter as it could be quite memory
-    /// expensive. Value should be at minimum 50 rounds to ensure node
-    /// performance and protocol advance.
-    #[serde(default = "Parameters::default_dag_state_cached_rounds")]
-    pub dag_state_cached_rounds: u32,
-=======
     /// Path to consensus DB for this epoch. Required when initializing
     /// consensus. This is calculated based on user configuration for base
     /// directory.
     #[serde(skip)]
     pub db_path: PathBuf,
->>>>>>> 6e8dfb09
 
     /// Time to wait for parent round leader before sealing a block.
     #[serde(default = "Parameters::default_leader_timeout")]
