// Copyright (c) Mysten Labs, Inc.
// Modifications Copyright (c) 2024 IOTA Stiftung
// SPDX-License-Identifier: Apache-2.0

//! Here we select the cryptographic types that are used by default in the code
//! base. The whole code base should only:
//! - refer to those aliases and not use the individual scheme implementations
//! - not use the schemes in a way that break genericity (e.g. using their
//!   Struct impl functions)
//! - swap one of those aliases to point to another type if necessary
//!
//! Beware: if you change those aliases to point to another scheme
//! implementation, you will have to change all four aliases to point to
//! concrete types that work with each other. Failure to do so will result in a
//! ton of compilation errors, and worse: it will not make sense!

use fastcrypto::{
    bls12381, ed25519,
    error::FastCryptoError,
    hash::{Blake2b256, HashFunction},
    traits::{KeyPair as _, Signer as _, ToFromBytes as _, VerifyingKey as _},
};
use serde::{Deserialize, Serialize};
use shared_crypto::intent::INTENT_PREFIX_LENGTH;

/// Network key is used for TLS and as the network identity of the authority.
#[derive(Clone, Debug, PartialEq, Eq, PartialOrd, Ord, Serialize, Deserialize)]
pub struct NetworkPublicKey(ed25519::Ed25519PublicKey);
pub struct NetworkPrivateKey(#[allow(dead_code)] ed25519::Ed25519PrivateKey);
pub struct NetworkKeyPair(ed25519::Ed25519KeyPair);

impl NetworkPublicKey {
    pub fn new(key: ed25519::Ed25519PublicKey) -> Self {
        Self(key)
    }

    pub fn into_inner(self) -> ed25519::Ed25519PublicKey {
        self.0
    }

    pub fn to_bytes(&self) -> [u8; 32] {
        self.0.0.to_bytes()
<<<<<<< HEAD
=======
    }
}

impl NetworkPrivateKey {
    pub fn into_inner(self) -> ed25519::Ed25519PrivateKey {
        self.0
>>>>>>> 6e8dfb09
    }
}

impl NetworkKeyPair {
    pub fn new(keypair: ed25519::Ed25519KeyPair) -> Self {
        Self(keypair)
    }

    pub fn generate<R: rand::Rng + fastcrypto::traits::AllowedRng>(rng: &mut R) -> Self {
        Self(ed25519::Ed25519KeyPair::generate(rng))
    }

    pub fn public(&self) -> NetworkPublicKey {
        NetworkPublicKey(self.0.public().clone())
    }

    pub fn private_key(self) -> NetworkPrivateKey {
        NetworkPrivateKey(self.0.copy().private())
    }

    pub fn private_key_bytes(self) -> [u8; 32] {
        self.0.private().0.to_bytes()
    }
}

impl Clone for NetworkKeyPair {
    fn clone(&self) -> Self {
        Self(self.0.copy())
    }
}

/// Protocol key is used for signing blocks and verifying block signatures.
#[derive(Clone, Debug, PartialEq, Eq, PartialOrd, Ord, Serialize, Deserialize)]
pub struct ProtocolPublicKey(ed25519::Ed25519PublicKey);
pub struct ProtocolKeyPair(ed25519::Ed25519KeyPair);
pub struct ProtocolKeySignature(ed25519::Ed25519Signature);

impl ProtocolPublicKey {
    pub fn new(key: ed25519::Ed25519PublicKey) -> Self {
        Self(key)
    }

    pub fn verify(
        &self,
        message: &[u8],
        signature: &ProtocolKeySignature,
    ) -> Result<(), FastCryptoError> {
        self.0.verify(message, &signature.0)
    }

    pub fn to_bytes(&self) -> &[u8] {
        self.0.as_bytes()
    }
}

impl ProtocolKeyPair {
    pub fn new(keypair: ed25519::Ed25519KeyPair) -> Self {
        Self(keypair)
    }

    pub fn generate<R: rand::Rng + fastcrypto::traits::AllowedRng>(rng: &mut R) -> Self {
        Self(ed25519::Ed25519KeyPair::generate(rng))
    }

    pub fn public(&self) -> ProtocolPublicKey {
        ProtocolPublicKey(self.0.public().clone())
    }

    pub fn sign(&self, message: &[u8]) -> ProtocolKeySignature {
        ProtocolKeySignature(self.0.sign(message))
    }
}

impl Clone for ProtocolKeyPair {
    fn clone(&self) -> Self {
        Self(self.0.copy())
    }
}

impl ProtocolKeySignature {
    pub fn from_bytes(bytes: &[u8]) -> Result<Self, FastCryptoError> {
        Ok(Self(ed25519::Ed25519Signature::from_bytes(bytes)?))
    }

    pub fn to_bytes(&self) -> &[u8] {
        self.0.as_bytes()
    }
}

/// Authority key represents the identity of an authority. It is only used for
/// identity sanity checks and not used for verification.
#[derive(Clone, Debug, PartialEq, Eq, PartialOrd, Ord, Serialize, Deserialize)]
pub struct AuthorityPublicKey(bls12381::min_sig::BLS12381PublicKey);
pub struct AuthorityKeyPair(bls12381::min_sig::BLS12381KeyPair);

impl AuthorityPublicKey {
    pub fn new(key: bls12381::min_sig::BLS12381PublicKey) -> Self {
        Self(key)
    }

    pub fn inner(&self) -> &bls12381::min_sig::BLS12381PublicKey {
        &self.0
    }

    pub fn to_bytes(&self) -> &[u8] {
        self.0.as_bytes()
    }
}

impl AuthorityKeyPair {
    pub fn new(keypair: bls12381::min_sig::BLS12381KeyPair) -> Self {
        Self(keypair)
    }

    pub fn generate<R: rand::Rng + fastcrypto::traits::AllowedRng>(rng: &mut R) -> Self {
        Self(bls12381::min_sig::BLS12381KeyPair::generate(rng))
    }

    pub fn public(&self) -> AuthorityPublicKey {
        AuthorityPublicKey(self.0.public().clone())
    }
}

/// Defines algorithm and format of block and commit digests.
pub type DefaultHashFunction = Blake2b256;
pub const DIGEST_LENGTH: usize = DefaultHashFunction::OUTPUT_SIZE;
pub const INTENT_MESSAGE_LENGTH: usize = INTENT_PREFIX_LENGTH + DIGEST_LENGTH;<|MERGE_RESOLUTION|>--- conflicted
+++ resolved
@@ -26,7 +26,7 @@
 /// Network key is used for TLS and as the network identity of the authority.
 #[derive(Clone, Debug, PartialEq, Eq, PartialOrd, Ord, Serialize, Deserialize)]
 pub struct NetworkPublicKey(ed25519::Ed25519PublicKey);
-pub struct NetworkPrivateKey(#[allow(dead_code)] ed25519::Ed25519PrivateKey);
+pub struct NetworkPrivateKey(ed25519::Ed25519PrivateKey);
 pub struct NetworkKeyPair(ed25519::Ed25519KeyPair);
 
 impl NetworkPublicKey {
@@ -40,15 +40,12 @@
 
     pub fn to_bytes(&self) -> [u8; 32] {
         self.0.0.to_bytes()
-<<<<<<< HEAD
-=======
     }
 }
 
 impl NetworkPrivateKey {
     pub fn into_inner(self) -> ed25519::Ed25519PrivateKey {
         self.0
->>>>>>> 6e8dfb09
     }
 }
 
