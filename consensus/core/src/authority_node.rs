// Copyright (c) Mysten Labs, Inc.
// Modifications Copyright (c) 2024 IOTA Stiftung
// SPDX-License-Identifier: Apache-2.0

use std::{sync::Arc, time::Instant};

use consensus_config::{AuthorityIndex, Committee, NetworkKeyPair, Parameters, ProtocolKeyPair};
<<<<<<< HEAD
use iota_protocol_config::ProtocolConfig;
use parking_lot::RwLock;
use prometheus::Registry;
use tokio::time::sleep;
=======
use iota_protocol_config::{ConsensusNetwork, ProtocolConfig};
use parking_lot::RwLock;
use prometheus::Registry;
>>>>>>> 6e8dfb09
use tracing::{info, warn};

use crate::{
    authority_service::AuthorityService,
    block_manager::BlockManager,
    block_verifier::SignedBlockVerifier,
    broadcaster::Broadcaster,
    commit_observer::CommitObserver,
    commit_syncer::{CommitSyncer, CommitSyncerHandle},
    commit_vote_monitor::CommitVoteMonitor,
    context::{Clock, Context},
    core::{Core, CoreSignals},
    core_thread::{ChannelCoreThreadDispatcher, CoreThreadHandle},
    dag_state::DagState,
    leader_schedule::{LeaderSchedule, LeaderSwapTable},
    leader_timeout::{LeaderTimeoutTask, LeaderTimeoutTaskHandle},
    metrics::initialise_metrics,
    network::{
        anemo_network::AnemoManager, tonic_network::TonicManager, NetworkClient as _,
        NetworkManager,
    },
    storage::rocksdb_store::RocksDBStore,
    subscriber::Subscriber,
    synchronizer::{Synchronizer, SynchronizerHandle},
    transaction::{TransactionClient, TransactionConsumer, TransactionVerifier},
    CommitConsumer,
};

/// ConsensusAuthority is used by Iota to manage the lifetime of AuthorityNode.
/// It hides the details of the implementation from the caller,
/// MysticetiManager.
#[allow(private_interfaces)]
pub enum ConsensusAuthority {
    WithAnemo(AuthorityNode<AnemoManager>),
    WithTonic(AuthorityNode<TonicManager>),
}

impl ConsensusAuthority {
    /// Starts the `ConsensusAuthority` for the specified network type.
    pub async fn start(
        network_type: ConsensusNetwork,
        own_index: AuthorityIndex,
        committee: Committee,
        parameters: Parameters,
        protocol_config: ProtocolConfig,
        protocol_keypair: ProtocolKeyPair,
        network_keypair: NetworkKeyPair,
        transaction_verifier: Arc<dyn TransactionVerifier>,
        commit_consumer: CommitConsumer,
        registry: Registry,
        // A counter that keeps track of how many times the authority node has been booted while
        // the binary or the component that is calling the `ConsensusAuthority` has been
        // running. It's mostly useful to make decisions on whether amnesia recovery should
        // run or not. When `boot_counter` is 0, then `ConsensusAuthority` will initiate
        // the process of amnesia recovery if that's enabled in the parameters.
        boot_counter: u64,
    ) -> Self {
        match network_type {
            ConsensusNetwork::Anemo => {
                let authority = AuthorityNode::start(
                    own_index,
                    committee,
                    parameters,
                    protocol_config,
                    protocol_keypair,
                    network_keypair,
                    transaction_verifier,
                    commit_consumer,
                    registry,
                    boot_counter,
                )
                .await;
                Self::WithAnemo(authority)
            }
            ConsensusNetwork::Tonic => {
                let authority = AuthorityNode::start(
                    own_index,
                    committee,
                    parameters,
                    protocol_config,
                    protocol_keypair,
                    network_keypair,
                    transaction_verifier,
                    commit_consumer,
                    registry,
                    boot_counter,
                )
                .await;
                Self::WithTonic(authority)
            }
        }
    }

    pub async fn stop(self) {
        match self {
            Self::WithAnemo(authority) => authority.stop().await,
            Self::WithTonic(authority) => authority.stop().await,
        }
    }

    pub fn transaction_client(&self) -> Arc<TransactionClient> {
        match self {
            Self::WithAnemo(authority) => authority.transaction_client(),
            Self::WithTonic(authority) => authority.transaction_client(),
        }
    }

    #[cfg(test)]
    fn context(&self) -> &Arc<Context> {
        match self {
            Self::WithAnemo(authority) => &authority.context,
            Self::WithTonic(authority) => &authority.context,
        }
    }

    #[allow(unused)]
    fn sync_last_known_own_block_enabled(&self) -> bool {
        match self {
            Self::WithAnemo(authority) => authority.sync_last_known_own_block,
            Self::WithTonic(authority) => authority.sync_last_known_own_block,
        }
    }
}

pub(crate) struct AuthorityNode<N>
where
    N: NetworkManager<AuthorityService<ChannelCoreThreadDispatcher>>,
{
    context: Arc<Context>,
    start_time: Instant,
    transaction_client: Arc<TransactionClient>,
    synchronizer: Arc<SynchronizerHandle>,
    commit_syncer_handle: CommitSyncerHandle,
    leader_timeout_handle: LeaderTimeoutTaskHandle,
    core_thread_handle: CoreThreadHandle,
    // Only one of broadcaster and subscriber gets created, depending on
    // if streaming is supported.
    broadcaster: Option<Broadcaster>,
    subscriber: Option<Subscriber<N::Client, AuthorityService<ChannelCoreThreadDispatcher>>>,
    network_manager: N,
    sync_last_known_own_block: bool,
}

impl<N> AuthorityNode<N>
where
    N: NetworkManager<AuthorityService<ChannelCoreThreadDispatcher>>,
{
    /// This function initializes and starts the consensus authority node
    /// It ensures that the authority node is fully initialized and
    /// ready to participate in the consensus process.
    pub(crate) async fn start(
        own_index: AuthorityIndex,
        committee: Committee,
        parameters: Parameters,
        protocol_config: ProtocolConfig,
        // To avoid accidentally leaking the private key, the protocol key pair should only be
        // kept in Core.
        protocol_keypair: ProtocolKeyPair,
        network_keypair: NetworkKeyPair,
        transaction_verifier: Arc<dyn TransactionVerifier>,
        commit_consumer: CommitConsumer,
        registry: Registry,
        boot_counter: u64,
    ) -> Self {
        info!(
            "Starting consensus authority {}\n{:#?}\n{:#?}\n{:?}\nBoot counter: {}",
            own_index, committee, parameters, protocol_config.version, boot_counter
        );
        assert!(committee.is_valid_index(own_index));
        let context = Arc::new(Context::new(
            own_index,
            committee,
            parameters,
            protocol_config,
            initialise_metrics(registry),
            Arc::new(Clock::new()),
        ));
        let start_time = Instant::now();

        let (tx_client, tx_receiver) = TransactionClient::new(context.clone());
        let tx_consumer = TransactionConsumer::new(tx_receiver, context.clone());

        let (core_signals, signals_receivers) = CoreSignals::new(context.clone());

        let mut network_manager = N::new(context.clone(), network_keypair);
        let network_client = network_manager.client();

<<<<<<< HEAD
        // REQUIRED: Broadcaster must be created before Core, to start listen on block
        // broadcasts.
        let broadcaster =
            Broadcaster::new(context.clone(), network_client.clone(), &signals_receivers);
=======
        // REQUIRED: Broadcaster must be created before Core, to start listening on the
        // broadcast channel in order to not miss blocks and cause test failures.
        let broadcaster = if N::Client::SUPPORT_STREAMING {
            None
        } else {
            Some(Broadcaster::new(
                context.clone(),
                network_client.clone(),
                &signals_receivers,
            ))
        };
>>>>>>> 6e8dfb09

        let store_path = context.parameters.db_path.as_path().to_str().unwrap();
        let store = Arc::new(RocksDBStore::new(store_path));
        let dag_state = Arc::new(RwLock::new(DagState::new(context.clone(), store.clone())));
        let sync_last_known_own_block = boot_counter == 0
            && dag_state.read().highest_accepted_round() == 0
            && !context
                .parameters
                .sync_last_known_own_block_timeout
                .is_zero();
        info!("Sync last known own block: {sync_last_known_own_block}");

        let block_verifier = Arc::new(SignedBlockVerifier::new(
            context.clone(),
            transaction_verifier,
        ));

        let block_manager =
            BlockManager::new(context.clone(), dag_state.clone(), block_verifier.clone());

        let leader_schedule = if context
            .protocol_config
            .mysticeti_leader_scoring_and_schedule()
        {
            Arc::new(LeaderSchedule::from_store(
                context.clone(),
                dag_state.clone(),
            ))
        } else {
            Arc::new(LeaderSchedule::new(
                context.clone(),
                LeaderSwapTable::default(),
            ))
        };

        let commit_consumer_monitor = commit_consumer.monitor();
        let commit_observer = CommitObserver::new(
            context.clone(),
            commit_consumer,
            dag_state.clone(),
            store.clone(),
            leader_schedule.clone(),
        );

        let core = Core::new(
            context.clone(),
            leader_schedule,
            tx_consumer,
            block_manager,
            // For streaming RPC, Core will be notified when consumer is available.
            // For non-streaming RPC, there is no way to know so default to true.
            !N::Client::SUPPORT_STREAMING,
            commit_observer,
            core_signals,
            protocol_keypair,
            dag_state.clone(),
            sync_last_known_own_block,
        );

        let (core_dispatcher, core_thread_handle) =
            ChannelCoreThreadDispatcher::start(core, context.clone());
        let core_dispatcher = Arc::new(core_dispatcher);
        let leader_timeout_handle =
            LeaderTimeoutTask::start(core_dispatcher.clone(), &signals_receivers, context.clone());

        let commit_vote_monitor = Arc::new(CommitVoteMonitor::new(context.clone()));

        let synchronizer = Synchronizer::start(
            network_client.clone(),
            context.clone(),
            core_dispatcher.clone(),
            commit_vote_monitor.clone(),
            block_verifier.clone(),
            dag_state.clone(),
            sync_last_known_own_block,
        );

        let commit_syncer_handle = CommitSyncer::new(
            context.clone(),
            core_dispatcher.clone(),
            commit_vote_monitor.clone(),
            commit_consumer_monitor,
            network_client.clone(),
            block_verifier.clone(),
            dag_state.clone(),
        )
        .start();

        let network_service = Arc::new(AuthorityService::new(
            context.clone(),
            block_verifier,
            commit_vote_monitor,
            synchronizer.clone(),
            core_dispatcher,
            signals_receivers.block_broadcast_receiver(),
            dag_state.clone(),
            store,
        ));

        let subscriber = if N::Client::SUPPORT_STREAMING {
            let s = Subscriber::new(
                context.clone(),
                network_client,
                network_service.clone(),
                dag_state,
            );
            for (peer, _) in context.committee.authorities() {
                if peer != context.own_index {
                    s.subscribe(peer);
                }
            }
            Some(s)
        } else {
            None
        };

        network_manager.install_service(network_service).await;

        info!(
            "Consensus authority started, took {:?}",
            start_time.elapsed()
        );

        Self {
            context,
            start_time,
            transaction_client: Arc::new(tx_client),
            synchronizer,
            commit_syncer_handle,
            leader_timeout_handle,
            core_thread_handle,
            broadcaster,
            subscriber,
            network_manager,
            sync_last_known_own_block,
        }
    }

    pub(crate) async fn stop(mut self) {
        info!(
            "Stopping authority. Total run time: {:?}",
            self.start_time.elapsed()
        );

        // First shutdown components calling into Core.
        if let Err(e) = self.synchronizer.stop().await {
            if e.is_panic() {
                std::panic::resume_unwind(e.into_panic());
            }
            warn!(
                "Failed to stop synchronizer when shutting down consensus: {:?}",
                e
            );
        };
        self.commit_syncer_handle.stop().await;
        self.leader_timeout_handle.stop().await;
        // Shutdown Core to stop block productions and broadcast.
        // When using streaming, all subscribers to broadcasted blocks stop after this.
        self.core_thread_handle.stop().await;
        if let Some(mut broadcaster) = self.broadcaster.take() {
            broadcaster.stop();
        }
        // Stop outgoing long lived streams before stopping network server.
        if let Some(subscriber) = self.subscriber.take() {
            subscriber.stop();
        }
        self.network_manager.stop().await;

        self.context
            .metrics
            .node_metrics
            .uptime
            .observe(self.start_time.elapsed().as_secs_f64());
    }

    pub(crate) fn transaction_client(&self) -> Arc<TransactionClient> {
        self.transaction_client.clone()
    }
}

#[cfg(test)]
mod tests {
    #![allow(non_snake_case)]

    use std::{
        collections::{BTreeMap, BTreeSet},
        sync::Arc,
        time::Duration,
    };

    use consensus_config::{local_committee_and_keys, Parameters};
<<<<<<< HEAD
    use iota_protocol_config::ProtocolConfig;
    use parking_lot::Mutex;
=======
    use iota_metrics::monitored_mpsc::{unbounded_channel, UnboundedReceiver};
    use iota_protocol_config::ProtocolConfig;
>>>>>>> 6e8dfb09
    use prometheus::Registry;
    use rstest::rstest;
    use tempfile::TempDir;
    use tokio::time::{sleep, timeout};
    use typed_store::DBMetrics;

    use super::*;
    use crate::{
<<<<<<< HEAD
        authority_node::AuthorityService,
        block::{timestamp_utc_ms, BlockRef, Round, TestBlock, VerifiedBlock},
        block_verifier::NoopBlockVerifier,
        context::Context,
        core_thread::{CoreError, CoreThreadDispatcher},
        network::NetworkClient,
        storage::mem_store::MemStore,
        ValidationError,
    };

    /// `NoopTransactionVerifier` accepts all transactions.
    struct NoopTransactionVerifier;

    impl TransactionVerifier for NoopTransactionVerifier {
        fn verify_batch(&self, _batch: &[&[u8]]) -> Result<(), ValidationError> {
            Ok(())
        }
    }

    struct FakeCoreThreadDispatcher {
        blocks: Mutex<Vec<VerifiedBlock>>,
    }

    impl FakeCoreThreadDispatcher {
        fn new() -> Self {
            Self {
                blocks: Mutex::new(vec![]),
            }
        }

        fn get_blocks(&self) -> Vec<VerifiedBlock> {
            self.blocks.lock().clone()
        }
    }

    #[async_trait]
    impl CoreThreadDispatcher for FakeCoreThreadDispatcher {
        async fn add_blocks(
            &self,
            blocks: Vec<VerifiedBlock>,
        ) -> Result<BTreeSet<BlockRef>, CoreError> {
            let block_refs = blocks.iter().map(|b| b.reference()).collect();
            self.blocks.lock().extend(blocks);
            Ok(block_refs)
        }

        async fn force_new_block(&self, _round: Round) -> Result<(), CoreError> {
            unimplemented!()
        }

        async fn get_missing_blocks(&self) -> Result<BTreeSet<BlockRef>, CoreError> {
            unimplemented!()
        }
    }

    #[derive(Default)]
    struct FakeNetworkClient {}

    #[async_trait]
    impl NetworkClient for FakeNetworkClient {
        async fn send_block(
            &self,
            _peer: AuthorityIndex,
            _block: &VerifiedBlock,
            _timeout: Duration,
        ) -> ConsensusResult<()> {
            unimplemented!("Unimplemented")
        }

        async fn fetch_blocks(
            &self,
            _peer: AuthorityIndex,
            _block_refs: Vec<BlockRef>,
            _timeout: Duration,
        ) -> ConsensusResult<Vec<Bytes>> {
            unimplemented!("Unimplemented")
        }
    }

=======
        block::{BlockAPI as _, GENESIS_ROUND},
        transaction::NoopTransactionVerifier,
        CommittedSubDag,
    };

>>>>>>> 6e8dfb09
    #[rstest]
    #[tokio::test]
    async fn test_authority_start_and_stop(
        #[values(ConsensusNetwork::Anemo, ConsensusNetwork::Tonic)] network_type: ConsensusNetwork,
    ) {
        let (committee, keypairs) = local_committee_and_keys(0, vec![1]);
        let registry = Registry::new();

        let temp_dir = TempDir::new().unwrap();
        let parameters = Parameters {
            db_path: temp_dir.into_path(),
            ..Default::default()
        };
        let txn_verifier = NoopTransactionVerifier {};

        let own_index = committee.to_authority_index(0).unwrap();
        let protocol_keypair = keypairs[own_index].1.clone();
        let network_keypair = keypairs[own_index].0.clone();

        let (sender, _receiver) = unbounded_channel("consensus_output");
        let commit_consumer = CommitConsumer::new(sender, 0);

        let authority = ConsensusAuthority::start(
            network_type,
            own_index,
            committee,
            parameters,
            ProtocolConfig::get_for_max_version_UNSAFE(),
            protocol_keypair,
            network_keypair,
            Arc::new(txn_verifier),
            commit_consumer,
            registry,
            0,
        )
        .await;

        assert_eq!(authority.context().own_index, own_index);
        assert_eq!(authority.context().committee.epoch(), 0);
        assert_eq!(authority.context().committee.size(), 1);

        authority.stop().await;
    }

    // TODO: build AuthorityFixture.
    #[rstest]
    #[tokio::test(flavor = "current_thread")]
    async fn test_authority_committee(
        #[values(ConsensusNetwork::Anemo, ConsensusNetwork::Tonic)] network_type: ConsensusNetwork,
    ) {
        let db_registry = Registry::new();
        DBMetrics::init(&db_registry);

        const NUM_OF_AUTHORITIES: usize = 4;
        let (committee, keypairs) = local_committee_and_keys(0, [1; NUM_OF_AUTHORITIES].to_vec());
        let temp_dirs = (0..NUM_OF_AUTHORITIES)
            .map(|_| TempDir::new().unwrap())
            .collect::<Vec<_>>();

        let mut output_receivers = Vec::with_capacity(committee.size());
        let mut authorities = Vec::with_capacity(committee.size());
        let mut boot_counters = [0; NUM_OF_AUTHORITIES];

        for (index, _authority_info) in committee.authorities() {
            let (authority, receiver) = make_authority(
                index,
                &temp_dirs[index.value()],
                committee.clone(),
                keypairs.clone(),
                network_type,
                boot_counters[index],
            )
            .await;
            boot_counters[index] += 1;
            output_receivers.push(receiver);
            authorities.push(authority);
        }

        const NUM_TRANSACTIONS: u8 = 15;
        let mut submitted_transactions = BTreeSet::<Vec<u8>>::new();
        for i in 0..NUM_TRANSACTIONS {
            let txn = vec![i; 16];
            submitted_transactions.insert(txn.clone());
            authorities[i as usize % authorities.len()]
                .transaction_client()
                .submit(vec![txn])
                .await
                .unwrap();
        }

        for receiver in &mut output_receivers {
            let mut expected_transactions = submitted_transactions.clone();
            loop {
                let committed_subdag =
                    tokio::time::timeout(Duration::from_secs(1), receiver.recv())
                        .await
                        .unwrap()
                        .unwrap();
                for b in committed_subdag.blocks {
                    for txn in b.transactions().iter().map(|t| t.data().to_vec()) {
                        assert!(
                            expected_transactions.remove(&txn),
                            "Transaction not submitted or already seen: {:?}",
                            txn
                        );
                    }
                }
                assert_eq!(committed_subdag.reputation_scores_desc, vec![]);
                if expected_transactions.is_empty() {
                    break;
                }
            }
        }

        // Stop authority 1.
        let index = committee.to_authority_index(1).unwrap();
        authorities.remove(index.value()).stop().await;
        sleep(Duration::from_secs(10)).await;

        // Restart authority 1 and let it run.
        let (authority, receiver) = make_authority(
            index,
            &temp_dirs[index.value()],
            committee.clone(),
            keypairs.clone(),
            network_type,
            boot_counters[index],
        )
        .await;
        boot_counters[index] += 1;
        output_receivers[index] = receiver;
        authorities.insert(index.value(), authority);
        sleep(Duration::from_secs(10)).await;

        // Stop all authorities and exit.
        for authority in authorities {
            authority.stop().await;
        }
    }

    #[rstest]
    #[tokio::test(flavor = "current_thread")]
    async fn test_amnesia_recovery_success(
        #[values(ConsensusNetwork::Anemo, ConsensusNetwork::Tonic)] network_type: ConsensusNetwork,
    ) {
        telemetry_subscribers::init_for_testing();
        let db_registry = Registry::new();
        DBMetrics::init(&db_registry);

        const NUM_OF_AUTHORITIES: usize = 4;
        let (committee, keypairs) = local_committee_and_keys(0, [1; NUM_OF_AUTHORITIES].to_vec());
        let mut output_receivers = vec![];
        let mut authorities = BTreeMap::new();
        let mut temp_dirs = BTreeMap::new();
        let mut boot_counters = [0; NUM_OF_AUTHORITIES];

        for (index, _authority_info) in committee.authorities() {
            let dir = TempDir::new().unwrap();
            let (authority, receiver) = make_authority(
                index,
                &dir,
                committee.clone(),
                keypairs.clone(),
                network_type,
                boot_counters[index],
            )
            .await;
            assert!(
                authority.sync_last_known_own_block_enabled(),
                "Expected syncing of last known own block to be enabled as all authorities are of empty db and boot for first time."
            );
            boot_counters[index] += 1;
            output_receivers.push(receiver);
            authorities.insert(index, authority);
            temp_dirs.insert(index, dir);
        }

        // Now we take the receiver of authority 1 and we wait until we see at least one
        // block committed from this authority We wait until we see at least one
        // committed block authored from this authority. That way we'll be 100% sure
        // that at least one block has been proposed and successfully received
        // by a quorum of nodes.
        let index_1 = committee.to_authority_index(1).unwrap();
        'outer: while let Some(result) =
            timeout(Duration::from_secs(10), output_receivers[index_1].recv())
                .await
                .expect("Timed out while waiting for at least one committed block from authority 1")
        {
            for block in result.blocks {
                if block.round() > GENESIS_ROUND && block.author() == index_1 {
                    break 'outer;
                }
            }
        }

        // Stop authority 1 & 2.
        // * Authority 1 will be used to wipe out their DB and practically "force" the
        //   amnesia recovery.
        // * Authority 2 is stopped in order to simulate less than f+1 availability
        //   which will
        // make authority 1 retry during amnesia recovery until it has finally managed
        // to successfully get back f+1 responses. once authority 2 is up and
        // running again.
        authorities.remove(&index_1).unwrap().stop().await;
        let index_2 = committee.to_authority_index(2).unwrap();
        authorities.remove(&index_2).unwrap().stop().await;
        sleep(Duration::from_secs(5)).await;

        // Authority 1: create a new directory to simulate amnesia. The node will start
        // having participated previously to consensus but now will attempt to
        // synchronize the last own block and recover from there. It won't be able
        // to do that successfully as authority 2 is still down.
        let dir = TempDir::new().unwrap();
        // We do reset the boot counter for this one to simulate a "binary" restart
        boot_counters[index_1] = 0;
        let (authority, mut receiver) = make_authority(
            index_1,
            &dir,
            committee.clone(),
            keypairs.clone(),
            network_type,
            boot_counters[index_1],
        )
        .await;
        assert!(
            authority.sync_last_known_own_block_enabled(),
            "Authority should have the sync of last own block enabled"
        );
        boot_counters[index_1] += 1;
        authorities.insert(index_1, authority);
        temp_dirs.insert(index_1, dir);
        sleep(Duration::from_secs(5)).await;

        // Now spin up authority 2 using its earlier directly - so no amnesia recovery
        // should be forced here. Authority 1 should be able to recover from
        // amnesia successfully.
        let (authority, _receiver) = make_authority(
            index_2,
            &temp_dirs[&index_2],
            committee.clone(),
            keypairs,
            network_type,
            boot_counters[index_2],
        )
        .await;
        assert!(
            !authority.sync_last_known_own_block_enabled(),
            "Authority should not have attempted to sync the last own block"
        );
        boot_counters[index_2] += 1;
        authorities.insert(index_2, authority);
        sleep(Duration::from_secs(5)).await;

        // We wait until we see at least one committed block authored from this
        // authority
        'outer: while let Some(result) = receiver.recv().await {
            for block in result.blocks {
                if block.round() > GENESIS_ROUND && block.author() == index_1 {
                    break 'outer;
                }
            }
        }

        // Stop all authorities and exit.
        for (_, authority) in authorities {
            authority.stop().await;
        }
    }

    // TODO: create a fixture
    async fn make_authority(
        index: AuthorityIndex,
        db_dir: &TempDir,
        committee: Committee,
        keypairs: Vec<(NetworkKeyPair, ProtocolKeyPair)>,
        network_type: ConsensusNetwork,
        boot_counter: u64,
    ) -> (ConsensusAuthority, UnboundedReceiver<CommittedSubDag>) {
        let registry = Registry::new();

        // Cache less blocks to exercise commit sync.
        let parameters = Parameters {
            db_path: db_dir.path().to_path_buf(),
            dag_state_cached_rounds: 5,
            commit_sync_parallel_fetches: 3,
            commit_sync_batch_size: 3,
            sync_last_known_own_block_timeout: Duration::from_millis(2_000),
            ..Default::default()
        };
        let txn_verifier = NoopTransactionVerifier {};

        let protocol_keypair = keypairs[index].1.clone();
        let network_keypair = keypairs[index].0.clone();

        let (sender, receiver) = unbounded_channel("consensus_output");
        let commit_consumer = CommitConsumer::new(sender, 0);

        let authority = ConsensusAuthority::start(
            network_type,
            index,
            committee,
            parameters,
            ProtocolConfig::get_for_max_version_UNSAFE(),
            protocol_keypair,
            network_keypair,
            Arc::new(txn_verifier),
            commit_consumer,
            registry,
            boot_counter,
        )
        .await;

        (authority, receiver)
    }
}<|MERGE_RESOLUTION|>--- conflicted
+++ resolved
@@ -5,16 +5,9 @@
 use std::{sync::Arc, time::Instant};
 
 use consensus_config::{AuthorityIndex, Committee, NetworkKeyPair, Parameters, ProtocolKeyPair};
-<<<<<<< HEAD
-use iota_protocol_config::ProtocolConfig;
-use parking_lot::RwLock;
-use prometheus::Registry;
-use tokio::time::sleep;
-=======
 use iota_protocol_config::{ConsensusNetwork, ProtocolConfig};
 use parking_lot::RwLock;
 use prometheus::Registry;
->>>>>>> 6e8dfb09
 use tracing::{info, warn};
 
 use crate::{
@@ -202,12 +195,6 @@
         let mut network_manager = N::new(context.clone(), network_keypair);
         let network_client = network_manager.client();
 
-<<<<<<< HEAD
-        // REQUIRED: Broadcaster must be created before Core, to start listen on block
-        // broadcasts.
-        let broadcaster =
-            Broadcaster::new(context.clone(), network_client.clone(), &signals_receivers);
-=======
         // REQUIRED: Broadcaster must be created before Core, to start listening on the
         // broadcast channel in order to not miss blocks and cause test failures.
         let broadcaster = if N::Client::SUPPORT_STREAMING {
@@ -219,7 +206,6 @@
                 &signals_receivers,
             ))
         };
->>>>>>> 6e8dfb09
 
         let store_path = context.parameters.db_path.as_path().to_str().unwrap();
         let store = Arc::new(RocksDBStore::new(store_path));
@@ -411,13 +397,8 @@
     };
 
     use consensus_config::{local_committee_and_keys, Parameters};
-<<<<<<< HEAD
-    use iota_protocol_config::ProtocolConfig;
-    use parking_lot::Mutex;
-=======
     use iota_metrics::monitored_mpsc::{unbounded_channel, UnboundedReceiver};
     use iota_protocol_config::ProtocolConfig;
->>>>>>> 6e8dfb09
     use prometheus::Registry;
     use rstest::rstest;
     use tempfile::TempDir;
@@ -426,93 +407,11 @@
 
     use super::*;
     use crate::{
-<<<<<<< HEAD
-        authority_node::AuthorityService,
-        block::{timestamp_utc_ms, BlockRef, Round, TestBlock, VerifiedBlock},
-        block_verifier::NoopBlockVerifier,
-        context::Context,
-        core_thread::{CoreError, CoreThreadDispatcher},
-        network::NetworkClient,
-        storage::mem_store::MemStore,
-        ValidationError,
-    };
-
-    /// `NoopTransactionVerifier` accepts all transactions.
-    struct NoopTransactionVerifier;
-
-    impl TransactionVerifier for NoopTransactionVerifier {
-        fn verify_batch(&self, _batch: &[&[u8]]) -> Result<(), ValidationError> {
-            Ok(())
-        }
-    }
-
-    struct FakeCoreThreadDispatcher {
-        blocks: Mutex<Vec<VerifiedBlock>>,
-    }
-
-    impl FakeCoreThreadDispatcher {
-        fn new() -> Self {
-            Self {
-                blocks: Mutex::new(vec![]),
-            }
-        }
-
-        fn get_blocks(&self) -> Vec<VerifiedBlock> {
-            self.blocks.lock().clone()
-        }
-    }
-
-    #[async_trait]
-    impl CoreThreadDispatcher for FakeCoreThreadDispatcher {
-        async fn add_blocks(
-            &self,
-            blocks: Vec<VerifiedBlock>,
-        ) -> Result<BTreeSet<BlockRef>, CoreError> {
-            let block_refs = blocks.iter().map(|b| b.reference()).collect();
-            self.blocks.lock().extend(blocks);
-            Ok(block_refs)
-        }
-
-        async fn force_new_block(&self, _round: Round) -> Result<(), CoreError> {
-            unimplemented!()
-        }
-
-        async fn get_missing_blocks(&self) -> Result<BTreeSet<BlockRef>, CoreError> {
-            unimplemented!()
-        }
-    }
-
-    #[derive(Default)]
-    struct FakeNetworkClient {}
-
-    #[async_trait]
-    impl NetworkClient for FakeNetworkClient {
-        async fn send_block(
-            &self,
-            _peer: AuthorityIndex,
-            _block: &VerifiedBlock,
-            _timeout: Duration,
-        ) -> ConsensusResult<()> {
-            unimplemented!("Unimplemented")
-        }
-
-        async fn fetch_blocks(
-            &self,
-            _peer: AuthorityIndex,
-            _block_refs: Vec<BlockRef>,
-            _timeout: Duration,
-        ) -> ConsensusResult<Vec<Bytes>> {
-            unimplemented!("Unimplemented")
-        }
-    }
-
-=======
         block::{BlockAPI as _, GENESIS_ROUND},
         transaction::NoopTransactionVerifier,
         CommittedSubDag,
     };
 
->>>>>>> 6e8dfb09
     #[rstest]
     #[tokio::test]
     async fn test_authority_start_and_stop(
