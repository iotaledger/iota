--- conflicted
+++ resolved
@@ -20,20 +20,11 @@
 use shared_crypto::intent::{Intent, IntentMessage, IntentScope};
 
 use crate::{
-<<<<<<< HEAD
-    commit::CommitRef,
-=======
     commit::CommitVote,
->>>>>>> 6e8dfb09
     context::Context,
     ensure,
     error::{ConsensusError, ConsensusResult},
 };
-<<<<<<< HEAD
-
-pub(crate) const GENESIS_ROUND: Round = 0;
-=======
->>>>>>> 6e8dfb09
 
 /// Round number of a block.
 pub type Round = u32;
@@ -43,17 +34,6 @@
 /// Block proposal timestamp in milliseconds.
 pub type BlockTimestampMs = u64;
 
-<<<<<<< HEAD
-// Returns the current time expressed as UNIX timestamp in milliseconds.
-pub fn timestamp_utc_ms() -> BlockTimestampMs {
-    match SystemTime::now().duration_since(SystemTime::UNIX_EPOCH) {
-        Ok(n) => n.as_millis() as BlockTimestampMs,
-        Err(_) => panic!("SystemTime before UNIX EPOCH!"),
-    }
-}
-
-=======
->>>>>>> 6e8dfb09
 /// Iota transaction in serialised bytes
 #[derive(Clone, Eq, PartialEq, Serialize, Deserialize, Default, Debug)]
 pub struct Transaction {
