--- conflicted
+++ resolved
@@ -91,13 +91,9 @@
         }
 
         let (mut subscriber, _) = network.subscribe().map_err(|e| {
-<<<<<<< HEAD
-            ConsensusError::Network(format!("Cannot subscribe to AnemoNetwork updates: {e:?}"))
-=======
             ConsensusError::NetworkClientConnection(format!(
                 "Cannot subscribe to AnemoNetwork updates: {e:?}"
             ))
->>>>>>> 6e8dfb09
         })?;
 
         let sleep = tokio::time::sleep(timeout);
@@ -148,11 +144,7 @@
         client
             .send_block(anemo::Request::new(request).with_timeout(timeout))
             .await
-<<<<<<< HEAD
-            .map_err(|e| ConsensusError::Network(format!("send_block failed: {e:?}")))?;
-=======
             .map_err(|e| ConsensusError::NetworkRequest(format!("send_block failed: {e:?}")))?;
->>>>>>> 6e8dfb09
         Ok(())
     }
 
@@ -189,10 +181,6 @@
         let response = client
             .fetch_blocks(anemo::Request::new(request).with_timeout(timeout))
             .await
-<<<<<<< HEAD
-            .map_err(|e| ConsensusError::Network(format!("fetch_blocks failed: {e:?}")))?;
-        Ok(response.into_body().blocks)
-=======
             .map_err(|e: Status| {
                 if e.status() == StatusCode::RequestTimeout {
                     ConsensusError::NetworkRequestTimeout(format!("fetch_blocks timeout: {e:?}"))
@@ -245,7 +233,6 @@
             })?;
         let body = response.into_body();
         Ok(body.blocks)
->>>>>>> 6e8dfb09
     }
 }
 
@@ -454,12 +441,8 @@
         self.client.clone()
     }
 
-<<<<<<< HEAD
     /// Installs and starts the consensus service on the specified network.
-    async fn install_service(&mut self, network_keypair: NetworkKeyPair, service: Arc<S>) {
-=======
     async fn install_service(&mut self, service: Arc<S>) {
->>>>>>> 6e8dfb09
         self.context
             .metrics
             .network_metrics
@@ -655,17 +638,7 @@
     }
 }
 
-<<<<<<< HEAD
-#[derive(Clone)]
-pub(crate) struct MetricsMakeCallbackHandler {
-    metrics: Arc<NetworkRouteMetrics>,
-    /// Size in bytes above which a request or response message is considered
-    /// excessively large
-    excessive_message_size: usize,
-}
-=======
 // Adapt MetricsCallbackMaker and MetricsResponseCallback to anemo.
->>>>>>> 6e8dfb09
 
 impl SizedRequest for anemo::Request<Bytes> {
     fn size(&self) -> usize {
@@ -750,51 +723,8 @@
     authorities: Vec<AuthorityIndex>,
 }
 
-<<<<<<< HEAD
-        // `Committee` is generated with the same random seed in
-        // Context::new_for_test(), so the first 4 authorities are the same.
-        let (context_4, keys_4) = Context::new_for_test(5);
-        let context_4 = Arc::new(
-            context_4
-                .clone()
-                .with_authority_index(context_4.committee.to_authority_index(4).unwrap()),
-        );
-        let mut manager_4 = AnemoManager::new(context_4.clone());
-        let client_4 = <AnemoManager as NetworkManager<Mutex<TestService>>>::client(&manager_4);
-        let service_4 = Arc::new(Mutex::new(TestService::new()));
-        manager_4
-            .install_service(keys_4[4].0.clone(), service_4.clone())
-            .await;
-
-        // client_4 should not be able to reach service_0 or service_1, because of the
-        // AllowedPeers filter.
-        let test_block_2 = VerifiedBlock::new_for_test(TestBlock::new(9, 2).build());
-        assert!(
-            client_4
-                .send_block(
-                    context.committee.to_authority_index(0).unwrap(),
-                    &test_block_2,
-                    Duration::from_secs(5),
-                )
-                .await
-                .is_err()
-        );
-        let test_block_3 = VerifiedBlock::new_for_test(TestBlock::new(9, 3).build());
-        assert!(
-            client_4
-                .send_block(
-                    context.committee.to_authority_index(1).unwrap(),
-                    &test_block_3,
-                    Duration::from_secs(5),
-                )
-                .await
-                .is_err()
-        );
-    }
-=======
 #[derive(Clone, Serialize, Deserialize)]
 pub(crate) struct FetchLatestBlocksResponse {
     // Serialized SignedBlocks.
     blocks: Vec<Bytes>,
->>>>>>> 6e8dfb09
 }