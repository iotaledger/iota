// Copyright (c) Mysten Labs, Inc.
// Modifications Copyright (c) 2024 IOTA Stiftung
// SPDX-License-Identifier: Apache-2.0

use consensus_config::{AuthorityIndex, Epoch, Stake};
use fastcrypto::error::FastCryptoError;
use strum_macros::IntoStaticStr;
use thiserror::Error;
use typed_store::TypedStoreError;

use crate::{
    block::{BlockRef, Round},
    commit::{Commit, CommitIndex},
};

/// Errors that can occur when processing blocks, reading from storage, or
/// encountering shutdown.
<<<<<<< HEAD
#[derive(Clone, Debug, Error)]
pub enum ConsensusError {
=======
#[derive(Clone, Debug, Error, IntoStaticStr)]
pub(crate) enum ConsensusError {
>>>>>>> 6e8dfb09
    #[error("Error deserializing block: {0}")]
    MalformedBlock(bcs::Error),

    #[error("Error deserializing commit: {0}")]
    MalformedCommit(bcs::Error),

    #[error("Error serializing: {0}")]
    SerializationFailure(bcs::Error),

    #[error("Block contains a transaction that is too large: {size} > {limit}")]
    TransactionTooLarge { size: usize, limit: usize },

    #[error("Block contains too many transactions: {count} > {limit}")]
    TooManyTransactions { count: usize, limit: usize },

    #[error("Block contains too many transaction bytes: {size} > {limit}")]
    TooManyTransactionBytes { size: usize, limit: usize },

    #[error("Unexpected block authority {0} from peer {1}")]
    UnexpectedAuthority(AuthorityIndex, AuthorityIndex),

    #[error("Block has wrong epoch: expected {expected}, actual {actual}")]
    WrongEpoch { expected: Epoch, actual: Epoch },

    #[error("Genesis blocks should only be generated from Committee!")]
    UnexpectedGenesisBlock,

    #[error("Genesis blocks should not be queried!")]
    UnexpectedGenesisBlockRequested,

    #[error(
        "Expected {requested} but received {received} blocks returned from authority {authority}"
    )]
    UnexpectedNumberOfBlocksFetched {
        authority: AuthorityIndex,
        requested: usize,
        received: usize,
    },

    #[error("Unexpected block returned while fetching missing blocks")]
    UnexpectedFetchedBlock {
        index: AuthorityIndex,
        block_ref: BlockRef,
    },

    #[error(
<<<<<<< HEAD
=======
        "Unexpected block {block_ref} returned while fetching last own block from peer {index}"
    )]
    UnexpectedLastOwnBlock {
        index: AuthorityIndex,
        block_ref: BlockRef,
    },

    #[error(
>>>>>>> 6e8dfb09
        "Too many blocks have been returned from authority {0} when requesting to fetch missing blocks"
    )]
    TooManyFetchedBlocksReturned(AuthorityIndex),

    #[error("Too many blocks have been requested from authority {0}")]
    TooManyFetchBlocksRequested(AuthorityIndex),

    #[error("Too many authorities have been provided from authority {0}")]
    TooManyAuthoritiesProvided(AuthorityIndex),

    #[error(
        "Provided size of highest accepted rounds parameter, {0}, is different than committee size, {1}"
    )]
    InvalidSizeOfHighestAcceptedRounds(usize, usize),

    #[error("Invalid authority index: {index} > {max}")]
    InvalidAuthorityIndex { index: AuthorityIndex, max: usize },

    #[error("Failed to deserialize signature: {0}")]
    MalformedSignature(FastCryptoError),

    #[error("Failed to verify the block's signature: {0}")]
    SignatureVerificationFailure(FastCryptoError),

    #[error("Synchronizer for fetching blocks directly from {0} is saturated")]
    SynchronizerSaturated(AuthorityIndex),

<<<<<<< HEAD
=======
    #[error("Block {block_ref:?} rejected: {reason}")]
    BlockRejected { block_ref: BlockRef, reason: String },

>>>>>>> 6e8dfb09
    #[error(
        "Ancestor is in wrong position: block {block_authority}, ancestor {ancestor_authority}, position {position}"
    )]
    InvalidAncestorPosition {
        block_authority: AuthorityIndex,
        ancestor_authority: AuthorityIndex,
        position: usize,
    },

    #[error("Ancestor's round ({ancestor}) should be lower than the block's round ({block})")]
    InvalidAncestorRound { ancestor: Round, block: Round },

    #[error("Ancestor {0} not found among genesis blocks!")]
    InvalidGenesisAncestor(BlockRef),

    #[error("Too many ancestors in the block: {0} > {1}")]
    TooManyAncestors(usize, usize),

    #[error("Ancestors from the same authority {0}")]
    DuplicatedAncestorsAuthority(AuthorityIndex),

    #[error("Insufficient stake from parents: {parent_stakes} < {quorum}")]
    InsufficientParentStakes { parent_stakes: Stake, quorum: Stake },

    #[error("Invalid transaction: {0}")]
    InvalidTransaction(String),

    #[error("Ancestors max timestamp {max_timestamp_ms} > block timestamp {block_timestamp_ms}")]
    InvalidBlockTimestamp {
        max_timestamp_ms: u64,
        block_timestamp_ms: u64,
    },

    #[error("No available authority to fetch commits")]
    NoAvailableAuthorityToFetchCommits,

    #[error("Received no commit from peer {peer}")]
    NoCommitReceived { peer: AuthorityIndex },

    #[error(
        "Received unexpected start commit from peer {peer}: requested {start}, received {commit:?}"
    )]
    UnexpectedStartCommit {
        peer: AuthorityIndex,
        start: CommitIndex,
        commit: Box<Commit>,
    },

    #[error(
        "Received unexpected commit sequence from peer {peer}: {prev_commit:?}, {curr_commit:?}"
    )]
    UnexpectedCommitSequence {
        peer: AuthorityIndex,
        prev_commit: Box<Commit>,
        curr_commit: Box<Commit>,
    },

    #[error("Not enough votes ({stake}) on end commit from peer {peer}: {commit:?}")]
    NotEnoughCommitVotes {
        stake: Stake,
        peer: AuthorityIndex,
        commit: Box<Commit>,
    },

    #[error("Received unexpected block from peer {peer}: {requested:?} vs {received:?}")]
    UnexpectedBlockForCommit {
        peer: AuthorityIndex,
        requested: BlockRef,
        received: BlockRef,
    },

    #[error("RocksDB failure: {0}")]
    RocksDBFailure(#[from] TypedStoreError),

    #[error("Unknown network peer: {0}")]
    UnknownNetworkPeer(String),

    #[error("Peer {0} is disconnected.")]
    PeerDisconnected(String),

<<<<<<< HEAD
    #[error("Network error: {0:?}")]
    Network(String),
=======
    #[error("Network config error: {0:?}")]
    NetworkConfig(String),

    #[error("Failed to connect as client: {0:?}")]
    NetworkClientConnection(String),

    #[error("Failed to connect as server: {0:?}")]
    NetworkServerConnection(String),

    #[error("Failed to send request: {0:?}")]
    NetworkRequest(String),

    #[error("Request timeout: {0:?}")]
    NetworkRequestTimeout(String),
>>>>>>> 6e8dfb09

    #[error("Consensus has shut down!")]
    Shutdown,
}

pub type ConsensusResult<T> = Result<T, ConsensusError>;

#[macro_export]
macro_rules! bail {
    ($e:expr) => {
        return Err($e);
    };
}

#[macro_export(local_inner_macros)]
macro_rules! ensure {
    ($cond:expr, $e:expr) => {
        if !($cond) {
            bail!($e);
        }
    };
}<|MERGE_RESOLUTION|>--- conflicted
+++ resolved
@@ -15,13 +15,8 @@
 
 /// Errors that can occur when processing blocks, reading from storage, or
 /// encountering shutdown.
-<<<<<<< HEAD
-#[derive(Clone, Debug, Error)]
-pub enum ConsensusError {
-=======
 #[derive(Clone, Debug, Error, IntoStaticStr)]
 pub(crate) enum ConsensusError {
->>>>>>> 6e8dfb09
     #[error("Error deserializing block: {0}")]
     MalformedBlock(bcs::Error),
 
@@ -68,8 +63,6 @@
     },
 
     #[error(
-<<<<<<< HEAD
-=======
         "Unexpected block {block_ref} returned while fetching last own block from peer {index}"
     )]
     UnexpectedLastOwnBlock {
@@ -78,7 +71,6 @@
     },
 
     #[error(
->>>>>>> 6e8dfb09
         "Too many blocks have been returned from authority {0} when requesting to fetch missing blocks"
     )]
     TooManyFetchedBlocksReturned(AuthorityIndex),
@@ -106,12 +98,9 @@
     #[error("Synchronizer for fetching blocks directly from {0} is saturated")]
     SynchronizerSaturated(AuthorityIndex),
 
-<<<<<<< HEAD
-=======
     #[error("Block {block_ref:?} rejected: {reason}")]
     BlockRejected { block_ref: BlockRef, reason: String },
 
->>>>>>> 6e8dfb09
     #[error(
         "Ancestor is in wrong position: block {block_authority}, ancestor {ancestor_authority}, position {position}"
     )]
@@ -192,10 +181,6 @@
     #[error("Peer {0} is disconnected.")]
     PeerDisconnected(String),
 
-<<<<<<< HEAD
-    #[error("Network error: {0:?}")]
-    Network(String),
-=======
     #[error("Network config error: {0:?}")]
     NetworkConfig(String),
 
@@ -210,7 +195,6 @@
 
     #[error("Request timeout: {0:?}")]
     NetworkRequestTimeout(String),
->>>>>>> 6e8dfb09
 
     #[error("Consensus has shut down!")]
     Shutdown,
