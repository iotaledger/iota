// Copyright (c) Mysten Labs, Inc.
// Modifications Copyright (c) 2024 IOTA Stiftung
// SPDX-License-Identifier: Apache-2.0

use std::sync::Arc;

use parking_lot::RwLock;
use tokio::sync::mpsc::UnboundedSender;

use crate::{
    block::{timestamp_utc_ms, BlockAPI, VerifiedBlock},
    commit::{load_committed_subdag_from_store, CommitAPI, CommitIndex, CommittedSubDag},
    context::Context,
    dag_state::DagState,
    error::{ConsensusError, ConsensusResult},
    linearizer::Linearizer,
    storage::Store,
    CommitConsumer,
};

/// Role of CommitObserver
/// - Called by core when try_commit() returns newly committed leaders.
/// - The newly committed leaders are sent to commit observer and then commit
///   observer gets subdags for each leader via the commit interpreter
///   (linearizer)
/// - The committed subdags are sent as consensus output via an unbounded tokio
<<<<<<< HEAD
///   channel.
///
/// No back pressure mechanism is needed as backpressure is handled as input
/// into consenus.
=======
///   channel. No back pressure mechanism is needed as backpressure is handled
///   as input into consenus.
>>>>>>> 8c389f2d
/// - Commit metadata including index is persisted in store, before the
///   CommittedSubDag is sent to the consumer.
/// - When CommitObserver is initialized a last processed commit index can be
///   used to ensure any missing commits are re-sent.
pub(crate) struct CommitObserver {
    context: Arc<Context>,
    /// Component to deterministically collect subdags for committed leaders.
    commit_interpreter: Linearizer,
    /// An unbounded channel to send committed sub-dags to the consumer of
    /// consensus output.
    sender: UnboundedSender<CommittedSubDag>,
    /// Persistent storage for blocks, commits and other consensus data.
    store: Arc<dyn Store>,
}

impl CommitObserver {
    pub(crate) fn new(
        context: Arc<Context>,
        commit_consumer: CommitConsumer,
        // sender: UnboundedSender<CommittedSubDag>,
        // last_processed_commit_round: Round,
        // last_processed_commit_index: CommitIndex,
        dag_state: Arc<RwLock<DagState>>,
        store: Arc<dyn Store>,
    ) -> Self {
        let mut observer = Self {
            context,
            commit_interpreter: Linearizer::new(dag_state.clone()),
            sender: commit_consumer.sender,
            store,
        };

        observer.recover_and_send_commits(commit_consumer.last_processed_commit_index);
        observer
    }

    pub(crate) fn handle_commit(
        &mut self,
        committed_leaders: Vec<VerifiedBlock>,
    ) -> ConsensusResult<Vec<CommittedSubDag>> {
        let committed_sub_dags = self.commit_interpreter.handle_commit(committed_leaders);
        let mut sent_sub_dags = vec![];

        for committed_sub_dag in committed_sub_dags.into_iter() {
            // Failures in sender.send() are assumed to be permanent
            if let Err(err) = self.sender.send(committed_sub_dag.clone()) {
                tracing::error!(
                    "Failed to send committed sub-dag, probably due to shutdown: {err:?}"
                );
                return Err(ConsensusError::Shutdown);
            }
            tracing::debug!(
                "Sending to execution commit {} leader {}",
                committed_sub_dag.commit_index,
                committed_sub_dag.leader
            );
            sent_sub_dags.push(committed_sub_dag);
        }

        self.report_metrics(&sent_sub_dags);
        tracing::trace!("Committed & sent {sent_sub_dags:#?}");
        Ok(sent_sub_dags)
    }

    fn recover_and_send_commits(&mut self, last_processed_commit_index: CommitIndex) {
        // TODO: remove this check, to allow consensus to regenerate commits?
        let last_commit = self
            .store
            .read_last_commit()
            .expect("Reading the last commit should not fail");

        if let Some(last_commit) = last_commit {
            let last_commit_index = last_commit.index();

            assert!(last_commit_index >= last_processed_commit_index);
            if last_commit_index == last_processed_commit_index {
                return;
            }
        };

        // We should not send the last processed commit again, so
        // last_processed_commit_index+1
        let unsent_commits = self
            .store
            .scan_commits((last_processed_commit_index + 1)..CommitIndex::MAX)
            .expect("Scanning commits should not fail");

        // Resend all the committed subdags to the consensus output channel
        // for all the commits above the last processed index.
        let mut last_sent_commit_index = last_processed_commit_index;
        for commit in unsent_commits {
            // Commit index must be continuous.
            assert_eq!(commit.index(), last_sent_commit_index + 1);

            let committed_subdag = load_committed_subdag_from_store(self.store.as_ref(), commit);
            self.sender.send(committed_subdag).unwrap_or_else(|e| {
                panic!(
                    "Failed to send commit during recovery, probably due to shutdown: {:?}",
                    e
                )
            });

            last_sent_commit_index += 1;
        }
    }

    fn report_metrics(&self, committed: &[CommittedSubDag]) {
        let utc_now = timestamp_utc_ms();
        let mut total = 0;
        for block in committed.iter().flat_map(|dag| &dag.blocks) {
            let latency_ms = utc_now
                .checked_sub(block.timestamp_ms())
                .unwrap_or_default();

            total += 1;

            self.context
                .metrics
                .node_metrics
                .block_commit_latency
                .observe(latency_ms as f64);
            self.context
                .metrics
                .node_metrics
                .last_committed_leader_round
                .set(block.round() as i64);
        }

        self.context
            .metrics
            .node_metrics
            .blocks_per_commit_count
            .observe(total as f64);
        self.context
            .metrics
            .node_metrics
            .sub_dags_per_commit_count
            .observe(committed.len() as f64);
    }
}

#[cfg(test)]
mod tests {
    use parking_lot::RwLock;
    use tokio::sync::mpsc::{unbounded_channel, UnboundedReceiver};

    use super::*;
    use crate::{
        block::{BlockRef, Round},
        commit::DEFAULT_WAVE_LENGTH,
        context::Context,
        dag_state::DagState,
        leader_schedule::LeaderSchedule,
        storage::mem_store::MemStore,
        test_dag::{build_dag, get_all_leader_blocks},
    };

    #[test]
    fn test_handle_commit() {
        telemetry_subscribers::init_for_testing();
        let num_authorities = 4;
        let context = Arc::new(Context::new_for_test(num_authorities).0);
        let mem_store = Arc::new(MemStore::new());
        let dag_state = Arc::new(RwLock::new(DagState::new(
            context.clone(),
            mem_store.clone(),
        )));
        let leader_schedule = LeaderSchedule::new(context.clone());
        let last_processed_commit_round = 0;
        let last_processed_commit_index = 0;
        let (sender, mut receiver) = unbounded_channel();

        let mut observer = CommitObserver::new(
            context.clone(),
            CommitConsumer::new(
                sender,
                last_processed_commit_round,
                last_processed_commit_index,
            ),
            dag_state.clone(),
            mem_store.clone(),
        );

        // Populate fully connected test blocks for round 0 ~ 10, authorities 0 ~ 3.
        let num_rounds = 10;
        build_dag(context.clone(), dag_state.clone(), None, num_rounds);
        let leaders = get_all_leader_blocks(
            dag_state.clone(),
            leader_schedule,
            num_rounds,
            DEFAULT_WAVE_LENGTH,
            false,
            1,
        );

        let commits = observer.handle_commit(leaders.clone()).unwrap();

        // Check commits are returned by CommitObserver::handle_commit is accurate
        let mut expected_stored_refs: Vec<BlockRef> = vec![];
        for (idx, subdag) in commits.iter().enumerate() {
            tracing::info!("{subdag:?}");
            assert_eq!(subdag.leader, leaders[idx].reference());
            assert_eq!(subdag.timestamp_ms, leaders[idx].timestamp_ms());
            if idx == 0 {
                // First subdag includes the leader block plus all ancestor blocks
                // of the leader minus the genesis round blocks
                assert_eq!(
                    subdag.blocks.len(),
                    (num_authorities * (DEFAULT_WAVE_LENGTH - 1) as usize) + 1
                );
            } else {
                // Every subdag after will be missing the leader block from the previous
                // committed subdag
                assert_eq!(
                    subdag.blocks.len(),
                    (num_authorities * DEFAULT_WAVE_LENGTH as usize)
                );
            }
            for block in subdag.blocks.iter() {
                expected_stored_refs.push(block.reference());
                assert!(block.round() <= leaders[idx].round());
            }
            assert_eq!(subdag.commit_index, idx as CommitIndex + 1);
        }

        // Check commits sent over consensus output channel is accurate
        let mut processed_subdag_index = 0;
        while let Ok(subdag) = receiver.try_recv() {
            assert_eq!(subdag, commits[processed_subdag_index]);
            processed_subdag_index = subdag.commit_index as usize;
            if processed_subdag_index == leaders.len() {
                break;
            }
        }
        assert_eq!(processed_subdag_index, leaders.len());

        verify_channel_empty(&mut receiver);

        // Check commits have been persisted to storage
        let last_commit = mem_store.read_last_commit().unwrap().unwrap();
        assert_eq!(last_commit.index(), commits.last().unwrap().commit_index);
        let all_stored_commits = mem_store.scan_commits(0..CommitIndex::MAX).unwrap();
        assert_eq!(all_stored_commits.len(), leaders.len());
        let blocks_existence = mem_store.contains_blocks(&expected_stored_refs).unwrap();
        assert!(blocks_existence.iter().all(|exists| *exists));
    }

    #[test]
    fn test_recover_and_send_commits() {
        telemetry_subscribers::init_for_testing();
        let num_authorities = 4;
        let context = Arc::new(Context::new_for_test(num_authorities).0);
        let mem_store = Arc::new(MemStore::new());
        let dag_state = Arc::new(RwLock::new(DagState::new(
            context.clone(),
            mem_store.clone(),
        )));
        let leader_schedule = LeaderSchedule::new(context.clone());
        let last_processed_commit_round = 0;
        let last_processed_commit_index = 0;
        let (sender, mut receiver) = unbounded_channel();

        let mut observer = CommitObserver::new(
            context.clone(),
            CommitConsumer::new(
                sender.clone(),
                last_processed_commit_round,
                last_processed_commit_index,
            ),
            dag_state.clone(),
            mem_store.clone(),
        );

        // Populate fully connected test blocks for round 0 ~ 10, authorities 0 ~ 3.
        let num_rounds = 10;
        build_dag(context.clone(), dag_state.clone(), None, num_rounds);
        let leaders = get_all_leader_blocks(
            dag_state.clone(),
            leader_schedule,
            num_rounds,
            DEFAULT_WAVE_LENGTH,
            false,
            1,
        );

        // Commit first batch of leaders (2) and "receive" the subdags as the
        // consumer of the consensus output channel.
        let expected_last_processed_index: usize = 2;
        let expected_last_processed_round =
            expected_last_processed_index as u32 * DEFAULT_WAVE_LENGTH;
        let mut commits = observer
            .handle_commit(
                leaders
                    .clone()
                    .into_iter()
                    .take(expected_last_processed_index)
                    .collect::<Vec<_>>(),
            )
            .unwrap();

        // Check commits sent over consensus output channel is accurate
        let mut processed_subdag_index = 0;
        while let Ok(subdag) = receiver.try_recv() {
            tracing::info!("Processed {subdag}");
            assert_eq!(subdag, commits[processed_subdag_index]);
            processed_subdag_index = subdag.commit_index as usize;
            if processed_subdag_index == expected_last_processed_index {
                break;
            }
        }
        assert_eq!(processed_subdag_index, expected_last_processed_index);

        verify_channel_empty(&mut receiver);

        // Check last stored commit is correct
        let last_commit = mem_store.read_last_commit().unwrap().unwrap();
        assert_eq!(
            last_commit.index(),
            expected_last_processed_index as CommitIndex
        );

        // Handle next batch of leaders (1), these will be sent by consensus but not
        // "processed" by consensus output channel. Simulating something happened on
        // the consumer side where the commits were not persisted.
        commits.append(
            &mut observer
                .handle_commit(
                    leaders
                        .clone()
                        .into_iter()
                        .skip(expected_last_processed_index)
                        .collect::<Vec<_>>(),
                )
                .unwrap(),
        );

        let expected_last_sent_index = 3;
        while let Ok(subdag) = receiver.try_recv() {
            tracing::info!("{subdag} was sent but not processed by consumer");
            assert_eq!(subdag, commits[processed_subdag_index]);
            processed_subdag_index = subdag.commit_index as usize;
            if processed_subdag_index == expected_last_sent_index {
                break;
            }
        }
        assert_eq!(processed_subdag_index, expected_last_sent_index);

        verify_channel_empty(&mut receiver);

        // Check last stored commit is correct. We should persist the last commit
        // that was sent over the channel regardless of how the consumer handled
        // the commit on their end.
        let last_commit = mem_store.read_last_commit().unwrap().unwrap();
        assert_eq!(last_commit.index(), expected_last_sent_index as CommitIndex);

        // Re-create commit observer starting from index 2 which represents the
        // last processed index from the consumer over consensus output channel
        let _observer = CommitObserver::new(
            context.clone(),
            CommitConsumer::new(
                sender,
                expected_last_processed_round as Round,
                expected_last_processed_index as CommitIndex,
            ),
            dag_state.clone(),
            mem_store.clone(),
        );

        // Check commits sent over consensus output channel is accurate starting
        // from last processed index of 2 and finishing at last sent index of 3.
        processed_subdag_index = expected_last_processed_index;
        while let Ok(subdag) = receiver.try_recv() {
            tracing::info!("Processed {subdag} on resubmission");
            assert_eq!(subdag, commits[processed_subdag_index]);
            processed_subdag_index = subdag.commit_index as usize;
            if processed_subdag_index == expected_last_sent_index {
                break;
            }
        }
        assert_eq!(processed_subdag_index, expected_last_sent_index);

        verify_channel_empty(&mut receiver);
    }

    #[test]
    fn test_send_no_missing_commits() {
        telemetry_subscribers::init_for_testing();
        let num_authorities = 4;
        let context = Arc::new(Context::new_for_test(num_authorities).0);
        let mem_store = Arc::new(MemStore::new());
        let dag_state = Arc::new(RwLock::new(DagState::new(
            context.clone(),
            mem_store.clone(),
        )));
        let leader_schedule = LeaderSchedule::new(context.clone());
        let last_processed_commit_round = 0;
        let last_processed_commit_index = 0;
        let (sender, mut receiver) = unbounded_channel();

        let mut observer = CommitObserver::new(
            context.clone(),
            CommitConsumer::new(
                sender.clone(),
                last_processed_commit_round,
                last_processed_commit_index,
            ),
            dag_state.clone(),
            mem_store.clone(),
        );

        // Populate fully connected test blocks for round 0 ~ 10, authorities 0 ~ 3.
        let num_rounds = 10;
        build_dag(context.clone(), dag_state.clone(), None, num_rounds);
        let leaders = get_all_leader_blocks(
            dag_state.clone(),
            leader_schedule,
            num_rounds,
            DEFAULT_WAVE_LENGTH,
            false,
            1,
        );

        // Commit all of the leaders and "receive" the subdags as the consumer of
        // the consensus output channel.
        let expected_last_processed_index: usize = 3;
        let expected_last_processed_round =
            expected_last_processed_index as u32 * DEFAULT_WAVE_LENGTH;
        let commits = observer.handle_commit(leaders.clone()).unwrap();

        // Check commits sent over consensus output channel is accurate
        let mut processed_subdag_index = 0;
        while let Ok(subdag) = receiver.try_recv() {
            tracing::info!("Processed {subdag}");
            assert_eq!(subdag, commits[processed_subdag_index]);
            processed_subdag_index = subdag.commit_index as usize;
            if processed_subdag_index == expected_last_processed_index {
                break;
            }
        }
        assert_eq!(processed_subdag_index, expected_last_processed_index);

        verify_channel_empty(&mut receiver);

        // Check last stored commit is correct
        let last_commit = mem_store.read_last_commit().unwrap().unwrap();
        assert_eq!(
            last_commit.index(),
            expected_last_processed_index as CommitIndex
        );

        // Re-create commit observer starting from index 3 which represents the
        // last processed index from the consumer over consensus output channel
        let _observer = CommitObserver::new(
            context.clone(),
            CommitConsumer::new(
                sender,
                expected_last_processed_round as Round,
                expected_last_processed_index as CommitIndex,
            ),
            dag_state.clone(),
            mem_store.clone(),
        );

        // No commits should be resubmitted as consensus store's last commit index
        // is equal to last processed index by consumer
        verify_channel_empty(&mut receiver);
    }

    /// After receiving all expected subdags, ensure channel is empty
    fn verify_channel_empty(receiver: &mut UnboundedReceiver<CommittedSubDag>) {
        match receiver.try_recv() {
            Ok(_) => {
                panic!("Expected the consensus output channel to be empty, but found more subdags.")
            }
            Err(e) => match e {
                tokio::sync::mpsc::error::TryRecvError::Empty => {}
                tokio::sync::mpsc::error::TryRecvError::Disconnected => {
                    panic!("The consensus output channel was unexpectedly closed.")
                }
            },
        }
    }
}<|MERGE_RESOLUTION|>--- conflicted
+++ resolved
@@ -24,15 +24,8 @@
 ///   observer gets subdags for each leader via the commit interpreter
 ///   (linearizer)
 /// - The committed subdags are sent as consensus output via an unbounded tokio
-<<<<<<< HEAD
-///   channel.
-///
-/// No back pressure mechanism is needed as backpressure is handled as input
-/// into consenus.
-=======
 ///   channel. No back pressure mechanism is needed as backpressure is handled
 ///   as input into consenus.
->>>>>>> 8c389f2d
 /// - Commit metadata including index is persisted in store, before the
 ///   CommittedSubDag is sent to the consumer.
 /// - When CommitObserver is initialized a last processed commit index can be
