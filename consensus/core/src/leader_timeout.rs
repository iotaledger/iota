// Copyright (c) Mysten Labs, Inc.
// Modifications Copyright (c) 2024 IOTA Stiftung
// SPDX-License-Identifier: Apache-2.0
<<<<<<< HEAD

=======
>>>>>>> 6e8dfb09
use std::{sync::Arc, time::Duration};

use tokio::{
    sync::{
        oneshot::{Receiver, Sender},
        watch,
    },
    task::JoinHandle,
    time::{sleep_until, Instant},
};
use tracing::{debug, warn};

use crate::{
    block::Round, context::Context, core::CoreSignalsReceivers, core_thread::CoreThreadDispatcher,
};

pub(crate) struct LeaderTimeoutTaskHandle {
    handle: JoinHandle<()>,
    stop: Sender<()>,
}

impl LeaderTimeoutTaskHandle {
    pub async fn stop(self) {
        self.stop.send(()).ok();
        self.handle.await.ok();
    }
}

pub(crate) struct LeaderTimeoutTask<D: CoreThreadDispatcher> {
    dispatcher: Arc<D>,
    new_round_receiver: watch::Receiver<Round>,
    leader_timeout: Duration,
    min_round_delay: Duration,
    stop: Receiver<()>,
}

impl<D: CoreThreadDispatcher> LeaderTimeoutTask<D> {
    /// Starts the leader timeout task, which monitors and manages the leader
    /// election timeout mechanism.
    pub fn start(
        dispatcher: Arc<D>,
        signals_receivers: &CoreSignalsReceivers,
        context: Arc<Context>,
    ) -> LeaderTimeoutTaskHandle {
        let (stop_sender, stop) = tokio::sync::oneshot::channel();
        let mut me = Self {
            dispatcher,
            stop,
            new_round_receiver: signals_receivers.new_round_receiver(),
            leader_timeout: context.parameters.leader_timeout,
            min_round_delay: context.parameters.min_round_delay,
        };
        let handle = tokio::spawn(async move { me.run().await });

        LeaderTimeoutTaskHandle {
            handle,
            stop: stop_sender,
        }
    }

    /// Runs the leader timeout task, managing the leader election timeout
    /// mechanism in an asynchronous loop.
    /// This mechanism ensures that if the current leader fails to produce a new
    /// block within the specified timeout, the task forces the creation of a
    /// new block, maintaining the continuity and robustness of the leader
    /// election process.
    async fn run(&mut self) {
        let new_round = &mut self.new_round_receiver;
        let mut leader_round: Round = *new_round.borrow_and_update();
        let mut min_leader_round_timed_out = false;
        let mut max_leader_round_timed_out = false;
        let timer_start = Instant::now();
        let min_leader_timeout = sleep_until(timer_start + self.min_round_delay);
        let max_leader_timeout = sleep_until(timer_start + self.leader_timeout);

        tokio::pin!(min_leader_timeout);
        tokio::pin!(max_leader_timeout);

        loop {
            tokio::select! {
                // when the min leader timer expires then we attempt to trigger the creation of a new block.
                // If we already timed out before then the branch gets disabled so we don't attempt
                // all the time to produce already produced blocks for that round.
                () = &mut min_leader_timeout, if !min_leader_round_timed_out => {
                    if let Err(err) = self.dispatcher.new_block(leader_round, false).await {
                        warn!("Error received while calling dispatcher, probably dispatcher is shutting down, will now exit: {err:?}");
                        return;
                    }
                    min_leader_round_timed_out = true;
                },
                // When the max leader timer expires then we attempt to trigger the creation of a new block. This
                // call is made with `force = true` to bypass any checks that allow to propose immediately if block
                // not already produced.
                // Keep in mind that first the min timeout should get triggered and then the max timeout, only
                // if the round has not advanced in the meantime. Otherwise, the max timeout will not get
                // triggered at all.
                () = &mut max_leader_timeout, if !max_leader_round_timed_out => {
                    if let Err(err) = self.dispatcher.new_block(leader_round, true).await {
                        warn!("Error received while calling dispatcher, probably dispatcher is shutting down, will now exit: {err:?}");
                        return;
                    }
                    max_leader_round_timed_out = true;
                }

                // a new round has been produced. Reset the leader timeout.
                Ok(_) = new_round.changed() => {
                    leader_round = *new_round.borrow_and_update();
                    debug!("New round has been received {leader_round}, resetting timer");

                    min_leader_round_timed_out = false;
                    max_leader_round_timed_out = false;

                    let now = Instant::now();
                    min_leader_timeout
                    .as_mut()
                    .reset(now + self.min_round_delay);
                    max_leader_timeout
                    .as_mut()
                    .reset(now + self.leader_timeout);
                },
                _ = &mut self.stop => {
                    debug!("Stop signal has been received, now shutting down");
                    return;
                }
            }
        }
    }
}

#[cfg(test)]
mod tests {
    use std::{collections::BTreeSet, sync::Arc, time::Duration};

    use async_trait::async_trait;
    use consensus_config::Parameters;
    use parking_lot::Mutex;
    use tokio::time::{sleep, Instant};

    use crate::{
        block::{BlockRef, Round, VerifiedBlock},
        context::Context,
        core::CoreSignals,
        core_thread::{CoreError, CoreThreadDispatcher},
        leader_timeout::LeaderTimeoutTask,
    };

    #[derive(Clone, Default)]
    struct MockCoreThreadDispatcher {
        new_block_calls: Arc<Mutex<Vec<(Round, bool, Instant)>>>,
    }

    impl MockCoreThreadDispatcher {
        async fn get_new_block_calls(&self) -> Vec<(Round, bool, Instant)> {
            let mut binding = self.new_block_calls.lock();
            let all_calls = binding.drain(0..);
            all_calls.into_iter().collect()
        }
    }

    #[async_trait]
    impl CoreThreadDispatcher for MockCoreThreadDispatcher {
        async fn add_blocks(
            &self,
            _blocks: Vec<VerifiedBlock>,
        ) -> Result<BTreeSet<BlockRef>, CoreError> {
            todo!()
        }

        async fn new_block(&self, round: Round, force: bool) -> Result<(), CoreError> {
            self.new_block_calls
                .lock()
                .push((round, force, Instant::now()));
            Ok(())
        }

        async fn get_missing_blocks(&self) -> Result<BTreeSet<BlockRef>, CoreError> {
            todo!()
        }

        fn set_consumer_availability(&self, _available: bool) -> Result<(), CoreError> {
            todo!()
        }
        fn set_last_known_proposed_round(&self, _round: Round) -> Result<(), CoreError> {
            todo!()
        }
    }

    #[tokio::test(flavor = "current_thread", start_paused = true)]
    async fn basic_leader_timeout() {
        let (context, _signers) = Context::new_for_test(4);
        let dispatcher = Arc::new(MockCoreThreadDispatcher::default());
        let leader_timeout = Duration::from_millis(500);
        let min_round_delay = Duration::from_millis(50);
        let parameters = Parameters {
            leader_timeout,
            min_round_delay,
            ..Default::default()
        };
        let context = Arc::new(context.with_parameters(parameters));
        let start = Instant::now();

        let (mut signals, signal_receivers) = CoreSignals::new(context.clone());

        // spawn the task
        let _handle = LeaderTimeoutTask::start(dispatcher.clone(), &signal_receivers, context);

        // send a signal that a new round has been produced.
        signals.new_round(10);

        // wait enough until the min round delay has passed and a new_block call is
        // triggered
        sleep(2 * min_round_delay).await;
        let all_calls = dispatcher.get_new_block_calls().await;
        assert_eq!(all_calls.len(), 1);

        let (round, force, timestamp) = all_calls[0];
        assert_eq!(round, 10);
        assert!(!force);
        assert!(
            min_round_delay <= timestamp - start,
            "Leader timeout min setting {:?} should be less than actual time difference {:?}",
            min_round_delay,
            timestamp - start
        );

        // wait enough until a new_block has been received
        sleep(2 * leader_timeout).await;
        let all_calls = dispatcher.get_new_block_calls().await;
        assert_eq!(all_calls.len(), 1);

        let (round, force, timestamp) = all_calls[0];
        assert_eq!(round, 10);
        assert!(force);
        assert!(
            leader_timeout <= timestamp - start,
            "Leader timeout setting {:?} should be less than actual time difference {:?}",
            leader_timeout,
            timestamp - start
        );

        // now wait another 2 * leader_timeout, no other call should be received
        sleep(2 * leader_timeout).await;
        let all_calls = dispatcher.get_new_block_calls().await;

        assert_eq!(all_calls.len(), 0);
    }

    #[tokio::test(flavor = "current_thread", start_paused = true)]
    async fn multiple_leader_timeouts() {
        let (context, _signers) = Context::new_for_test(4);
        let dispatcher = Arc::new(MockCoreThreadDispatcher::default());
        let leader_timeout = Duration::from_millis(500);
        let min_round_delay = Duration::from_millis(50);
        let parameters = Parameters {
            leader_timeout,
            min_round_delay,
            ..Default::default()
        };
        let context = Arc::new(context.with_parameters(parameters));
        let now = Instant::now();

        let (mut signals, signal_receivers) = CoreSignals::new(context.clone());

        // spawn the task
        let _handle = LeaderTimeoutTask::start(dispatcher.clone(), &signal_receivers, context);

        // now send some signals with some small delay between them, but not enough so
        // every round manages to timeout and call the force new block method.
        signals.new_round(13);
        sleep(min_round_delay / 2).await;
        signals.new_round(14);
        sleep(min_round_delay / 2).await;
        signals.new_round(15);
        sleep(2 * leader_timeout).await;

        // only the last one should be received
        let all_calls = dispatcher.get_new_block_calls().await;
        let (round, force, timestamp) = all_calls[0];
        assert_eq!(round, 15);
        assert!(!force);
        assert!(min_round_delay < timestamp - now);

        let (round, force, timestamp) = all_calls[1];
        assert_eq!(round, 15);
        assert!(force);
        assert!(leader_timeout < timestamp - now);
    }
}<|MERGE_RESOLUTION|>--- conflicted
+++ resolved
@@ -1,10 +1,6 @@
 // Copyright (c) Mysten Labs, Inc.
 // Modifications Copyright (c) 2024 IOTA Stiftung
 // SPDX-License-Identifier: Apache-2.0
-<<<<<<< HEAD
-
-=======
->>>>>>> 6e8dfb09
 use std::{sync::Arc, time::Duration};
 
 use tokio::{
