// Copyright (c) Mysten Labs, Inc.
// Modifications Copyright (c) 2024 IOTA Stiftung
// SPDX-License-Identifier: Apache-2.0

use std::{
    collections::{BTreeMap, BTreeSet},
    iter,
    sync::Arc,
    time::Instant,
};

use iota_metrics::monitored_scope;
use itertools::Itertools as _;
use parking_lot::RwLock;
use tracing::{debug, trace, warn};

use crate::{
    block::{BlockAPI, BlockRef, VerifiedBlock},
    block_verifier::BlockVerifier,
    context::Context,
    dag_state::DagState,
    Round,
};

struct SuspendedBlock {
    block: VerifiedBlock,
    missing_ancestors: BTreeSet<BlockRef>,
    timestamp: Instant,
}

impl SuspendedBlock {
    fn new(block: VerifiedBlock, missing_ancestors: BTreeSet<BlockRef>) -> Self {
        Self {
            block,
            missing_ancestors,
            timestamp: Instant::now(),
        }
    }
}

/// Block manager suspends incoming blocks until they are connected to the
/// existing graph, returning newly connected blocks.
/// TODO: As it is possible to have Byzantine validators who produce Blocks
/// without valid causal history we need to make sure that BlockManager takes
/// care of that and avoid OOM (Out Of Memory) situations.
pub(crate) struct BlockManager {
    context: Arc<Context>,
    dag_state: Arc<RwLock<DagState>>,
    block_verifier: Arc<dyn BlockVerifier>,

    /// Keeps all the suspended blocks. A suspended block is a block that is
    /// missing part of its causal history and thus can't be immediately
    /// processed. A block will remain in this map until all its causal history
    /// has been successfully processed.
    suspended_blocks: BTreeMap<BlockRef, SuspendedBlock>,
    /// A map that keeps all the blocks that we are missing (keys) and the
    /// corresponding blocks that reference the missing blocks as ancestors
    /// and need them to get unsuspended. It is possible for a missing
    /// dependency (key) to be a suspended block, so the block has been
    /// already fetched but it self is still missing some of its ancestors to be
    /// processed.
    missing_ancestors: BTreeMap<BlockRef, BTreeSet<BlockRef>>,
    /// Keeps all the blocks that we actually miss and haven't fetched them yet.
    /// That set will basically contain all the keys from the
    /// `missing_ancestors` minus any keys that exist in `suspended_blocks`.
    missing_blocks: BTreeSet<BlockRef>,
    /// A vector that holds a tuple of (lowest_round, highest_round) of received
    /// blocks per authority. This is used for metrics reporting purposes
    /// and resets during restarts.
    received_block_rounds: Vec<Option<(Round, Round)>>,
}

impl BlockManager {
    pub(crate) fn new(
        context: Arc<Context>,
        dag_state: Arc<RwLock<DagState>>,
        block_verifier: Arc<dyn BlockVerifier>,
    ) -> Self {
        let committee_size = context.committee.size();
        Self {
            context,
            dag_state,
            block_verifier,
            suspended_blocks: BTreeMap::new(),
            missing_ancestors: BTreeMap::new(),
            missing_blocks: BTreeSet::new(),
            received_block_rounds: vec![None; committee_size],
        }
    }

    /// Tries to accept the provided blocks assuming that all their causal
    /// history exists. The method returns all the blocks that have been
    /// successfully processed in round ascending order, that includes also
    /// previously suspended blocks that have now been able to get accepted.
<<<<<<< HEAD
    /// Method also returns a set with the new missing ancestor blocks.
=======
    /// Method also returns a set with the missing ancestor blocks.
>>>>>>> 6e8dfb09
    pub(crate) fn try_accept_blocks(
        &mut self,
        mut blocks: Vec<VerifiedBlock>,
    ) -> (Vec<VerifiedBlock>, BTreeSet<BlockRef>) {
        let _s = monitored_scope("BlockManager::try_accept_blocks");

        blocks.sort_by_key(|b| b.round());
        debug!(
            "Trying to accept blocks: {}",
            blocks.iter().map(|b| b.reference().to_string()).join(",")
        );

        let mut accepted_blocks = vec![];
        let mut missing_blocks = BTreeSet::new();

        for block in blocks {
<<<<<<< HEAD
            if let Some(block) = self.try_accept_one_block(block) {
                // Try to unsuspend any children blocks.
                let unsuspended_blocks = self.try_unsuspend_children_blocks(&block);

                // Try to verify the block with ancestor blocks.
                let mut blocks_to_accept: BTreeMap<BlockRef, VerifiedBlock> = BTreeMap::new();
                let mut blocks_to_reject: BTreeMap<BlockRef, VerifiedBlock> = BTreeMap::new();
                {
                    'block: for b in iter::once(block).chain(unsuspended_blocks) {
                        let ancestors = self.dag_state.read().get_blocks(b.ancestors());
                        assert_eq!(b.ancestors().len(), ancestors.len());
                        let mut ancestor_blocks = vec![];
                        'ancestor: for (included, found) in
                            b.ancestors().iter().zip(ancestors.into_iter())
                        {
                            if let Some(found_block) = found {
                                // This invariant should be guaranteed by DagState.
                                assert_eq!(included, &found_block.reference());
                                ancestor_blocks.push(found_block);
                                continue 'ancestor;
                            }
                            // blocks_to_accept have not been added to DagState yet, but they
                            // can appear in ancestors.
                            if blocks_to_accept.contains_key(included) {
                                ancestor_blocks.push(blocks_to_accept[included].clone());
                                continue 'ancestor;
                            }
                            // If an ancestor is already rejected, reject this block as well.
                            if blocks_to_reject.contains_key(included) {
                                blocks_to_reject.insert(b.reference(), b);
                                continue 'block;
                            }
                            panic!(
                                "Unsuspended block {:?} has a missing ancestor! Ancestor not found in DagState: {:?}",
                                b, included
                            );
=======
            self.update_block_received_metrics(&block);

            // Try to accept the input block.
            let block_ref = block.reference();
            let block = match self.try_accept_one_block(block) {
                TryAcceptResult::Accepted(block) => block,
                TryAcceptResult::Suspended(ancestors_to_fetch) => {
                    trace!(
                        "Missing ancestors for block {block_ref}: {}",
                        ancestors_to_fetch.iter().map(|b| b.to_string()).join(",")
                    );
                    missing_blocks.extend(ancestors_to_fetch);
                    continue;
                }
                TryAcceptResult::Processed => continue,
            };

            // If the block is accepted, try to unsuspend its children blocks if any.
            let unsuspended_blocks = self.try_unsuspend_children_blocks(&block);

            // Try to verify the block and its children for timestamp, with ancestor blocks.
            let mut blocks_to_accept: BTreeMap<BlockRef, VerifiedBlock> = BTreeMap::new();
            let mut blocks_to_reject: BTreeMap<BlockRef, VerifiedBlock> = BTreeMap::new();
            {
                'block: for b in iter::once(block).chain(unsuspended_blocks) {
                    let ancestors = self.dag_state.read().get_blocks(b.ancestors());
                    assert_eq!(b.ancestors().len(), ancestors.len());
                    let mut ancestor_blocks = vec![];
                    'ancestor: for (ancestor_ref, found) in
                        b.ancestors().iter().zip(ancestors.into_iter())
                    {
                        if let Some(found_block) = found {
                            // This invariant should be guaranteed by DagState.
                            assert_eq!(ancestor_ref, &found_block.reference());
                            ancestor_blocks.push(found_block);
                            continue 'ancestor;
                        }
                        // blocks_to_accept have not been added to DagState yet, but they
                        // can appear in ancestors.
                        if blocks_to_accept.contains_key(ancestor_ref) {
                            ancestor_blocks.push(blocks_to_accept[ancestor_ref].clone());
                            continue 'ancestor;
>>>>>>> 6e8dfb09
                        }
                        // If an ancestor is already rejected, reject this block as well.
                        if blocks_to_reject.contains_key(ancestor_ref) {
                            blocks_to_reject.insert(b.reference(), b);
                            continue 'block;
                        }
                        panic!(
                            "Unsuspended block {:?} has a missing ancestor! Ancestor not found in DagState: {:?}",
                            b, ancestor_ref
                        );
                    }
                    if let Err(e) = self.block_verifier.check_ancestors(&b, &ancestor_blocks) {
                        warn!("Block {:?} failed to verify ancestors: {}", b, e);
                        blocks_to_reject.insert(b.reference(), b);
                    } else {
                        blocks_to_accept.insert(b.reference(), b);
                    }
                }
            }
            for (block_ref, block) in blocks_to_reject {
                self.context
                    .metrics
                    .node_metrics
                    .invalid_blocks
                    .with_label_values(&[&block_ref.author.to_string(), "accept_block"])
                    .inc();
                warn!("Invalid block {:?} is rejected", block);
            }

            // TODO: report blocks_to_reject to peers.

            // Insert the accepted blocks into DAG state so future blocks including them as
            // ancestors do not get suspended.
            let blocks_to_accept: Vec<_> = blocks_to_accept.into_values().collect();
            self.dag_state
                .write()
                .accept_blocks(blocks_to_accept.clone());

            accepted_blocks.extend(blocks_to_accept);
        }

<<<<<<< HEAD
        // Newly missed blocks
        // TODO: make sure that the computation here is bounded either in the byzantine
        // or node fall back scenario.
        let missing_blocks_after = self
            .missing_blocks
            .difference(&missing_blocks_before)
            .cloned()
            .collect::<BTreeSet<_>>();

        self.context
            .metrics
            .node_metrics
=======
        let metrics = &self.context.metrics.node_metrics;
        metrics
>>>>>>> 6e8dfb09
            .missing_blocks_total
            .inc_by(missing_blocks.len() as u64);
        metrics
            .block_manager_suspended_blocks
            .set(self.suspended_blocks.len() as i64);
        metrics
            .block_manager_missing_ancestors
            .set(self.missing_ancestors.len() as i64);
        metrics
            .block_manager_missing_blocks
            .set(self.missing_blocks.len() as i64);

        // Figure out the new missing blocks
        (accepted_blocks, missing_blocks)
    }

    /// Tries to accept the provided block. To accept a block its ancestors must
    /// have been already successfully accepted. If block is accepted then
    /// Some result is returned. None is returned when either the block is
    /// suspended or the block has been already accepted before.
<<<<<<< HEAD
    fn try_accept_one_block(&mut self, block: VerifiedBlock) -> Option<VerifiedBlock> {
=======
    fn try_accept_one_block(&mut self, block: VerifiedBlock) -> TryAcceptResult {
>>>>>>> 6e8dfb09
        let block_ref = block.reference();
        let mut missing_ancestors = BTreeSet::new();
        let mut ancestors_to_fetch = BTreeSet::new();
        let dag_state = self.dag_state.read();

        // If block has been already received and suspended, or already processed and
        // stored, or is a genesis block, then skip it.
        if self.suspended_blocks.contains_key(&block_ref) || dag_state.contains_block(&block_ref) {
            return TryAcceptResult::Processed;
        }

        let ancestors = block.ancestors();

        // make sure that we have all the required ancestors in store
        for (found, ancestor) in dag_state
            .contains_blocks(ancestors.to_vec())
            .into_iter()
            .zip(ancestors.iter())
        {
            if !found {
                missing_ancestors.insert(*ancestor);

                // mark the block as having missing ancestors
                self.missing_ancestors
                    .entry(*ancestor)
                    .or_default()
                    .insert(block_ref);

                // Add the ancestor to the missing blocks set only if it doesn't already exist
                // in the suspended blocks - meaning that we already have its
                // payload.
                if !self.suspended_blocks.contains_key(ancestor) {
                    self.missing_blocks.insert(*ancestor);
                    ancestors_to_fetch.insert(*ancestor);
                }
            }
        }

        // Remove the block ref from the `missing_blocks` - if exists - since we now
        // have received the block. The block might still get suspended, but we
        // won't report it as missing in order to not re-fetch.
        self.missing_blocks.remove(&block.reference());

        if !missing_ancestors.is_empty() {
            let hostname = self
                .context
                .committee
                .authority(block.author())
                .hostname
                .as_str();
            self.context
                .metrics
                .node_metrics
                .block_suspensions
                .with_label_values(&[hostname])
                .inc();
            self.suspended_blocks
                .insert(block_ref, SuspendedBlock::new(block, missing_ancestors));
            return TryAcceptResult::Suspended(ancestors_to_fetch);
        }

        TryAcceptResult::Accepted(block)
    }

    /// Given an accepted block `accepted_block` it attempts to accept all the
    /// suspended children blocks assuming such exist. All the unsuspended /
    /// accepted blocks are returned as a vector in causal order.
    fn try_unsuspend_children_blocks(
        &mut self,
        accepted_block: &VerifiedBlock,
    ) -> Vec<VerifiedBlock> {
        let mut unsuspended_blocks = vec![];
        let mut to_process_blocks = vec![accepted_block.clone()];

        while let Some(block) = to_process_blocks.pop() {
            // And try to check if its direct children can be unsuspended
            if let Some(block_refs_with_missing_deps) =
                self.missing_ancestors.remove(&block.reference())
            {
                for r in block_refs_with_missing_deps {
                    // For each dependency try to unsuspend it. If that's successful then we add it
                    // to the queue so we can recursively try to unsuspend its
                    // children.
                    if let Some(block) = self.try_unsuspend_block(&r, &block.reference()) {
                        to_process_blocks.push(block.block.clone());
                        unsuspended_blocks.push(block);
                    }
                }
            }
        }

        let now = Instant::now();

        // Report the unsuspended blocks
        for block in &unsuspended_blocks {
            let hostname = self
                .context
                .committee
                .authority(block.block.author())
                .hostname
                .as_str();
            self.context
                .metrics
                .node_metrics
                .block_unsuspensions
                .with_label_values(&[hostname])
                .inc();
            self.context
                .metrics
                .node_metrics
                .suspended_block_time
                .with_label_values(&[hostname])
                .observe(now.saturating_duration_since(block.timestamp).as_secs_f64());
        }

        unsuspended_blocks
            .into_iter()
            .map(|block| block.block)
            .collect()
    }

    /// Attempts to unsuspend a block by checking its ancestors and removing the
    /// `accepted_dependency` by its local set. If there is no missing
    /// dependency then this block can be unsuspended immediately and is removed
    /// from the `suspended_blocks` map.
    fn try_unsuspend_block(
        &mut self,
        block_ref: &BlockRef,
        accepted_dependency: &BlockRef,
    ) -> Option<SuspendedBlock> {
        let block = self
            .suspended_blocks
            .get_mut(block_ref)
            .expect("Block should be in suspended map");

        assert!(
            block.missing_ancestors.remove(accepted_dependency),
            "Block reference {} should be present in missing dependencies of {:?}",
            block_ref,
            block.block
        );

        if block.missing_ancestors.is_empty() {
            // we have no missing dependency, so we unsuspend the block and return it
            return self.suspended_blocks.remove(block_ref);
        }
        None
    }

    /// Returns all the blocks that are currently missing and needed in order to
    /// accept suspended blocks.
    pub(crate) fn missing_blocks(&self) -> BTreeSet<BlockRef> {
        self.missing_blocks.clone()
    }

<<<<<<< HEAD
=======
    fn update_block_received_metrics(&mut self, block: &VerifiedBlock) {
        let (min_round, max_round) =
            if let Some((curr_min, curr_max)) = self.received_block_rounds[block.author()] {
                (curr_min.min(block.round()), curr_max.max(block.round()))
            } else {
                (block.round(), block.round())
            };
        self.received_block_rounds[block.author()] = Some((min_round, max_round));

        let hostname = &self.context.committee.authority(block.author()).hostname;
        self.context
            .metrics
            .node_metrics
            .lowest_verified_authority_round
            .with_label_values(&[hostname])
            .set(min_round.into());
        self.context
            .metrics
            .node_metrics
            .highest_verified_authority_round
            .with_label_values(&[hostname])
            .set(max_round.into());
    }

    /// Checks if block manager is empty.
    #[cfg(test)]
    pub(crate) fn is_empty(&self) -> bool {
        self.suspended_blocks.is_empty()
            && self.missing_ancestors.is_empty()
            && self.missing_blocks.is_empty()
    }

>>>>>>> 6e8dfb09
    /// Returns all the suspended blocks whose causal history we miss hence we
    /// can't accept them yet.
    #[cfg(test)]
    fn suspended_blocks(&self) -> Vec<BlockRef> {
        self.suspended_blocks.keys().cloned().collect()
    }
}

// Result of trying to accept one block.
enum TryAcceptResult {
    // The block is accepted. Wraps the block itself.
    Accepted(VerifiedBlock),
    // The block is suspended. Wraps ancestors to be fetched.
    Suspended(BTreeSet<BlockRef>),
    // The block has been processed before and already exists in BlockManager (and is suspended)
    // or in DagState (so has been already accepted). No further processing has been done at
    // this point.
    Processed,
}

#[cfg(test)]
mod tests {
    use std::{collections::BTreeSet, sync::Arc};

    use consensus_config::AuthorityIndex;
    use parking_lot::RwLock;
    use rand::{prelude::StdRng, seq::SliceRandom, SeedableRng};

    use crate::{
        block::{BlockAPI, BlockRef, SignedBlock, VerifiedBlock},
        block_manager::BlockManager,
        block_verifier::{BlockVerifier, NoopBlockVerifier},
        context::Context,
        dag_state::DagState,
        error::{ConsensusError, ConsensusResult},
        storage::mem_store::MemStore,
        test_dag_builder::DagBuilder,
    };

    #[tokio::test]
    async fn suspend_blocks_with_missing_ancestors() {
        // GIVEN
        let (context, _key_pairs) = Context::new_for_test(4);
        let context = Arc::new(context);
        let store = Arc::new(MemStore::new());
        let dag_state = Arc::new(RwLock::new(DagState::new(context.clone(), store.clone())));

        let mut block_manager =
            BlockManager::new(context.clone(), dag_state, Arc::new(NoopBlockVerifier));

        // create a DAG
        let mut dag_builder = DagBuilder::new(context.clone());
        dag_builder
            .layers(1..=2) // 2 rounds
            .authorities(vec![
                AuthorityIndex::new_for_test(0),
                AuthorityIndex::new_for_test(2),
            ]) // Create equivocating blocks for 2 authorities
            .equivocate(3)
            .build();

        // Take only the blocks of round 2 and try to accept them
        let round_2_blocks = dag_builder
            .blocks
            .into_iter()
            .filter_map(|(_, block)| (block.round() == 2).then_some(block))
            .collect::<Vec<VerifiedBlock>>();

        // WHEN
        let (accepted_blocks, missing) = block_manager.try_accept_blocks(round_2_blocks.clone());

        // THEN
        assert!(accepted_blocks.is_empty());

        // AND the returned missing ancestors should be the same as the provided block
        // ancestors
        let missing_block_refs = round_2_blocks.first().unwrap().ancestors();
        let missing_block_refs = missing_block_refs.iter().cloned().collect::<BTreeSet<_>>();
        assert_eq!(missing, missing_block_refs);

        // AND the missing blocks are the parents of the round 2 blocks. Since this is a
        // fully connected DAG taking the ancestors of the first element
        // suffices.
        assert_eq!(block_manager.missing_blocks(), missing_block_refs);

        // AND suspended blocks should return the round_2_blocks
        assert_eq!(
            block_manager.suspended_blocks(),
            round_2_blocks
                .into_iter()
                .map(|block| block.reference())
                .collect::<Vec<_>>()
        );
    }

    #[tokio::test]
    async fn try_accept_block_returns_missing_blocks() {
        let (context, _key_pairs) = Context::new_for_test(4);
        let context = Arc::new(context);
        let store = Arc::new(MemStore::new());
        let dag_state = Arc::new(RwLock::new(DagState::new(context.clone(), store.clone())));

        let mut block_manager =
            BlockManager::new(context.clone(), dag_state, Arc::new(NoopBlockVerifier));

<<<<<<< HEAD
        // create a DAG of 4 rounds
        let all_blocks = dag(context, 4);

        // Take the blocks from round 4 up to 2 (included). Only the first block of each
        // round should return missing ancestors when try to accept
        for (i, block) in all_blocks
=======
        // create a DAG
        let mut dag_builder = DagBuilder::new(context.clone());
        dag_builder
            .layers(1..=4) // 4 rounds
            .authorities(vec![
                AuthorityIndex::new_for_test(0),
                AuthorityIndex::new_for_test(2),
            ]) // Create equivocating blocks for 2 authorities
            .equivocate(3) // Use 3 equivocations blocks per authority
            .build();

        // Take the blocks from round 4 up to 2 (included). Only the first block of each
        // round should return missing ancestors when try to accept
        for (_, block) in dag_builder
            .blocks
>>>>>>> 6e8dfb09
            .into_iter()
            .rev()
            .take_while(|(_, block)| block.round() >= 2)
        {
            // WHEN
            let (accepted_blocks, missing) = block_manager.try_accept_blocks(vec![block.clone()]);

            // THEN
            assert!(accepted_blocks.is_empty());

<<<<<<< HEAD
            // Only the first block for each round should return missing blocks. Every other
            // shouldn't
            if i % 4 == 0 {
                let block_ancestors = block.ancestors().iter().cloned().collect::<BTreeSet<_>>();
                assert_eq!(missing, block_ancestors);
            } else {
                assert!(missing.is_empty());
            }
=======
            let block_ancestors = block.ancestors().iter().cloned().collect::<BTreeSet<_>>();
            assert_eq!(missing, block_ancestors);
>>>>>>> 6e8dfb09
        }
    }

    #[tokio::test]
    async fn accept_blocks_with_complete_causal_history() {
        // GIVEN
        let (context, _key_pairs) = Context::new_for_test(4);
        let context = Arc::new(context);
        let store = Arc::new(MemStore::new());
        let dag_state = Arc::new(RwLock::new(DagState::new(context.clone(), store.clone())));

        let mut block_manager =
            BlockManager::new(context.clone(), dag_state, Arc::new(NoopBlockVerifier));

        // create a DAG of 2 rounds
        let mut dag_builder = DagBuilder::new(context.clone());
        dag_builder.layers(1..=2).build();

        let all_blocks = dag_builder.blocks.values().cloned().collect::<Vec<_>>();

        // WHEN
        let (accepted_blocks, missing) = block_manager.try_accept_blocks(all_blocks.clone());

        // THEN
        assert!(accepted_blocks.len() == 8);
        assert_eq!(
            accepted_blocks,
            all_blocks
                .iter()
                .filter(|block| block.round() > 0)
                .cloned()
                .collect::<Vec<VerifiedBlock>>()
        );
        assert!(missing.is_empty());
        assert!(block_manager.is_empty());

        // WHEN trying to accept same blocks again, then none will be returned as those
        // have been already accepted
        let (accepted_blocks, _) = block_manager.try_accept_blocks(all_blocks);
        assert!(accepted_blocks.is_empty());
    }

    #[tokio::test]
    async fn accept_blocks_unsuspend_children_blocks() {
        // GIVEN
        let (context, _key_pairs) = Context::new_for_test(4);
        let context = Arc::new(context);

        // create a DAG of rounds 1 ~ 3
        let mut dag_builder = DagBuilder::new(context.clone());
        dag_builder.layers(1..=3).build();

<<<<<<< HEAD
=======
        let mut all_blocks = dag_builder.blocks.values().cloned().collect::<Vec<_>>();

>>>>>>> 6e8dfb09
        // Now randomize the sequence of sending the blocks to block manager. In the end
        // all the blocks should be uniquely suspended and no missing blocks
        // should exist.
        for seed in 0..100u8 {
            all_blocks.shuffle(&mut StdRng::from_seed([seed; 32]));

            let store = Arc::new(MemStore::new());
            let dag_state = Arc::new(RwLock::new(DagState::new(context.clone(), store.clone())));

            let mut block_manager =
                BlockManager::new(context.clone(), dag_state, Arc::new(NoopBlockVerifier));

            // WHEN
            let mut all_accepted_blocks = vec![];
            for block in &all_blocks {
                let (accepted_blocks, _) = block_manager.try_accept_blocks(vec![block.clone()]);

                all_accepted_blocks.extend(accepted_blocks);
            }

            // THEN
            all_accepted_blocks.sort_by_key(|b| b.reference());
            all_blocks.sort_by_key(|b| b.reference());

            assert_eq!(
                all_accepted_blocks, all_blocks,
                "Failed acceptance sequence for seed {}",
                seed
            );
<<<<<<< HEAD
            assert!(block_manager.missing_blocks().is_empty());
            assert!(block_manager.suspended_blocks().is_empty());
        }
    }

    /// Creates all the blocks to produce a fully connected DAG from round 0 up
    /// to `end_round`. Note: this method also returns the genesis blocks.
    fn dag(context: Arc<Context>, end_round: u64) -> Vec<VerifiedBlock> {
        let mut last_round_blocks = genesis_blocks(context.clone());
        let mut all_blocks = vec![];
        for round in 1..=end_round {
            let mut this_round_blocks = Vec::new();
            for (index, _authority) in context.committee.authorities() {
                let block = TestBlock::new(round as Round, index.value() as u32)
                    .set_timestamp_ms(round * 1000)
                    .set_ancestors(last_round_blocks.iter().map(|b| b.reference()).collect())
                    .build();

                this_round_blocks.push(VerifiedBlock::new_for_test(block));
            }
            all_blocks.extend(this_round_blocks.clone());
            last_round_blocks = this_round_blocks;
=======
            assert!(block_manager.is_empty());
>>>>>>> 6e8dfb09
        }
    }

    struct TestBlockVerifier {
        fail: BTreeSet<BlockRef>,
    }

    impl TestBlockVerifier {
        fn new(fail: BTreeSet<BlockRef>) -> Self {
            Self { fail }
        }
    }

    impl BlockVerifier for TestBlockVerifier {
        fn verify(&self, _block: &SignedBlock) -> ConsensusResult<()> {
            Ok(())
        }

        fn check_ancestors(
            &self,
            block: &VerifiedBlock,
            _ancestors: &[VerifiedBlock],
        ) -> ConsensusResult<()> {
            if self.fail.contains(&block.reference()) {
                Err(ConsensusError::InvalidBlockTimestamp {
                    max_timestamp_ms: 0,
                    block_timestamp_ms: block.timestamp_ms(),
                })
            } else {
                Ok(())
            }
        }
    }

    #[tokio::test]
    async fn reject_blocks_failing_verifications() {
        let (context, _key_pairs) = Context::new_for_test(4);
        let context = Arc::new(context);

        // create a DAG of rounds 1 ~ 5.
        let mut dag_builder = DagBuilder::new(context.clone());
        dag_builder.layers(1..=5).build();

        let all_blocks = dag_builder.blocks.values().cloned().collect::<Vec<_>>();

        // Create a test verifier that fails the blocks of round 3
        let test_verifier = TestBlockVerifier::new(
            all_blocks
                .iter()
                .filter(|block| block.round() == 3)
                .map(|block| block.reference())
                .collect(),
        );

        // Create BlockManager.
        let store = Arc::new(MemStore::new());
        let dag_state = Arc::new(RwLock::new(DagState::new(context.clone(), store.clone())));
        let mut block_manager =
            BlockManager::new(context.clone(), dag_state, Arc::new(test_verifier));

        // Try to accept blocks from round 2 ~ 5 into block manager. All of them should
        // be suspended.
        let (accepted_blocks, missing_refs) = block_manager.try_accept_blocks(
            all_blocks
                .iter()
                .filter(|block| block.round() > 1)
                .cloned()
                .collect(),
        );

        // Missing refs should all come from round 1.
        assert!(accepted_blocks.is_empty());
        assert_eq!(missing_refs.len(), 4);
        missing_refs.iter().for_each(|missing_ref| {
            assert_eq!(missing_ref.round, 1);
        });

        // Now add round 1 blocks into block manager.
        let (accepted_blocks, missing_refs) = block_manager.try_accept_blocks(
            all_blocks
                .iter()
                .filter(|block| block.round() == 1)
                .cloned()
                .collect(),
        );

        // Only round 1 and round 2 blocks should be accepted.
        assert_eq!(accepted_blocks.len(), 8);
        accepted_blocks.iter().for_each(|block| {
            assert!(block.round() <= 2);
        });
        assert!(missing_refs.is_empty());

        // Other blocks should be rejected and there should be no remaining suspended
        // block.
        assert!(block_manager.suspended_blocks().is_empty());
    }
}<|MERGE_RESOLUTION|>--- conflicted
+++ resolved
@@ -92,11 +92,7 @@
     /// history exists. The method returns all the blocks that have been
     /// successfully processed in round ascending order, that includes also
     /// previously suspended blocks that have now been able to get accepted.
-<<<<<<< HEAD
-    /// Method also returns a set with the new missing ancestor blocks.
-=======
     /// Method also returns a set with the missing ancestor blocks.
->>>>>>> 6e8dfb09
     pub(crate) fn try_accept_blocks(
         &mut self,
         mut blocks: Vec<VerifiedBlock>,
@@ -113,44 +109,6 @@
         let mut missing_blocks = BTreeSet::new();
 
         for block in blocks {
-<<<<<<< HEAD
-            if let Some(block) = self.try_accept_one_block(block) {
-                // Try to unsuspend any children blocks.
-                let unsuspended_blocks = self.try_unsuspend_children_blocks(&block);
-
-                // Try to verify the block with ancestor blocks.
-                let mut blocks_to_accept: BTreeMap<BlockRef, VerifiedBlock> = BTreeMap::new();
-                let mut blocks_to_reject: BTreeMap<BlockRef, VerifiedBlock> = BTreeMap::new();
-                {
-                    'block: for b in iter::once(block).chain(unsuspended_blocks) {
-                        let ancestors = self.dag_state.read().get_blocks(b.ancestors());
-                        assert_eq!(b.ancestors().len(), ancestors.len());
-                        let mut ancestor_blocks = vec![];
-                        'ancestor: for (included, found) in
-                            b.ancestors().iter().zip(ancestors.into_iter())
-                        {
-                            if let Some(found_block) = found {
-                                // This invariant should be guaranteed by DagState.
-                                assert_eq!(included, &found_block.reference());
-                                ancestor_blocks.push(found_block);
-                                continue 'ancestor;
-                            }
-                            // blocks_to_accept have not been added to DagState yet, but they
-                            // can appear in ancestors.
-                            if blocks_to_accept.contains_key(included) {
-                                ancestor_blocks.push(blocks_to_accept[included].clone());
-                                continue 'ancestor;
-                            }
-                            // If an ancestor is already rejected, reject this block as well.
-                            if blocks_to_reject.contains_key(included) {
-                                blocks_to_reject.insert(b.reference(), b);
-                                continue 'block;
-                            }
-                            panic!(
-                                "Unsuspended block {:?} has a missing ancestor! Ancestor not found in DagState: {:?}",
-                                b, included
-                            );
-=======
             self.update_block_received_metrics(&block);
 
             // Try to accept the input block.
@@ -193,7 +151,6 @@
                         if blocks_to_accept.contains_key(ancestor_ref) {
                             ancestor_blocks.push(blocks_to_accept[ancestor_ref].clone());
                             continue 'ancestor;
->>>>>>> 6e8dfb09
                         }
                         // If an ancestor is already rejected, reject this block as well.
                         if blocks_to_reject.contains_key(ancestor_ref) {
@@ -235,23 +192,8 @@
             accepted_blocks.extend(blocks_to_accept);
         }
 
-<<<<<<< HEAD
-        // Newly missed blocks
-        // TODO: make sure that the computation here is bounded either in the byzantine
-        // or node fall back scenario.
-        let missing_blocks_after = self
-            .missing_blocks
-            .difference(&missing_blocks_before)
-            .cloned()
-            .collect::<BTreeSet<_>>();
-
-        self.context
-            .metrics
-            .node_metrics
-=======
         let metrics = &self.context.metrics.node_metrics;
         metrics
->>>>>>> 6e8dfb09
             .missing_blocks_total
             .inc_by(missing_blocks.len() as u64);
         metrics
@@ -272,11 +214,7 @@
     /// have been already successfully accepted. If block is accepted then
     /// Some result is returned. None is returned when either the block is
     /// suspended or the block has been already accepted before.
-<<<<<<< HEAD
-    fn try_accept_one_block(&mut self, block: VerifiedBlock) -> Option<VerifiedBlock> {
-=======
     fn try_accept_one_block(&mut self, block: VerifiedBlock) -> TryAcceptResult {
->>>>>>> 6e8dfb09
         let block_ref = block.reference();
         let mut missing_ancestors = BTreeSet::new();
         let mut ancestors_to_fetch = BTreeSet::new();
@@ -432,8 +370,6 @@
         self.missing_blocks.clone()
     }
 
-<<<<<<< HEAD
-=======
     fn update_block_received_metrics(&mut self, block: &VerifiedBlock) {
         let (min_round, max_round) =
             if let Some((curr_min, curr_max)) = self.received_block_rounds[block.author()] {
@@ -466,7 +402,6 @@
             && self.missing_blocks.is_empty()
     }
 
->>>>>>> 6e8dfb09
     /// Returns all the suspended blocks whose causal history we miss hence we
     /// can't accept them yet.
     #[cfg(test)]
@@ -572,14 +507,6 @@
         let mut block_manager =
             BlockManager::new(context.clone(), dag_state, Arc::new(NoopBlockVerifier));
 
-<<<<<<< HEAD
-        // create a DAG of 4 rounds
-        let all_blocks = dag(context, 4);
-
-        // Take the blocks from round 4 up to 2 (included). Only the first block of each
-        // round should return missing ancestors when try to accept
-        for (i, block) in all_blocks
-=======
         // create a DAG
         let mut dag_builder = DagBuilder::new(context.clone());
         dag_builder
@@ -595,7 +522,6 @@
         // round should return missing ancestors when try to accept
         for (_, block) in dag_builder
             .blocks
->>>>>>> 6e8dfb09
             .into_iter()
             .rev()
             .take_while(|(_, block)| block.round() >= 2)
@@ -606,19 +532,8 @@
             // THEN
             assert!(accepted_blocks.is_empty());
 
-<<<<<<< HEAD
-            // Only the first block for each round should return missing blocks. Every other
-            // shouldn't
-            if i % 4 == 0 {
-                let block_ancestors = block.ancestors().iter().cloned().collect::<BTreeSet<_>>();
-                assert_eq!(missing, block_ancestors);
-            } else {
-                assert!(missing.is_empty());
-            }
-=======
             let block_ancestors = block.ancestors().iter().cloned().collect::<BTreeSet<_>>();
             assert_eq!(missing, block_ancestors);
->>>>>>> 6e8dfb09
         }
     }
 
@@ -671,11 +586,8 @@
         let mut dag_builder = DagBuilder::new(context.clone());
         dag_builder.layers(1..=3).build();
 
-<<<<<<< HEAD
-=======
         let mut all_blocks = dag_builder.blocks.values().cloned().collect::<Vec<_>>();
 
->>>>>>> 6e8dfb09
         // Now randomize the sequence of sending the blocks to block manager. In the end
         // all the blocks should be uniquely suspended and no missing blocks
         // should exist.
@@ -705,32 +617,7 @@
                 "Failed acceptance sequence for seed {}",
                 seed
             );
-<<<<<<< HEAD
-            assert!(block_manager.missing_blocks().is_empty());
-            assert!(block_manager.suspended_blocks().is_empty());
-        }
-    }
-
-    /// Creates all the blocks to produce a fully connected DAG from round 0 up
-    /// to `end_round`. Note: this method also returns the genesis blocks.
-    fn dag(context: Arc<Context>, end_round: u64) -> Vec<VerifiedBlock> {
-        let mut last_round_blocks = genesis_blocks(context.clone());
-        let mut all_blocks = vec![];
-        for round in 1..=end_round {
-            let mut this_round_blocks = Vec::new();
-            for (index, _authority) in context.committee.authorities() {
-                let block = TestBlock::new(round as Round, index.value() as u32)
-                    .set_timestamp_ms(round * 1000)
-                    .set_ancestors(last_round_blocks.iter().map(|b| b.reference()).collect())
-                    .build();
-
-                this_round_blocks.push(VerifiedBlock::new_for_test(block));
-            }
-            all_blocks.extend(this_round_blocks.clone());
-            last_round_blocks = this_round_blocks;
-=======
             assert!(block_manager.is_empty());
->>>>>>> 6e8dfb09
         }
     }
 
