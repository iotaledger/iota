--- conflicted
+++ resolved
@@ -45,17 +45,10 @@
 /// [`Commit`] summarizes [`CommittedSubDag`] for storage and network
 /// communications.
 ///
-<<<<<<< HEAD
-/// Commit is used to persist commit metadata for recovery. It is also exchanged
-/// over the network. To balance being functional and succinct, a field must
-/// meet these requirements to be added to the struct:
-/// - helps with recoverying CommittedSubDag locally and for peers catching up.
-=======
 /// Validators should be able to reconstruct a sequence of CommittedSubDag from
 /// the corresponding Commit and blocks referenced in the Commit.
 /// A field must meet these requirements to be added to Commit:
 /// - helps with recovery locally and for peers catching up.
->>>>>>> 6e8dfb09
 /// - cannot be derived from a sequence of Commits and other persisted values.
 ///
 /// For example, transactions in blocks should not be included in Commit,
@@ -275,11 +268,6 @@
     pub digest: CommitDigest,
 }
 
-<<<<<<< HEAD
-/// The output of consensus is an ordered list of [`CommittedSubDag`]. The
-/// application can arbitrarily sort the blocks within each sub-dag (but using a
-/// deterministic algorithm).
-=======
 impl CommitRef {
     pub(crate) fn new(index: CommitIndex, digest: CommitDigest) -> Self {
         Self { index, digest }
@@ -307,7 +295,6 @@
 ///
 /// The application processing CommittedSubDag can arbitrarily sort the blocks
 /// within each sub-dag (but using a deterministic algorithm).
->>>>>>> 6e8dfb09
 #[derive(Clone, PartialEq)]
 pub struct CommittedSubDag {
     /// A reference to the leader of the sub-dag
@@ -317,12 +304,6 @@
     /// The timestamp of the commit, obtained from the timestamp of the leader
     /// block.
     pub timestamp_ms: BlockTimestampMs,
-<<<<<<< HEAD
-    /// Index of the commit.
-    /// First commit after genesis has a index of 1, then every next commit has
-    /// a index incremented by 1.
-    pub commit_index: CommitIndex,
-=======
     /// The reference of the commit.
     /// First commit after genesis has a index of 1, then every next commit has
     /// a index incremented by 1.
@@ -331,7 +312,6 @@
     /// Iota that can then be used by Iota for future submission to
     /// consensus.
     pub reputation_scores_desc: Vec<(AuthorityIndex, u64)>,
->>>>>>> 6e8dfb09
 }
 
 impl CommittedSubDag {
@@ -433,13 +413,7 @@
     Indirect,
 }
 
-<<<<<<< HEAD
-/// The status of every leader output by the committers. While the core only
-/// cares about committed leaders, providing a richer status allows for easier
-/// debugging, testing, and composition with advanced commit strategies.
-=======
 /// The status of a leader slot from the direct and indirect commit rules.
->>>>>>> 6e8dfb09
 #[derive(Debug, Clone, PartialEq)]
 pub(crate) enum LeaderStatus {
     Commit(VerifiedBlock),
