--- conflicted
+++ resolved
@@ -24,12 +24,6 @@
 enum_dispatch.workspace = true
 fastcrypto.workspace = true
 futures.workspace = true
-<<<<<<< HEAD
-iota-metrics.workspace = true
-iota-network-stack.workspace = true
-iota-protocol-config.workspace = true
-mockall.workspace = true
-=======
 http.workspace = true
 hyper.workspace = true
 hyper-rustls.workspace = true
@@ -43,7 +37,6 @@
 itertools.workspace = true
 mockall.workspace = true
 nom = "7.1.3"
->>>>>>> 6e8dfb09
 parking_lot.workspace = true
 prometheus.workspace = true
 prost.workspace = true
@@ -52,10 +45,7 @@
 rustls.workspace = true
 serde.workspace = true
 shared-crypto.workspace = true
-<<<<<<< HEAD
-=======
 strum_macros.workspace = true
->>>>>>> 6e8dfb09
 tap.workspace = true
 thiserror.workspace = true
 tokio.workspace = true
