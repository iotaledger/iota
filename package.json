--- conflicted
+++ resolved
@@ -37,15 +37,11 @@
 			"semver@<7.5.2": ">=7.5.2",
 			"postcss@<8.4.31": ">=8.4.31",
 			"braces": ">=3.0.3",
-<<<<<<< HEAD
-			"path-to-regexp": ">=8.1.0",
+			"path-to-regexp@0.1.7": "0.1.10",
+			"path-to-regexp@2.2.1": "3.3.0",
+			"path-to-regexp@3.2.0": "3.3.0",
 			"body-parser": ">=1.20.3",
 			"dset": "3.1.4"
-=======
-			"path-to-regexp@0.1.7": "0.1.10",
-			"path-to-regexp@2.2.1": "3.3.0",
-			"path-to-regexp@3.2.0": "3.3.0"
->>>>>>> d1168ce4
 		}
 	},
 	"engines": {
