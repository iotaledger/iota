--- conflicted
+++ resolved
@@ -6,14 +6,9 @@
 		"test": "turbo run test",
 		"test:dev": "turbo run test -- --run",
 		"icons": "pnpm --filter ./apps/icons",
-<<<<<<< HEAD
 		"explorer": "turbo --filter sui-explorer --filter apps-backend",
 		"wallet": "turbo --filter ./apps/wallet --filter apps-backend",
-=======
-		"explorer": "turbo --filter sui-explorer",
-		"wallet": "turbo --filter ./apps/wallet",
 		"wallet-dashboard": "turbo --filter ./apps/wallet-dashboard",
->>>>>>> 651ecd55
 		"sdk": "turbo --filter ./sdk/typescript",
 		"bcs": "turbo --filter ./sdk/bcs",
 		"changeset-version": "pnpm changeset version && pnpm --filter @mysten/sui.js codegen:version",
