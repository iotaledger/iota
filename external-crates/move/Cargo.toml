--- conflicted
+++ resolved
@@ -55,13 +55,8 @@
 hex-literal = "0.3.4"
 hkdf = "0.10.0"
 im = "15.1.0"
-<<<<<<< HEAD
-internment = { version = "0.5.0", features = [ "arc"] }
+internment = { version = "0.5.0", features = ["arc"] }
 itertools = "0.13.0"
-=======
-internment = { version = "0.5.0", features = ["arc"] }
-itertools = "0.10.0"
->>>>>>> 5a0015e0
 leb128 = "0.2.5"
 libfuzzer-sys = "0.4"
 log = { version = "0.4.14", features = ["serde"] }
@@ -80,12 +75,6 @@
 pathdiff = "0.2.1"
 petgraph = "0.5.1"
 phf = { version = "0.11", features = ["macros"] }
-<<<<<<< HEAD
-plotters = { version = "0.3.0", default-features = false, features = ["evcxr", "line_series", "histogram"] }
-pretty = "0.10.0"
-prettydiff = "0.4.0"
-primitive-types = { version = "0.12.2", features = ["impl-serde"] }
-=======
 plotters = { version = "0.3.0", default-features = false, features = [
     "evcxr",
     "line_series",
@@ -93,8 +82,7 @@
 ] }
 pretty = "0.10.0"
 prettydiff = "0.4.0"
-primitive-types = { version = "0.10.1", features = ["impl-serde"] }
->>>>>>> 5a0015e0
+primitive-types = { version = "0.12.2", features = ["impl-serde"] }
 proc-macro2 = "1.0.24"
 proptest = "1.0.0"
 proptest-derive = "0.3.0"
@@ -123,13 +111,8 @@
 thiserror = "1.0.24"
 tiny-keccak = { version = "2.0.2", features = ["sha3"] }
 tokio = { version = "1.18.2", features = ["full"] }
-<<<<<<< HEAD
 toml = "0.8.14"
 toml_edit = "0.22.15"
-=======
-toml = "0.5.8"
-toml_edit = { version = "0.14.3", features = ["easy"] }
->>>>>>> 5a0015e0
 tracing = "0.1.26"
 tracing-subscriber = { version = "0.3.15", features = ["env-filter"] }
 treeline = "0.1.0"
