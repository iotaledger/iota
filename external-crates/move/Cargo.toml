--- conflicted
+++ resolved
@@ -15,7 +15,6 @@
 bcs = "0.1"
 better_any = { version = "0.2", features = ["derive"] }
 clap = { version = "4", features = ["derive"] }
-<<<<<<< HEAD
 codespan = "0.11"
 codespan-reporting = "0.11"
 colored = "2.0"
@@ -55,100 +54,6 @@
 tracing = "0.1"
 vfs = "0.10"
 walkdir = "2.3"
-=======
-codespan = "0.11.1"
-codespan-reporting = "0.11.1"
-colored = "2.0.0"
-criterion = "0.3.4"
-criterion-cpu-time = "0.1.0"
-crossbeam = "0.8"
-crossbeam-channel = "0.5.0"
-crossterm = "0.25.0"
-curve25519-dalek = { version = "0.1.0", package = "curve25519-dalek-fiat", default-features = false, features = ["std", "u64_backend"] }
-datatest-stable = "0.1.1"
-derivative = "2.2.0"
-digest = "0.9.0"
-dir-diff = "0.3.2"
-dirs-next = "2.0.0"
-dunce = "1.0.2"
-ed25519-dalek = { version = "0.1.0", package = "ed25519-dalek-fiat", default-features = false, features = ["std", "serde", "u64_backend"] }
-ethnum = "1.0.4"
-fail = "0.4.0"
-file_diff = "1.0.0"
-futures = "0.3.12"
-getrandom = "0.2.9"
-heck = "0.3.2"
-hex = "0.4.3"
-hex-literal = "0.3.4"
-hkdf = "0.10.0"
-im = "15.1.0"
-internment = { version = "0.5.0", features = ["arc"] }
-itertools = "0.13.0"
-leb128 = "0.2.5"
-libfuzzer-sys = "0.4"
-log = { version = "0.4.14", features = ["serde"] }
-lsp-server = "0.5.1"
-lsp-types = "0.90.1"
-memory-stats = "1.0.0"
-mirai-annotations = "1.10.1"
-named-lock = "0.2.0"
-num = "0.4.0"
-num-bigint = "0.4.0"
-num_cpus = "1.13.0"
-once_cell = "1.7.2"
-ouroboros = "0.17.2"
-parking_lot = "0.12.3"
-paste = "1.0.5"
-pathdiff = "0.2.1"
-petgraph = "0.5.1"
-phf = { version = "0.11", features = ["macros"] }
-plotters = { version = "0.3.0", default-features = false, features = ["evcxr", "line_series", "histogram"] }
-pretty = "0.10.0"
-prettydiff = "0.4.0"
-primitive-types = { version = "0.12.2", features = ["impl-serde"] }
-proc-macro2 = "1.0.24"
-proptest = "1.0.0"
-proptest-derive = "0.3.0"
-quote = "1.0.9"
-rand = "0.8.0"
-ratatui = "0.27"
-rayon = "1.5.0"
-ref-cast = "1.0.6"
-regex = "1.5.5"
-ripemd160 = "0.9.1"
-serde = { version = "1.0.124", features = ["derive"] }
-serde-reflection = "0.4.0"
-serde_bytes = "0.11.5"
-serde_json = "1.0.64"
-serde_yaml = "0.9.34"
-sha2 = "0.9.3"
-sha3 = "0.9.1"
-shell-words = "1.0.0"
-similar = "2.4.0"
-simplelog = "0.9.0"
-smallvec = "1.6.1"
-stacker = "0.1.15"
-static_assertions = "1.1.0"
-syn = { version = "1.0.64", features = ["derive"] }
-tempfile = "3.2.0"
-tera = "1.16.0"
-thiserror = "1.0.24"
-tiny-keccak = { version = "2.0.2", features = ["sha3"] }
-tokio = { version = "1.18.2", features = ["full"] }
-toml = "0.8.14"
-toml_edit = "0.22.15"
-tracing = "0.1.26"
-tracing-subscriber = { version = "0.3.15", features = ["env-filter"] }
-treeline = "0.1.0"
-uint = "0.9.4"
-url = "2.2.2"
-variant_count = "1.1.0"
-vfs = "0.10.0"
-walkdir = "2.3.1"
-whoami = { version = "1.2.1" }
-x25519-dalek = { version = "0.1.0", package = "x25519-dalek-fiat", default-features = false, features = ["std", "u64_backend"] }
-z3tracer = "0.8.0"
->>>>>>> f8236f4d
 
 bytecode-interpreter-crypto = { path = "crates/bytecode-interpreter-crypto" }
 enum-compat-util = { path = "crates/enum-compat-util" }
