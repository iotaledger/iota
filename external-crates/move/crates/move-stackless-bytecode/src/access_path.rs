// Copyright (c) The Diem Core Contributors
// Copyright (c) The Move Contributors
// Modifications Copyright (c) 2024 IOTA Stiftung
// SPDX-License-Identifier: Apache-2.0

<<<<<<< HEAD
//! This file contains an abstraction of concrete *access paths*, which are
//! canonical names for a particular cell in memory. Some examples of concrete
//! paths are:
//! * `0x7/M::T/f` (i.e., the field `f` of the `M::T` resource stored at address
//!   `0x7`
//! * `Formal(0)/[2]` (i.e., the value stored at index 2 of the array bound the
//!   0th formal of the current procedure)
=======
//! This file contains an abstraction of concrete *access paths*, which are canonical names for a particular cell in
//! memory. Some examples of concrete paths are:
//! * `0x7/M::T/f` (i.e., the field `f` of the `M::T` resource stored at address `0x7`
//! * `Formal(0)/[2]` (i.e., the value stored at index 2 of the array bound the 0th formal of the current procedure)
//!
>>>>>>> 1326312d
//! An abstract path is similar; it consists of the following components:
//! * A *root*, which is either an abstract address or a local
//! * Zero or more *offsets*, where an offset is a field, an unknown vector
//!   index, or an abstract struct type
//!
//! Abstract addresses are a set containing constants and abstract access paths
//! read from the environment. For example, in the following Move code:
//! ```ignore
//! struct S { f: u64 }
//!
//! fun foo(x: S) {
//!   let a = if (*) { 0x1 } else { *&x.f }
//!    ... // program point 1
//! }
//! ```
//! , the value of `a` will be `{ 0x1, Footprint(x/f) }` at program point 1.

use std::{
    fmt,
    fmt::{Debug, Formatter},
};

use move_core_types::{account_address::AccountAddress, language_storage::StructTag};
use move_model::{
    ast::TempIndex,
    model::{DatatypeId, FunctionEnv, GlobalEnv, ModuleId, QualifiedId},
    ty::{PrimitiveType, Type, TypeDisplayContext},
};
use num::BigUint;

use crate::dataflow_domains::{AbstractDomain, SetDomain};

type Address = BigUint;

// =================================================================================================
// Data Model

/// Fully qualified type identifier `base` bound to type actuals `types`
#[derive(Debug, Clone, PartialEq, Eq, PartialOrd, Ord)]
pub struct AbsStructType {
    /// Module ID and struct ID
    base: QualifiedId<DatatypeId>,
    /// Instantiation of generic type parameters
    types: Vec<Type>,
}

/// Building block for abstraction of addresses
#[derive(Debug, Clone, PartialEq, Eq, PartialOrd, Ord)]
pub enum Addr {
    /// Account address constant
    Constant(Address),
    /// Account address read from given access path. This represents the value
    /// read from the given path at the beginning of the current function
    Footprint(AccessPath),
}

/// Abstraction of an address: non-empty set of constant or footprint address
/// values
pub type AbsAddr = SetDomain<Addr>;

/// Abstraction of a key of type `addr`::`ty` in global storage
#[derive(Debug, Clone, PartialEq, Eq, PartialOrd, Ord)]
pub struct GlobalKey {
    /// Account address of key
    addr: AbsAddr,
    /// Type of key
    ty: AbsStructType,
}

/// Root of an access path: a global, local, or return variable
#[derive(Debug, Clone, PartialEq, Eq, PartialOrd, Ord)]
pub enum Root {
    /// A key in global storage
    Global(GlobalKey), // TODO: this could (and maybe should) be AbsAddr + Offset::Global
    /// A formal parameter
    Formal(TempIndex),
    /// A local variable
    Local(TempIndex),
    /// A return variable
    Return(usize),
}

/// Offset of an access path: either a field, vector index, or global key
#[derive(Debug, Clone, PartialEq, Eq, PartialOrd, Ord)]
pub enum Offset {
    /// Index into contents of a struct by field offset
    Field(usize),
    /// Unknown index into a vector
    VectorIndex,
    /// A type index into global storage. Only follows a field or vector index
    /// of type address
    Global(AbsStructType),
}

/// A unique identifier for a memory cell: root followed by zero or more offsets
#[derive(Debug, Clone, PartialEq, Eq, PartialOrd, Ord)]
pub struct AccessPath {
    root: Root,
    offsets: Vec<Offset>,
}

// =================================================================================================
// Abstract domain operations

/// Trait for a domain that can be viewed as a partial map from access paths to
/// values and values can be deleted using their access paths
pub trait AccessPathMap<T: AbstractDomain> {
    fn get_access_path(&self, ap: AccessPath) -> Option<&T>;
    fn remove_access_path(&mut self, ap: AccessPath) -> Option<T>;
}

/// Trait for an abstract domain that can represent footprint values
pub trait FootprintDomain: AbstractDomain + Clone + Debug + PartialEq + Sized {
    /// Create a footprint value for access path `ap`
    fn make_footprint(ap: AccessPath) -> Option<Self>;
}

impl Addr {
    /// Create a constant address from concrete address `a`
    pub fn constant(a: Address) -> Self {
        Addr::Constant(a)
    }

    /// Create a footprint address from access path `ap`
    pub fn footprint(ap: AccessPath) -> Self {
        assert!(
            !ap.root.is_return(),
            "Attempting to create footprint from return access path"
        );
        assert!(
            !ap.root.is_local(),
            "Attempting to create footprint from local access path"
        );

        Self::Footprint(ap)
    }

    /// Return `true` if `self` is a constant
    pub fn is_constant(&self) -> bool {
        match self {
            Self::Constant(_) => true,
            Self::Footprint(_) => false,
        }
    }

<<<<<<< HEAD
    /// Convert this address-typed abstract value A into an access path
    /// A/mid::sid::types
    pub fn add_struct_offset(self, mid: &ModuleId, sid: StructId, types: Vec<Type>) -> AccessPath {
=======
    /// Convert this address-typed abstract value A into an access path A/mid::sid::types
    pub fn add_struct_offset(
        self,
        mid: &ModuleId,
        sid: DatatypeId,
        types: Vec<Type>,
    ) -> AccessPath {
>>>>>>> 1326312d
        match self {
            Self::Footprint(mut ap) => {
                // TODO: assert type address?
                ap.add_offset(Offset::global(mid, sid, types));
                ap
            }
            Self::Constant(a) => AccessPath::new_address_constant(a, mid, sid, types),
        }
    }

    /// Convert `self` into a concrete `AccountAddress` if it is a constant.
    /// Returns `None` otherwise.
    pub fn get_concrete_address(&self) -> Option<AccountAddress> {
        match self {
            Addr::Constant(a) => Some(move_model::big_uint_to_addr(a)),
            Addr::Footprint(_) => None,
        }
    }

    /// Return a wrapper of `self` that implements `Display` using `env`
    pub fn display<'a>(&'a self, env: &'a FunctionEnv) -> AddrDisplay<'a> {
        AddrDisplay { addr: self, env }
    }
}

impl AbsAddr {
    /// Create a constant address from concrete address `a`
    pub fn constant(a: Address) -> Self {
        SetDomain::singleton(Addr::Constant(a))
    }

    /// Create a footprint address from access path `ap`
    pub fn footprint(ap: AccessPath) -> Self {
        SetDomain::singleton(Addr::Footprint(ap))
    }

    /// Create a footprint address read from formal `temp_index`
    pub fn formal(formal_index: TempIndex, func_env: &FunctionEnv) -> Self {
        assert!(
            func_env.is_parameter(formal_index),
            "Attempting to create formal from local index"
        );
        Self::footprint(AccessPath::from_index(formal_index, func_env))
    }

    /// Return `true` if `self` is a constant
    pub fn is_constant(&self) -> bool {
        self.iter().all(|a| a.is_constant())
    }

    /// Return `true` if `self` consists only of statically known constants
    pub fn is_statically_known(&self) -> bool {
        for a in self.iter() {
            if !a.is_constant() {
                return false;
            }
        }
        true
    }

    /// Substitute all occurrences of Footprint(ap) in `self` by resolving the
    /// access path `ap` in `sub_map`
    pub fn substitute_footprint(
        &mut self,
        actuals: &[TempIndex],
        type_actuals: &[Type],
        func_env: &FunctionEnv,
        sub_map: &dyn AccessPathMap<AbsAddr>,
    ) {
        let mut acc = SetDomain::default();
        for a in self.iter() {
            match a {
                Addr::Footprint(ap) => {
                    acc.join(&ap.substitute_footprint(actuals, type_actuals, func_env, sub_map));
                }
                c => {
                    acc.insert(c.clone());
                }
            }
        }
        *self = acc
    }

<<<<<<< HEAD
    /// Return a new abstract address by adding the offset `mid::sid<types>` to
    /// each element of `self`
    pub fn add_struct_offset(self, mid: &ModuleId, sid: StructId, types: Vec<Type>) -> Self {
=======
    /// Return a new abstract address by adding the offset `mid::sid<types>` to each element
    /// of `self`
    pub fn add_struct_offset(self, mid: &ModuleId, sid: DatatypeId, types: Vec<Type>) -> Self {
>>>>>>> 1326312d
        let mut acc = Self::default();
        for v in self.into_iter() {
            acc.insert(Addr::Footprint(v.add_struct_offset(
                mid,
                sid,
                types.clone(),
            )));
        }
        acc
    }

    /// Return a new abstract address by adding the offset `offset` to each
    /// element of `self`
    pub fn add_offset(&self, offset: Offset) -> Self {
        let mut extended_aps: AbsAddr = AbsAddr::default();
        for p in self.iter() {
            match p {
                Addr::Footprint(ap) => {
                    let mut extended_ap = ap.clone();
                    extended_ap.add_offset(offset.clone());
                    extended_aps.insert(Addr::Footprint(extended_ap));
                }
                Addr::Constant(c) => {
                    panic!(
                        "Type error: address constant {:?} as base for offset {:?}",
                        c, offset
                    )
                }
            }
        }
        extended_aps
    }

    /// Produce a new version of `self` with `prefix` prepended to each
    /// footprint value
    pub fn prepend(self, prefix: AccessPath) -> Self {
        let mut acc = Self::default();
        for v in self.into_iter() {
            match v {
                Addr::Footprint(ap) => {
                    let mut new_ap = ap.clone();
                    new_ap.prepend(prefix.clone());
                    acc.insert(Addr::Footprint(new_ap));
                }
                a => {
                    acc.insert(a);
                }
            }
        }
        acc
    }

    /// return an iterator over the footprint paths in `self`
    pub fn footprint_paths(&self) -> impl Iterator<Item = &AccessPath> {
        self.iter().filter_map(|a| match a {
            Addr::Footprint(ap) => Some(ap),
            Addr::Constant(_) => None,
        })
    }

    /// Return an iterator over the concrete addresses in `self`
    pub fn get_concrete_addresses(&self) -> Vec<AccountAddress> {
        self.iter().flat_map(|a| a.get_concrete_address()).collect()
    }

    /// Return a wrapper of `self` that implements `Display` using `env`
    pub fn display<'a>(&'a self, env: &'a FunctionEnv) -> AbsAddrDisplay<'a> {
        AbsAddrDisplay { addr: self, env }
    }
}

impl FootprintDomain for AbsAddr {
    fn make_footprint(ap: AccessPath) -> Option<Self> {
        if !ap.root.is_return() && !ap.root.is_local() {
            Some(AbsAddr::footprint(ap))
        } else {
            None
        }
    }
}

impl From<&AccountAddress> for AbsAddr {
    fn from(addr: &AccountAddress) -> Self {
        Self::constant(move_model::addr_to_big_uint(addr))
    }
}

impl GlobalKey {
    pub fn new(addr: AbsAddr, mid: &ModuleId, sid: DatatypeId, types: Vec<Type>) -> Self {
        Self {
            addr,
            ty: AbsStructType::new(mid, sid, types),
        }
    }

    /// Create a constant `GlobalKey` using constant `addr` and type `ty`
    pub fn constant(addr: BigUint, ty: AbsStructType) -> Self {
        Self {
            addr: AbsAddr::constant(addr),
            ty,
        }
    }

    /// Return the abstract address associated with `self`
    pub fn address(&self) -> &AbsAddr {
        &self.addr
    }

    /// Return the abstract struct type associated with `self`
    pub fn struct_type(&self) -> &AbsStructType {
        &self.ty
    }

    /// Return true if the address and type parameters of this global key are
    /// known statically
    pub fn is_statically_known(&self) -> bool {
        self.addr.is_statically_known() && self.ty.is_closed()
    }

    /// Substitute all occurrences of Footprint(ap) in `self.addr` by resolving
    /// the access path `ap` in `sub_map`.
    pub fn substitute_footprint(
        &mut self,
        actuals: &[TempIndex],
        type_actuals: &[Type],
        func_env: &FunctionEnv,
        sub_map: &dyn AccessPathMap<AbsAddr>,
    ) {
        self.addr
            .substitute_footprint(actuals, type_actuals, func_env, sub_map);
        self.ty.substitute_footprint(type_actuals);
    }

    /// Return a wrapper of `self` that implements `Display` using `env`
    pub fn display<'a>(&'a self, env: &'a FunctionEnv) -> GlobalKeyDisplay<'a> {
        GlobalKeyDisplay { g: self, env }
    }
}

impl Root {
    /// Create a `Root` from local index `index`
    pub fn from_index(index: TempIndex, fun: &FunctionEnv) -> Self {
        if fun.is_parameter(index) {
            Root::Formal(index)
        } else {
            Root::Local(index)
        }
    }

    /// Create a `Root` from global storage key `key`
    pub fn global(key: GlobalKey) -> Self {
        Root::Global(key)
    }

    /// Create a `Root` from return variable `index`
    pub fn ret(index: usize) -> Self {
        Root::Return(index)
    }

    /// Return the type of `self` in `fun`
    pub fn get_type(&self, fun: &FunctionEnv) -> Type {
        match self {
            Self::Global(g) => g.ty.get_type(),
            Self::Formal(i) => fun.get_local_type(*i),
            Self::Local(i) => {
                if *i < fun.get_local_count() {
                    fun.get_local_type(*i)
                } else {
                    // temporary local generated by stackless bytecode. use dummy type
                    Type::Error
                }
            }
            Self::Return(i) => fun.get_return_type(*i),
        }
    }

    /// Return true if this variable is a formal parameter
    pub fn is_formal(&self) -> bool {
        matches!(self, Self::Formal(_))
    }

    /// Return `true` if this variable is a return value
    pub fn is_return(&self) -> bool {
        matches!(self, Self::Return(_))
    }

    /// Return `true` if this variable is a lol
    pub fn is_local(&self) -> bool {
        matches!(self, Self::Local(_))
    }

    /// Return true if `self` can be determined statically
    pub fn is_statically_known(&self) -> bool {
        match self {
            Self::Local(..) | Self::Return(..) | Self::Formal(..) => false,
            Self::Global(g) => g.is_statically_known(),
        }
    }

    /// Replace all footprint paths in `self` using `actuals` and `sub_map`.
    /// Bind free type variables to `type_actuals`.
    pub fn substitute_footprint(
        &mut self,
        actuals: &[TempIndex],
        type_actuals: &[Type],
        func_env: &FunctionEnv,
        sub_map: &dyn AccessPathMap<AbsAddr>,
    ) {
        match self {
            Self::Global(g) => g.substitute_footprint(actuals, type_actuals, func_env, sub_map),
            Self::Formal(_) | Self::Local(_) | Self::Return(_) => (),
        }
    }

    /// Return a wrapper of `self` that implements `Display` using `env`
    pub fn display<'a>(&'a self, env: &'a FunctionEnv) -> RootDisplay<'a> {
        RootDisplay { root: self, env }
    }
}

impl Offset {
    pub fn global(mid: &ModuleId, sid: DatatypeId, types: Vec<Type>) -> Self {
        Offset::Global(AbsStructType::new(mid, sid, types))
    }

    pub fn field(f: usize) -> Self {
        Offset::Field(f)
    }

    /// Get the type of offset `base`/`self` in function `fun`
    pub fn get_type(&self, base: &Type, env: &GlobalEnv) -> Type {
        match (base.skip_reference(), self) {
            (Type::Datatype(mid, sid, types), Offset::Field(f)) => {
                let field_type = env
                    .get_module(*mid)
                    .get_struct(*sid)
                    .get_field_by_offset(*f)
                    .get_type();
                field_type.instantiate(types)
            }
            (Type::Vector(t), Offset::VectorIndex) => *t.clone(),
            (Type::Primitive(PrimitiveType::Address), Offset::Global(s)) => s.get_type(),
            (Type::Primitive(PrimitiveType::Signer), Offset::Global(s)) => {
                // we conflate address and signer, so this can happen
                s.get_type()
            }
            (Type::Error, _) => {
                // couldn't infer the type of `base`. propagate the error
                Type::Error
            }
            (Type::Primitive(_), Offset::Global(_))
            | (Type::Primitive(_), Offset::Field(_))
            | (Type::Primitive(_), Offset::VectorIndex)
            | (Type::Tuple(_), Offset::Field(_))
            | (Type::Tuple(_), Offset::VectorIndex)
            | (Type::Tuple(_), Offset::Global(_))
            | (Type::Vector(_), Offset::Field(_))
            | (Type::Vector(_), Offset::Global(_))
            | (Type::Datatype(_, _, _), Offset::VectorIndex)
            | (Type::Datatype(_, _, _), Offset::Global(_))
            | (Type::TypeParameter(_), Offset::Field(_))
            | (Type::TypeParameter(_), Offset::VectorIndex)
            | (Type::TypeParameter(_), Offset::Global(_))
            | (Type::Reference(_, _), Offset::Field(_))
            | (Type::Reference(_, _), Offset::VectorIndex)
            | (Type::Reference(_, _), Offset::Global(_))
            | (Type::Fun(_, _), Offset::Field(_))
            | (Type::Fun(_, _), Offset::VectorIndex)
            | (Type::Fun(_, _), Offset::Global(_))
            | (Type::TypeDomain(_), Offset::Field(_))
            | (Type::TypeDomain(_), Offset::VectorIndex)
            | (Type::TypeDomain(_), Offset::Global(_))
            | (Type::ResourceDomain(_, _, _), Offset::Field(_))
            | (Type::ResourceDomain(_, _, _), Offset::VectorIndex)
            | (Type::ResourceDomain(_, _, _), Offset::Global(_))
            | (Type::Var(_), Offset::Field(_))
            | (Type::Var(_), Offset::VectorIndex)
            | (Type::Var(_), Offset::Global(_)) => {
                panic!(
                    "get_type warning: Invalid base type {} for offset {:?} in get_type",
                    base.display(&move_model::ty::TypeDisplayContext::WithEnv {
                        env,
                        type_param_names: None
                    }),
                    self,
                )
            }
        }
    }

    /// Bind free type variables in `self` to `type_actuals`
    pub fn substitute_footprint(&mut self, type_actuals: &[Type]) {
        match self {
            Offset::Global(g) => g.substitute_footprint(type_actuals),
            Offset::Field(..) | Offset::VectorIndex => (),
        }
    }

    /// Return true if this offset is the same in all concrete program
    /// executions
    pub fn is_statically_known(&self) -> bool {
        use Offset::*;
        match self {
            Field(..) => true,
            Global(..) // Note: even if `g.is_statically_known()`, we should return
		// false here because `g` will always have a successor field that
		// is an offset determined at runtime
		| VectorIndex => false,
        }
    }

    /// Return a wrapper of `self` that implements `Display` using `env`
    pub fn display<'a>(&'a self, base_type: &'a Type, env: &'a GlobalEnv) -> OffsetDisplay<'a> {
        OffsetDisplay {
            offset: self,
            base_type,
            env,
        }
    }
}

impl AccessPath {
    pub fn new(root: Root, offsets: Vec<Offset>) -> Self {
        AccessPath { root, offsets }
    }

    pub fn new_root(root: Root) -> Self {
        AccessPath {
            root,
            offsets: vec![],
        }
    }

    pub fn new_global(addr: AbsAddr, mid: &ModuleId, sid: DatatypeId, types: Vec<Type>) -> Self {
        Self::new_root(Root::Global(GlobalKey::new(addr, mid, sid, types)))
    }

    pub fn new_address_constant(
        addr: BigUint,
        mid: &ModuleId,
        sid: DatatypeId,
        types: Vec<Type>,
    ) -> Self {
        Self::new_global(AbsAddr::constant(addr), mid, sid, types)
    }

    pub fn new_global_constant(addr: BigUint, ty: AbsStructType) -> Self {
        Self::new_root(Root::Global(GlobalKey::constant(addr, ty)))
    }

    pub fn from_index(i: TempIndex, func_env: &FunctionEnv) -> Self {
        Self::new_root(Root::from_index(i, func_env))
    }

    /// Unpack `self` into its root and offsets
    pub fn into(self) -> (Root, Vec<Offset>) {
        (self.root, self.offsets)
    }

    pub fn root(&self) -> &Root {
        &self.root
    }

    pub fn offsets(&self) -> &[Offset] {
        &self.offsets
    }

    /// extend this access path by adding offset `o` to the end
    pub fn add_offset(&mut self, o: Offset) {
        self.offsets.push(o)
    }

    /// Return the type of this access path
    pub fn get_type(&self, fun: &FunctionEnv) -> Type {
        let mut ty = self.root.get_type(fun);
        for offset in &self.offsets {
            let offset_ty = offset.get_type(&ty, fun.module_env.env);
            ty = offset_ty;
        }
        ty
    }

    /// prepend `prefix` to self by swapping `self`'s root for prefix.root and
    /// replacing `self`'s accesses with prefix.accesses :: self.accesses
    pub fn prepend(&mut self, prefix: Self) {
        // TODO: assert root is a formal
        self.root = prefix.root;
        let mut suffix_offsets = self.offsets.clone();
        self.offsets = prefix.offsets;
        self.offsets.append(&mut suffix_offsets)
    }

    /// Construct a new abstract address by prepending the addresses in `addrs`
    /// to `self`
    pub fn prepend_addrs(&self, addrs: &AbsAddr) -> AbsAddr {
        let mut acc = AbsAddr::default();
        for a in addrs.iter() {
            match a {
                Addr::Footprint(ap) => {
                    let mut new_ap = self.clone();
                    new_ap.prepend(ap.clone());
                    acc.insert(Addr::footprint(new_ap));
                }
                Addr::Constant(c) => {
                    if self.offsets.is_empty() {
                        acc.insert(Addr::constant(c.clone()));
                    } else {
                        // access path with constant base and offsets (e.g., 0x1/M::S/f/g)
                        // normalize by converting into a path with a global base instead
                        match &self.offsets[0] {
                            Offset::Global(struct_type) => {
                                let root = Root::Global(GlobalKey::constant(
                                    c.clone(),
                                    struct_type.clone(),
                                ));
                                let mut new_offsets = vec![];
                                for v in self.offsets[1..].iter() {
                                    new_offsets.push(v.clone())
                                }
                                acc.insert(Addr::footprint(AccessPath::new(root, new_offsets)));
                            }
                            _ => panic!(
                                "Invariant violation: constant root with bad offsets {:?}",
                                self.offsets
                            ),
                        }
                    }
                }
            }
        }
        acc
    }

    /// Replace all footprint paths in `self` using `actuals` and `sub_map`.
    /// Bind free type variables to `type_actuals`.
    pub fn substitute_footprint(
        &self,
        actuals: &[TempIndex],
        type_actuals: &[Type],
        func_env: &FunctionEnv,
        sub_map: &dyn AccessPathMap<AbsAddr>,
    ) -> AbsAddr {
        let mut new_offsets = self.offsets.clone();
        new_offsets.iter_mut().for_each(|o| {
            o.substitute_footprint(type_actuals);
        });
        match &self.root {
            Root::Formal(i) => {
                let temp_index = actuals[*i];
                let caller_root = Root::from_index(temp_index, func_env);
                let mut results = AbsAddr::default();

                // In this loop, we lookup the access path in the submap,
                // starting with the root of the caller and adding the
                // offsets of the current access path.
                // When a result is found, we accumulate to results
                // We need to try with the offsets to handle cases such as
                // Formal(1): { data: None, children: { Field(0): { data: Footprint(AccessPath {
                // root: Formal(0), offsets: [] }) } } where simply reading
                // Formal(1) would yield None but Formal(1)/0 gives the mapping
                // to Formal(0)
                for i in 0..=new_offsets.len() {
                    let caller_offsets = Vec::from(&new_offsets[0..i]);
                    let ap = AccessPath::new(caller_root.clone(), caller_offsets.clone());
                    if let Some(addrs) = sub_map.get_access_path(ap) {
                        // We need to adjust the offset from the current access path
                        // to avoid duplicating it (i.e. Formal(0)/0/0 instead of Formal(0)/0)
                        let callee_offsets = Vec::from(&new_offsets[i..new_offsets.len()]);
                        let new_addrs =
                            AccessPath::new(self.root.clone(), callee_offsets).prepend_addrs(addrs);
                        results.join(&new_addrs);
                    }
                }
                results
            }
            Root::Global(g) => {
                let mut new_g = g.clone();
                new_g.substitute_footprint(actuals, type_actuals, func_env, sub_map);
                AbsAddr::singleton(Addr::footprint(AccessPath::new(
                    Root::Global(new_g),
                    new_offsets,
                )))
            }
            Root::Local(_) | Root::Return(_) => AbsAddr::default(),
        }
    }

    /// Return true if `self` can be converted to a compact set of concrete
    /// access paths. Returns false if (e.g.) `self` contains an global root
    /// with an unbound address/type parameter, a global offset, or a vector
    /// index offset.
    pub fn is_statically_known(&self) -> bool {
        self.root.is_statically_known() && {
            for offset in &self.offsets {
                if !offset.is_statically_known() {
                    return false;
                }
            }
            true
        }
    }

    /// Return `true` if `self` has no unbound address or type variables (i.e.,
    /// the type variables and addresses in `self.root` are statically known
    /// and `self` has no `Global` offsets. This function is the same as
    /// `is_statically_known` except that `is_statically_known` returns
    /// `false` if `self` has `Vector` offsets, but this function will not.
    pub fn all_addresses_types_bound(&self) -> bool {
        self.root.is_statically_known() && {
            for offset in &self.offsets {
                if matches!(offset, Offset::Global(_)) {
                    return false;
                }
            }
            true
        }
    }

    /// Return a wrapper of `self` that implements `Display` using `env`
    pub fn display<'a>(&'a self, env: &'a FunctionEnv) -> AccessPathDisplay<'a> {
        AccessPathDisplay { ap: self, env }
    }
}

impl AbsStructType {
    pub fn new(mid: &ModuleId, sid: DatatypeId, types: Vec<Type>) -> Self {
        AbsStructType {
            base: mid.qualified(sid),
            types,
        }
    }

    /// Return the concrete type of `self`
    pub fn get_type(&self) -> Type {
        Type::Datatype(self.base.module_id, self.base.id, self.types.clone())
    }

    /// If this `self` is closed, convert it to a `StructTag`. Return
    /// `None` otherwise
    pub fn get_type_tag(&self, env: &GlobalEnv) -> Option<StructTag> {
        self.get_type().into_struct_tag(env)
    }

    /// Substitue the open types in self.types with caller `type_actuals`
    pub fn substitute_footprint(&mut self, type_actuals: &[Type]) {
        for t in self.types.iter_mut() {
            *t = t.instantiate(type_actuals)
        }
    }

    /// Returns a normalized representation of this type if it closed,
    /// None if it is open
    pub fn normalize(&self, env: &GlobalEnv) -> Option<StructTag> {
        self.get_type().into_struct_tag(env)
    }

    /// Return `true` if `self` has no type variables or if all of `self`'s type
    /// variables are bound
    pub fn is_closed(&self) -> bool {
        for t in &self.types {
            if t.is_open() {
                return false;
            }
        }
        true
    }

    /// Return a wrapper of `self` that implements `Display` using `env`
    pub fn display<'a>(&'a self, env: &'a GlobalEnv) -> AbsStructTypeDisplay<'a> {
        AbsStructTypeDisplay { s: self, env }
    }
}

// =================================================================================================
// Formatting

pub struct AbsStructTypeDisplay<'a> {
    s: &'a AbsStructType,
    env: &'a GlobalEnv,
}

impl<'a> fmt::Display for AbsStructTypeDisplay<'a> {
    fn fmt(&self, f: &mut Formatter<'_>) -> fmt::Result {
        match self.s.normalize(self.env) {
            Some(t) => {
                write!(f, "{}", t)
            }
            None => {
                let tctx = TypeDisplayContext::WithEnv {
                    env: self.env,
                    type_param_names: None,
                };
                let dummy_type =
                    Type::Datatype(self.s.base.module_id, self.s.base.id, self.s.types.clone());
                write!(f, "{}", dummy_type.display(&tctx))
            }
        }
    }
}

pub struct AddrDisplay<'a> {
    addr: &'a Addr,
    env: &'a FunctionEnv<'a>,
}

impl<'a> fmt::Display for AddrDisplay<'a> {
    fn fmt(&self, f: &mut Formatter<'_>) -> fmt::Result {
        match self.addr {
            Addr::Constant(a) => write!(f, "{:#x}", a),
            Addr::Footprint(ap) => write!(f, "{}", ap.display(self.env)),
        }
    }
}

pub struct AbsAddrDisplay<'a> {
    addr: &'a AbsAddr,
    env: &'a FunctionEnv<'a>,
}

impl<'a> fmt::Display for AbsAddrDisplay<'a> {
    fn fmt(&self, f: &mut Formatter<'_>) -> fmt::Result {
        if self.addr.len() == 1 {
            write!(f, "{}", self.addr.iter().next().unwrap().display(self.env))
        } else {
            f.write_str("{")?;
            for a in self.addr.iter() {
                write!(f, "{}", a.display(self.env))?;
                // TODO: nice comma-separated list
                f.write_str(", ")?;
            }
            f.write_str("}")
        }
    }
}

pub struct GlobalKeyDisplay<'a> {
    g: &'a GlobalKey,
    env: &'a FunctionEnv<'a>,
}

impl<'a> fmt::Display for GlobalKeyDisplay<'a> {
    fn fmt(&self, f: &mut Formatter<'_>) -> fmt::Result {
        write!(
            f,
            "{}/{}",
            self.g.addr.display(self.env),
            self.g.ty.display(self.env.module_env.env)
        )
    }
}

pub struct RootDisplay<'a> {
    root: &'a Root,
    env: &'a FunctionEnv<'a>,
}

impl<'a> fmt::Display for RootDisplay<'a> {
    fn fmt(&self, f: &mut Formatter<'_>) -> fmt::Result {
        match self.root {
            Root::Global(g) => write!(f, "{}", g.display(self.env)),
            Root::Local(i) => write!(f, "Loc({})", i), // TODO: print name if available
            Root::Formal(i) => write!(f, "Formal({})", i), // TODO: print name if available
            Root::Return(i) => write!(f, "Ret({})", i),
        }
    }
}

pub struct OffsetDisplay<'a> {
    offset: &'a Offset,
    base_type: &'a Type,
    env: &'a GlobalEnv,
}

impl<'a> fmt::Display for OffsetDisplay<'a> {
    fn fmt(&self, f: &mut Formatter<'_>) -> fmt::Result {
        use Offset::*;
        match self.offset {
            Field(fld) => match self.base_type.skip_reference() {
                Type::Datatype(mid, sid, _types) => f.write_str(
                    self.env
                        .get_module(*mid)
                        .get_struct(*sid)
                        .get_field_by_offset(*fld)
                        .get_identifier()
                        .expect("identifier defined")
                        .as_str(),
                ),
                Type::Error => {
                    // this happens when we are trying to print an access path rooted in a stackless
                    // bytecode-generated local. we do not know the type of this local, so we cannot
                    // infer the type of its fields either. just print the index
                    write!(f, "{}", *fld)
                }
                _ => {
                    panic!(
                        "Warning: Invalid base type {:?} for field offset {:?}",
                        self.base_type, self.offset
                    );
                }
            },
            VectorIndex => f.write_str("[_]"),
            Global(g) => write!(f, "{}", g.display(self.env)),
        }
    }
}

pub struct AccessPathDisplay<'a> {
    ap: &'a AccessPath,
    env: &'a FunctionEnv<'a>,
}

impl<'a> fmt::Display for AccessPathDisplay<'a> {
    fn fmt(&self, f: &mut Formatter<'_>) -> fmt::Result {
        let genv = self.env.module_env.env;
        write!(f, "{}", self.ap.root.display(self.env))?;
        let mut root_ty = self.ap.root.get_type(self.env);
        for offset in &self.ap.offsets {
            f.write_str("/")?;
            write!(f, "{}", offset.display(&root_ty, genv))?;
            let offset_ty = offset.get_type(&root_ty, genv);
            root_ty = offset_ty;
        }
        Ok(())
    }
}<|MERGE_RESOLUTION|>--- conflicted
+++ resolved
@@ -3,7 +3,6 @@
 // Modifications Copyright (c) 2024 IOTA Stiftung
 // SPDX-License-Identifier: Apache-2.0
 
-<<<<<<< HEAD
 //! This file contains an abstraction of concrete *access paths*, which are
 //! canonical names for a particular cell in memory. Some examples of concrete
 //! paths are:
@@ -11,13 +10,7 @@
 //!   `0x7`
 //! * `Formal(0)/[2]` (i.e., the value stored at index 2 of the array bound the
 //!   0th formal of the current procedure)
-=======
-//! This file contains an abstraction of concrete *access paths*, which are canonical names for a particular cell in
-//! memory. Some examples of concrete paths are:
-//! * `0x7/M::T/f` (i.e., the field `f` of the `M::T` resource stored at address `0x7`
-//! * `Formal(0)/[2]` (i.e., the value stored at index 2 of the array bound the 0th formal of the current procedure)
 //!
->>>>>>> 1326312d
 //! An abstract path is similar; it consists of the following components:
 //! * A *root*, which is either an abstract address or a local
 //! * Zero or more *offsets*, where an offset is a field, an unknown vector
@@ -163,19 +156,14 @@
         }
     }
 
-<<<<<<< HEAD
     /// Convert this address-typed abstract value A into an access path
     /// A/mid::sid::types
-    pub fn add_struct_offset(self, mid: &ModuleId, sid: StructId, types: Vec<Type>) -> AccessPath {
-=======
-    /// Convert this address-typed abstract value A into an access path A/mid::sid::types
     pub fn add_struct_offset(
         self,
         mid: &ModuleId,
         sid: DatatypeId,
         types: Vec<Type>,
     ) -> AccessPath {
->>>>>>> 1326312d
         match self {
             Self::Footprint(mut ap) => {
                 // TODO: assert type address?
@@ -259,15 +247,9 @@
         *self = acc
     }
 
-<<<<<<< HEAD
     /// Return a new abstract address by adding the offset `mid::sid<types>` to
     /// each element of `self`
-    pub fn add_struct_offset(self, mid: &ModuleId, sid: StructId, types: Vec<Type>) -> Self {
-=======
-    /// Return a new abstract address by adding the offset `mid::sid<types>` to each element
-    /// of `self`
     pub fn add_struct_offset(self, mid: &ModuleId, sid: DatatypeId, types: Vec<Type>) -> Self {
->>>>>>> 1326312d
         let mut acc = Self::default();
         for v in self.into_iter() {
             acc.insert(Addr::Footprint(v.add_struct_offset(
