--- conflicted
+++ resolved
@@ -433,16 +433,6 @@
 
     // index_of will return the index first occurrence that is equal
     #[test]
-<<<<<<< HEAD
-    fun index_of_nonempty_has_multiple_occurrences() {
-        let v = V::empty();
-        V::push_back(&mut v, false);
-        V::push_back(&mut v, true);
-        V::push_back(&mut v, true);
-        let (has, index) = V::index_of(&v, &true);
-        assert!(has, 0);
-        assert!(index == 1, 1);
-=======
     fun index_of_nonempty_has_multiple_occurences() {
         let mut v = vector[];
         v.push_back(false);
@@ -451,7 +441,6 @@
         let (has, index) = v.index_of(&true);
         assert!(has);
         assert!(index == 1);
->>>>>>> 1326312d
     }
 
     #[test]
