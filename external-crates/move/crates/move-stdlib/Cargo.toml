--- conflicted
+++ resolved
@@ -1,11 +1,7 @@
 [package]
 name = "move-stdlib"
 version = "0.1.1"
-<<<<<<< HEAD
 authors = ["IOTA Foundation <contact@iota.org>"]
-=======
-authors = ["Diem Association <opensource@diem.com>"]
->>>>>>> 1326312d
 edition = "2021"
 homepage = "https://diem.com"
 license = "Apache-2.0"
@@ -21,18 +17,6 @@
 move-command-line-common.workspace = true
 move-core-types.workspace = true
 move-docgen.workspace = true
-<<<<<<< HEAD
-move-errmapgen.workspace = true
-move-prover.workspace = true
-move-vm-runtime.workspace = true
-move-vm-types.workspace = true
-sha2.workspace = true
-sha3.workspace = true
-smallvec.workspace = true
-walkdir.workspace = true
-
-[dev-dependencies]
-=======
 move-prover.workspace = true
 move-stdlib-natives.workspace = true
 # referred to via path for execution versioning
@@ -42,7 +26,6 @@
 
 [dev-dependencies]
 dir-diff.workspace = true
->>>>>>> 1326312d
 file_diff.workspace = true
 move-cli.workspace = true
 move-package.workspace = true
