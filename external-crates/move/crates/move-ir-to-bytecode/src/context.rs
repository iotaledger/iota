--- conflicted
+++ resolved
@@ -90,13 +90,8 @@
             let mhandle = dep.module_handle_at(shandle.module);
             let mname = dep.identifier_at(mhandle.name);
             let sname = dep.identifier_at(shandle.name);
-<<<<<<< HEAD
             // get_or_add_item gets the proper struct handle index, as
-            // `dep.struct_handles()` is properly ordered
-=======
-            // get_or_add_item gets the proper struct handle index, as `dep.datatype_handles()` is
-            // properly ordered
->>>>>>> 1326312d
+            // `dep.datatype_handles()` is properly ordered
             get_or_add_item(&mut structs, (mname, sname))?;
         }
 
@@ -689,15 +684,9 @@
         )?))
     }
 
-<<<<<<< HEAD
     /// Given an identifier and basic "signature" information, creates a struct
     /// handle and adds it to the pool.
-    pub fn declare_struct_handle_index(
-=======
-    /// Given an identifier and basic "signature" information, creates a struct handle
-    /// and adds it to the pool.
     pub fn declare_datatype_handle_index(
->>>>>>> 1326312d
         &mut self,
         sname: QualifiedDatatypeIdent,
         abilities: AbilitySet,
@@ -745,11 +734,6 @@
         ))
     }
 
-<<<<<<< HEAD
-    /// Given an identifier and a signature, creates a function handle and adds
-    /// it to the pool. Finds the index for the signature, or adds it to the
-    /// pool if an identical one has not yet been used.
-=======
     /// Given an identifier, declare the enum definition index.
     pub fn declare_enum_definition_index(
         &mut self,
@@ -766,10 +750,9 @@
         ))
     }
 
-    /// Given an identifier and a signature, creates a function handle and adds it to the pool.
-    /// Finds the index for the signature, or adds it to the pool if an identical one has not yet
-    /// been used.
->>>>>>> 1326312d
+    /// Given an identifier and a signature, creates a function handle and adds
+    /// it to the pool. Finds the index for the signature, or adds it to the
+    /// pool if an identical one has not yet been used.
     pub fn declare_function(
         &mut self,
         mname: ModuleName,
@@ -881,18 +864,12 @@
     }
 
     /// Given an identifier, find the struct handle index.
-<<<<<<< HEAD
     /// Creates the handle and adds it to the pool if it it is the *first* time
     /// it looks up the struct in a dependency.
-    pub fn struct_handle_index(&mut self, s: QualifiedStructIdent) -> Result<StructHandleIndex> {
-=======
-    /// Creates the handle and adds it to the pool if it it is the *first* time it looks
-    /// up the struct in a dependency.
     pub fn datatype_handle_index(
         &mut self,
         s: QualifiedDatatypeIdent,
     ) -> Result<DatatypeHandleIndex> {
->>>>>>> 1326312d
         match self.structs.get(&s) {
             Some(sh) => Ok(DatatypeHandleIndex(*self.datatype_handles.get(sh).unwrap())),
             None => {
