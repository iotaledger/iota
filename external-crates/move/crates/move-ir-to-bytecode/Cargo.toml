[package]
name = "move-ir-to-bytecode"
version = "0.1.0"
authors = ["Diem Association <opensource@diem.com>"]
edition = "2021"
homepage = "https://diem.com"
license = "Apache-2.0"
publish = false
repository = "https://github.com/diem/diem"
description = "Diem ir to bytecode"

[dependencies]
anyhow.workspace = true
codespan-reporting.workspace = true
log.workspace = true
move-binary-format.workspace = true
move-bytecode-source-map.workspace = true
move-command-line-common.workspace = true
move-core-types.workspace = true
move-ir-to-bytecode-syntax.workspace = true
move-ir-types.workspace = true
move-symbol-pool.workspace = true
<<<<<<< HEAD
move-bytecode-source-map.workspace = true
log.workspace = true
codespan-reporting.workspace = true
ouroboros = "0.17"
=======
ouroboros.workspace = true
>>>>>>> f8236f4d

[features]
default = []<|MERGE_RESOLUTION|>--- conflicted
+++ resolved
@@ -13,6 +13,8 @@
 anyhow.workspace = true
 codespan-reporting.workspace = true
 log.workspace = true
+ouroboros = "0.17"
+
 move-binary-format.workspace = true
 move-bytecode-source-map.workspace = true
 move-command-line-common.workspace = true
@@ -20,14 +22,6 @@
 move-ir-to-bytecode-syntax.workspace = true
 move-ir-types.workspace = true
 move-symbol-pool.workspace = true
-<<<<<<< HEAD
-move-bytecode-source-map.workspace = true
-log.workspace = true
-codespan-reporting.workspace = true
-ouroboros = "0.17"
-=======
-ouroboros.workspace = true
->>>>>>> f8236f4d
 
 [features]
 default = []