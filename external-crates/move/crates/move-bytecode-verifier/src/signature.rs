// Copyright (c) The Diem Core Contributors
// Copyright (c) The Move Contributors
// Modifications Copyright (c) 2024 IOTA Stiftung
// SPDX-License-Identifier: Apache-2.0

//! This module implements a checker for verifying signature tokens used in
//! types of function parameters, locals, and fields of structs are well-formed.
//! References can only occur at the top-level in all tokens.  Additionally,
//! references cannot occur at all in field types.
use std::collections::{HashMap, HashSet};

use move_binary_format::{
    errors::{Location, PartialVMError, PartialVMResult, VMResult},
    file_format::{
        AbilitySet, Bytecode, CodeUnit, CompiledModule, DatatypeTyParameter, EnumDefinition,
        FunctionDefinition, FunctionHandle, Signature, SignatureIndex, SignatureToken,
        StructDefinition, StructFieldInformation, TableIndex,
    },
    file_format_common::VERSION_6,
    IndexKind,
};
use move_bytecode_verifier_meter::{Meter, Scope};
use move_core_types::vm_status::StatusCode;

use crate::ability_cache::AbilityCache;

pub struct SignatureChecker<'env, 'a, 'b, M: Meter + ?Sized> {
    module: &'env CompiledModule,
    module_ability_cache: &'a mut AbilityCache<'env>,
    meter: &'b mut M,
    abilities_cache: HashMap<SignatureIndex, HashSet<Vec<AbilitySet>>>,
}

impl<'env, 'a, 'b, M: Meter + ?Sized> SignatureChecker<'env, 'a, 'b, M> {
    pub fn verify_module(
        module: &'env CompiledModule,
        module_ability_cache: &'a mut AbilityCache<'env>,
        meter: &'b mut M,
    ) -> VMResult<()> {
        Self::verify_module_impl(module, module_ability_cache, meter)
            .map_err(|e| e.finish(Location::Module(module.self_id())))
    }

    fn verify_module_impl(
        module: &'env CompiledModule,
        module_ability_cache: &'a mut AbilityCache<'env>,
        meter: &'b mut M,
    ) -> PartialVMResult<()> {
        let mut sig_check = Self {
            module,
            module_ability_cache,
            meter,
            abilities_cache: HashMap::new(),
        };
        sig_check.verify_signature_pool(module.signatures())?;
        sig_check.verify_function_signatures(module.function_handles())?;
        sig_check.verify_struct_fields(module.struct_defs())?;
        sig_check.verify_enum_fields(module.enum_defs())?;
        sig_check.verify_code_units(module.function_handles(), module.function_defs())
    }

    fn verify_signature_pool(&self, signatures: &[Signature]) -> PartialVMResult<()> {
        for i in 0..signatures.len() {
            self.check_signature(SignatureIndex::new(i as TableIndex))?
        }
        Ok(())
    }

    fn verify_function_signatures(
        &mut self,
        function_handles: &[FunctionHandle],
    ) -> PartialVMResult<()> {
        let err_handler = |err: PartialVMError, idx| {
            err.at_index(IndexKind::Signature, idx as TableIndex)
                .at_index(IndexKind::FunctionHandle, idx as TableIndex)
        };

        for (idx, fh) in function_handles.iter().enumerate() {
            self.check_instantiation(fh.return_, &fh.type_parameters)
                .map_err(|err| err_handler(err, idx))?;
            self.check_instantiation(fh.parameters, &fh.type_parameters)
                .map_err(|err| err_handler(err, idx))?;
            if !fh.type_parameters.is_empty() {}
        }
        Ok(())
    }

    fn verify_struct_fields(&mut self, struct_defs: &[StructDefinition]) -> PartialVMResult<()> {
        for (struct_def_idx, struct_def) in struct_defs.iter().enumerate() {
            let fields = match &struct_def.field_information {
                StructFieldInformation::Native => continue,
                StructFieldInformation::Declared(fields) => fields,
            };
            let struct_handle = self.module.datatype_handle_at(struct_def.struct_handle);
            let type_param_constraints: Vec<_> = struct_handle.type_param_constraints().collect();
            let err_handler = |err: PartialVMError, idx| {
                err.at_index(IndexKind::FieldDefinition, idx as TableIndex)
                    .at_index(IndexKind::StructDefinition, struct_def_idx as TableIndex)
            };
            for (field_offset, field_def) in fields.iter().enumerate() {
                self.check_signature_token(&field_def.signature.0)
                    .map_err(|err| err_handler(err, field_offset))?;
                self.check_type_instantiation(&field_def.signature.0, &type_param_constraints)
                    .map_err(|err| err_handler(err, field_offset))?;

                self.check_phantom_params(
                    &field_def.signature.0,
                    false,
                    &struct_handle.type_parameters,
                )
                .map_err(|err| err_handler(err, field_offset))?;
            }
        }
        Ok(())
    }

    fn verify_enum_fields(&mut self, enum_defs: &[EnumDefinition]) -> PartialVMResult<()> {
        for (enum_def_idx, enum_def) in enum_defs.iter().enumerate() {
            let enum_handle = self.module.datatype_handle_at(enum_def.enum_handle);
            let type_param_constraints: Vec<_> = enum_handle.type_param_constraints().collect();
            let err_handler = |err: PartialVMError, v_idx, f_idx| {
                err.at_index(IndexKind::FieldDefinition, f_idx as TableIndex)
                    .at_index(IndexKind::VariantTag, v_idx as TableIndex)
                    .at_index(IndexKind::EnumDefinition, enum_def_idx as TableIndex)
            };
            for (tag, variant) in enum_def.variants.iter().enumerate() {
                for (field_idx, field_def) in variant.fields.iter().enumerate() {
                    self.check_signature_token(&field_def.signature.0)
                        .map_err(|err| err_handler(err, tag, field_idx))?;
                    self.check_type_instantiation(&field_def.signature.0, &type_param_constraints)
                        .map_err(|err| err_handler(err, tag, field_idx))?;

                    self.check_phantom_params(
                        &field_def.signature.0,
                        false,
                        &enum_handle.type_parameters,
                    )
                    .map_err(|err| err_handler(err, tag, field_idx))?;
                }
            }
        }
        Ok(())
    }

    fn verify_code_units(
        &mut self,
        function_handles: &[FunctionHandle],
        function_defs: &[FunctionDefinition],
    ) -> PartialVMResult<()> {
        for (func_def_idx, func_def) in function_defs.iter().enumerate() {
            // skip native functions
            let code = match &func_def.code {
                Some(code) => code,
                None => continue,
            };
            let func_handle = &function_handles[func_def.function.0 as usize];
            self.verify_code(code, &func_handle.type_parameters)
                .map_err(|err| {
                    err.at_index(IndexKind::Signature, code.locals.0)
                        .at_index(IndexKind::FunctionDefinition, func_def_idx as TableIndex)
                })?
        }
        Ok(())
    }

    fn verify_code(
        &mut self,
        code: &CodeUnit,
        type_parameters: &[AbilitySet],
    ) -> PartialVMResult<()> {
        self.check_instantiation(code.locals, type_parameters)?;

        // Check if the type actuals in certain bytecode instructions are well defined.
        use Bytecode::*;
        for (offset, instr) in code.code.iter().enumerate() {
            let result = match instr {
                CallGeneric(idx) => {
                    let func_inst = self.module.function_instantiation_at(*idx);
                    let func_handle = self.module.function_handle_at(func_inst.handle);
                    let type_arguments = &self.module.signature_at(func_inst.type_parameters).0;
                    self.check_signature_tokens(type_arguments)?;
                    self.check_generic_instance(
                        type_arguments,
                        func_handle.type_parameters.iter().copied(),
                        type_parameters,
                    )
                }
                PackGeneric(idx)
                | UnpackGeneric(idx)
                | ExistsGenericDeprecated(idx)
                | MoveFromGenericDeprecated(idx)
                | MoveToGenericDeprecated(idx)
                | ImmBorrowGlobalGenericDeprecated(idx)
                | MutBorrowGlobalGenericDeprecated(idx) => {
                    let struct_inst = self.module.struct_instantiation_at(*idx);
                    let struct_def = self.module.struct_def_at(struct_inst.def);
                    let struct_handle = self.module.datatype_handle_at(struct_def.struct_handle);
                    let type_arguments = &self.module.signature_at(struct_inst.type_parameters).0;
                    self.check_signature_tokens(type_arguments)?;
                    self.check_generic_instance(
                        type_arguments,
                        struct_handle.type_param_constraints(),
                        type_parameters,
                    )
                }
                ImmBorrowFieldGeneric(idx) | MutBorrowFieldGeneric(idx) => {
                    let field_inst = self.module.field_instantiation_at(*idx);
                    let field_handle = self.module.field_handle_at(field_inst.handle);
                    let struct_def = self.module.struct_def_at(field_handle.owner);
                    let struct_handle = self.module.datatype_handle_at(struct_def.struct_handle);
                    let type_arguments = &self.module.signature_at(field_inst.type_parameters).0;
                    self.check_signature_tokens(type_arguments)?;
                    self.check_generic_instance(
                        type_arguments,
                        struct_handle.type_param_constraints(),
                        type_parameters,
                    )
                }
                VecPack(idx, _)
                | VecLen(idx)
                | VecImmBorrow(idx)
                | VecMutBorrow(idx)
                | VecPushBack(idx)
                | VecPopBack(idx)
                | VecUnpack(idx, _)
                | VecSwap(idx) => {
                    let type_arguments = &self.module.signature_at(*idx).0;
                    if type_arguments.len() != 1 {
                        return Err(PartialVMError::new(
                            StatusCode::NUMBER_OF_TYPE_ARGUMENTS_MISMATCH,
                        )
                        .with_message(format!(
                            "expected 1 type token for vector operations, got {}",
                            type_arguments.len()
                        )));
                    }
                    self.check_signature_tokens(type_arguments)
                }

                PackVariantGeneric(vidx)
                | UnpackVariantGeneric(vidx)
                | UnpackVariantGenericImmRef(vidx)
                | UnpackVariantGenericMutRef(vidx) => {
                    let handle = self.module.variant_instantiation_handle_at(*vidx);
                    let enum_inst = self.module.enum_instantiation_at(handle.enum_def);
                    let enum_def = self.module.enum_def_at(enum_inst.def);
                    let enum_handle = self.module.datatype_handle_at(enum_def.enum_handle);
                    let type_arguments = &self.module.signature_at(enum_inst.type_parameters).0;
                    self.check_signature_tokens(type_arguments)?;
                    self.check_generic_instance(
                        type_arguments,
                        enum_handle.type_param_constraints(),
                        type_parameters,
                    )
                }

                // List out the other options explicitly so there's a compile error if a new
                // bytecode gets added.
                Pop
                | Ret
                | Branch(_)
                | BrTrue(_)
                | BrFalse(_)
                | LdU8(_)
                | LdU16(_)
                | LdU32(_)
                | LdU64(_)
                | LdU128(_)
                | LdU256(_)
                | LdConst(_)
                | CastU8
                | CastU16
                | CastU32
                | CastU64
                | CastU128
                | CastU256
                | LdTrue
                | LdFalse
                | Call(_)
                | Pack(_)
                | Unpack(_)
                | ReadRef
                | WriteRef
                | FreezeRef
                | Add
                | Sub
                | Mul
                | Mod
                | Div
                | BitOr
                | BitAnd
                | Xor
                | Shl
                | Shr
                | Or
                | And
                | Not
                | Eq
                | Neq
                | Lt
                | Gt
                | Le
                | Ge
                | CopyLoc(_)
                | MoveLoc(_)
                | StLoc(_)
                | MutBorrowLoc(_)
                | ImmBorrowLoc(_)
                | MutBorrowField(_)
                | ImmBorrowField(_)
                | MutBorrowGlobalDeprecated(_)
                | ImmBorrowGlobalDeprecated(_)
                | ExistsDeprecated(_)
                | MoveToDeprecated(_)
                | MoveFromDeprecated(_)
                | Abort
                | Nop
                | VariantSwitch(_)
                | PackVariant(_)
                | UnpackVariant(_)
                | UnpackVariantImmRef(_)
                | UnpackVariantMutRef(_) => Ok(()),
            };
            result.map_err(|err| {
                err.append_message_with_separator(' ', format!("at offset {} ", offset))
            })?
        }
        Ok(())
    }

    /// Checks that phantom type parameters are only used in phantom position.
    fn check_phantom_params(
        &self,
        ty: &SignatureToken,
        is_phantom_pos: bool,
        type_parameters: &[DatatypeTyParameter],
    ) -> PartialVMResult<()> {
        match ty {
            SignatureToken::Vector(ty) => self.check_phantom_params(ty, false, type_parameters)?,
            SignatureToken::DatatypeInstantiation(inst) => {
                let (idx, type_arguments) = &**inst;
                let sh = self.module.datatype_handle_at(*idx);
                for (i, ty) in type_arguments.iter().enumerate() {
                    self.check_phantom_params(
                        ty,
                        sh.type_parameters[i].is_phantom,
                        type_parameters,
                    )?;
                }
            }
            SignatureToken::TypeParameter(idx) => {
                if type_parameters[*idx as usize].is_phantom && !is_phantom_pos {
                    return Err(PartialVMError::new(
                        StatusCode::INVALID_PHANTOM_TYPE_PARAM_POSITION,
                    )
                    .with_message(
                        "phantom type parameter cannot be used in non-phantom position".to_string(),
                    ));
                }
            }

            SignatureToken::Datatype(_)
            | SignatureToken::Reference(_)
            | SignatureToken::MutableReference(_)
            | SignatureToken::Bool
            | SignatureToken::U8
            | SignatureToken::U16
            | SignatureToken::U32
            | SignatureToken::U64
            | SignatureToken::U128
            | SignatureToken::U256
            | SignatureToken::Address
            | SignatureToken::Signer => {}
        }
        Ok(())
    }

    /// Checks if the given type is well defined in the given context.
    /// References are only permitted at the top level.
    fn check_signature(&self, idx: SignatureIndex) -> PartialVMResult<()> {
        for token in &self.module.signature_at(idx).0 {
            match token {
                SignatureToken::Reference(inner) | SignatureToken::MutableReference(inner) => {
                    self.check_signature_token(inner)?
                }
                _ => self.check_signature_token(token)?,
            }
        }
        Ok(())
    }

    /// Checks if the given types are well defined in the given context.
    /// No references are permitted.
    fn check_signature_tokens(&self, tys: &[SignatureToken]) -> PartialVMResult<()> {
        for ty in tys {
            self.check_signature_token(ty)?
        }
        Ok(())
    }

    /// Checks if the given type is well defined in the given context.
    /// No references are permitted.
    fn check_signature_token(&self, ty: &SignatureToken) -> PartialVMResult<()> {
        use SignatureToken::*;
        match ty {
            U8 | U16 | U32 | U64 | U128 | U256 | Bool | Address | Signer | Datatype(_)
            | TypeParameter(_) => Ok(()),
            Reference(_) | MutableReference(_) => {
                // TODO: Prop tests expect us to NOT check the inner types.
                // Revisit this once we rework prop tests.
                Err(PartialVMError::new(StatusCode::INVALID_SIGNATURE_TOKEN)
                    .with_message("reference not allowed".to_string()))
            }
            Vector(ty) => self.check_signature_token(ty),
            DatatypeInstantiation(inst) => {
                let (_, type_arguments) = &**inst;
                self.check_signature_tokens(type_arguments)
            }
        }
    }

    fn check_instantiation(
        &mut self,
        idx: SignatureIndex,
        type_parameters: &[AbilitySet],
    ) -> PartialVMResult<()> {
        if let Some(checked_abilities) = self.abilities_cache.get(&idx) {
            if checked_abilities.contains(type_parameters) {
                return Ok(());
            }
        };
        for ty in &self.module.signature_at(idx).0 {
            self.check_type_instantiation(ty, type_parameters)?
        }
        let checked_abilities = self.abilities_cache.entry(idx).or_default();
        checked_abilities.insert(type_parameters.to_vec());
        Ok(())
    }

    fn check_type_instantiation(
        &mut self,
        s: &SignatureToken,
        type_parameters: &[AbilitySet],
    ) -> PartialVMResult<()> {
        if self.module.version() >= VERSION_6 {
            for ty in s.preorder_traversal() {
                self.check_type_instantiation_(ty, type_parameters)?
            }
            Ok(())
        } else {
            // preserve buggy, but harmless old behavior for backward compatibility
            self.check_type_instantiation_(s, type_parameters)
        }
    }

    fn check_type_instantiation_(
        &mut self,
        s: &SignatureToken,
        type_parameters: &[AbilitySet],
    ) -> PartialVMResult<()> {
        match s {
            SignatureToken::DatatypeInstantiation(inst) => {
                let (idx, type_arguments) = &**inst;
                // Check that the instantiation satisfies the `idx` struct's constraints
<<<<<<< HEAD
                // Cannot be checked completely if we do not know the constraints of type
                // parameters i.e. it cannot be checked unless we are inside
                // some module member. The only case where that happens is when
                // checking the signature pool itself
                let sh = self.resolver.struct_handle_at(*idx);
=======
                // Cannot be checked completely if we do not know the constraints of type parameters
                // i.e. it cannot be checked unless we are inside some module member. The only case
                // where that happens is when checking the signature pool itself
                let sh = self.module.datatype_handle_at(*idx);
>>>>>>> 1326312d
                self.check_generic_instance(
                    type_arguments,
                    sh.type_param_constraints(),
                    type_parameters,
                )
            }
            SignatureToken::Reference(_)
            | SignatureToken::MutableReference(_)
            | SignatureToken::Vector(_)
            | SignatureToken::TypeParameter(_)
            | SignatureToken::Datatype(_)
            | SignatureToken::Bool
            | SignatureToken::U8
            | SignatureToken::U16
            | SignatureToken::U32
            | SignatureToken::U64
            | SignatureToken::U128
            | SignatureToken::U256
            | SignatureToken::Address
            | SignatureToken::Signer => Ok(()),
        }
    }

    // Checks if the given types are well defined and satisfy the constraints in the
    // given context.
    fn check_generic_instance(
        &mut self,
        type_arguments: &[SignatureToken],
        constraints: impl ExactSizeIterator<Item = AbilitySet>,
        global_abilities: &[AbilitySet],
    ) -> PartialVMResult<()> {
        if type_arguments.len() != constraints.len() {
            return Err(
                PartialVMError::new(StatusCode::NUMBER_OF_TYPE_ARGUMENTS_MISMATCH).with_message(
                    format!(
                        "expected {} type argument(s), got {}",
                        constraints.len(),
                        type_arguments.len()
                    ),
                ),
            );
        }

        let meter: &mut M = self.meter;
        let module_ability_cache: &mut AbilityCache = self.module_ability_cache;
        for (constraint, ty) in constraints.into_iter().zip(type_arguments) {
            let given =
                module_ability_cache.abilities(Scope::Module, meter, global_abilities, ty)?;
            if !constraint.is_subset(given) {
                return Err(PartialVMError::new(StatusCode::CONSTRAINT_NOT_SATISFIED)
                    .with_message(format!(
                        "expected type with abilities {:?} got type actual {:?} with incompatible \
                        abilities {:?}",
                        constraint, ty, given
                    )));
            }
        }
        Ok(())
    }
}<|MERGE_RESOLUTION|>--- conflicted
+++ resolved
@@ -462,18 +462,11 @@
             SignatureToken::DatatypeInstantiation(inst) => {
                 let (idx, type_arguments) = &**inst;
                 // Check that the instantiation satisfies the `idx` struct's constraints
-<<<<<<< HEAD
                 // Cannot be checked completely if we do not know the constraints of type
                 // parameters i.e. it cannot be checked unless we are inside
                 // some module member. The only case where that happens is when
                 // checking the signature pool itself
-                let sh = self.resolver.struct_handle_at(*idx);
-=======
-                // Cannot be checked completely if we do not know the constraints of type parameters
-                // i.e. it cannot be checked unless we are inside some module member. The only case
-                // where that happens is when checking the signature pool itself
                 let sh = self.module.datatype_handle_at(*idx);
->>>>>>> 1326312d
                 self.check_generic_instance(
                     type_arguments,
                     sh.type_param_constraints(),
