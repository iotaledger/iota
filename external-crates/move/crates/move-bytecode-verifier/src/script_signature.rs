--- conflicted
+++ resolved
@@ -10,17 +10,11 @@
 //!   constants
 //! - (DEPRECATED) Has an empty return type
 //! - All return types are not references
-<<<<<<< HEAD
 //! - Satisfies the additional checks provided as an argument via
 //!   `check_signature`
+//!
 //! `check_signature` should be used by adapters to quickly and easily verify
 //! custom signature rules for entrypoints
-=======
-//! - Satisfies the additional checks provided as an argument via `check_signature`
-//!
-//! `check_signature` should be used by adapters to quickly and easily verify custom signature
-//! rules for entrypoints
->>>>>>> 1326312d
 
 use move_binary_format::{
     errors::{Location, PartialVMError, PartialVMResult, VMResult},
@@ -33,38 +27,13 @@
 use move_core_types::{identifier::IdentStr, vm_status::StatusCode};
 
 pub type FnCheckScriptSignature = fn(
-<<<<<<< HEAD
-    &BinaryIndexedView,
+    &CompiledModule,
     // is_entry
     bool,
-=======
-    &CompiledModule,
-    /* is_entry */ bool,
->>>>>>> 1326312d
     SignatureIndex,
     Option<SignatureIndex>,
 ) -> PartialVMResult<()>;
 
-<<<<<<< HEAD
-/// This function checks the extra requirements on the signature of the main
-/// function of a script.
-pub fn verify_script(
-    script: &CompiledScript,
-    check_signature: FnCheckScriptSignature,
-) -> VMResult<()> {
-    if script.version >= VERSION_5 {
-        return Ok(());
-    }
-
-    let resolver = &BinaryIndexedView::Script(script);
-    let parameters = script.parameters;
-    let return_ = None;
-    verify_main_signature_impl(resolver, true, parameters, return_, check_signature)
-        .map_err(|e| e.finish(Location::Script))
-}
-
-=======
->>>>>>> 1326312d
 pub fn verify_module(
     module: &CompiledModule,
     check_signature: FnCheckScriptSignature,
@@ -173,15 +142,9 @@
         .map(|idx| &module.signature_at(idx).0)
         .unwrap_or(empty_vec);
     // Check that all `signer` arguments occur before non-`signer` arguments
-<<<<<<< HEAD
     // signer is a type that can only be populated by the Move VM. And its value is
     // filled based on the sender of the transaction
-    let all_args_have_valid_type = if resolver.version() <= VERSION_1 {
-=======
-    // signer is a type that can only be populated by the Move VM. And its value is filled
-    // based on the sender of the transaction
     let all_args_have_valid_type = if module.version() <= VERSION_1 {
->>>>>>> 1326312d
         parameters
             .iter()
             .skip_while(|typ| matches!(typ, S::Reference(inner) if matches!(&**inner, S::Signer)))
