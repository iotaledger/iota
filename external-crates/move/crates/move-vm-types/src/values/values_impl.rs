// Copyright (c) The Diem Core Contributors
// Copyright (c) The Move Contributors
// Modifications Copyright (c) 2024 IOTA Stiftung
// SPDX-License-Identifier: Apache-2.0

use std::{
    cell::RefCell,
    fmt::{self, Debug, Display},
    iter,
    rc::Rc,
};

use move_binary_format::{
    errors::*,
    file_format::{Constant, SignatureToken, VariantTag},
};
use move_core_types::{
    account_address::AccountAddress,
    effects::Op,
    gas_algebra::AbstractMemorySize,
    runtime_value::{MoveEnumLayout, MoveStructLayout, MoveTypeLayout},
    u256,
    vm_status::{sub_status::NFE_VECTOR_ERROR_BASE, StatusCode},
    VARIANT_COUNT_MAX,
};
<<<<<<< HEAD

use crate::{
    loaded_data::runtime_types::Type,
    views::{ValueView, ValueVisitor},
=======
use std::{
    cell::RefCell,
    fmt::{self, Debug, Display},
    iter,
    ops::Add,
    rc::Rc,
>>>>>>> 1326312d
};

/// ****************************************************************************
/// *********
///
/// Internal Types
///
///   Internal representation of the Move value calculus. These types are
/// abstractions   over the concrete Move concepts and may carry additional
/// information that is not   defined by the language, but required by the
/// implementation.
///
/// ****************************************************************************
/// *******

/// Runtime representation of a Move value.
#[derive(Debug)]
enum ValueImpl {
    Invalid,

    U8(u8),
    U16(u16),
    U32(u32),
    U64(u64),
    U128(u128),
    U256(u256::U256),
    Bool(bool),
    Address(AccountAddress),

    Container(Container),

    ContainerRef(ContainerRef),
    IndexedRef(IndexedRef),
}

/// A container is a collection of values. It is used to represent data
/// structures like a Move vector or struct.
///
/// There is one general container that can be used to store an array of any
/// values, same type or not, and a few specialized flavors to offer compact
/// memory layout for small primitive types.
///
/// Except when not owned by the VM stack, a container always lives inside an
/// Rc<RefCell<>>, making it possible to be shared by references.
#[derive(Debug, Clone)]
enum Container {
    Locals(Rc<RefCell<Vec<ValueImpl>>>),
    Vec(Rc<RefCell<Vec<ValueImpl>>>),
    Struct(Rc<RefCell<Vec<ValueImpl>>>),
    VecU8(Rc<RefCell<Vec<u8>>>),
    VecU64(Rc<RefCell<Vec<u64>>>),
    VecU128(Rc<RefCell<Vec<u128>>>),
    VecBool(Rc<RefCell<Vec<bool>>>),
    VecAddress(Rc<RefCell<Vec<AccountAddress>>>),
    VecU16(Rc<RefCell<Vec<u16>>>),
    VecU32(Rc<RefCell<Vec<u32>>>),
    VecU256(Rc<RefCell<Vec<u256::U256>>>),
    Variant(Rc<RefCell<(VariantTag, Vec<ValueImpl>)>>),
}

/// A ContainerRef is a direct reference to a container, which could live either
/// in the frame or in global storage. In the latter case, it also keeps a
/// status flag indicating whether the container has been possibly modified.
#[derive(Debug)]
enum ContainerRef {
    Local(Container),
    Global {
        status: Rc<RefCell<GlobalDataStatus>>,
        container: Container,
    },
}

/// Status for global (on-chain) data:
/// Clean - the data was only read.
/// Dirty - the data was possibly modified.
#[derive(Debug, Clone, Copy)]
enum GlobalDataStatus {
    Clean,
    Dirty,
}

/// A Move reference pointing to an element in a container.
#[derive(Debug)]
struct IndexedRef {
    idx: usize,
    container_ref: ContainerRef,
}

/// An umbrella enum for references. It is used to hide the internals of the
/// public type Reference.
#[derive(Debug)]
enum ReferenceImpl {
    IndexedRef(IndexedRef),
    ContainerRef(ContainerRef),
}

/// ****************************************************************************
/// *********
///
/// Public Types
///
///   Types visible from outside the module. They are almost exclusively
/// wrappers around   the internal representation, acting as public interfaces.
/// The methods they provide   closely resemble the Move concepts their names
/// suggest: move_local, borrow_field,   pack, unpack, etc.
///
///   They are opaque to an external caller by design -- no knowledge about the
/// internal   representation is given and they can only be manipulated via the
/// public methods,   which is to ensure no arbitrary invalid states can be
/// created unless some crucial   internal invariants are violated.
///
/// ****************************************************************************
/// *******
/// A Move value -- a wrapper around `ValueImpl` which can be created only
/// through valid means.
#[derive(Debug)]
pub struct Value(ValueImpl);

/// An integer value in Move.
#[derive(Debug)]
pub enum IntegerValue {
    U8(u8),
    U16(u16),
    U32(u32),
    U64(u64),
    U128(u128),
    U256(u256::U256),
}

/// A Move struct.
#[derive(Debug)]
pub struct Struct {
    fields: Vec<ValueImpl>,
}

// A vector. This is an alias for a Container for now but we may change
// it once Containers are restructured.
// It's used from vector native functions to get a vector and operate on that.
// There is an impl for Vector which implements the API private to this module.
#[derive(Debug)]
pub struct Vector(Container);

/// A reference to a Move struct that allows you to take a reference to one of
/// its fields.
#[derive(Debug)]
pub struct StructRef(ContainerRef);

/// A generic Move reference that offers two functionalities: read_ref &
/// write_ref.
#[derive(Debug)]
pub struct Reference(ReferenceImpl);

// A reference to a signer. Clients can attempt a cast to this struct if they
// are expecting a Signer on the stack or as an argument.
#[derive(Debug)]
pub struct SignerRef(ContainerRef);

// A reference to a vector. This is an alias for a ContainerRef for now but we
// may change it once Containers are restructured.
// It's used from vector native functions to get a reference to a vector and
// operate on that. There is an impl for VectorRef which implements the API
// private to this module.
#[derive(Debug)]
pub struct VectorRef(ContainerRef);

/// A special "slot" in global storage that can hold a resource. It also keeps
/// track of the status of the resource relative to the global state, which is
/// necessary to compute the effects to emit at the end of transaction
/// execution.
#[derive(Debug)]
enum GlobalValueImpl {
    /// No resource resides in this slot or in storage.
    None,
    /// A resource has been published to this slot and it did not previously
    /// exist in storage.
    Fresh { fields: Rc<RefCell<Vec<ValueImpl>>> },
    /// A resource resides in this slot and also in storage. The status flag
    /// indicates whether it has potentially been altered.
    Cached {
        fields: Rc<RefCell<Vec<ValueImpl>>>,
        status: Rc<RefCell<GlobalDataStatus>>,
    },
    /// A resource used to exist in storage but has been deleted by the current
    /// transaction.
    Deleted,
}

/// A wrapper around `GlobalValueImpl`, representing a "slot" in global storage
/// that can hold a resource.
#[derive(Debug)]
pub struct GlobalValue(GlobalValueImpl);

/// The locals for a function frame. It allows values to be read, written or
/// taken reference from.
#[derive(Debug)]
pub struct Locals(Rc<RefCell<Vec<ValueImpl>>>);

<<<<<<< HEAD
/// ****************************************************************************
/// *********
///
/// Misc
///
///   Miscellaneous helper functions.
///
/// ****************************************************************************
/// *******
=======
/// A Move enum value (aka a variant).
#[derive(Debug)]
pub struct Variant {
    tag: VariantTag,
    fields: Vec<ValueImpl>,
}

#[derive(Debug)]
pub struct VariantRef(ContainerRef);

/***************************************************************************************
 *
 * Misc
 *
 *   Miscellaneous helper functions.
 *
 **************************************************************************************/
>>>>>>> 1326312d

impl Container {
    fn len(&self) -> usize {
        match self {
            Self::Locals(r) | Self::Struct(r) | Self::Vec(r) => r.borrow().len(),
            Self::VecU8(r) => r.borrow().len(),
            Self::VecU16(r) => r.borrow().len(),
            Self::VecU32(r) => r.borrow().len(),
            Self::VecU64(r) => r.borrow().len(),
            Self::VecU128(r) => r.borrow().len(),
            Self::VecU256(r) => r.borrow().len(),
            Self::VecBool(r) => r.borrow().len(),
            Self::VecAddress(r) => r.borrow().len(),
            Self::Variant(r) => r.borrow().1.len(),
        }
    }

    fn rc_count(&self) -> usize {
        match self {
            Self::Locals(r) | Self::Struct(r) | Self::Vec(r) => Rc::strong_count(r),
            Self::VecU8(r) => Rc::strong_count(r),
            Self::VecU16(r) => Rc::strong_count(r),
            Self::VecU32(r) => Rc::strong_count(r),
            Self::VecU64(r) => Rc::strong_count(r),
            Self::VecU128(r) => Rc::strong_count(r),
            Self::VecU256(r) => Rc::strong_count(r),
            Self::VecBool(r) => Rc::strong_count(r),
            Self::VecAddress(r) => Rc::strong_count(r),
            Self::Variant(r) => Rc::strong_count(r),
        }
    }

    fn signer(x: AccountAddress) -> Self {
        Container::Struct(Rc::new(RefCell::new(vec![ValueImpl::Address(x)])))
    }
}

/// ****************************************************************************
/// *********
///
/// Borrows (Internal)
///
///   Helper functions to handle Rust borrows. When borrowing from a RefCell, we
/// want   to return an error instead of panicking.
///
/// ****************************************************************************
/// *******

fn take_unique_ownership<T: Debug>(r: Rc<RefCell<T>>) -> PartialVMResult<T> {
    match Rc::try_unwrap(r) {
        Ok(cell) => Ok(cell.into_inner()),
        Err(r) => Err(
            PartialVMError::new(StatusCode::UNKNOWN_INVARIANT_VIOLATION_ERROR)
                .with_message(format!("moving value {:?} with dangling references", r)),
        ),
    }
}

impl ContainerRef {
    fn container(&self) -> &Container {
        match self {
            Self::Local(container) | Self::Global { container, .. } => container,
        }
    }

    fn mark_dirty(&self) {
        if let Self::Global { status, .. } = self {
            *status.borrow_mut() = GlobalDataStatus::Dirty
        }
    }
}

/// ****************************************************************************
/// *********
///
/// Reference Conversions (Internal)
///
///   Helpers to obtain a Rust reference to a value via a VM reference. Required
/// for   equalities.
///
/// ****************************************************************************
/// *******
trait VMValueRef<T> {
    fn value_ref(&self) -> PartialVMResult<&T>;
}

macro_rules! impl_vm_value_ref {
    ($ty: ty, $tc: ident) => {
        impl VMValueRef<$ty> for ValueImpl {
            fn value_ref(&self) -> PartialVMResult<&$ty> {
                match self {
                    ValueImpl::$tc(x) => Ok(x),
                    _ => Err(PartialVMError::new(StatusCode::INTERNAL_TYPE_ERROR)
                        .with_message(format!("cannot take {:?} as &{}", self, stringify!($ty)))),
                }
            }
        }
    };
}

impl_vm_value_ref!(u8, U8);
impl_vm_value_ref!(u16, U16);
impl_vm_value_ref!(u32, U32);
impl_vm_value_ref!(u64, U64);
impl_vm_value_ref!(u128, U128);
impl_vm_value_ref!(u256::U256, U256);
impl_vm_value_ref!(bool, Bool);
impl_vm_value_ref!(AccountAddress, Address);

impl ValueImpl {
    fn as_value_ref<T>(&self) -> PartialVMResult<&T>
    where
        Self: VMValueRef<T>,
    {
        VMValueRef::value_ref(self)
    }
}

/// ****************************************************************************
/// *********
///
/// Copy Value
///
///   Implementation of Move copy. Extra care needs to be taken when copying
/// references.   It is intentional we avoid implementing the standard library
/// trait Clone, to prevent   surprising behaviors from happening.
///
/// ****************************************************************************
/// *******
impl ValueImpl {
    fn copy_value(&self) -> PartialVMResult<Self> {
        use ValueImpl::*;

        Ok(match self {
            Invalid => Invalid,

            U8(x) => U8(*x),
            U16(x) => U16(*x),
            U32(x) => U32(*x),
            U64(x) => U64(*x),
            U128(x) => U128(*x),
            U256(x) => U256(*x),
            Bool(x) => Bool(*x),
            Address(x) => Address(*x),

            ContainerRef(r) => ContainerRef(r.copy_value()),
            IndexedRef(r) => IndexedRef(r.copy_value()),

            // When cloning a container, we need to make sure we make a deep
            // copy of the data instead of a shallow copy of the Rc.
            Container(c) => Container(c.copy_value()?),
        })
    }
}

impl Container {
    fn copy_value(&self) -> PartialVMResult<Self> {
        let copy_rc_ref_vec_val = |r: &Rc<RefCell<Vec<ValueImpl>>>| {
            Ok(Rc::new(RefCell::new(
                r.borrow()
                    .iter()
                    .map(|v| v.copy_value())
                    .collect::<PartialVMResult<_>>()?,
            )))
        };

        Ok(match self {
            Self::Vec(r) => Self::Vec(copy_rc_ref_vec_val(r)?),
            Self::Struct(r) => Self::Struct(copy_rc_ref_vec_val(r)?),
            Self::Variant(r) => {
                let (tag, values) = &*r.borrow();
                let values = values
                    .iter()
                    .map(|v| v.copy_value())
                    .collect::<PartialVMResult<_>>()?;
                Self::Variant(Rc::new(RefCell::new((*tag, values))))
            }

            Self::VecU8(r) => Self::VecU8(Rc::new(RefCell::new(r.borrow().clone()))),
            Self::VecU16(r) => Self::VecU16(Rc::new(RefCell::new(r.borrow().clone()))),
            Self::VecU32(r) => Self::VecU32(Rc::new(RefCell::new(r.borrow().clone()))),
            Self::VecU64(r) => Self::VecU64(Rc::new(RefCell::new(r.borrow().clone()))),
            Self::VecU128(r) => Self::VecU128(Rc::new(RefCell::new(r.borrow().clone()))),
            Self::VecU256(r) => Self::VecU256(Rc::new(RefCell::new(r.borrow().clone()))),
            Self::VecBool(r) => Self::VecBool(Rc::new(RefCell::new(r.borrow().clone()))),
            Self::VecAddress(r) => Self::VecAddress(Rc::new(RefCell::new(r.borrow().clone()))),

            Self::Locals(_) => {
                return Err(
                    PartialVMError::new(StatusCode::UNKNOWN_INVARIANT_VIOLATION_ERROR)
                        .with_message("cannot copy a Locals container".to_string()),
                );
            }
        })
    }

    fn copy_by_ref(&self) -> Self {
        match self {
            Self::Vec(r) => Self::Vec(Rc::clone(r)),
            Self::Struct(r) => Self::Struct(Rc::clone(r)),
            Self::VecU8(r) => Self::VecU8(Rc::clone(r)),
            Self::VecU16(r) => Self::VecU16(Rc::clone(r)),
            Self::VecU32(r) => Self::VecU32(Rc::clone(r)),
            Self::VecU64(r) => Self::VecU64(Rc::clone(r)),
            Self::VecU128(r) => Self::VecU128(Rc::clone(r)),
            Self::VecU256(r) => Self::VecU256(Rc::clone(r)),
            Self::VecBool(r) => Self::VecBool(Rc::clone(r)),
            Self::VecAddress(r) => Self::VecAddress(Rc::clone(r)),
            Self::Locals(r) => Self::Locals(Rc::clone(r)),
            Self::Variant(r) => Self::Variant(Rc::clone(r)),
        }
    }
}

impl IndexedRef {
    fn copy_value(&self) -> Self {
        Self {
            idx: self.idx,
            container_ref: self.container_ref.copy_value(),
        }
    }
}

impl ContainerRef {
    fn copy_value(&self) -> Self {
        match self {
            Self::Local(container) => Self::Local(container.copy_by_ref()),
            Self::Global { status, container } => Self::Global {
                status: Rc::clone(status),
                container: container.copy_by_ref(),
            },
        }
    }
}

impl Value {
    pub fn copy_value(&self) -> PartialVMResult<Self> {
        Ok(Self(self.0.copy_value()?))
    }
}

/// ****************************************************************************
/// *********
///
/// Equality
///
///   Equality tests of Move values. Errors are raised when types mismatch.
///
///   It is intended to NOT use or even implement the standard library traits Eq
/// and   Partial Eq due to:
///     1. They do not allow errors to be returned.
///     2. They can be invoked without the user being noticed thanks to operator
///        overloading.
///
///   Eq and Partial Eq must also NOT be derived for the reasons above plus that
/// the   derived implementation differs from the semantics we want.
///
/// ****************************************************************************
/// *******

impl ValueImpl {
    fn equals(&self, other: &Self) -> PartialVMResult<bool> {
        use ValueImpl::*;

        let res = match (self, other) {
            (U8(l), U8(r)) => l == r,
            (U16(l), U16(r)) => l == r,
            (U32(l), U32(r)) => l == r,
            (U64(l), U64(r)) => l == r,
            (U128(l), U128(r)) => l == r,
            (U256(l), U256(r)) => l == r,
            (Bool(l), Bool(r)) => l == r,
            (Address(l), Address(r)) => l == r,

            (Container(l), Container(r)) => l.equals(r)?,

            (ContainerRef(l), ContainerRef(r)) => l.equals(r)?,
            (IndexedRef(l), IndexedRef(r)) => l.equals(r)?,
            (Invalid, _)
            | (U8(_), _)
            | (U16(_), _)
            | (U32(_), _)
            | (U64(_), _)
            | (U128(_), _)
            | (U256(_), _)
            | (Bool(_), _)
            | (Address(_), _)
            | (Container(_), _)
            | (ContainerRef(_), _)
            | (IndexedRef(_), _) => {
                return Err(PartialVMError::new(StatusCode::INTERNAL_TYPE_ERROR)
                    .with_message(format!("cannot compare values: {:?}, {:?}", self, other)));
            }
        };

        Ok(res)
    }
}

impl Container {
    fn equals(&self, other: &Self) -> PartialVMResult<bool> {
        use Container::*;

        let res = match (self, other) {
            (Vec(l), Vec(r)) | (Struct(l), Struct(r)) => {
                let l = &l.borrow();
                let r = &r.borrow();

                if l.len() != r.len() {
                    return Ok(false);
                }
                for (v1, v2) in l.iter().zip(r.iter()) {
                    if !v1.equals(v2)? {
                        return Ok(false);
                    }
                }
                true
            }
            (VecU8(l), VecU8(r)) => l.borrow().eq(&*r.borrow()),
            (VecU16(l), VecU16(r)) => l.borrow().eq(&*r.borrow()),
            (VecU32(l), VecU32(r)) => l.borrow().eq(&*r.borrow()),
            (VecU64(l), VecU64(r)) => l.borrow().eq(&*r.borrow()),
            (VecU128(l), VecU128(r)) => l.borrow().eq(&*r.borrow()),
            (VecU256(l), VecU256(r)) => l.borrow().eq(&*r.borrow()),
            (VecBool(l), VecBool(r)) => l.borrow().eq(&*r.borrow()),
            (VecAddress(l), VecAddress(r)) => l.borrow().eq(&*r.borrow()),
            (Variant(l), Variant(r)) => {
                let (tagl, valuesl) = &*l.borrow();
                let (tagr, valuesr) = &*r.borrow();
                if tagl != tagr {
                    return Ok(false);
                }

                if valuesl.len() != valuesr.len() {
                    return Ok(false);
                }
                for (v1, v2) in valuesl.iter().zip(valuesr) {
                    if !v1.equals(v2)? {
                        return Ok(false);
                    }
                }
                true
            }

            (Locals(_), _)
            | (Vec(_), _)
            | (Struct(_), _)
            | (VecU8(_), _)
            | (VecU16(_), _)
            | (VecU32(_), _)
            | (VecU64(_), _)
            | (VecU128(_), _)
            | (VecU256(_), _)
            | (VecBool(_), _)
            | (VecAddress(_), _)
            | (Variant { .. }, _) => {
                return Err(
                    PartialVMError::new(StatusCode::INTERNAL_TYPE_ERROR).with_message(format!(
                        "cannot compare container values: {:?}, {:?}",
                        self, other
                    )),
                );
            }
        };

        Ok(res)
    }
}

impl ContainerRef {
    fn equals(&self, other: &Self) -> PartialVMResult<bool> {
        self.container().equals(other.container())
    }
}

impl IndexedRef {
    fn equals(&self, other: &Self) -> PartialVMResult<bool> {
        use Container::*;

        let res = match (
            self.container_ref.container(),
            other.container_ref.container(),
        ) {
            // VecC <=> VecR impossible
            (Vec(r1), Vec(r2))
            | (Vec(r1), Struct(r2))
            | (Vec(r1), Locals(r2))
            | (Struct(r1), Vec(r2))
            | (Struct(r1), Struct(r2))
            | (Struct(r1), Locals(r2))
            | (Locals(r1), Vec(r2))
            | (Locals(r1), Struct(r2))
            | (Locals(r1), Locals(r2)) => r1.borrow()[self.idx].equals(&r2.borrow()[other.idx])?,
            (Struct(r1), Variant(r2)) | (Locals(r1), Variant(r2)) => {
                r1.borrow()[self.idx].equals(&r2.borrow().1[other.idx])?
            }
            (Variant(r1), Vec(r2)) | (Variant(r1), Struct(r2)) | (Variant(r1), Locals(r2)) => {
                r1.borrow().1[self.idx].equals(&r2.borrow()[other.idx])?
            }
            (Variant(r1), Variant(r2)) => {
                r1.borrow().1[self.idx].equals(&r2.borrow().1[other.idx])?
            }

            (VecU8(r1), VecU8(r2)) => r1.borrow()[self.idx] == r2.borrow()[other.idx],
            (VecU16(r1), VecU16(r2)) => r1.borrow()[self.idx] == r2.borrow()[other.idx],
            (VecU32(r1), VecU32(r2)) => r1.borrow()[self.idx] == r2.borrow()[other.idx],
            (VecU64(r1), VecU64(r2)) => r1.borrow()[self.idx] == r2.borrow()[other.idx],
            (VecU128(r1), VecU128(r2)) => r1.borrow()[self.idx] == r2.borrow()[other.idx],
            (VecU256(r1), VecU256(r2)) => r1.borrow()[self.idx] == r2.borrow()[other.idx],
            (VecBool(r1), VecBool(r2)) => r1.borrow()[self.idx] == r2.borrow()[other.idx],
            (VecAddress(r1), VecAddress(r2)) => r1.borrow()[self.idx] == r2.borrow()[other.idx],

            // Equality between a generic and a specialized container.
            (Locals(r1), VecU8(r2)) | (Struct(r1), VecU8(r2)) => {
                *r1.borrow()[self.idx].as_value_ref::<u8>()? == r2.borrow()[other.idx]
            }
            (VecU8(r1), Locals(r2)) | (VecU8(r1), Struct(r2)) => {
                r1.borrow()[self.idx] == *r2.borrow()[other.idx].as_value_ref::<u8>()?
            }
            (Variant(r1), VecU8(r2)) => {
                *r1.borrow().1[self.idx].as_value_ref::<u8>()? == r2.borrow()[other.idx]
            }
            (VecU8(r1), Variant(r2)) => {
                r1.borrow()[self.idx] == *r2.borrow().1[other.idx].as_value_ref::<u8>()?
            }

            (Locals(r1), VecU16(r2)) | (Struct(r1), VecU16(r2)) => {
                *r1.borrow()[self.idx].as_value_ref::<u16>()? == r2.borrow()[other.idx]
            }
            (VecU16(r1), Locals(r2)) | (VecU16(r1), Struct(r2)) => {
                r1.borrow()[self.idx] == *r2.borrow()[other.idx].as_value_ref::<u16>()?
            }
            (Variant(r1), VecU16(r2)) => {
                *r1.borrow().1[self.idx].as_value_ref::<u16>()? == r2.borrow()[other.idx]
            }
            (VecU16(r1), Variant(r2)) => {
                r1.borrow()[self.idx] == *r2.borrow().1[other.idx].as_value_ref::<u16>()?
            }

            (Locals(r1), VecU32(r2)) | (Struct(r1), VecU32(r2)) => {
                *r1.borrow()[self.idx].as_value_ref::<u32>()? == r2.borrow()[other.idx]
            }
            (VecU32(r1), Locals(r2)) | (VecU32(r1), Struct(r2)) => {
                r1.borrow()[self.idx] == *r2.borrow()[other.idx].as_value_ref::<u32>()?
            }
            (Variant(r1), VecU32(r2)) => {
                *r1.borrow().1[self.idx].as_value_ref::<u32>()? == r2.borrow()[other.idx]
            }
            (VecU32(r1), Variant(r2)) => {
                r1.borrow()[self.idx] == *r2.borrow().1[other.idx].as_value_ref::<u32>()?
            }

            (Locals(r1), VecU64(r2)) | (Struct(r1), VecU64(r2)) => {
                *r1.borrow()[self.idx].as_value_ref::<u64>()? == r2.borrow()[other.idx]
            }
            (VecU64(r1), Locals(r2)) | (VecU64(r1), Struct(r2)) => {
                r1.borrow()[self.idx] == *r2.borrow()[other.idx].as_value_ref::<u64>()?
            }
            (Variant(r1), VecU64(r2)) => {
                *r1.borrow().1[self.idx].as_value_ref::<u64>()? == r2.borrow()[other.idx]
            }
            (VecU64(r1), Variant(r2)) => {
                r1.borrow()[self.idx] == *r2.borrow().1[other.idx].as_value_ref::<u64>()?
            }

            (Locals(r1), VecU128(r2)) | (Struct(r1), VecU128(r2)) => {
                *r1.borrow()[self.idx].as_value_ref::<u128>()? == r2.borrow()[other.idx]
            }
            (VecU128(r1), Locals(r2)) | (VecU128(r1), Struct(r2)) => {
                r1.borrow()[self.idx] == *r2.borrow()[other.idx].as_value_ref::<u128>()?
            }
            (Variant(r1), VecU128(r2)) => {
                *r1.borrow().1[self.idx].as_value_ref::<u128>()? == r2.borrow()[other.idx]
            }
            (VecU128(r1), Variant(r2)) => {
                r1.borrow()[self.idx] == *r2.borrow().1[other.idx].as_value_ref::<u128>()?
            }

            (Locals(r1), VecU256(r2)) | (Struct(r1), VecU256(r2)) => {
                *r1.borrow()[self.idx].as_value_ref::<u256::U256>()? == r2.borrow()[other.idx]
            }
            (VecU256(r1), Locals(r2)) | (VecU256(r1), Struct(r2)) => {
                r1.borrow()[self.idx] == *r2.borrow()[other.idx].as_value_ref::<u256::U256>()?
            }
            (Variant(r1), VecU256(r2)) => {
                *r1.borrow().1[self.idx].as_value_ref::<u256::U256>()? == r2.borrow()[other.idx]
            }
            (VecU256(r1), Variant(r2)) => {
                r1.borrow()[self.idx] == *r2.borrow().1[other.idx].as_value_ref::<u256::U256>()?
            }

            (Locals(r1), VecBool(r2)) | (Struct(r1), VecBool(r2)) => {
                *r1.borrow()[self.idx].as_value_ref::<bool>()? == r2.borrow()[other.idx]
            }
            (VecBool(r1), Locals(r2)) | (VecBool(r1), Struct(r2)) => {
                r1.borrow()[self.idx] == *r2.borrow()[other.idx].as_value_ref::<bool>()?
            }
            (Variant(r1), VecBool(r2)) => {
                *r1.borrow().1[self.idx].as_value_ref::<bool>()? == r2.borrow()[other.idx]
            }
            (VecBool(r1), Variant(r2)) => {
                r1.borrow()[self.idx] == *r2.borrow().1[other.idx].as_value_ref::<bool>()?
            }

            (Locals(r1), VecAddress(r2)) | (Struct(r1), VecAddress(r2)) => {
                *r1.borrow()[self.idx].as_value_ref::<AccountAddress>()? == r2.borrow()[other.idx]
            }
            (VecAddress(r1), Locals(r2)) | (VecAddress(r1), Struct(r2)) => {
                r1.borrow()[self.idx] == *r2.borrow()[other.idx].as_value_ref::<AccountAddress>()?
            }
            (Variant(r1), VecAddress(r2)) => {
                *r1.borrow().1[self.idx].as_value_ref::<AccountAddress>()? == r2.borrow()[other.idx]
            }
            (VecAddress(r1), Variant(r2)) => {
                r1.borrow()[self.idx]
                    == *r2.borrow().1[other.idx].as_value_ref::<AccountAddress>()?
            }

            // All other combinations are illegal.
            (Vec(_), _)
            | (VecU8(_), _)
            | (VecU16(_), _)
            | (VecU32(_), _)
            | (VecU64(_), _)
            | (VecU128(_), _)
            | (VecU256(_), _)
            | (VecBool(_), _)
            | (VecAddress(_), _) => {
                return Err(PartialVMError::new(StatusCode::INTERNAL_TYPE_ERROR)
                    .with_message(format!("cannot compare references {:?}, {:?}", self, other)));
            }
        };
        Ok(res)
    }
}

impl Value {
    pub fn equals(&self, other: &Self) -> PartialVMResult<bool> {
        self.0.equals(&other.0)
    }
}

/// ****************************************************************************
/// *********
///
/// Read Ref
///
///   Implementation of the Move operation read ref.
///
/// ****************************************************************************
/// *******

impl ContainerRef {
    fn read_ref(self) -> PartialVMResult<Value> {
        Ok(Value(ValueImpl::Container(self.container().copy_value()?)))
    }
}

impl IndexedRef {
    fn read_ref(self) -> PartialVMResult<Value> {
        use Container::*;

        let res = match self.container_ref.container() {
            Locals(r) | Vec(r) | Struct(r) => r.borrow()[self.idx].copy_value()?,
            Variant(r) => r.borrow().1[self.idx].copy_value()?,
            VecU8(r) => ValueImpl::U8(r.borrow()[self.idx]),
            VecU16(r) => ValueImpl::U16(r.borrow()[self.idx]),
            VecU32(r) => ValueImpl::U32(r.borrow()[self.idx]),
            VecU64(r) => ValueImpl::U64(r.borrow()[self.idx]),
            VecU128(r) => ValueImpl::U128(r.borrow()[self.idx]),
            VecU256(r) => ValueImpl::U256(r.borrow()[self.idx]),
            VecBool(r) => ValueImpl::Bool(r.borrow()[self.idx]),
            VecAddress(r) => ValueImpl::Address(r.borrow()[self.idx]),
        };

        Ok(Value(res))
    }
}

impl ReferenceImpl {
    fn read_ref(self) -> PartialVMResult<Value> {
        match self {
            Self::ContainerRef(r) => r.read_ref(),
            Self::IndexedRef(r) => r.read_ref(),
        }
    }
}

impl StructRef {
    pub fn read_ref(self) -> PartialVMResult<Value> {
        self.0.read_ref()
    }
}

impl Reference {
    pub fn read_ref(self) -> PartialVMResult<Value> {
        self.0.read_ref()
    }
}

/// ****************************************************************************
/// *********
///
/// Write Ref
///
///   Implementation of the Move operation write ref.
///
/// ****************************************************************************
/// *******

impl ContainerRef {
    fn write_ref(self, v: Value) -> PartialVMResult<()> {
        match v.0 {
            ValueImpl::Container(c) => {
                macro_rules! assign {
                    ($r1: expr, $tc: ident) => {{
                        let r = match c {
                            Container::$tc(v) => v,
                            _ => {
                                return Err(PartialVMError::new(
                                    StatusCode::UNKNOWN_INVARIANT_VIOLATION_ERROR,
                                )
                                .with_message(
                                    "failed to write_ref: container type mismatch".to_string(),
                                ));
                            }
                        };
                        *$r1.borrow_mut() = take_unique_ownership(r)?;
                    }};
                }

                match self.container() {
                    Container::Struct(r) => assign!(r, Struct),
                    Container::Variant(r) => match c {
                        Container::Variant(new) => {
                            *r.borrow_mut() = take_unique_ownership(new)?;
                        }
                        _ => {
                            return Err(PartialVMError::new(
                                StatusCode::UNKNOWN_INVARIANT_VIOLATION_ERROR,
                            )
                            .with_message(
                                "failed to write_ref: container type mismatch".to_string(),
                            ))
                        }
                    },
                    Container::Vec(r) => assign!(r, Vec),
                    Container::VecU8(r) => assign!(r, VecU8),
                    Container::VecU16(r) => assign!(r, VecU16),
                    Container::VecU32(r) => assign!(r, VecU32),
                    Container::VecU64(r) => assign!(r, VecU64),
                    Container::VecU128(r) => assign!(r, VecU128),
                    Container::VecU256(r) => assign!(r, VecU256),
                    Container::VecBool(r) => assign!(r, VecBool),
                    Container::VecAddress(r) => assign!(r, VecAddress),
                    Container::Locals(_) => {
                        return Err(PartialVMError::new(
                            StatusCode::UNKNOWN_INVARIANT_VIOLATION_ERROR,
                        )
                        .with_message("cannot overwrite Container::Locals".to_string()));
                    }
                }
                self.mark_dirty();
            }
            _ => {
                return Err(
                    PartialVMError::new(StatusCode::UNKNOWN_INVARIANT_VIOLATION_ERROR)
                        .with_message(format!(
                            "cannot write value {:?} to container ref {:?}",
                            v, self
                        )),
                );
            }
        }
        Ok(())
    }
}

impl IndexedRef {
    fn write_ref(self, x: Value) -> PartialVMResult<()> {
        match &x.0 {
            ValueImpl::IndexedRef(_)
            | ValueImpl::ContainerRef(_)
            | ValueImpl::Invalid
            | ValueImpl::Container(_) => {
                return Err(
                    PartialVMError::new(StatusCode::UNKNOWN_INVARIANT_VIOLATION_ERROR)
                        .with_message(format!(
                            "cannot write value {:?} to indexed ref {:?}",
                            x, self
                        )),
                );
            }
            _ => (),
        }

        match (self.container_ref.container(), &x.0) {
            (Container::Locals(r), _) | (Container::Vec(r), _) | (Container::Struct(r), _) => {
                let mut v = r.borrow_mut();
                v[self.idx] = x.0;
            }
            (Container::Variant(r), _) => {
                r.borrow_mut().1[self.idx] = x.0;
            }
            (Container::VecU8(r), ValueImpl::U8(x)) => r.borrow_mut()[self.idx] = *x,
            (Container::VecU16(r), ValueImpl::U16(x)) => r.borrow_mut()[self.idx] = *x,
            (Container::VecU32(r), ValueImpl::U32(x)) => r.borrow_mut()[self.idx] = *x,
            (Container::VecU64(r), ValueImpl::U64(x)) => r.borrow_mut()[self.idx] = *x,
            (Container::VecU128(r), ValueImpl::U128(x)) => r.borrow_mut()[self.idx] = *x,
            (Container::VecU256(r), ValueImpl::U256(x)) => r.borrow_mut()[self.idx] = *x,
            (Container::VecBool(r), ValueImpl::Bool(x)) => r.borrow_mut()[self.idx] = *x,
            (Container::VecAddress(r), ValueImpl::Address(x)) => r.borrow_mut()[self.idx] = *x,

            (Container::VecU8(_), _)
            | (Container::VecU16(_), _)
            | (Container::VecU32(_), _)
            | (Container::VecU64(_), _)
            | (Container::VecU128(_), _)
            | (Container::VecU256(_), _)
            | (Container::VecBool(_), _)
            | (Container::VecAddress(_), _) => {
                return Err(
                    PartialVMError::new(StatusCode::INTERNAL_TYPE_ERROR).with_message(format!(
                        "cannot write value {:?} to indexed ref {:?}",
                        x, self
                    )),
                );
            }
        }
        self.container_ref.mark_dirty();
        Ok(())
    }
}

impl ReferenceImpl {
    fn write_ref(self, x: Value) -> PartialVMResult<()> {
        match self {
            Self::ContainerRef(r) => r.write_ref(x),
            Self::IndexedRef(r) => r.write_ref(x),
        }
    }
}

impl Reference {
    pub fn write_ref(self, x: Value) -> PartialVMResult<()> {
        self.0.write_ref(x)
    }
}

/// ****************************************************************************
/// *********
///
/// Borrows (Move)
///
///   Implementation of borrowing in Move: borrow field, borrow local and
/// infrastructure   to support borrowing an element from a vector.
///
/// ****************************************************************************
/// *******

impl ContainerRef {
    fn borrow_elem(&self, idx: usize) -> PartialVMResult<ValueImpl> {
        let len = self.container().len();
        if idx >= len {
            return Err(
                PartialVMError::new(StatusCode::UNKNOWN_INVARIANT_VIOLATION_ERROR).with_message(
                    format!(
                        "index out of bounds when borrowing container element: got: {}, len: {}",
                        idx, len
                    ),
                ),
            );
        }

        let res = match self.container() {
            c @ Container::Locals(_)
            | c @ Container::Vec(_)
            | c @ Container::Struct(_)
            | c @ Container::Variant(_) => {
                let rc_r;
                let rc_values;
                let v = match c {
                    Container::Locals(r) | Container::Vec(r) | Container::Struct(r) => {
                        rc_r = r.borrow();
                        &*rc_r
                    }
                    Container::Variant(r) => {
                        rc_values = r.borrow();
                        &*rc_values.1
                    }
                    _ => unreachable!(),
                };
                match &v[idx] {
                    // TODO: check for the impossible combinations.
                    ValueImpl::Container(container) => {
                        let r = match self {
                            Self::Local(_) => Self::Local(container.copy_by_ref()),
                            Self::Global { status, .. } => Self::Global {
                                status: Rc::clone(status),
                                container: container.copy_by_ref(),
                            },
                        };
                        ValueImpl::ContainerRef(r)
                    }
                    _ => ValueImpl::IndexedRef(IndexedRef {
                        idx,
                        container_ref: self.copy_value(),
                    }),
                }
            }

            Container::VecU8(_)
            | Container::VecU16(_)
            | Container::VecU32(_)
            | Container::VecU64(_)
            | Container::VecU128(_)
            | Container::VecU256(_)
            | Container::VecAddress(_)
            | Container::VecBool(_) => ValueImpl::IndexedRef(IndexedRef {
                idx,
                container_ref: self.copy_value(),
            }),
        };

        Ok(res)
    }
}

impl StructRef {
    pub fn borrow_field(&self, idx: usize) -> PartialVMResult<Value> {
        Ok(Value(self.0.borrow_elem(idx)?))
    }
}

impl VariantRef {
    pub fn get_tag(&self) -> PartialVMResult<VariantTag> {
        match self.0.container() {
            Container::Variant(r) => Ok(r.borrow().0),
            Container::Locals(_)
            | Container::Vec(_)
            | Container::Struct(_)
            | Container::VecU8(_)
            | Container::VecU64(_)
            | Container::VecU128(_)
            | Container::VecBool(_)
            | Container::VecAddress(_)
            | Container::VecU16(_)
            | Container::VecU32(_)
            | Container::VecU256(_) => Err(PartialVMError::new(StatusCode::INTERNAL_TYPE_ERROR)
                .with_message(format!(
                    "expected variant container, got {:?}",
                    self.0.container()
                ))),
        }
    }
    pub fn check_tag(&self, expected_tag: VariantTag) -> PartialVMResult<()> {
        let tag = self.get_tag()?;
        if tag != expected_tag {
            Err(
                PartialVMError::new(StatusCode::VARIANT_TAG_MISMATCH).with_message(format!(
                    "Variant tag mismatch: expected {}, got {}",
                    expected_tag, tag
                )),
            )
        } else {
            Ok(())
        }
    }

    pub fn unpack_variant(&self) -> PartialVMResult<Vec<Value>> {
        match self.0.container() {
            Container::Variant(r) => {
                let values = &*r.borrow().1;
                let mut res = vec![];
                for (idx, v) in values.iter().enumerate() {
                    let ref_ = match v {
                        ValueImpl::Container(container) => {
                            let r = match &self.0 {
                                ContainerRef::Local(_) => {
                                    ContainerRef::Local(container.copy_by_ref())
                                }
                                ContainerRef::Global { status, .. } => ContainerRef::Global {
                                    status: Rc::clone(status),
                                    container: container.copy_by_ref(),
                                },
                            };
                            ValueImpl::ContainerRef(r)
                        }
                        ValueImpl::U8(_)
                        | ValueImpl::U16(_)
                        | ValueImpl::U32(_)
                        | ValueImpl::U64(_)
                        | ValueImpl::U128(_)
                        | ValueImpl::U256(_)
                        | ValueImpl::Bool(_)
                        | ValueImpl::Address(_) => ValueImpl::IndexedRef(IndexedRef {
                            idx,
                            container_ref: self.0.copy_value(),
                        }),
                        x @ (ValueImpl::ContainerRef(_)
                        | ValueImpl::IndexedRef(_)
                        | ValueImpl::Invalid) => {
                            return Err(PartialVMError::new(
                                StatusCode::UNKNOWN_INVARIANT_VIOLATION_ERROR,
                            )
                            .with_message(format!(
                            "cannot unpack a reference value {:?} held inside a variant ref {:?}",
                            x, self
                        )))
                        }
                    };
                    res.push(Value(ref_));
                }
                Ok(res)
            }
            Container::Locals(_)
            | Container::Vec(_)
            | Container::Struct(_)
            | Container::VecU8(_)
            | Container::VecU64(_)
            | Container::VecU128(_)
            | Container::VecBool(_)
            | Container::VecAddress(_)
            | Container::VecU16(_)
            | Container::VecU32(_)
            | Container::VecU256(_) => Err(PartialVMError::new(StatusCode::INTERNAL_TYPE_ERROR)
                .with_message(format!(
                    "expected variant container, got {:?}",
                    self.0.container()
                ))),
        }
    }
}

impl Locals {
    pub fn borrow_loc(&self, idx: usize) -> PartialVMResult<Value> {
        // TODO: this is very similar to SharedContainer::borrow_elem. Find a way to
        // reuse that code?

        let v = self.0.borrow();
        if idx >= v.len() {
            return Err(
                PartialVMError::new(StatusCode::UNKNOWN_INVARIANT_VIOLATION_ERROR).with_message(
                    format!(
                        "index out of bounds when borrowing local: got: {}, len: {}",
                        idx,
                        v.len()
                    ),
                ),
            );
        }

        match &v[idx] {
            ValueImpl::Container(c) => Ok(Value(ValueImpl::ContainerRef(ContainerRef::Local(
                c.copy_by_ref(),
            )))),

            ValueImpl::U8(_)
            | ValueImpl::U16(_)
            | ValueImpl::U32(_)
            | ValueImpl::U64(_)
            | ValueImpl::U128(_)
            | ValueImpl::U256(_)
            | ValueImpl::Bool(_)
            | ValueImpl::Address(_) => Ok(Value(ValueImpl::IndexedRef(IndexedRef {
                container_ref: ContainerRef::Local(Container::Locals(Rc::clone(&self.0))),
                idx,
            }))),

            ValueImpl::ContainerRef(_) | ValueImpl::Invalid | ValueImpl::IndexedRef(_) => Err(
                PartialVMError::new(StatusCode::UNKNOWN_INVARIANT_VIOLATION_ERROR)
                    .with_message(format!("cannot borrow local {:?}", &v[idx])),
            ),
        }
    }
}

impl SignerRef {
    pub fn borrow_signer(&self) -> PartialVMResult<Value> {
        Ok(Value(self.0.borrow_elem(0)?))
    }
}

/// ****************************************************************************
/// *********
///
/// Locals
///
///   Public APIs for Locals to support reading, writing and moving of values.
///
/// ****************************************************************************
/// *******
impl Locals {
    pub fn new(n: usize) -> Self {
        Self(Rc::new(RefCell::new(
            iter::repeat_with(|| ValueImpl::Invalid).take(n).collect(),
        )))
    }

    pub fn copy_loc(&self, idx: usize) -> PartialVMResult<Value> {
        let v = self.0.borrow();
        match v.get(idx) {
            Some(ValueImpl::Invalid) => Err(PartialVMError::new(
                StatusCode::UNKNOWN_INVARIANT_VIOLATION_ERROR,
            )
            .with_message(format!("cannot copy invalid value at index {}", idx))),
            Some(v) => Ok(Value(v.copy_value()?)),
            None => Err(
                PartialVMError::new(StatusCode::VERIFIER_INVARIANT_VIOLATION).with_message(
                    format!("local index out of bounds: got {}, len: {}", idx, v.len()),
                ),
            ),
        }
    }

    fn swap_loc(&mut self, idx: usize, x: Value, violation_check: bool) -> PartialVMResult<Value> {
        let mut v = self.0.borrow_mut();
        match v.get_mut(idx) {
            Some(v) => {
                if violation_check {
                    if let ValueImpl::Container(c) = v {
                        if c.rc_count() > 1 {
                            return Err(PartialVMError::new(
                                StatusCode::UNKNOWN_INVARIANT_VIOLATION_ERROR,
                            )
                            .with_message(
                                "moving container with dangling references".to_string(),
                            ));
                        }
                    }
                }
                Ok(Value(std::mem::replace(v, x.0)))
            }
            None => Err(
                PartialVMError::new(StatusCode::VERIFIER_INVARIANT_VIOLATION).with_message(
                    format!("local index out of bounds: got {}, len: {}", idx, v.len()),
                ),
            ),
        }
    }

    pub fn move_loc(&mut self, idx: usize, violation_check: bool) -> PartialVMResult<Value> {
        match self.swap_loc(idx, Value(ValueImpl::Invalid), violation_check)? {
            Value(ValueImpl::Invalid) => Err(PartialVMError::new(
                StatusCode::UNKNOWN_INVARIANT_VIOLATION_ERROR,
            )
            .with_message(format!("cannot move invalid value at index {}", idx))),
            v => Ok(v),
        }
    }

    pub fn store_loc(
        &mut self,
        idx: usize,
        x: Value,
        violation_check: bool,
    ) -> PartialVMResult<()> {
        self.swap_loc(idx, x, violation_check)?;
        Ok(())
    }

    /// Drop all Move values onto a different Vec to avoid leaking memory.
    /// References are excluded since they may point to invalid data.
    pub fn drop_all_values(&mut self) -> impl Iterator<Item = (usize, Value)> {
        let mut locals = self.0.borrow_mut();
        let mut res = vec![];

        for idx in 0..locals.len() {
            match &locals[idx] {
                ValueImpl::Invalid => (),
                ValueImpl::ContainerRef(_) | ValueImpl::IndexedRef(_) => {
                    locals[idx] = ValueImpl::Invalid;
                }
                _ => res.push((
                    idx,
                    Value(std::mem::replace(&mut locals[idx], ValueImpl::Invalid)),
                )),
            }
        }

        res.into_iter()
    }

    pub fn is_invalid(&self, idx: usize) -> PartialVMResult<bool> {
        let v = self.0.borrow();
        match v.get(idx) {
            Some(ValueImpl::Invalid) => Ok(true),
            Some(_) => Ok(false),
            None => Err(
                PartialVMError::new(StatusCode::VERIFIER_INVARIANT_VIOLATION).with_message(
                    format!("local index out of bounds: got {}, len: {}", idx, v.len()),
                ),
            ),
        }
    }
}

/// ****************************************************************************
/// *********
///
/// Public Value Constructors
///
///   Constructors to allow values to be created outside this module.
///
/// ****************************************************************************
/// *******
impl Value {
    pub fn u8(x: u8) -> Self {
        Self(ValueImpl::U8(x))
    }

    pub fn u16(x: u16) -> Self {
        Self(ValueImpl::U16(x))
    }

    pub fn u32(x: u32) -> Self {
        Self(ValueImpl::U32(x))
    }

    pub fn u64(x: u64) -> Self {
        Self(ValueImpl::U64(x))
    }

    pub fn u128(x: u128) -> Self {
        Self(ValueImpl::U128(x))
    }

    pub fn u256(x: u256::U256) -> Self {
        Self(ValueImpl::U256(x))
    }

    pub fn bool(x: bool) -> Self {
        Self(ValueImpl::Bool(x))
    }

    pub fn address(x: AccountAddress) -> Self {
        Self(ValueImpl::Address(x))
    }

    pub fn signer(x: AccountAddress) -> Self {
        Self(ValueImpl::Container(Container::signer(x)))
    }

    /// Create a "unowned" reference to a signer value (&signer) for populating
    /// the &signer in execute function
    pub fn signer_reference(x: AccountAddress) -> Self {
        Self(ValueImpl::ContainerRef(ContainerRef::Local(
            Container::signer(x),
        )))
    }

    pub fn struct_(s: Struct) -> Self {
        Self(ValueImpl::Container(Container::Struct(Rc::new(
            RefCell::new(s.fields),
        ))))
    }

<<<<<<< HEAD
    // TODO: consider whether we want to replace these with fn vector(v:
    // Vec<Value>).
=======
    pub fn variant(s: Variant) -> Self {
        Self(ValueImpl::Container(Container::Variant(Rc::new(
            RefCell::new((s.tag, s.fields)),
        ))))
    }

    // TODO: consider whether we want to replace these with fn vector(v: Vec<Value>).
>>>>>>> 1326312d
    pub fn vector_u8(it: impl IntoIterator<Item = u8>) -> Self {
        Self(ValueImpl::Container(Container::VecU8(Rc::new(
            RefCell::new(it.into_iter().collect()),
        ))))
    }

    pub fn vector_u16(it: impl IntoIterator<Item = u16>) -> Self {
        Self(ValueImpl::Container(Container::VecU16(Rc::new(
            RefCell::new(it.into_iter().collect()),
        ))))
    }

    pub fn vector_u32(it: impl IntoIterator<Item = u32>) -> Self {
        Self(ValueImpl::Container(Container::VecU32(Rc::new(
            RefCell::new(it.into_iter().collect()),
        ))))
    }

    pub fn vector_u64(it: impl IntoIterator<Item = u64>) -> Self {
        Self(ValueImpl::Container(Container::VecU64(Rc::new(
            RefCell::new(it.into_iter().collect()),
        ))))
    }

    pub fn vector_u128(it: impl IntoIterator<Item = u128>) -> Self {
        Self(ValueImpl::Container(Container::VecU128(Rc::new(
            RefCell::new(it.into_iter().collect()),
        ))))
    }

    pub fn vector_u256(it: impl IntoIterator<Item = u256::U256>) -> Self {
        Self(ValueImpl::Container(Container::VecU256(Rc::new(
            RefCell::new(it.into_iter().collect()),
        ))))
    }

    pub fn vector_bool(it: impl IntoIterator<Item = bool>) -> Self {
        Self(ValueImpl::Container(Container::VecBool(Rc::new(
            RefCell::new(it.into_iter().collect()),
        ))))
    }

    pub fn vector_address(it: impl IntoIterator<Item = AccountAddress>) -> Self {
        Self(ValueImpl::Container(Container::VecAddress(Rc::new(
            RefCell::new(it.into_iter().collect()),
        ))))
    }

    // REVIEW: This API can break
    pub fn vector_for_testing_only(it: impl IntoIterator<Item = Value>) -> Self {
        Self(ValueImpl::Container(Container::Vec(Rc::new(RefCell::new(
            it.into_iter().map(|v| v.0).collect(),
        )))))
    }
}

/// ****************************************************************************
/// *********
///
/// Casting
///
///   Due to the public value types being opaque to an external user, the
/// following   public APIs are required to enable conversion between types in
/// order to gain access   to specific operations certain more refined types
/// offer.   For example, one must convert a `Value` to a `Struct` before unpack
/// can be called.
///
///   It is expected that the caller will keep track of the invariants and
/// guarantee   the conversion will succeed. An error will be raised in case of
/// a violation.
///
/// ****************************************************************************
/// *******
pub trait VMValueCast<T> {
    fn cast(self) -> PartialVMResult<T>;
}

macro_rules! impl_vm_value_cast {
    ($ty: ty, $tc: ident) => {
        impl VMValueCast<$ty> for Value {
            fn cast(self) -> PartialVMResult<$ty> {
                match self.0 {
                    ValueImpl::$tc(x) => Ok(x),
                    v => Err(PartialVMError::new(StatusCode::INTERNAL_TYPE_ERROR)
                        .with_message(format!("cannot cast {:?} to {}", v, stringify!($ty)))),
                }
            }
        }
    };
}

impl_vm_value_cast!(u8, U8);
impl_vm_value_cast!(u16, U16);
impl_vm_value_cast!(u32, U32);
impl_vm_value_cast!(u64, U64);
impl_vm_value_cast!(u128, U128);
impl_vm_value_cast!(u256::U256, U256);
impl_vm_value_cast!(bool, Bool);
impl_vm_value_cast!(AccountAddress, Address);
impl_vm_value_cast!(ContainerRef, ContainerRef);
impl_vm_value_cast!(IndexedRef, IndexedRef);

impl VMValueCast<IntegerValue> for Value {
    fn cast(self) -> PartialVMResult<IntegerValue> {
        match self.0 {
            ValueImpl::U8(x) => Ok(IntegerValue::U8(x)),
            ValueImpl::U16(x) => Ok(IntegerValue::U16(x)),
            ValueImpl::U32(x) => Ok(IntegerValue::U32(x)),
            ValueImpl::U64(x) => Ok(IntegerValue::U64(x)),
            ValueImpl::U128(x) => Ok(IntegerValue::U128(x)),
            ValueImpl::U256(x) => Ok(IntegerValue::U256(x)),
            v => Err(PartialVMError::new(StatusCode::INTERNAL_TYPE_ERROR)
                .with_message(format!("cannot cast {:?} to integer", v,))),
        }
    }
}

impl VMValueCast<Reference> for Value {
    fn cast(self) -> PartialVMResult<Reference> {
        match self.0 {
            ValueImpl::ContainerRef(r) => Ok(Reference(ReferenceImpl::ContainerRef(r))),
            ValueImpl::IndexedRef(r) => Ok(Reference(ReferenceImpl::IndexedRef(r))),
            v => Err(PartialVMError::new(StatusCode::INTERNAL_TYPE_ERROR)
                .with_message(format!("cannot cast {:?} to reference", v,))),
        }
    }
}

impl VMValueCast<Container> for Value {
    fn cast(self) -> PartialVMResult<Container> {
        match self.0 {
            ValueImpl::Container(c) => Ok(c),
            v => Err(PartialVMError::new(StatusCode::INTERNAL_TYPE_ERROR)
                .with_message(format!("cannot cast {:?} to container", v,))),
        }
    }
}

impl VMValueCast<Struct> for Value {
    fn cast(self) -> PartialVMResult<Struct> {
        match self.0 {
            ValueImpl::Container(Container::Struct(r)) => Ok(Struct {
                fields: take_unique_ownership(r)?,
            }),
            v => Err(PartialVMError::new(StatusCode::INTERNAL_TYPE_ERROR)
                .with_message(format!("cannot cast {:?} to struct", v,))),
        }
    }
}

impl VMValueCast<Variant> for Value {
    fn cast(self) -> PartialVMResult<Variant> {
        match self.0 {
            ValueImpl::Container(Container::Variant(r)) => {
                let (tag, fields) = take_unique_ownership(r)?;
                Ok(Variant { tag, fields })
            }
            v => Err(PartialVMError::new(StatusCode::INTERNAL_TYPE_ERROR)
                .with_message(format!("cannot cast {:?} to enum variant", v,))),
        }
    }
}

impl VMValueCast<StructRef> for Value {
    fn cast(self) -> PartialVMResult<StructRef> {
        Ok(StructRef(VMValueCast::cast(self)?))
    }
}

impl VMValueCast<VariantRef> for Value {
    fn cast(self) -> PartialVMResult<VariantRef> {
        Ok(VariantRef(VMValueCast::cast(self)?))
    }
}

impl VMValueCast<Vec<u8>> for Value {
    fn cast(self) -> PartialVMResult<Vec<u8>> {
        match self.0 {
            ValueImpl::Container(Container::VecU8(r)) => take_unique_ownership(r),
            v => Err(PartialVMError::new(StatusCode::INTERNAL_TYPE_ERROR)
                .with_message(format!("cannot cast {:?} to vector<u8>", v,))),
        }
    }
}

impl VMValueCast<Vec<u64>> for Value {
    fn cast(self) -> PartialVMResult<Vec<u64>> {
        match self.0 {
            ValueImpl::Container(Container::VecU64(r)) => take_unique_ownership(r),
            v => Err(PartialVMError::new(StatusCode::INTERNAL_TYPE_ERROR)
                .with_message(format!("cannot cast {:?} to vector<u64>", v,))),
        }
    }
}

impl VMValueCast<Vec<Value>> for Value {
    fn cast(self) -> PartialVMResult<Vec<Value>> {
        match self.0 {
            ValueImpl::Container(Container::Vec(c)) => {
                Ok(take_unique_ownership(c)?.into_iter().map(Value).collect())
            }
            ValueImpl::Address(_)
            | ValueImpl::Bool(_)
            | ValueImpl::U8(_)
            | ValueImpl::U16(_)
            | ValueImpl::U32(_)
            | ValueImpl::U64(_)
            | ValueImpl::U128(_)
            | ValueImpl::U256(_) => Err(PartialVMError::new(StatusCode::INTERNAL_TYPE_ERROR)
                .with_message(
                    "cannot cast a specialized vector into a non-specialized one".to_string(),
                )),
            v => Err(
                PartialVMError::new(StatusCode::INTERNAL_TYPE_ERROR).with_message(format!(
                    "cannot cast {:?} to vector<non-specialized-type>",
                    v,
                )),
            ),
        }
    }
}

impl VMValueCast<SignerRef> for Value {
    fn cast(self) -> PartialVMResult<SignerRef> {
        match self.0 {
            ValueImpl::ContainerRef(r) => Ok(SignerRef(r)),
            v => Err(PartialVMError::new(StatusCode::INTERNAL_TYPE_ERROR)
                .with_message(format!("cannot cast {:?} to Signer reference", v,))),
        }
    }
}

impl VMValueCast<VectorRef> for Value {
    fn cast(self) -> PartialVMResult<VectorRef> {
        match self.0 {
            ValueImpl::ContainerRef(r) => Ok(VectorRef(r)),
            v => Err(PartialVMError::new(StatusCode::INTERNAL_TYPE_ERROR)
                .with_message(format!("cannot cast {:?} to vector reference", v,))),
        }
    }
}

impl VMValueCast<Vector> for Value {
    fn cast(self) -> PartialVMResult<Vector> {
        match self.0 {
            ValueImpl::Container(c) => Ok(Vector(c)),
            v => Err(PartialVMError::new(StatusCode::INTERNAL_TYPE_ERROR)
                .with_message(format!("cannot cast {:?} to vector", v,))),
        }
    }
}

impl Value {
    pub fn value_as<T>(self) -> PartialVMResult<T>
    where
        Self: VMValueCast<T>,
    {
        VMValueCast::cast(self)
    }
}

impl VMValueCast<u8> for IntegerValue {
    fn cast(self) -> PartialVMResult<u8> {
        match self {
            Self::U8(x) => Ok(x),
            v => Err(PartialVMError::new(StatusCode::INTERNAL_TYPE_ERROR)
                .with_message(format!("cannot cast {:?} to u8", v,))),
        }
    }
}

impl VMValueCast<u16> for IntegerValue {
    fn cast(self) -> PartialVMResult<u16> {
        match self {
            Self::U16(x) => Ok(x),
            v => Err(PartialVMError::new(StatusCode::INTERNAL_TYPE_ERROR)
                .with_message(format!("cannot cast {:?} to u16", v,))),
        }
    }
}

impl VMValueCast<u32> for IntegerValue {
    fn cast(self) -> PartialVMResult<u32> {
        match self {
            Self::U32(x) => Ok(x),
            v => Err(PartialVMError::new(StatusCode::INTERNAL_TYPE_ERROR)
                .with_message(format!("cannot cast {:?} to u32", v,))),
        }
    }
}

impl VMValueCast<u64> for IntegerValue {
    fn cast(self) -> PartialVMResult<u64> {
        match self {
            Self::U64(x) => Ok(x),
            v => Err(PartialVMError::new(StatusCode::INTERNAL_TYPE_ERROR)
                .with_message(format!("cannot cast {:?} to u64", v,))),
        }
    }
}

impl VMValueCast<u128> for IntegerValue {
    fn cast(self) -> PartialVMResult<u128> {
        match self {
            Self::U128(x) => Ok(x),
            v => Err(PartialVMError::new(StatusCode::INTERNAL_TYPE_ERROR)
                .with_message(format!("cannot cast {:?} to u128", v,))),
        }
    }
}

impl VMValueCast<u256::U256> for IntegerValue {
    fn cast(self) -> PartialVMResult<u256::U256> {
        match self {
            Self::U256(x) => Ok(x),
            v => Err(PartialVMError::new(StatusCode::INTERNAL_TYPE_ERROR)
                .with_message(format!("cannot cast {:?} to u256", v,))),
        }
    }
}

impl IntegerValue {
    pub fn value_as<T>(self) -> PartialVMResult<T>
    where
        Self: VMValueCast<T>,
    {
        VMValueCast::cast(self)
    }
}

/// ****************************************************************************
/// *********
///
/// Integer Operations
///
///   Arithmetic operations and conversions for integer values.
///
/// ****************************************************************************
/// *******
impl IntegerValue {
    pub fn add_checked(self, other: Self) -> PartialVMResult<Self> {
        use IntegerValue::*;
        let res = match (self, other) {
            (U8(l), U8(r)) => u8::checked_add(l, r).map(IntegerValue::U8),
            (U16(l), U16(r)) => u16::checked_add(l, r).map(IntegerValue::U16),
            (U32(l), U32(r)) => u32::checked_add(l, r).map(IntegerValue::U32),
            (U64(l), U64(r)) => u64::checked_add(l, r).map(IntegerValue::U64),
            (U128(l), U128(r)) => u128::checked_add(l, r).map(IntegerValue::U128),
            (U256(l), U256(r)) => u256::U256::checked_add(l, r).map(IntegerValue::U256),
            (l, r) => {
                let msg = format!("Cannot add {:?} and {:?}", l, r);
                return Err(PartialVMError::new(StatusCode::INTERNAL_TYPE_ERROR).with_message(msg));
            }
        };
        res.ok_or_else(|| PartialVMError::new(StatusCode::ARITHMETIC_ERROR))
    }

    pub fn sub_checked(self, other: Self) -> PartialVMResult<Self> {
        use IntegerValue::*;
        let res = match (self, other) {
            (U8(l), U8(r)) => u8::checked_sub(l, r).map(IntegerValue::U8),
            (U16(l), U16(r)) => u16::checked_sub(l, r).map(IntegerValue::U16),
            (U32(l), U32(r)) => u32::checked_sub(l, r).map(IntegerValue::U32),
            (U64(l), U64(r)) => u64::checked_sub(l, r).map(IntegerValue::U64),
            (U128(l), U128(r)) => u128::checked_sub(l, r).map(IntegerValue::U128),
            (U256(l), U256(r)) => u256::U256::checked_sub(l, r).map(IntegerValue::U256),
            (l, r) => {
                let msg = format!("Cannot sub {:?} from {:?}", r, l);
                return Err(PartialVMError::new(StatusCode::INTERNAL_TYPE_ERROR).with_message(msg));
            }
        };
        res.ok_or_else(|| PartialVMError::new(StatusCode::ARITHMETIC_ERROR))
    }

    pub fn mul_checked(self, other: Self) -> PartialVMResult<Self> {
        use IntegerValue::*;
        let res = match (self, other) {
            (U8(l), U8(r)) => u8::checked_mul(l, r).map(IntegerValue::U8),
            (U16(l), U16(r)) => u16::checked_mul(l, r).map(IntegerValue::U16),
            (U32(l), U32(r)) => u32::checked_mul(l, r).map(IntegerValue::U32),
            (U64(l), U64(r)) => u64::checked_mul(l, r).map(IntegerValue::U64),
            (U128(l), U128(r)) => u128::checked_mul(l, r).map(IntegerValue::U128),
            (U256(l), U256(r)) => u256::U256::checked_mul(l, r).map(IntegerValue::U256),
            (l, r) => {
                let msg = format!("Cannot mul {:?} and {:?}", l, r);
                return Err(PartialVMError::new(StatusCode::INTERNAL_TYPE_ERROR).with_message(msg));
            }
        };
        res.ok_or_else(|| PartialVMError::new(StatusCode::ARITHMETIC_ERROR))
    }

    pub fn div_checked(self, other: Self) -> PartialVMResult<Self> {
        use IntegerValue::*;
        let res = match (self, other) {
            (U8(l), U8(r)) => u8::checked_div(l, r).map(IntegerValue::U8),
            (U16(l), U16(r)) => u16::checked_div(l, r).map(IntegerValue::U16),
            (U32(l), U32(r)) => u32::checked_div(l, r).map(IntegerValue::U32),
            (U64(l), U64(r)) => u64::checked_div(l, r).map(IntegerValue::U64),
            (U128(l), U128(r)) => u128::checked_div(l, r).map(IntegerValue::U128),
            (U256(l), U256(r)) => u256::U256::checked_div(l, r).map(IntegerValue::U256),
            (l, r) => {
                let msg = format!("Cannot div {:?} by {:?}", l, r);
                return Err(PartialVMError::new(StatusCode::INTERNAL_TYPE_ERROR).with_message(msg));
            }
        };
        res.ok_or_else(|| PartialVMError::new(StatusCode::ARITHMETIC_ERROR))
    }

    pub fn rem_checked(self, other: Self) -> PartialVMResult<Self> {
        use IntegerValue::*;
        let res = match (self, other) {
            (U8(l), U8(r)) => u8::checked_rem(l, r).map(IntegerValue::U8),
            (U16(l), U16(r)) => u16::checked_rem(l, r).map(IntegerValue::U16),
            (U32(l), U32(r)) => u32::checked_rem(l, r).map(IntegerValue::U32),
            (U64(l), U64(r)) => u64::checked_rem(l, r).map(IntegerValue::U64),
            (U128(l), U128(r)) => u128::checked_rem(l, r).map(IntegerValue::U128),
            (U256(l), U256(r)) => u256::U256::checked_rem(l, r).map(IntegerValue::U256),
            (l, r) => {
                let msg = format!("Cannot rem {:?} by {:?}", l, r);
                return Err(PartialVMError::new(StatusCode::INTERNAL_TYPE_ERROR).with_message(msg));
            }
        };
        res.ok_or_else(|| PartialVMError::new(StatusCode::ARITHMETIC_ERROR))
    }

    pub fn bit_or(self, other: Self) -> PartialVMResult<Self> {
        use IntegerValue::*;
        Ok(match (self, other) {
            (U8(l), U8(r)) => IntegerValue::U8(l | r),
            (U16(l), U16(r)) => IntegerValue::U16(l | r),
            (U32(l), U32(r)) => IntegerValue::U32(l | r),
            (U64(l), U64(r)) => IntegerValue::U64(l | r),
            (U128(l), U128(r)) => IntegerValue::U128(l | r),
            (U256(l), U256(r)) => IntegerValue::U256(l | r),
            (l, r) => {
                let msg = format!("Cannot bit_or {:?} and {:?}", l, r);
                return Err(PartialVMError::new(StatusCode::INTERNAL_TYPE_ERROR).with_message(msg));
            }
        })
    }

    pub fn bit_and(self, other: Self) -> PartialVMResult<Self> {
        use IntegerValue::*;
        Ok(match (self, other) {
            (U8(l), U8(r)) => IntegerValue::U8(l & r),
            (U16(l), U16(r)) => IntegerValue::U16(l & r),
            (U32(l), U32(r)) => IntegerValue::U32(l & r),
            (U64(l), U64(r)) => IntegerValue::U64(l & r),
            (U128(l), U128(r)) => IntegerValue::U128(l & r),
            (U256(l), U256(r)) => IntegerValue::U256(l & r),
            (l, r) => {
                let msg = format!("Cannot bit_and {:?} and {:?}", l, r);
                return Err(PartialVMError::new(StatusCode::INTERNAL_TYPE_ERROR).with_message(msg));
            }
        })
    }

    pub fn bit_xor(self, other: Self) -> PartialVMResult<Self> {
        use IntegerValue::*;
        Ok(match (self, other) {
            (U8(l), U8(r)) => IntegerValue::U8(l ^ r),
            (U16(l), U16(r)) => IntegerValue::U16(l ^ r),
            (U32(l), U32(r)) => IntegerValue::U32(l ^ r),
            (U64(l), U64(r)) => IntegerValue::U64(l ^ r),
            (U128(l), U128(r)) => IntegerValue::U128(l ^ r),
            (U256(l), U256(r)) => IntegerValue::U256(l ^ r),
            (l, r) => {
                let msg = format!("Cannot bit_xor {:?} and {:?}", l, r);
                return Err(PartialVMError::new(StatusCode::INTERNAL_TYPE_ERROR).with_message(msg));
            }
        })
    }

    pub fn shl_checked(self, n_bits: u8) -> PartialVMResult<Self> {
        use IntegerValue::*;

        Ok(match self {
            U8(x) => {
                if n_bits >= 8 {
                    return Err(PartialVMError::new(StatusCode::ARITHMETIC_ERROR));
                }
                IntegerValue::U8(x << n_bits)
            }
            U16(x) => {
                if n_bits >= 16 {
                    return Err(PartialVMError::new(StatusCode::ARITHMETIC_ERROR));
                }
                IntegerValue::U16(x << n_bits)
            }
            U32(x) => {
                if n_bits >= 32 {
                    return Err(PartialVMError::new(StatusCode::ARITHMETIC_ERROR));
                }
                IntegerValue::U32(x << n_bits)
            }
            U64(x) => {
                if n_bits >= 64 {
                    return Err(PartialVMError::new(StatusCode::ARITHMETIC_ERROR));
                }
                IntegerValue::U64(x << n_bits)
            }
            U128(x) => {
                if n_bits >= 128 {
                    return Err(PartialVMError::new(StatusCode::ARITHMETIC_ERROR));
                }
                IntegerValue::U128(x << n_bits)
            }
            U256(x) => IntegerValue::U256(x << n_bits),
        })
    }

    pub fn shr_checked(self, n_bits: u8) -> PartialVMResult<Self> {
        use IntegerValue::*;

        Ok(match self {
            U8(x) => {
                if n_bits >= 8 {
                    return Err(PartialVMError::new(StatusCode::ARITHMETIC_ERROR));
                }
                IntegerValue::U8(x >> n_bits)
            }
            U16(x) => {
                if n_bits >= 16 {
                    return Err(PartialVMError::new(StatusCode::ARITHMETIC_ERROR));
                }
                IntegerValue::U16(x >> n_bits)
            }
            U32(x) => {
                if n_bits >= 32 {
                    return Err(PartialVMError::new(StatusCode::ARITHMETIC_ERROR));
                }
                IntegerValue::U32(x >> n_bits)
            }
            U64(x) => {
                if n_bits >= 64 {
                    return Err(PartialVMError::new(StatusCode::ARITHMETIC_ERROR));
                }
                IntegerValue::U64(x >> n_bits)
            }
            U128(x) => {
                if n_bits >= 128 {
                    return Err(PartialVMError::new(StatusCode::ARITHMETIC_ERROR));
                }
                IntegerValue::U128(x >> n_bits)
            }
            U256(x) => IntegerValue::U256(x >> n_bits),
        })
    }

    pub fn lt(self, other: Self) -> PartialVMResult<bool> {
        use IntegerValue::*;

        Ok(match (self, other) {
            (U8(l), U8(r)) => l < r,
            (U16(l), U16(r)) => l < r,
            (U32(l), U32(r)) => l < r,
            (U64(l), U64(r)) => l < r,
            (U128(l), U128(r)) => l < r,
            (U256(l), U256(r)) => l < r,
            (l, r) => {
                let msg = format!(
                    "Cannot compare {:?} and {:?}: incompatible integer types",
                    l, r
                );
                return Err(PartialVMError::new(StatusCode::INTERNAL_TYPE_ERROR).with_message(msg));
            }
        })
    }

    pub fn le(self, other: Self) -> PartialVMResult<bool> {
        use IntegerValue::*;

        Ok(match (self, other) {
            (U8(l), U8(r)) => l <= r,
            (U16(l), U16(r)) => l <= r,
            (U32(l), U32(r)) => l <= r,
            (U64(l), U64(r)) => l <= r,
            (U128(l), U128(r)) => l <= r,
            (U256(l), U256(r)) => l <= r,
            (l, r) => {
                let msg = format!(
                    "Cannot compare {:?} and {:?}: incompatible integer types",
                    l, r
                );
                return Err(PartialVMError::new(StatusCode::INTERNAL_TYPE_ERROR).with_message(msg));
            }
        })
    }

    pub fn gt(self, other: Self) -> PartialVMResult<bool> {
        use IntegerValue::*;

        Ok(match (self, other) {
            (U8(l), U8(r)) => l > r,
            (U16(l), U16(r)) => l > r,
            (U32(l), U32(r)) => l > r,
            (U64(l), U64(r)) => l > r,
            (U128(l), U128(r)) => l > r,
            (U256(l), U256(r)) => l > r,
            (l, r) => {
                let msg = format!(
                    "Cannot compare {:?} and {:?}: incompatible integer types",
                    l, r
                );
                return Err(PartialVMError::new(StatusCode::INTERNAL_TYPE_ERROR).with_message(msg));
            }
        })
    }

    pub fn ge(self, other: Self) -> PartialVMResult<bool> {
        use IntegerValue::*;

        Ok(match (self, other) {
            (U8(l), U8(r)) => l >= r,
            (U16(l), U16(r)) => l >= r,
            (U32(l), U32(r)) => l >= r,
            (U64(l), U64(r)) => l >= r,
            (U128(l), U128(r)) => l >= r,
            (U256(l), U256(r)) => l >= r,
            (l, r) => {
                let msg = format!(
                    "Cannot compare {:?} and {:?}: incompatible integer types",
                    l, r
                );
                return Err(PartialVMError::new(StatusCode::INTERNAL_TYPE_ERROR).with_message(msg));
            }
        })
    }

    pub fn into_value(self) -> Value {
        use IntegerValue::*;

        match self {
            U8(x) => Value::u8(x),
            U16(x) => Value::u16(x),
            U32(x) => Value::u32(x),
            U64(x) => Value::u64(x),
            U128(x) => Value::u128(x),
            U256(x) => Value::u256(x),
        }
    }
}

impl IntegerValue {
    pub fn cast_u8(self) -> PartialVMResult<u8> {
        use IntegerValue::*;

        match self {
            U8(x) => Ok(x),
            U16(x) => {
                if x > (u8::MAX as u16) {
                    Err(PartialVMError::new(StatusCode::ARITHMETIC_ERROR)
                        .with_message(format!("Cannot cast u16({}) to u8", x)))
                } else {
                    Ok(x as u8)
                }
            }
            U32(x) => {
                if x > (u8::MAX as u32) {
                    Err(PartialVMError::new(StatusCode::ARITHMETIC_ERROR)
                        .with_message(format!("Cannot cast u32({}) to u8", x)))
                } else {
                    Ok(x as u8)
                }
            }
            U64(x) => {
                if x > (u8::MAX as u64) {
                    Err(PartialVMError::new(StatusCode::ARITHMETIC_ERROR)
                        .with_message(format!("Cannot cast u64({}) to u8", x)))
                } else {
                    Ok(x as u8)
                }
            }
            U128(x) => {
                if x > (u8::MAX as u128) {
                    Err(PartialVMError::new(StatusCode::ARITHMETIC_ERROR)
                        .with_message(format!("Cannot cast u128({}) to u8", x)))
                } else {
                    Ok(x as u8)
                }
            }
            U256(x) => {
                if x > (u256::U256::from(u8::MAX)) {
                    Err(PartialVMError::new(StatusCode::ARITHMETIC_ERROR)
                        .with_message(format!("Cannot cast u256({}) to u8", x)))
                } else {
                    Ok(x.unchecked_as_u8())
                }
            }
        }
    }

    pub fn cast_u16(self) -> PartialVMResult<u16> {
        use IntegerValue::*;

        match self {
            U8(x) => Ok(x as u16),
            U16(x) => Ok(x),
            U32(x) => {
                if x > (u16::MAX as u32) {
                    Err(PartialVMError::new(StatusCode::ARITHMETIC_ERROR)
                        .with_message(format!("Cannot cast u32({}) to u16", x)))
                } else {
                    Ok(x as u16)
                }
            }
            U64(x) => {
                if x > (u16::MAX as u64) {
                    Err(PartialVMError::new(StatusCode::ARITHMETIC_ERROR)
                        .with_message(format!("Cannot cast u64({}) to u16", x)))
                } else {
                    Ok(x as u16)
                }
            }
            U128(x) => {
                if x > (u16::MAX as u128) {
                    Err(PartialVMError::new(StatusCode::ARITHMETIC_ERROR)
                        .with_message(format!("Cannot cast u128({}) to u16", x)))
                } else {
                    Ok(x as u16)
                }
            }
            U256(x) => {
                if x > (u256::U256::from(u16::MAX)) {
                    Err(PartialVMError::new(StatusCode::ARITHMETIC_ERROR)
                        .with_message(format!("Cannot cast u256({}) to u16", x)))
                } else {
                    Ok(x.unchecked_as_u16())
                }
            }
        }
    }

    pub fn cast_u32(self) -> PartialVMResult<u32> {
        use IntegerValue::*;

        match self {
            U8(x) => Ok(x as u32),
            U16(x) => Ok(x as u32),
            U32(x) => Ok(x),
            U64(x) => {
                if x > (u32::MAX as u64) {
                    Err(PartialVMError::new(StatusCode::ARITHMETIC_ERROR)
                        .with_message(format!("Cannot cast u64({}) to u32", x)))
                } else {
                    Ok(x as u32)
                }
            }
            U128(x) => {
                if x > (u32::MAX as u128) {
                    Err(PartialVMError::new(StatusCode::ARITHMETIC_ERROR)
                        .with_message(format!("Cannot cast u128({}) to u32", x)))
                } else {
                    Ok(x as u32)
                }
            }
            U256(x) => {
                if x > (u256::U256::from(u32::MAX)) {
                    Err(PartialVMError::new(StatusCode::ARITHMETIC_ERROR)
                        .with_message(format!("Cannot cast u128({}) to u32", x)))
                } else {
                    Ok(x.unchecked_as_u32())
                }
            }
        }
    }

    pub fn cast_u64(self) -> PartialVMResult<u64> {
        use IntegerValue::*;

        match self {
            U8(x) => Ok(x as u64),
            U16(x) => Ok(x as u64),
            U32(x) => Ok(x as u64),
            U64(x) => Ok(x),
            U128(x) => {
                if x > (u64::MAX as u128) {
                    Err(PartialVMError::new(StatusCode::ARITHMETIC_ERROR)
                        .with_message(format!("Cannot cast u128({}) to u64", x)))
                } else {
                    Ok(x as u64)
                }
            }
            U256(x) => {
                if x > (u256::U256::from(u64::MAX)) {
                    Err(PartialVMError::new(StatusCode::ARITHMETIC_ERROR)
                        .with_message(format!("Cannot cast u256({}) to u64", x)))
                } else {
                    Ok(x.unchecked_as_u64())
                }
            }
        }
    }

    pub fn cast_u128(self) -> PartialVMResult<u128> {
        use IntegerValue::*;

        match self {
            U8(x) => Ok(x as u128),
            U16(x) => Ok(x as u128),
            U32(x) => Ok(x as u128),
            U64(x) => Ok(x as u128),
            U128(x) => Ok(x),
            U256(x) => {
                if x > (u256::U256::from(u128::MAX)) {
                    Err(PartialVMError::new(StatusCode::ARITHMETIC_ERROR)
                        .with_message(format!("Cannot cast u256({}) to u128", x)))
                } else {
                    Ok(x.unchecked_as_u128())
                }
            }
        }
    }

    pub fn cast_u256(self) -> PartialVMResult<u256::U256> {
        use IntegerValue::*;

        Ok(match self {
            U8(x) => u256::U256::from(x),
            U16(x) => u256::U256::from(x),
            U32(x) => u256::U256::from(x),
            U64(x) => u256::U256::from(x),
            U128(x) => u256::U256::from(x),
            U256(x) => x,
        })
    }
}

/// ****************************************************************************
/// *********
///
/// Vector
///
///   Implemented as a built-in data type.
///
/// ****************************************************************************
/// *******

pub const INDEX_OUT_OF_BOUNDS: u64 = NFE_VECTOR_ERROR_BASE + 1;
pub const POP_EMPTY_VEC: u64 = NFE_VECTOR_ERROR_BASE + 2;
pub const VEC_UNPACK_PARITY_MISMATCH: u64 = NFE_VECTOR_ERROR_BASE + 3;
pub const VEC_SIZE_LIMIT_REACHED: u64 = NFE_VECTOR_ERROR_BASE + 4;

fn check_elem_layout(ty: &Type, v: &Container) -> PartialVMResult<()> {
    match (ty, v) {
        (Type::U8, Container::VecU8(_))
        | (Type::U64, Container::VecU64(_))
        | (Type::U16, Container::VecU16(_))
        | (Type::U32, Container::VecU32(_))
        | (Type::U128, Container::VecU128(_))
        | (Type::U256, Container::VecU256(_))
        | (Type::Bool, Container::VecBool(_))
        | (Type::Address, Container::VecAddress(_))
        | (Type::Signer, Container::Struct(_)) => Ok(()),

        (Type::Vector(_), Container::Vec(_)) => Ok(()),

        (Type::Datatype(_), Container::Vec(_))
        | (Type::Signer, Container::Vec(_))
        | (Type::DatatypeInstantiation(_), Container::Vec(_)) => Ok(()),

        (Type::Reference(_), _) | (Type::MutableReference(_), _) | (Type::TyParam(_), _) => Err(
            PartialVMError::new(StatusCode::UNKNOWN_INVARIANT_VIOLATION_ERROR)
                .with_message(format!("invalid type param for vector: {:?}", ty)),
        ),

        (Type::U8, _)
        | (Type::U64, _)
        | (Type::U16, _)
        | (Type::U32, _)
        | (Type::U128, _)
        | (Type::U256, _)
        | (Type::Bool, _)
        | (Type::Address, _)
        | (Type::Signer, _)
        | (Type::Vector(_), _)
        | (Type::Datatype(_), _)
        | (Type::DatatypeInstantiation(_), _) => Err(PartialVMError::new(
            StatusCode::UNKNOWN_INVARIANT_VIOLATION_ERROR,
        )
        .with_message(format!(
            "vector elem layout mismatch, expected {:?}, got {:?}",
            ty, v
        ))),
    }
}

impl VectorRef {
    pub fn len(&self, type_param: &Type) -> PartialVMResult<Value> {
        let c = self.0.container();
        check_elem_layout(type_param, c)?;

        let len = match c {
            Container::VecU8(r) => r.borrow().len(),
            Container::VecU16(r) => r.borrow().len(),
            Container::VecU32(r) => r.borrow().len(),
            Container::VecU64(r) => r.borrow().len(),
            Container::VecU128(r) => r.borrow().len(),
            Container::VecU256(r) => r.borrow().len(),
            Container::VecBool(r) => r.borrow().len(),
            Container::VecAddress(r) => r.borrow().len(),
            Container::Vec(r) => r.borrow().len(),
            Container::Locals(_) | Container::Struct(_) | Container::Variant { .. } => {
                unreachable!()
            }
        };
        Ok(Value::u64(len as u64))
    }

    pub fn push_back(&self, e: Value, type_param: &Type, capacity: u64) -> PartialVMResult<()> {
        let c = self.0.container();
        check_elem_layout(type_param, c)?;

        let size = match c {
            Container::VecU8(r) => r.borrow().len(),
            Container::VecU16(r) => r.borrow().len(),
            Container::VecU32(r) => r.borrow().len(),
            Container::VecU64(r) => r.borrow().len(),
            Container::VecU128(r) => r.borrow().len(),
            Container::VecU256(r) => r.borrow().len(),
            Container::VecBool(r) => r.borrow().len(),
            Container::VecAddress(r) => r.borrow().len(),
            Container::Vec(r) => r.borrow().len(),
            Container::Locals(_) | Container::Struct(_) | Container::Variant { .. } => {
                unreachable!()
            }
        };
        if size >= (capacity as usize) {
            return Err(PartialVMError::new(StatusCode::VECTOR_OPERATION_ERROR)
                .with_sub_status(VEC_SIZE_LIMIT_REACHED)
                .with_message(format!("vector size limit is {capacity}",)));
        }

        match c {
            Container::VecU8(r) => r.borrow_mut().push(e.value_as()?),
            Container::VecU16(r) => r.borrow_mut().push(e.value_as()?),
            Container::VecU32(r) => r.borrow_mut().push(e.value_as()?),
            Container::VecU64(r) => r.borrow_mut().push(e.value_as()?),
            Container::VecU128(r) => r.borrow_mut().push(e.value_as()?),
            Container::VecU256(r) => r.borrow_mut().push(e.value_as()?),
            Container::VecBool(r) => r.borrow_mut().push(e.value_as()?),
            Container::VecAddress(r) => r.borrow_mut().push(e.value_as()?),
            Container::Vec(r) => r.borrow_mut().push(e.0),
            Container::Locals(_) | Container::Struct(_) | Container::Variant { .. } => {
                unreachable!()
            }
        }

        self.0.mark_dirty();
        Ok(())
    }

    pub fn borrow_elem(&self, idx: usize, type_param: &Type) -> PartialVMResult<Value> {
        let c = self.0.container();
        check_elem_layout(type_param, c)?;
        if idx >= c.len() {
            return Err(PartialVMError::new(StatusCode::VECTOR_OPERATION_ERROR)
                .with_sub_status(INDEX_OUT_OF_BOUNDS));
        }
        Ok(Value(self.0.borrow_elem(idx)?))
    }

    /// Returns a RefCell reference to the underlying vector of a `&vector<u8>`
    /// value.
    pub fn as_bytes_ref(&self) -> std::cell::Ref<'_, Vec<u8>> {
        let c = self.0.container();
        match c {
            Container::VecU8(r) => r.borrow(),
            _ => panic!("can only be called on vector<u8>"),
        }
    }

    pub fn pop(&self, type_param: &Type) -> PartialVMResult<Value> {
        let c = self.0.container();
        check_elem_layout(type_param, c)?;

        macro_rules! err_pop_empty_vec {
            () => {
                return Err(PartialVMError::new(StatusCode::VECTOR_OPERATION_ERROR)
                    .with_sub_status(POP_EMPTY_VEC))
            };
        }

        let res = match c {
            Container::VecU8(r) => match r.borrow_mut().pop() {
                Some(x) => Value::u8(x),
                None => err_pop_empty_vec!(),
            },
            Container::VecU16(r) => match r.borrow_mut().pop() {
                Some(x) => Value::u16(x),
                None => err_pop_empty_vec!(),
            },
            Container::VecU32(r) => match r.borrow_mut().pop() {
                Some(x) => Value::u32(x),
                None => err_pop_empty_vec!(),
            },
            Container::VecU64(r) => match r.borrow_mut().pop() {
                Some(x) => Value::u64(x),
                None => err_pop_empty_vec!(),
            },
            Container::VecU128(r) => match r.borrow_mut().pop() {
                Some(x) => Value::u128(x),
                None => err_pop_empty_vec!(),
            },
            Container::VecU256(r) => match r.borrow_mut().pop() {
                Some(x) => Value::u256(x),
                None => err_pop_empty_vec!(),
            },
            Container::VecBool(r) => match r.borrow_mut().pop() {
                Some(x) => Value::bool(x),
                None => err_pop_empty_vec!(),
            },
            Container::VecAddress(r) => match r.borrow_mut().pop() {
                Some(x) => Value::address(x),
                None => err_pop_empty_vec!(),
            },
            Container::Vec(r) => match r.borrow_mut().pop() {
                Some(x) => Value(x),
                None => err_pop_empty_vec!(),
            },
            Container::Locals(_) | Container::Struct(_) | Container::Variant { .. } => {
                unreachable!()
            }
        };

        self.0.mark_dirty();
        Ok(res)
    }

    pub fn swap(&self, idx1: usize, idx2: usize, type_param: &Type) -> PartialVMResult<()> {
        let c = self.0.container();
        check_elem_layout(type_param, c)?;

        macro_rules! swap {
            ($v: expr) => {{
                let mut v = $v.borrow_mut();
                if idx1 >= v.len() || idx2 >= v.len() {
                    return Err(PartialVMError::new(StatusCode::VECTOR_OPERATION_ERROR)
                        .with_sub_status(INDEX_OUT_OF_BOUNDS));
                }
                v.swap(idx1, idx2);
            }};
        }

        match c {
            Container::VecU8(r) => swap!(r),
            Container::VecU16(r) => swap!(r),
            Container::VecU32(r) => swap!(r),
            Container::VecU64(r) => swap!(r),
            Container::VecU128(r) => swap!(r),
            Container::VecU256(r) => swap!(r),
            Container::VecBool(r) => swap!(r),
            Container::VecAddress(r) => swap!(r),
            Container::Vec(r) => swap!(r),
            Container::Locals(_) | Container::Struct(_) | Container::Variant { .. } => {
                unreachable!()
            }
        }

        self.0.mark_dirty();
        Ok(())
    }
}

impl Vector {
    pub fn pack(type_param: &Type, elements: Vec<Value>) -> PartialVMResult<Value> {
        let container = match type_param {
            Type::U8 => Value::vector_u8(
                elements
                    .into_iter()
                    .map(|v| v.value_as())
                    .collect::<PartialVMResult<Vec<_>>>()?,
            ),
            Type::U16 => Value::vector_u16(
                elements
                    .into_iter()
                    .map(|v| v.value_as())
                    .collect::<PartialVMResult<Vec<_>>>()?,
            ),
            Type::U32 => Value::vector_u32(
                elements
                    .into_iter()
                    .map(|v| v.value_as())
                    .collect::<PartialVMResult<Vec<_>>>()?,
            ),
            Type::U64 => Value::vector_u64(
                elements
                    .into_iter()
                    .map(|v| v.value_as())
                    .collect::<PartialVMResult<Vec<_>>>()?,
            ),
            Type::U128 => Value::vector_u128(
                elements
                    .into_iter()
                    .map(|v| v.value_as())
                    .collect::<PartialVMResult<Vec<_>>>()?,
            ),
            Type::U256 => Value::vector_u256(
                elements
                    .into_iter()
                    .map(|v| v.value_as())
                    .collect::<PartialVMResult<Vec<_>>>()?,
            ),
            Type::Bool => Value::vector_bool(
                elements
                    .into_iter()
                    .map(|v| v.value_as())
                    .collect::<PartialVMResult<Vec<_>>>()?,
            ),
            Type::Address => Value::vector_address(
                elements
                    .into_iter()
                    .map(|v| v.value_as())
                    .collect::<PartialVMResult<Vec<_>>>()?,
            ),

            Type::Signer | Type::Vector(_) | Type::Datatype(_) | Type::DatatypeInstantiation(_) => {
                Value(ValueImpl::Container(Container::Vec(Rc::new(RefCell::new(
                    elements.into_iter().map(|v| v.0).collect(),
                )))))
            }

            Type::Reference(_) | Type::MutableReference(_) | Type::TyParam(_) => {
                return Err(
                    PartialVMError::new(StatusCode::UNKNOWN_INVARIANT_VIOLATION_ERROR)
                        .with_message(format!("invalid type param for vector: {:?}", type_param)),
                );
            }
        };

        Ok(container)
    }

    pub fn empty(type_param: &Type) -> PartialVMResult<Value> {
        Self::pack(type_param, vec![])
    }

    pub fn unpack(self, type_param: &Type, expected_num: u64) -> PartialVMResult<Vec<Value>> {
        check_elem_layout(type_param, &self.0)?;
        let elements: Vec<_> = match self.0 {
            Container::VecU8(r) => take_unique_ownership(r)?
                .into_iter()
                .map(Value::u8)
                .collect(),
            Container::VecU16(r) => take_unique_ownership(r)?
                .into_iter()
                .map(Value::u16)
                .collect(),
            Container::VecU32(r) => take_unique_ownership(r)?
                .into_iter()
                .map(Value::u32)
                .collect(),
            Container::VecU64(r) => take_unique_ownership(r)?
                .into_iter()
                .map(Value::u64)
                .collect(),
            Container::VecU128(r) => take_unique_ownership(r)?
                .into_iter()
                .map(Value::u128)
                .collect(),
            Container::VecU256(r) => take_unique_ownership(r)?
                .into_iter()
                .map(Value::u256)
                .collect(),
            Container::VecBool(r) => take_unique_ownership(r)?
                .into_iter()
                .map(Value::bool)
                .collect(),
            Container::VecAddress(r) => take_unique_ownership(r)?
                .into_iter()
                .map(Value::address)
                .collect(),
            Container::Vec(r) => take_unique_ownership(r)?.into_iter().map(Value).collect(),
            Container::Locals(_) | Container::Struct(_) | Container::Variant { .. } => {
                unreachable!()
            }
        };
        if expected_num as usize == elements.len() {
            Ok(elements)
        } else {
            Err(PartialVMError::new(StatusCode::VECTOR_OPERATION_ERROR)
                .with_sub_status(VEC_UNPACK_PARITY_MISMATCH))
        }
    }

    pub fn destroy_empty(self, type_param: &Type) -> PartialVMResult<()> {
        self.unpack(type_param, 0)?;
        Ok(())
    }

    pub fn to_vec_u8(self) -> PartialVMResult<Vec<u8>> {
        check_elem_layout(&Type::U8, &self.0)?;
        if let Container::VecU8(r) = self.0 {
            Ok(take_unique_ownership(r)?.into_iter().collect())
        } else {
            Err(
                PartialVMError::new(StatusCode::UNKNOWN_INVARIANT_VIOLATION_ERROR)
                    .with_message("expected vector<u8>".to_string()),
            )
        }
    }
}

/// ****************************************************************************
/// *********
///
/// Abstract Memory Size
///
///   TODO(Gas): This is the oldest implementation of abstract memory size.
///              It is now kept only as a reference impl, which is used to
/// ensure              the new implementation is fully backward compatible.
///              We should be able to get this removed after we use the new impl
///              for a while and gain enough confidence in that.
///
/// ****************************************************************************
/// *******

/// The size in bytes for a non-string or address constant on the stack
pub(crate) const LEGACY_CONST_SIZE: AbstractMemorySize = AbstractMemorySize::new(16);

/// The size in bytes for a reference on the stack
pub(crate) const LEGACY_REFERENCE_SIZE: AbstractMemorySize = AbstractMemorySize::new(8);

/// The size of a struct in bytes
pub(crate) const LEGACY_STRUCT_SIZE: AbstractMemorySize = AbstractMemorySize::new(2);

impl Container {
    fn legacy_size(&self) -> AbstractMemorySize {
        match self {
            Self::Locals(r) | Self::Vec(r) | Self::Struct(r) => {
                Struct::legacy_size_impl(&r.borrow())
            }
            Self::Variant(r) => Variant::legacy_size_impl(&r.borrow().1),
            Self::VecU8(r) => {
                AbstractMemorySize::new((r.borrow().len() * std::mem::size_of::<u8>()) as u64)
            }
            Self::VecU16(r) => {
                AbstractMemorySize::new((r.borrow().len() * std::mem::size_of::<u16>()) as u64)
            }
            Self::VecU32(r) => {
                AbstractMemorySize::new((r.borrow().len() * std::mem::size_of::<u32>()) as u64)
            }
            Self::VecU64(r) => {
                AbstractMemorySize::new((r.borrow().len() * std::mem::size_of::<u64>()) as u64)
            }
            Self::VecU128(r) => {
                AbstractMemorySize::new((r.borrow().len() * std::mem::size_of::<u128>()) as u64)
            }
            Self::VecU256(r) => AbstractMemorySize::new(
                (r.borrow().len() * std::mem::size_of::<u256::U256>()) as u64,
            ),
            Self::VecBool(r) => {
                AbstractMemorySize::new((r.borrow().len() * std::mem::size_of::<bool>()) as u64)
            }
            Self::VecAddress(r) => AbstractMemorySize::new(
                (r.borrow().len() * std::mem::size_of::<AccountAddress>()) as u64,
            ),
        }
    }
}

impl ContainerRef {
    fn legacy_size(&self) -> AbstractMemorySize {
        LEGACY_REFERENCE_SIZE
    }
}

impl IndexedRef {
    fn legacy_size(&self) -> AbstractMemorySize {
        LEGACY_REFERENCE_SIZE
    }
}

impl ValueImpl {
    fn legacy_size(&self) -> AbstractMemorySize {
        use ValueImpl::*;

        match self {
            Invalid | U8(_) | U16(_) | U32(_) | U64(_) | U128(_) | U256(_) | Bool(_) => {
                LEGACY_CONST_SIZE
            }
            Address(_) => AbstractMemorySize::new(AccountAddress::LENGTH as u64),
            ContainerRef(r) => r.legacy_size(),
            IndexedRef(r) => r.legacy_size(),
            // TODO: in case the borrow fails the VM will panic.
            Container(c) => c.legacy_size(),
        }
    }
}

impl Variant {
    const TAG_SIZE: AbstractMemorySize = AbstractMemorySize::new(std::mem::size_of::<u16>() as u64);

    fn legacy_size_impl(fields: &[ValueImpl]) -> AbstractMemorySize {
        fields
            .iter()
            .fold(LEGACY_STRUCT_SIZE.add(Self::TAG_SIZE), |acc, v| {
                acc + v.legacy_size()
            })
    }
}

impl Struct {
    fn legacy_size_impl(fields: &[ValueImpl]) -> AbstractMemorySize {
        fields
            .iter()
            .fold(LEGACY_STRUCT_SIZE, |acc, v| acc + v.legacy_size())
    }

    #[cfg(test)]
    pub(crate) fn legacy_size(&self) -> AbstractMemorySize {
        Self::legacy_size_impl(&self.fields)
    }
}

impl Value {
    pub fn legacy_size(&self) -> AbstractMemorySize {
        self.0.legacy_size()
    }
}

#[cfg(test)]
impl ReferenceImpl {
    fn legacy_size(&self) -> AbstractMemorySize {
        match self {
            Self::ContainerRef(r) => r.legacy_size(),
            Self::IndexedRef(r) => r.legacy_size(),
        }
    }
}

#[cfg(test)]
impl Reference {
    pub(crate) fn legacy_size(&self) -> AbstractMemorySize {
        self.0.legacy_size()
    }
}

/// ****************************************************************************
/// *********
///
/// Struct Operations
///
///   Public APIs for Struct.
///
/// ****************************************************************************
/// *******
impl Struct {
    pub fn pack<I: IntoIterator<Item = Value>>(vals: I) -> Self {
        Self {
            fields: vals.into_iter().map(|v| v.0).collect(),
        }
    }

    pub fn unpack(self) -> PartialVMResult<impl Iterator<Item = Value>> {
        Ok(self.fields.into_iter().map(Value))
    }
}

<<<<<<< HEAD
/// ****************************************************************************
/// *********
///
/// Global Value Operations
///
///   Public APIs for GlobalValue. They allow global values to be created from
/// external   source (a.k.a. storage), and references to be taken from them. At
/// the end of the   transaction execution the dirty ones can be identified and
/// wrote back to storage.
///
/// ****************************************************************************
/// *******
=======
/***************************************************************************************
 *
 * Variant Operations
 *
 *   Public APIs for Enums.
 *
 **************************************************************************************/
impl Variant {
    pub fn pack<I: IntoIterator<Item = Value>>(tag: VariantTag, vals: I) -> Self {
        Self {
            tag,
            fields: vals.into_iter().map(|v| v.0).collect(),
        }
    }

    pub fn unpack(self) -> PartialVMResult<impl Iterator<Item = Value>> {
        Ok(self.fields.into_iter().map(Value))
    }

    pub fn check_tag(&self, tag: VariantTag) -> PartialVMResult<()> {
        if tag != self.tag {
            Err(PartialVMError::new(StatusCode::VARIANT_TAG_MISMATCH)
                .with_message(format!("tag mismatch: expected {}, got {}", tag, self.tag)))
        } else {
            Ok(())
        }
    }
}

/***************************************************************************************
 *
 * Global Value Operations
 *
 *   Public APIs for GlobalValue. They allow global values to be created from external
 *   source (a.k.a. storage), and references to be taken from them. At the end of the
 *   transaction execution the dirty ones can be identified and wrote back to storage.
 *
 **************************************************************************************/
>>>>>>> 1326312d
#[allow(clippy::unnecessary_wraps)]
impl GlobalValueImpl {
    fn cached(
        val: ValueImpl,
        status: GlobalDataStatus,
    ) -> Result<Self, (PartialVMError, ValueImpl)> {
        match val {
            ValueImpl::Container(Container::Struct(fields)) => {
                let status = Rc::new(RefCell::new(status));
                Ok(Self::Cached { fields, status })
            }
            val => Err((
                PartialVMError::new(StatusCode::UNKNOWN_INVARIANT_VIOLATION_ERROR)
                    .with_message("failed to publish cached: not a resource".to_string()),
                val,
            )),
        }
    }

    fn fresh(val: ValueImpl) -> Result<Self, (PartialVMError, ValueImpl)> {
        match val {
            ValueImpl::Container(Container::Struct(fields)) => Ok(Self::Fresh { fields }),
            val => Err((
                PartialVMError::new(StatusCode::UNKNOWN_INVARIANT_VIOLATION_ERROR)
                    .with_message("failed to publish fresh: not a resource".to_string()),
                val,
            )),
        }
    }

    fn move_from(&mut self) -> PartialVMResult<ValueImpl> {
        let fields = match self {
            Self::None | Self::Deleted => {
                return Err(PartialVMError::new(StatusCode::MISSING_DATA));
            }
            Self::Fresh { .. } => match std::mem::replace(self, Self::None) {
                Self::Fresh { fields } => fields,
                _ => unreachable!(),
            },
            Self::Cached { .. } => match std::mem::replace(self, Self::Deleted) {
                Self::Cached { fields, .. } => fields,
                _ => unreachable!(),
            },
        };
        if Rc::strong_count(&fields) != 1 {
            return Err(
                PartialVMError::new(StatusCode::UNKNOWN_INVARIANT_VIOLATION_ERROR)
                    .with_message("moving global resource with dangling reference".to_string()),
            );
        }
        Ok(ValueImpl::Container(Container::Struct(fields)))
    }

    fn move_to(&mut self, val: ValueImpl) -> Result<(), (PartialVMError, ValueImpl)> {
        match self {
            Self::Fresh { .. } | Self::Cached { .. } => {
                return Err((
                    PartialVMError::new(StatusCode::RESOURCE_ALREADY_EXISTS),
                    val,
                ));
            }
            Self::None => *self = Self::fresh(val)?,
            Self::Deleted => *self = Self::cached(val, GlobalDataStatus::Dirty)?,
        }
        Ok(())
    }

    fn exists(&self) -> PartialVMResult<bool> {
        match self {
            Self::Fresh { .. } | Self::Cached { .. } => Ok(true),
            Self::None | Self::Deleted => Ok(false),
        }
    }

    fn borrow_global(&self) -> PartialVMResult<ValueImpl> {
        match self {
            Self::None | Self::Deleted => Err(PartialVMError::new(StatusCode::MISSING_DATA)),
            Self::Fresh { fields } => Ok(ValueImpl::ContainerRef(ContainerRef::Local(
                Container::Struct(Rc::clone(fields)),
            ))),
            Self::Cached { fields, status } => Ok(ValueImpl::ContainerRef(ContainerRef::Global {
                container: Container::Struct(Rc::clone(fields)),
                status: Rc::clone(status),
            })),
        }
    }

    fn into_effect(self) -> Option<Op<ValueImpl>> {
        match self {
            Self::None => None,
            Self::Deleted => Some(Op::Delete),
            Self::Fresh { fields } => {
                Some(Op::New(ValueImpl::Container(Container::Struct(fields))))
            }
            Self::Cached { fields, status } => match &*status.borrow() {
                GlobalDataStatus::Dirty => {
                    Some(Op::Modify(ValueImpl::Container(Container::Struct(fields))))
                }
                GlobalDataStatus::Clean => None,
            },
        }
    }

    fn is_mutated(&self) -> bool {
        match self {
            Self::None => false,
            Self::Deleted => true,
            Self::Fresh { fields: _ } => true,
            Self::Cached { fields: _, status } => match &*status.borrow() {
                GlobalDataStatus::Dirty => true,
                GlobalDataStatus::Clean => false,
            },
        }
    }
}

impl GlobalValue {
    pub fn none() -> Self {
        Self(GlobalValueImpl::None)
    }

    pub fn cached(val: Value) -> PartialVMResult<Self> {
        Ok(Self(
            GlobalValueImpl::cached(val.0, GlobalDataStatus::Clean).map_err(|(err, _val)| err)?,
        ))
    }

    pub fn move_from(&mut self) -> PartialVMResult<Value> {
        Ok(Value(self.0.move_from()?))
    }

    pub fn move_to(&mut self, val: Value) -> Result<(), (PartialVMError, Value)> {
        self.0
            .move_to(val.0)
            .map_err(|(err, val)| (err, Value(val)))
    }

    pub fn borrow_global(&self) -> PartialVMResult<Value> {
        Ok(Value(self.0.borrow_global()?))
    }

    pub fn exists(&self) -> PartialVMResult<bool> {
        self.0.exists()
    }

    pub fn into_effect(self) -> Option<Op<Value>> {
        self.0.into_effect().map(|op| op.map(Value))
    }

    pub fn is_mutated(&self) -> bool {
        self.0.is_mutated()
    }
}

/// ****************************************************************************
/// *********
///
/// Display
///
///   Implementation of the Display trait for VM Values. These are supposed to
/// be more   friendly & readable than the generated Debug dump.
///
/// ****************************************************************************
/// *******

impl Display for ValueImpl {
    fn fmt(&self, f: &mut fmt::Formatter) -> fmt::Result {
        match self {
            Self::Invalid => write!(f, "Invalid"),

            Self::U8(x) => write!(f, "U8({})", x),
            Self::U16(x) => write!(f, "U16({})", x),
            Self::U32(x) => write!(f, "U32({})", x),
            Self::U64(x) => write!(f, "U64({})", x),
            Self::U128(x) => write!(f, "U128({})", x),
            Self::U256(x) => write!(f, "U256({})", x),
            Self::Bool(x) => write!(f, "{}", x),
            Self::Address(addr) => write!(f, "Address({})", addr.short_str_lossless()),

            Self::Container(r) => write!(f, "{}", r),

            Self::ContainerRef(r) => write!(f, "{}", r),
            Self::IndexedRef(r) => write!(f, "{}", r),
        }
    }
}

fn display_list_of_items<T, I>(items: I, f: &mut fmt::Formatter) -> fmt::Result
where
    T: Display,
    I: IntoIterator<Item = T>,
{
    write!(f, "[")?;
    let mut items = items.into_iter();
    if let Some(x) = items.next() {
        write!(f, "{}", x)?;
        for x in items {
            write!(f, ", {}", x)?;
        }
    }
    write!(f, "]")
}

impl Container {
    fn raw_address(&self) -> usize {
        use Container::*;

        match self {
            Locals(r) => r.as_ptr() as usize,
            Vec(r) => r.as_ptr() as usize,
            Struct(r) => r.as_ptr() as usize,
            VecU8(r) => r.as_ptr() as usize,
            VecU16(r) => r.as_ptr() as usize,
            VecU32(r) => r.as_ptr() as usize,
            VecU64(r) => r.as_ptr() as usize,
            VecU128(r) => r.as_ptr() as usize,
            VecU256(r) => r.as_ptr() as usize,
            VecBool(r) => r.as_ptr() as usize,
            VecAddress(r) => r.as_ptr() as usize,
            Variant(r) => r.as_ptr() as usize,
        }
    }
}

impl Locals {
    pub fn raw_address(&self) -> usize {
        self.0.as_ptr() as usize
    }
}

impl Display for ContainerRef {
    fn fmt(&self, f: &mut fmt::Formatter) -> fmt::Result {
        match self {
            Self::Local(c) => write!(f, "(&container {:x})", c.raw_address()),
            Self::Global { status, container } => write!(
                f,
                "(&container {:x} -- {:?})",
                container.raw_address(),
                &*status.borrow(),
            ),
        }
    }
}

impl Display for IndexedRef {
    fn fmt(&self, f: &mut fmt::Formatter) -> fmt::Result {
        write!(f, "{}[{}]", self.container_ref, self.idx)
    }
}

impl Display for Container {
    fn fmt(&self, f: &mut fmt::Formatter) -> fmt::Result {
        write!(f, "(container {:x}: ", self.raw_address())?;

        match self {
            Self::Locals(r) | Self::Vec(r) | Self::Struct(r) => {
                display_list_of_items(r.borrow().iter(), f)
            }
            Self::Variant(r) => {
                let (tag, values) = &*r.borrow();
                write!(f, "|tag: {}|", tag)?;
                display_list_of_items(values, f)
            }
            Self::VecU8(r) => display_list_of_items(r.borrow().iter(), f),
            Self::VecU16(r) => display_list_of_items(r.borrow().iter(), f),
            Self::VecU32(r) => display_list_of_items(r.borrow().iter(), f),
            Self::VecU64(r) => display_list_of_items(r.borrow().iter(), f),
            Self::VecU128(r) => display_list_of_items(r.borrow().iter(), f),
            Self::VecU256(r) => display_list_of_items(r.borrow().iter(), f),
            Self::VecBool(r) => display_list_of_items(r.borrow().iter(), f),
            Self::VecAddress(r) => display_list_of_items(r.borrow().iter(), f),
        }?;

        write!(f, ")")
    }
}

impl Display for Value {
    fn fmt(&self, f: &mut fmt::Formatter) -> fmt::Result {
        Display::fmt(&self.0, f)
    }
}

impl Display for Locals {
    fn fmt(&self, f: &mut fmt::Formatter) -> fmt::Result {
        write!(
            f,
            "{}",
            self.0
                .borrow()
                .iter()
                .enumerate()
                .map(|(idx, val)| format!("[{}] {}", idx, val))
                .collect::<Vec<_>>()
                .join("\n")
        )
    }
}

#[allow(dead_code)]
pub mod debug {
    use std::fmt::Write;

    use super::*;

    fn print_invalid<B: Write>(buf: &mut B) -> PartialVMResult<()> {
        debug_write!(buf, "-")
    }

    fn print_u8<B: Write>(buf: &mut B, x: &u8) -> PartialVMResult<()> {
        debug_write!(buf, "{}", x)
    }

    fn print_u16<B: Write>(buf: &mut B, x: &u16) -> PartialVMResult<()> {
        debug_write!(buf, "{}", x)
    }

    fn print_u32<B: Write>(buf: &mut B, x: &u32) -> PartialVMResult<()> {
        debug_write!(buf, "{}", x)
    }

    fn print_u64<B: Write>(buf: &mut B, x: &u64) -> PartialVMResult<()> {
        debug_write!(buf, "{}", x)
    }

    fn print_u128<B: Write>(buf: &mut B, x: &u128) -> PartialVMResult<()> {
        debug_write!(buf, "{}", x)
    }

    fn print_u256<B: Write>(buf: &mut B, x: &u256::U256) -> PartialVMResult<()> {
        debug_write!(buf, "{}", x)
    }

    fn print_bool<B: Write>(buf: &mut B, x: &bool) -> PartialVMResult<()> {
        debug_write!(buf, "{}", x)
    }

    fn print_address<B: Write>(buf: &mut B, x: &AccountAddress) -> PartialVMResult<()> {
        debug_write!(buf, "{}", x)
    }

    fn print_value_impl<B: Write>(buf: &mut B, val: &ValueImpl) -> PartialVMResult<()> {
        match val {
            ValueImpl::Invalid => print_invalid(buf),

            ValueImpl::U8(x) => print_u8(buf, x),
            ValueImpl::U16(x) => print_u16(buf, x),
            ValueImpl::U32(x) => print_u32(buf, x),
            ValueImpl::U64(x) => print_u64(buf, x),
            ValueImpl::U128(x) => print_u128(buf, x),
            ValueImpl::U256(x) => print_u256(buf, x),
            ValueImpl::Bool(x) => print_bool(buf, x),
            ValueImpl::Address(x) => print_address(buf, x),

            ValueImpl::Container(c) => print_container(buf, c),

            ValueImpl::ContainerRef(r) => print_container_ref(buf, r),
            ValueImpl::IndexedRef(r) => print_indexed_ref(buf, r),
        }
    }

    fn print_list<'a, B, I, X, F>(
        buf: &mut B,
        begin: &str,
        items: I,
        print: F,
        end: &str,
    ) -> PartialVMResult<()>
    where
        B: Write,
        X: 'a,
        I: IntoIterator<Item = &'a X>,
        F: Fn(&mut B, &X) -> PartialVMResult<()>,
    {
        debug_write!(buf, "{}", begin)?;
        let mut it = items.into_iter();
        if let Some(x) = it.next() {
            print(buf, x)?;
            for x in it {
                debug_write!(buf, ", ")?;
                print(buf, x)?;
            }
        }
        debug_write!(buf, "{}", end)?;
        Ok(())
    }

    fn print_container<B: Write>(buf: &mut B, c: &Container) -> PartialVMResult<()> {
        match c {
            Container::Vec(r) => print_list(buf, "[", r.borrow().iter(), print_value_impl, "]"),

            Container::Struct(r) => {
                print_list(buf, "{ ", r.borrow().iter(), print_value_impl, " }")
            }

            Container::Variant(r) => {
                let (tag, values) = &*r.borrow();
                print_list(
                    buf,
                    &format!("|{}|{{ ", tag),
                    values,
                    print_value_impl,
                    " }",
                )
            }

            Container::VecU8(r) => print_list(buf, "[", r.borrow().iter(), print_u8, "]"),
            Container::VecU16(r) => print_list(buf, "[", r.borrow().iter(), print_u16, "]"),
            Container::VecU32(r) => print_list(buf, "[", r.borrow().iter(), print_u32, "]"),
            Container::VecU64(r) => print_list(buf, "[", r.borrow().iter(), print_u64, "]"),
            Container::VecU128(r) => print_list(buf, "[", r.borrow().iter(), print_u128, "]"),
            Container::VecU256(r) => print_list(buf, "[", r.borrow().iter(), print_u256, "]"),
            Container::VecBool(r) => print_list(buf, "[", r.borrow().iter(), print_bool, "]"),
            Container::VecAddress(r) => print_list(buf, "[", r.borrow().iter(), print_address, "]"),

            Container::Locals(_) => Err(PartialVMError::new(
                StatusCode::UNKNOWN_INVARIANT_VIOLATION_ERROR,
            )
            .with_message("debug print - invalid container: Locals".to_string())),
        }
    }

    fn print_container_ref<B: Write>(buf: &mut B, r: &ContainerRef) -> PartialVMResult<()> {
        debug_write!(buf, "(&) ")?;
        print_container(buf, r.container())
    }

    fn print_slice_elem<B, X, F>(buf: &mut B, v: &[X], idx: usize, print: F) -> PartialVMResult<()>
    where
        B: Write,
        F: FnOnce(&mut B, &X) -> PartialVMResult<()>,
    {
        match v.get(idx) {
            Some(x) => print(buf, x),
            None => Err(
                PartialVMError::new(StatusCode::UNKNOWN_INVARIANT_VIOLATION_ERROR)
                    .with_message("ref index out of bounds".to_string()),
            ),
        }
    }

    fn print_indexed_ref<B: Write>(buf: &mut B, r: &IndexedRef) -> PartialVMResult<()> {
        let idx = r.idx;
        match r.container_ref.container() {
            Container::Locals(r) | Container::Vec(r) | Container::Struct(r) => {
                print_slice_elem(buf, &r.borrow(), idx, print_value_impl)
            }
            Container::Variant(r) => {
                let (tag, values) = &*r.borrow();
                debug_write!(buf, "|{}|", tag)?;
                print_slice_elem(buf, values, idx, print_value_impl)
            }

            Container::VecU8(r) => print_slice_elem(buf, &r.borrow(), idx, print_u8),
            Container::VecU16(r) => print_slice_elem(buf, &r.borrow(), idx, print_u16),
            Container::VecU32(r) => print_slice_elem(buf, &r.borrow(), idx, print_u32),
            Container::VecU64(r) => print_slice_elem(buf, &r.borrow(), idx, print_u64),
            Container::VecU128(r) => print_slice_elem(buf, &r.borrow(), idx, print_u128),
            Container::VecU256(r) => print_slice_elem(buf, &r.borrow(), idx, print_u256),
            Container::VecBool(r) => print_slice_elem(buf, &r.borrow(), idx, print_bool),
            Container::VecAddress(r) => print_slice_elem(buf, &r.borrow(), idx, print_address),
        }
    }

    // TODO: This function was used in an old implementation of std::debug::print,
    // and can probably be removed.
    pub fn print_reference<B: Write>(buf: &mut B, r: &Reference) -> PartialVMResult<()> {
        match &r.0 {
            ReferenceImpl::ContainerRef(r) => print_container_ref(buf, r),
            ReferenceImpl::IndexedRef(r) => print_indexed_ref(buf, r),
        }
    }

    pub fn print_locals<B: Write>(buf: &mut B, locals: &Locals) -> PartialVMResult<()> {
        // REVIEW: The number of spaces in the indent is currently hard coded.
        for (idx, val) in locals.0.borrow().iter().enumerate() {
            debug_write!(buf, "            [{}] ", idx)?;
            print_value_impl(buf, val)?;
            debug_writeln!(buf)?;
        }
        Ok(())
    }

    pub fn print_value<B: Write>(buf: &mut B, val: &Value) -> PartialVMResult<()> {
        print_value_impl(buf, &val.0)
    }
}

/// ****************************************************************************
/// *********
///
/// Serialization & Deserialization
///
///   BCS implementation for VM values. Note although values are represented as
/// Rust   enums that carry type info in the tags, we should NOT rely on them
/// for   serialization:
///     1) Depending on the specific internal representation, it may be
///        impossible to reconstruct the layout from a value. For example, one
///        cannot tell if a general container is a struct or a value.
///     2) Even if 1) is not a problem at a certain time, we may change to a
///        different internal representation that breaks the 1-1 mapping.
///        Extremely speaking, if we switch to untagged unions one day, none of
///        the type info will be carried by the value.
///
///   Therefore the appropriate & robust way to implement serialization &
/// deserialization   is to involve an explicit representation of the type
/// layout.
///
/// ****************************************************************************
/// *******
use serde::{
    de::Error as DeError,
    ser::{Error as SerError, SerializeSeq, SerializeTuple},
    Deserialize,
};

impl Value {
    pub fn simple_deserialize(blob: &[u8], layout: &MoveTypeLayout) -> Option<Value> {
        bcs::from_bytes_seed(SeedWrapper { layout }, blob).ok()
    }

    pub fn simple_serialize(&self, layout: &MoveTypeLayout) -> Option<Vec<u8>> {
        bcs::to_bytes(&AnnotatedValue {
            layout,
            val: &self.0,
        })
        .ok()
    }
}

struct AnnotatedValue<'a, 'b, T1, T2> {
    layout: &'a T1,
    val: &'b T2,
}

fn invariant_violation<S: serde::Serializer>(message: String) -> S::Error {
    S::Error::custom(
        PartialVMError::new(StatusCode::UNKNOWN_INVARIANT_VIOLATION_ERROR).with_message(message),
    )
}

impl<'a, 'b> serde::Serialize for AnnotatedValue<'a, 'b, MoveTypeLayout, ValueImpl> {
    fn serialize<S: serde::Serializer>(&self, serializer: S) -> Result<S::Ok, S::Error> {
        match (self.layout, self.val) {
            (MoveTypeLayout::U8, ValueImpl::U8(x)) => serializer.serialize_u8(*x),
            (MoveTypeLayout::U16, ValueImpl::U16(x)) => serializer.serialize_u16(*x),
            (MoveTypeLayout::U32, ValueImpl::U32(x)) => serializer.serialize_u32(*x),
            (MoveTypeLayout::U64, ValueImpl::U64(x)) => serializer.serialize_u64(*x),
            (MoveTypeLayout::U128, ValueImpl::U128(x)) => serializer.serialize_u128(*x),
            (MoveTypeLayout::U256, ValueImpl::U256(x)) => x.serialize(serializer),
            (MoveTypeLayout::Bool, ValueImpl::Bool(x)) => serializer.serialize_bool(*x),
            (MoveTypeLayout::Address, ValueImpl::Address(x)) => x.serialize(serializer),

            (MoveTypeLayout::Struct(struct_layout), ValueImpl::Container(Container::Struct(r))) => {
                (AnnotatedValue {
                    layout: struct_layout,
                    val: &*r.borrow(),
                })
                .serialize(serializer)
            }

            (MoveTypeLayout::Enum(enum_layout), ValueImpl::Container(Container::Variant(r))) => {
                (AnnotatedValue {
                    layout: enum_layout,
                    val: &*r.borrow(),
                })
                .serialize(serializer)
            }

            (MoveTypeLayout::Vector(layout), ValueImpl::Container(c)) => {
                let layout = &**layout;
                match (layout, c) {
                    (MoveTypeLayout::U8, Container::VecU8(r)) => r.borrow().serialize(serializer),
                    (MoveTypeLayout::U16, Container::VecU16(r)) => r.borrow().serialize(serializer),
                    (MoveTypeLayout::U32, Container::VecU32(r)) => r.borrow().serialize(serializer),
                    (MoveTypeLayout::U64, Container::VecU64(r)) => r.borrow().serialize(serializer),
                    (MoveTypeLayout::U128, Container::VecU128(r)) => {
                        r.borrow().serialize(serializer)
                    }
                    (MoveTypeLayout::U256, Container::VecU256(r)) => {
                        r.borrow().serialize(serializer)
                    }
                    (MoveTypeLayout::Bool, Container::VecBool(r)) => {
                        r.borrow().serialize(serializer)
                    }
                    (MoveTypeLayout::Address, Container::VecAddress(r)) => {
                        r.borrow().serialize(serializer)
                    }

                    (_, Container::Vec(r)) => {
                        let v = r.borrow();
                        let mut t = serializer.serialize_seq(Some(v.len()))?;
                        for val in v.iter() {
                            t.serialize_element(&AnnotatedValue { layout, val })?;
                        }
                        t.end()
                    }

                    (layout, container) => Err(invariant_violation::<S>(format!(
                        "cannot serialize container {:?} as {:?}",
                        container, layout
                    ))),
                }
            }

            (MoveTypeLayout::Signer, ValueImpl::Container(Container::Struct(r))) => {
                let v = r.borrow();
                if v.len() != 1 {
                    return Err(invariant_violation::<S>(format!(
                        "cannot serialize container as a signer -- expected 1 field got {}",
                        v.len()
                    )));
                }
                (AnnotatedValue {
                    layout: &MoveTypeLayout::Address,
                    val: &v[0],
                })
                .serialize(serializer)
            }

            (ty, val) => Err(invariant_violation::<S>(format!(
                "cannot serialize value {:?} as {:?}",
                val, ty
            ))),
        }
    }
}

impl<'a, 'b> serde::Serialize for AnnotatedValue<'a, 'b, MoveStructLayout, Vec<ValueImpl>> {
    fn serialize<S: serde::Serializer>(&self, serializer: S) -> Result<S::Ok, S::Error> {
        let values = &self.val;
        let fields = self.layout.fields();
        if fields.len() != values.len() {
            return Err(invariant_violation::<S>(format!(
                "cannot serialize struct value {:?} as {:?} -- number of fields mismatch",
                self.val, self.layout
            )));
        }
        let mut t = serializer.serialize_tuple(values.len())?;
        for (field_layout, val) in fields.iter().zip(values.iter()) {
            t.serialize_element(&AnnotatedValue {
                layout: field_layout,
                val,
            })?;
        }
        t.end()
    }
}

impl<'a, 'b> serde::Serialize
    for AnnotatedValue<'a, 'b, MoveEnumLayout, (VariantTag, Vec<ValueImpl>)>
{
    fn serialize<S: serde::Serializer>(&self, serializer: S) -> Result<S::Ok, S::Error> {
        let (tag, values) = &self.val;
        let tag = if *tag as u64 > VARIANT_COUNT_MAX {
            return Err(serde::ser::Error::custom(format!(
                "Variant tag {} is greater than the maximum allowed value of {}",
                tag, VARIANT_COUNT_MAX
            )));
        } else {
            *tag as u8
        };

        let fields = &self.layout.0[tag as usize];
        if fields.len() != values.len() {
            return Err(invariant_violation::<S>(format!(
                "cannot serialize variant value {:?} as {:?} -- number of fields mismatch",
                self.val, self.layout
            )));
        }

        let mut t = serializer.serialize_tuple(2)?;
        t.serialize_element(&tag)?;

        t.serialize_element(&AnnotatedValue {
            layout: &VariantFields(fields),
            val: values,
        })?;

        t.end()
    }
}

struct VariantFields<'a>(&'a [MoveTypeLayout]);

impl<'a, 'b> serde::Serialize for AnnotatedValue<'a, 'b, VariantFields<'a>, Vec<ValueImpl>> {
    fn serialize<S: serde::Serializer>(&self, serializer: S) -> Result<S::Ok, S::Error> {
        let values = self.val;
        let types = self.layout.0;
        if types.len() != values.len() {
            return Err(invariant_violation::<S>(format!(
                "cannot serialize variant value {:?} as {:?} -- number of fields mismatch",
                self.val, self.layout.0
            )));
        }
        let mut t = serializer.serialize_tuple(values.len())?;
        for (field_layout, val) in types.iter().zip(values.iter()) {
            t.serialize_element(&AnnotatedValue {
                layout: field_layout,
                val,
            })?;
        }
        t.end()
    }
}

#[derive(Clone)]
struct SeedWrapper<L> {
    layout: L,
}

impl<'d> serde::de::DeserializeSeed<'d> for SeedWrapper<&MoveTypeLayout> {
    type Value = Value;

    fn deserialize<D: serde::de::Deserializer<'d>>(
        self,
        deserializer: D,
    ) -> Result<Self::Value, D::Error> {
        use MoveTypeLayout as L;

        match self.layout {
            L::Bool => bool::deserialize(deserializer).map(Value::bool),
            L::U8 => u8::deserialize(deserializer).map(Value::u8),
            L::U16 => u16::deserialize(deserializer).map(Value::u16),
            L::U32 => u32::deserialize(deserializer).map(Value::u32),
            L::U64 => u64::deserialize(deserializer).map(Value::u64),
            L::U128 => u128::deserialize(deserializer).map(Value::u128),
            L::U256 => u256::U256::deserialize(deserializer).map(Value::u256),
            L::Address => AccountAddress::deserialize(deserializer).map(Value::address),
            L::Signer => AccountAddress::deserialize(deserializer).map(Value::signer),

            L::Struct(struct_layout) => Ok(SeedWrapper {
                layout: struct_layout,
            }
            .deserialize(deserializer)?),

            L::Enum(enum_layout) => Ok(SeedWrapper {
                layout: enum_layout,
            }
            .deserialize(deserializer)?),

            L::Vector(layout) => {
                let container = match &**layout {
                    L::U8 => {
                        Container::VecU8(Rc::new(RefCell::new(Vec::deserialize(deserializer)?)))
                    }
                    L::U16 => {
                        Container::VecU16(Rc::new(RefCell::new(Vec::deserialize(deserializer)?)))
                    }
                    L::U32 => {
                        Container::VecU32(Rc::new(RefCell::new(Vec::deserialize(deserializer)?)))
                    }
                    L::U64 => {
                        Container::VecU64(Rc::new(RefCell::new(Vec::deserialize(deserializer)?)))
                    }
                    L::U128 => {
                        Container::VecU128(Rc::new(RefCell::new(Vec::deserialize(deserializer)?)))
                    }
                    L::U256 => {
                        Container::VecU256(Rc::new(RefCell::new(Vec::deserialize(deserializer)?)))
                    }
                    L::Bool => {
                        Container::VecBool(Rc::new(RefCell::new(Vec::deserialize(deserializer)?)))
                    }
                    L::Address => Container::VecAddress(Rc::new(RefCell::new(Vec::deserialize(
                        deserializer,
                    )?))),
                    layout => {
                        let v = deserializer
                            .deserialize_seq(VectorElementVisitor(SeedWrapper { layout }))?;
                        Container::Vec(Rc::new(RefCell::new(v)))
                    }
                };
                Ok(Value(ValueImpl::Container(container)))
            }
        }
    }
}

impl<'d> serde::de::DeserializeSeed<'d> for SeedWrapper<&MoveStructLayout> {
    type Value = Value;

    fn deserialize<D: serde::de::Deserializer<'d>>(
        self,
        deserializer: D,
    ) -> Result<Self::Value, D::Error> {
        let fields = deserializer
            .deserialize_tuple(self.layout.0.len(), StructFieldVisitor(&self.layout.0))?;
        Ok(Value::struct_(Struct::pack(fields)))
    }
}

impl<'d> serde::de::DeserializeSeed<'d> for SeedWrapper<&MoveEnumLayout> {
    type Value = Value;

    fn deserialize<D: serde::de::Deserializer<'d>>(
        self,
        deserializer: D,
    ) -> Result<Self::Value, D::Error> {
        let variant = deserializer.deserialize_tuple(2, EnumFieldVisitor(&self.layout.0))?;
        Ok(Value::variant(variant))
    }
}

struct VectorElementVisitor<'a>(SeedWrapper<&'a MoveTypeLayout>);

impl<'d, 'a> serde::de::Visitor<'d> for VectorElementVisitor<'a> {
    type Value = Vec<ValueImpl>;

    fn expecting(&self, formatter: &mut fmt::Formatter<'_>) -> fmt::Result {
        formatter.write_str("Vector")
    }

    fn visit_seq<A>(self, mut seq: A) -> Result<Self::Value, A::Error>
    where
        A: serde::de::SeqAccess<'d>,
    {
        let mut vals = Vec::new();
        while let Some(elem) = seq.next_element_seed(self.0.clone())? {
            vals.push(elem.0)
        }
        Ok(vals)
    }
}

struct StructFieldVisitor<'a>(&'a [MoveTypeLayout]);

impl<'d, 'a> serde::de::Visitor<'d> for StructFieldVisitor<'a> {
    type Value = Vec<Value>;

    fn expecting(&self, formatter: &mut fmt::Formatter<'_>) -> fmt::Result {
        formatter.write_str("Struct")
    }

    fn visit_seq<A>(self, mut seq: A) -> Result<Self::Value, A::Error>
    where
        A: serde::de::SeqAccess<'d>,
    {
        let mut val = Vec::new();
        for (i, field_layout) in self.0.iter().enumerate() {
            if let Some(elem) = seq.next_element_seed(SeedWrapper {
                layout: field_layout,
            })? {
                val.push(elem)
            } else {
                return Err(A::Error::invalid_length(i, &self));
            }
        }
        Ok(val)
    }
}

<<<<<<< HEAD
/// ****************************************************************************
/// *********
///
/// Constants
///
///   Implementation of deserialization of constant data into a runtime value
///
/// ****************************************************************************
/// *******
=======
struct EnumFieldVisitor<'a>(&'a Vec<Vec<MoveTypeLayout>>);

impl<'d, 'a> serde::de::Visitor<'d> for EnumFieldVisitor<'a> {
    type Value = Variant;

    fn expecting(&self, formatter: &mut fmt::Formatter<'_>) -> fmt::Result {
        formatter.write_str("Enum")
    }

    fn visit_seq<A>(self, mut seq: A) -> Result<Self::Value, A::Error>
    where
        A: serde::de::SeqAccess<'d>,
    {
        let tag = match seq.next_element_seed(&MoveTypeLayout::U8)? {
            Some(MoveValue::U8(tag)) if tag as u64 <= VARIANT_COUNT_MAX => tag as u16,
            Some(MoveValue::U8(tag)) => return Err(A::Error::invalid_length(tag as usize, &self)),
            Some(val) => {
                return Err(A::Error::invalid_type(
                    serde::de::Unexpected::Other(&format!("{val:?}")),
                    &self,
                ))
            }
            None => return Err(A::Error::invalid_length(0, &self)),
        };

        let Some(variant_layout) = self.0.get(tag as usize) else {
            return Err(A::Error::invalid_length(tag as usize, &self));
        };

        let Some(fields) = seq.next_element_seed(&MoveRuntimeVariantFieldLayout(variant_layout))?
        else {
            return Err(A::Error::invalid_length(1, &self));
        };

        Ok(Variant::pack(tag, fields))
    }
}

struct MoveRuntimeVariantFieldLayout<'a>(&'a Vec<MoveTypeLayout>);

impl<'d, 'a> serde::de::DeserializeSeed<'d> for &MoveRuntimeVariantFieldLayout<'a> {
    type Value = Vec<Value>;

    fn deserialize<D: serde::de::Deserializer<'d>>(
        self,
        deserializer: D,
    ) -> Result<Self::Value, D::Error> {
        deserializer.deserialize_tuple(self.0.len(), StructFieldVisitor(self.0))
    }
}

/***************************************************************************************
*
* Constants
*
*   Implementation of deserialization of constant data into a runtime value
*
**************************************************************************************/
>>>>>>> 1326312d

impl Value {
    fn constant_sig_token_to_layout(constant_signature: &SignatureToken) -> Option<MoveTypeLayout> {
        use MoveTypeLayout as L;
        use SignatureToken as S;

        Some(match constant_signature {
            S::Bool => L::Bool,
            S::U8 => L::U8,
            S::U16 => L::U16,
            S::U32 => L::U32,
            S::U64 => L::U64,
            S::U128 => L::U128,
            S::U256 => L::U256,
            S::Address => L::Address,
            S::Signer => return None,
            S::Vector(inner) => L::Vector(Box::new(Self::constant_sig_token_to_layout(inner)?)),
            // Not yet supported
            S::Datatype(_) | S::DatatypeInstantiation(_) => return None,
            // Not allowed/Not meaningful
            S::TypeParameter(_) | S::Reference(_) | S::MutableReference(_) => return None,
        })
    }

    pub fn deserialize_constant(constant: &Constant) -> Option<Value> {
        let layout = Self::constant_sig_token_to_layout(&constant.type_)?;
        Value::simple_deserialize(&constant.data, &layout)
    }
}

/// ****************************************************************************
/// *********
///
/// Destructors
///
/// ****************************************************************************
/// *******
// Locals may contain reference values that points to the same cotnainer through
// Rc, hencing forming a cycle. Therefore values need to be manually taken out
// of the Locals in order to not leak memory.
impl Drop for Locals {
    fn drop(&mut self) {
        _ = self.drop_all_values();
    }
}

/// ****************************************************************************
/// *********
///
/// Views
///
/// ****************************************************************************
/// *******
impl Container {
    fn visit_impl(&self, visitor: &mut impl ValueVisitor, depth: usize) {
        use Container::*;

        match self {
            Locals(_) => unreachable!("Should not ba able to visit a Locals container directly"),
            Vec(r) => {
                let r = r.borrow();
                if visitor.visit_vec(depth, r.len()) {
                    for val in r.iter() {
                        val.visit_impl(visitor, depth + 1);
                    }
                }
            }
            Struct(r) => {
                let r = r.borrow();
                if visitor.visit_struct(depth, r.len()) {
                    for val in r.iter() {
                        val.visit_impl(visitor, depth + 1);
                    }
                }
            }
            Variant(r) => {
                let r = &*r.borrow().1;
                if visitor.visit_variant(depth, r.len()) {
                    for val in r.iter() {
                        val.visit_impl(visitor, depth + 1);
                    }
                }
            }
            VecU8(r) => visitor.visit_vec_u8(depth, &r.borrow()),
            VecU16(r) => visitor.visit_vec_u16(depth, &r.borrow()),
            VecU32(r) => visitor.visit_vec_u32(depth, &r.borrow()),
            VecU64(r) => visitor.visit_vec_u64(depth, &r.borrow()),
            VecU128(r) => visitor.visit_vec_u128(depth, &r.borrow()),
            VecU256(r) => visitor.visit_vec_u256(depth, &r.borrow()),
            VecBool(r) => visitor.visit_vec_bool(depth, &r.borrow()),
            VecAddress(r) => visitor.visit_vec_address(depth, &r.borrow()),
        }
    }

    fn visit_indexed(&self, visitor: &mut impl ValueVisitor, depth: usize, idx: usize) {
        use Container::*;

        match self {
            Locals(r) | Vec(r) | Struct(r) => r.borrow()[idx].visit_impl(visitor, depth + 1),
            Variant(r) => r.borrow().1[idx].visit_impl(visitor, depth + 1),
            VecU8(vals) => visitor.visit_u8(depth + 1, vals.borrow()[idx]),
            VecU16(vals) => visitor.visit_u16(depth + 1, vals.borrow()[idx]),
            VecU32(vals) => visitor.visit_u32(depth + 1, vals.borrow()[idx]),
            VecU64(vals) => visitor.visit_u64(depth + 1, vals.borrow()[idx]),
            VecU128(vals) => visitor.visit_u128(depth + 1, vals.borrow()[idx]),
            VecU256(vals) => visitor.visit_u256(depth + 1, vals.borrow()[idx]),
            VecBool(vals) => visitor.visit_bool(depth + 1, vals.borrow()[idx]),
            VecAddress(vals) => visitor.visit_address(depth + 1, vals.borrow()[idx]),
        }
    }
}

impl ContainerRef {
    fn visit_impl(&self, visitor: &mut impl ValueVisitor, depth: usize) {
        use ContainerRef::*;

        let (container, is_global) = match self {
            Local(container) => (container, false),
            Global { container, .. } => (container, false),
        };

        if visitor.visit_ref(depth, is_global) {
            container.visit_impl(visitor, depth + 1);
        }
    }
}

impl IndexedRef {
    fn visit_impl(&self, visitor: &mut impl ValueVisitor, depth: usize) {
        use ContainerRef::*;

        let (container, is_global) = match &self.container_ref {
            Local(container) => (container, false),
            Global { container, .. } => (container, false),
        };

        if visitor.visit_ref(depth, is_global) {
            container.visit_indexed(visitor, depth, self.idx)
        }
    }
}

impl ValueImpl {
    fn visit_impl(&self, visitor: &mut impl ValueVisitor, depth: usize) {
        use ValueImpl::*;

        match self {
            Invalid => unreachable!("Should not be able to visit an invalid value"),

            U8(val) => visitor.visit_u8(depth, *val),
            U16(val) => visitor.visit_u16(depth, *val),
            U32(val) => visitor.visit_u32(depth, *val),
            U64(val) => visitor.visit_u64(depth, *val),
            U128(val) => visitor.visit_u128(depth, *val),
            U256(val) => visitor.visit_u256(depth, *val),
            Bool(val) => visitor.visit_bool(depth, *val),
            Address(val) => visitor.visit_address(depth, *val),

            Container(c) => c.visit_impl(visitor, depth),

            ContainerRef(r) => r.visit_impl(visitor, depth),
            IndexedRef(r) => r.visit_impl(visitor, depth),
        }
    }
}

impl ValueView for ValueImpl {
    fn visit(&self, visitor: &mut impl ValueVisitor) {
        self.visit_impl(visitor, 0)
    }
}

impl ValueView for Value {
    fn visit(&self, visitor: &mut impl ValueVisitor) {
        self.0.visit(visitor)
    }
}

impl ValueView for Struct {
    fn visit(&self, visitor: &mut impl ValueVisitor) {
        if visitor.visit_struct(0, self.fields.len()) {
            for val in self.fields.iter() {
                val.visit_impl(visitor, 1);
            }
        }
    }
}

impl ValueView for Vector {
    fn visit(&self, visitor: &mut impl ValueVisitor) {
        self.0.visit_impl(visitor, 0)
    }
}

impl ValueView for IntegerValue {
    fn visit(&self, visitor: &mut impl ValueVisitor) {
        use IntegerValue::*;

        match self {
            U8(val) => visitor.visit_u8(0, *val),
            U16(val) => visitor.visit_u16(0, *val),
            U32(val) => visitor.visit_u32(0, *val),
            U64(val) => visitor.visit_u64(0, *val),
            U128(val) => visitor.visit_u128(0, *val),
            U256(val) => visitor.visit_u256(0, *val),
        }
    }
}

impl ValueView for Reference {
    fn visit(&self, visitor: &mut impl ValueVisitor) {
        use ReferenceImpl::*;

        match &self.0 {
            ContainerRef(r) => r.visit_impl(visitor, 0),
            IndexedRef(r) => r.visit_impl(visitor, 0),
        }
    }
}

impl ValueView for VectorRef {
    fn visit(&self, visitor: &mut impl ValueVisitor) {
        self.0.visit_impl(visitor, 0)
    }
}

impl ValueView for StructRef {
    fn visit(&self, visitor: &mut impl ValueVisitor) {
        self.0.visit_impl(visitor, 0)
    }
}

impl ValueView for SignerRef {
    fn visit(&self, visitor: &mut impl ValueVisitor) {
        self.0.visit_impl(visitor, 0)
    }
}

<<<<<<< HEAD
// Note: We may want to add more helpers to retrieve value views behind
// references here.
=======
impl ValueView for VariantRef {
    fn visit(&self, visitor: &mut impl ValueVisitor) {
        self.0.visit_impl(visitor, 0)
    }
}

// Note: We may want to add more helpers to retrieve value views behind references here.
>>>>>>> 1326312d

impl Struct {
    #[allow(clippy::needless_lifetimes)]
    pub fn field_views<'a>(&'a self) -> impl ExactSizeIterator<Item = impl ValueView + 'a> {
        self.fields.iter()
    }
}

impl Variant {
    #[allow(clippy::needless_lifetimes)]
    pub fn field_views<'a>(&'a self) -> impl ExactSizeIterator<Item = impl ValueView + 'a> {
        self.fields.iter()
    }
}

impl Vector {
    pub fn elem_len(&self) -> usize {
        self.0.len()
    }

    #[allow(clippy::needless_lifetimes)]
    pub fn elem_views<'a>(&'a self) -> impl ExactSizeIterator<Item = impl ValueView + 'a> {
        struct ElemView<'b> {
            container: &'b Container,
            idx: usize,
        }

        impl<'b> ValueView for ElemView<'b> {
            fn visit(&self, visitor: &mut impl ValueVisitor) {
                self.container.visit_indexed(visitor, 0, self.idx)
            }
        }

        let len = self.0.len();

        (0..len).map(|idx| ElemView {
            container: &self.0,
            idx,
        })
    }
}

impl Reference {
    #[allow(clippy::needless_lifetimes)]
    pub fn value_view<'a>(&'a self) -> impl ValueView + 'a {
        struct ValueBehindRef<'b>(&'b ReferenceImpl);

        impl<'b> ValueView for ValueBehindRef<'b> {
            fn visit(&self, visitor: &mut impl ValueVisitor) {
                use ReferenceImpl::*;

                match self.0 {
                    ContainerRef(r) => r.container().visit_impl(visitor, 0),
                    IndexedRef(r) => r.container_ref.container().visit_indexed(visitor, 0, r.idx),
                }
            }
        }

        ValueBehindRef(&self.0)
    }
}

impl GlobalValue {
    #[allow(clippy::needless_lifetimes)]
    pub fn view<'a>(&'a self) -> Option<impl ValueView + 'a> {
        use GlobalValueImpl as G;

        struct Wrapper<'b>(&'b Rc<RefCell<Vec<ValueImpl>>>);

        impl<'b> ValueView for Wrapper<'b> {
            fn visit(&self, visitor: &mut impl ValueVisitor) {
                let r = self.0.borrow();
                if visitor.visit_struct(0, r.len()) {
                    for val in r.iter() {
                        val.visit_impl(visitor, 1);
                    }
                }
            }
        }

        match &self.0 {
            G::None | G::Deleted => None,
            G::Cached { fields, .. } | G::Fresh { fields } => Some(Wrapper(fields)),
        }
    }
}

/// ****************************************************************************
/// *********
///
/// Prop Testing
///
///   Random generation of values that fit into a given layout.
///
/// ****************************************************************************
/// *******
#[cfg(feature = "fuzzing")]
pub mod prop {
    use proptest::{collection::vec, prelude::*};

    use super::*;

    pub fn value_strategy_with_layout(layout: &MoveTypeLayout) -> impl Strategy<Value = Value> {
        use MoveTypeLayout as L;

        match layout {
            L::U8 => any::<u8>().prop_map(Value::u8).boxed(),
            L::U16 => any::<u16>().prop_map(Value::u16).boxed(),
            L::U32 => any::<u32>().prop_map(Value::u32).boxed(),
            L::U64 => any::<u64>().prop_map(Value::u64).boxed(),
            L::U128 => any::<u128>().prop_map(Value::u128).boxed(),
            L::U256 => any::<u256::U256>().prop_map(Value::u256).boxed(),
            L::Bool => any::<bool>().prop_map(Value::bool).boxed(),
            L::Address => any::<AccountAddress>().prop_map(Value::address).boxed(),
            L::Signer => any::<AccountAddress>().prop_map(Value::signer).boxed(),

            L::Vector(layout) => match &**layout {
                L::U8 => vec(any::<u8>(), 0..10)
                    .prop_map(|vals| {
                        Value(ValueImpl::Container(Container::VecU8(Rc::new(
                            RefCell::new(vals),
                        ))))
                    })
                    .boxed(),
                L::U16 => vec(any::<u16>(), 0..10)
                    .prop_map(|vals| {
                        Value(ValueImpl::Container(Container::VecU16(Rc::new(
                            RefCell::new(vals),
                        ))))
                    })
                    .boxed(),
                L::U32 => vec(any::<u32>(), 0..10)
                    .prop_map(|vals| {
                        Value(ValueImpl::Container(Container::VecU32(Rc::new(
                            RefCell::new(vals),
                        ))))
                    })
                    .boxed(),
                L::U64 => vec(any::<u64>(), 0..10)
                    .prop_map(|vals| {
                        Value(ValueImpl::Container(Container::VecU64(Rc::new(
                            RefCell::new(vals),
                        ))))
                    })
                    .boxed(),
                L::U128 => vec(any::<u128>(), 0..10)
                    .prop_map(|vals| {
                        Value(ValueImpl::Container(Container::VecU128(Rc::new(
                            RefCell::new(vals),
                        ))))
                    })
                    .boxed(),
                L::U256 => vec(any::<u256::U256>(), 0..10)
                    .prop_map(|vals| {
                        Value(ValueImpl::Container(Container::VecU256(Rc::new(
                            RefCell::new(vals),
                        ))))
                    })
                    .boxed(),
                L::Bool => vec(any::<bool>(), 0..10)
                    .prop_map(|vals| {
                        Value(ValueImpl::Container(Container::VecBool(Rc::new(
                            RefCell::new(vals),
                        ))))
                    })
                    .boxed(),
                L::Address => vec(any::<AccountAddress>(), 0..10)
                    .prop_map(|vals| {
                        Value(ValueImpl::Container(Container::VecAddress(Rc::new(
                            RefCell::new(vals),
                        ))))
                    })
                    .boxed(),
                layout => vec(value_strategy_with_layout(layout), 0..10)
                    .prop_map(|vals| {
                        Value(ValueImpl::Container(Container::Vec(Rc::new(RefCell::new(
                            vals.into_iter().map(|val| val.0).collect(),
                        )))))
                    })
                    .boxed(),
            },

            L::Struct(struct_layout) => struct_layout
                .fields()
                .iter()
                .map(value_strategy_with_layout)
                .collect::<Vec<_>>()
                .prop_map(move |vals| Value::struct_(Struct::pack(vals)))
                .boxed(),
        }
    }

    pub fn layout_strategy() -> impl Strategy<Value = MoveTypeLayout> {
        use MoveTypeLayout as L;

        let leaf = prop_oneof![
            1 => Just(L::U8),
            1 => Just(L::U16),
            1 => Just(L::U32),
            1 => Just(L::U64),
            1 => Just(L::U128),
            1 => Just(L::U256),
            1 => Just(L::Bool),
            1 => Just(L::Address),
            1 => Just(L::Signer),
        ];

        leaf.prop_recursive(8, 32, 2, |inner| {
            prop_oneof![
                1 => inner.clone().prop_map(|layout| L::Vector(Box::new(layout))),
                1 => vec(inner, 0..1).prop_map(|f_layouts| {
                     L::Struct(MoveStructLayout::new(f_layouts))}),
            ]
        })
    }

    pub fn layout_and_value_strategy() -> impl Strategy<Value = (MoveTypeLayout, Value)> {
        layout_strategy().no_shrink().prop_flat_map(|layout| {
            let value_strategy = value_strategy_with_layout(&layout);
            (Just(layout), value_strategy)
        })
    }
}

use move_core_types::runtime_value::{MoveStruct, MoveValue, MoveVariant};

impl ValueImpl {
    pub fn as_move_value(&self, layout: &MoveTypeLayout) -> MoveValue {
        use MoveTypeLayout as L;

        match (layout, &self) {
            (L::U8, ValueImpl::U8(x)) => MoveValue::U8(*x),
            (L::U16, ValueImpl::U16(x)) => MoveValue::U16(*x),
            (L::U32, ValueImpl::U32(x)) => MoveValue::U32(*x),
            (L::U64, ValueImpl::U64(x)) => MoveValue::U64(*x),
            (L::U128, ValueImpl::U128(x)) => MoveValue::U128(*x),
            (L::U256, ValueImpl::U256(x)) => MoveValue::U256(*x),
            (L::Bool, ValueImpl::Bool(x)) => MoveValue::Bool(*x),
            (L::Address, ValueImpl::Address(x)) => MoveValue::Address(*x),

            (L::Enum(MoveEnumLayout(variants)), ValueImpl::Container(Container::Variant(r))) => {
                let (tag, values) = &*r.borrow();
                let tag = *tag;
                let field_layouts = &variants[tag as usize];
                let mut fields = vec![];
                for (v, field_layout) in values.iter().zip(field_layouts) {
                    fields.push(v.as_move_value(field_layout));
                }
                MoveValue::Variant(MoveVariant { tag, fields })
            }

            (L::Struct(struct_layout), ValueImpl::Container(Container::Struct(r))) => {
                let mut fields = vec![];
                for (v, field_layout) in r.borrow().iter().zip(struct_layout.fields().iter()) {
                    fields.push(v.as_move_value(field_layout));
                }
                MoveValue::Struct(MoveStruct::new(fields))
            }

            (L::Vector(inner_layout), ValueImpl::Container(c)) => MoveValue::Vector(match c {
                Container::VecU8(r) => r.borrow().iter().map(|u| MoveValue::U8(*u)).collect(),
                Container::VecU16(r) => r.borrow().iter().map(|u| MoveValue::U16(*u)).collect(),
                Container::VecU32(r) => r.borrow().iter().map(|u| MoveValue::U32(*u)).collect(),
                Container::VecU64(r) => r.borrow().iter().map(|u| MoveValue::U64(*u)).collect(),
                Container::VecU128(r) => r.borrow().iter().map(|u| MoveValue::U128(*u)).collect(),
                Container::VecU256(r) => r.borrow().iter().map(|u| MoveValue::U256(*u)).collect(),
                Container::VecBool(r) => r.borrow().iter().map(|u| MoveValue::Bool(*u)).collect(),
                Container::VecAddress(r) => {
                    r.borrow().iter().map(|u| MoveValue::Address(*u)).collect()
                }
                Container::Vec(r) => r
                    .borrow()
                    .iter()
                    .map(|v| v.as_move_value(inner_layout.as_ref()))
                    .collect(),
                Container::Struct(_) => {
                    panic!("got struct container when converting vec")
                }
                Container::Variant { .. } => {
                    panic!("got variant container when converting vec")
                }
                Container::Locals(_) => panic!("got locals container when converting vec"),
            }),

            (L::Signer, ValueImpl::Container(Container::Struct(r))) => {
                let v = r.borrow();
                if v.len() != 1 {
                    panic!("Unexpected signer layout: {:?}", v);
                }
                match &v[0] {
                    ValueImpl::Address(a) => MoveValue::Signer(*a),
                    v => panic!("Unexpected non-address while converting signer: {:?}", v),
                }
            }

            (layout, val) => panic!("Cannot convert value {:?} as {:?}", val, layout),
        }
    }
}

impl Value {
    pub fn as_move_value(&self, layout: &MoveTypeLayout) -> MoveValue {
        self.0.as_move_value(layout)
    }
}<|MERGE_RESOLUTION|>--- conflicted
+++ resolved
@@ -3,13 +3,10 @@
 // Modifications Copyright (c) 2024 IOTA Stiftung
 // SPDX-License-Identifier: Apache-2.0
 
-use std::{
-    cell::RefCell,
-    fmt::{self, Debug, Display},
-    iter,
-    rc::Rc,
+use crate::{
+    loaded_data::runtime_types::Type,
+    views::{ValueView, ValueVisitor},
 };
-
 use move_binary_format::{
     errors::*,
     file_format::{Constant, SignatureToken, VariantTag},
@@ -23,19 +20,12 @@
     vm_status::{sub_status::NFE_VECTOR_ERROR_BASE, StatusCode},
     VARIANT_COUNT_MAX,
 };
-<<<<<<< HEAD
-
-use crate::{
-    loaded_data::runtime_types::Type,
-    views::{ValueView, ValueVisitor},
-=======
 use std::{
     cell::RefCell,
     fmt::{self, Debug, Display},
     iter,
     ops::Add,
     rc::Rc,
->>>>>>> 1326312d
 };
 
 /// ****************************************************************************
@@ -233,17 +223,6 @@
 #[derive(Debug)]
 pub struct Locals(Rc<RefCell<Vec<ValueImpl>>>);
 
-<<<<<<< HEAD
-/// ****************************************************************************
-/// *********
-///
-/// Misc
-///
-///   Miscellaneous helper functions.
-///
-/// ****************************************************************************
-/// *******
-=======
 /// A Move enum value (aka a variant).
 #[derive(Debug)]
 pub struct Variant {
@@ -261,7 +240,6 @@
  *   Miscellaneous helper functions.
  *
  **************************************************************************************/
->>>>>>> 1326312d
 
 impl Container {
     fn len(&self) -> usize {
@@ -1419,10 +1397,6 @@
         ))))
     }
 
-<<<<<<< HEAD
-    // TODO: consider whether we want to replace these with fn vector(v:
-    // Vec<Value>).
-=======
     pub fn variant(s: Variant) -> Self {
         Self(ValueImpl::Container(Container::Variant(Rc::new(
             RefCell::new((s.tag, s.fields)),
@@ -1430,7 +1404,6 @@
     }
 
     // TODO: consider whether we want to replace these with fn vector(v: Vec<Value>).
->>>>>>> 1326312d
     pub fn vector_u8(it: impl IntoIterator<Item = u8>) -> Self {
         Self(ValueImpl::Container(Container::VecU8(Rc::new(
             RefCell::new(it.into_iter().collect()),
@@ -2790,20 +2763,6 @@
     }
 }
 
-<<<<<<< HEAD
-/// ****************************************************************************
-/// *********
-///
-/// Global Value Operations
-///
-///   Public APIs for GlobalValue. They allow global values to be created from
-/// external   source (a.k.a. storage), and references to be taken from them. At
-/// the end of the   transaction execution the dirty ones can be identified and
-/// wrote back to storage.
-///
-/// ****************************************************************************
-/// *******
-=======
 /***************************************************************************************
  *
  * Variant Operations
@@ -2842,7 +2801,6 @@
  *   transaction execution the dirty ones can be identified and wrote back to storage.
  *
  **************************************************************************************/
->>>>>>> 1326312d
 #[allow(clippy::unnecessary_wraps)]
 impl GlobalValueImpl {
     fn cached(
@@ -3695,17 +3653,6 @@
     }
 }
 
-<<<<<<< HEAD
-/// ****************************************************************************
-/// *********
-///
-/// Constants
-///
-///   Implementation of deserialization of constant data into a runtime value
-///
-/// ****************************************************************************
-/// *******
-=======
 struct EnumFieldVisitor<'a>(&'a Vec<Vec<MoveTypeLayout>>);
 
 impl<'d, 'a> serde::de::Visitor<'d> for EnumFieldVisitor<'a> {
@@ -3764,7 +3711,6 @@
 *   Implementation of deserialization of constant data into a runtime value
 *
 **************************************************************************************/
->>>>>>> 1326312d
 
 impl Value {
     fn constant_sig_token_to_layout(constant_signature: &SignatureToken) -> Option<MoveTypeLayout> {
@@ -4003,10 +3949,6 @@
     }
 }
 
-<<<<<<< HEAD
-// Note: We may want to add more helpers to retrieve value views behind
-// references here.
-=======
 impl ValueView for VariantRef {
     fn visit(&self, visitor: &mut impl ValueVisitor) {
         self.0.visit_impl(visitor, 0)
@@ -4014,7 +3956,6 @@
 }
 
 // Note: We may want to add more helpers to retrieve value views behind references here.
->>>>>>> 1326312d
 
 impl Struct {
     #[allow(clippy::needless_lifetimes)]
