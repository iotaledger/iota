--- conflicted
+++ resolved
@@ -8,8 +8,6 @@
     account_address::AccountAddress, identifier::IdentStr, language_storage::ModuleId,
 };
 
-use crate::{loaded_data::runtime_types::Type, values::GlobalValue};
-
 /// Provide an implementation for bytecodes related to data with a given data
 /// store.
 ///
@@ -18,29 +16,10 @@
 /// provides an in memory cache for a given transaction and the atomic
 /// transactional changes proper of a script execution (transaction).
 pub trait DataStore {
-<<<<<<< HEAD
-    // ---
-    // StateStore operations
-    // ---
-
-    /// Try to load a resource from remote storage and create a corresponding
-    /// GlobalValue that is owned by the data store.
-    fn load_resource(
-        &mut self,
-        addr: AccountAddress,
-        ty: &Type,
-    ) -> PartialVMResult<(&mut GlobalValue, Option<Option<NumBytes>>)>;
-
-    /// The link context identifies the mapping from runtime `ModuleId`s to the
-    /// `ModuleId`s in storage that they are loaded from as returned by
-    /// `relocate`.  Implementors of `DataStore` are required to keep the
-    /// link context stable for the duration of `Interpreter::execute_main`.
-=======
     /// The link context identifies the mapping from runtime `ModuleId`s to the `ModuleId`s in
     /// storage that they are loaded from as returned by `relocate`.  Implementors of `DataStore`
     /// are required to keep the link context stable for the duration of
     /// `Interpreter::execute_main`.
->>>>>>> 1326312d
     fn link_context(&self) -> AccountAddress;
 
     /// Translate the runtime `module_id` to the on-chain `ModuleId` that it
