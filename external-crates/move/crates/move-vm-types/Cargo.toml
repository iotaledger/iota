[package]
name = "move-vm-types"
version = "0.1.0"
authors = ["Diem Association <opensource@diem.com>"]
edition = "2021"
homepage = "https://diem.com"
license = "Apache-2.0"
publish = false
repository = "https://github.com/diem/diem"
description = "Types for Move VM"

[dependencies]
proptest = { workspace = true, optional = true }
serde = { workspace = true, features = ["derive", "rc"] }
smallvec.workspace = true

bcs.workspace = true

move-binary-format.workspace = true
move-core-types.workspace = true
move-vm-profiler.workspace = true

[dev-dependencies]
proptest.workspace = true

[features]
default = []
fuzzing = ["proptest", "move-binary-format/fuzzing"]
gas-profiler = [
<<<<<<< HEAD
    "move-vm-profiler/gas-profiler"
=======
  "move-vm-profiler/gas-profiler",
>>>>>>> f8236f4d
]<|MERGE_RESOLUTION|>--- conflicted
+++ resolved
@@ -27,9 +27,5 @@
 default = []
 fuzzing = ["proptest", "move-binary-format/fuzzing"]
 gas-profiler = [
-<<<<<<< HEAD
-    "move-vm-profiler/gas-profiler"
-=======
   "move-vm-profiler/gas-profiler",
->>>>>>> f8236f4d
 ]