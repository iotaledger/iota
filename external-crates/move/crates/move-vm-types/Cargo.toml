[package]
name = "move-vm-types"
version = "0.1.0"
<<<<<<< HEAD
authors = ["IOTA Foundation <contact@iota.org>"]
=======
authors = ["Diem Association <opensource@diem.com>"]
>>>>>>> 1326312d
edition = "2021"
homepage = "https://diem.com"
license = "Apache-2.0"
publish = false
repository = "https://github.com/diem/diem"
description = "Types for Move VM"

[dependencies]
proptest = { workspace = true, optional = true }
serde.workspace = true
smallvec.workspace = true

bcs.workspace = true

move-binary-format.workspace = true
move-core-types.workspace = true
move-vm-profiler.workspace = true

[features]
default = []
fuzzing = ["proptest", "move-binary-format/fuzzing"]
<<<<<<< HEAD
gas-profiler = ["move-vm-profiler/gas-profiler"]
=======
gas-profiler = [
  "move-vm-profiler/gas-profiler",
]
>>>>>>> 1326312d
<|MERGE_RESOLUTION|>--- conflicted
+++ resolved
@@ -1,11 +1,7 @@
 [package]
 name = "move-vm-types"
 version = "0.1.0"
-<<<<<<< HEAD
 authors = ["IOTA Foundation <contact@iota.org>"]
-=======
-authors = ["Diem Association <opensource@diem.com>"]
->>>>>>> 1326312d
 edition = "2021"
 homepage = "https://diem.com"
 license = "Apache-2.0"
@@ -27,10 +23,6 @@
 [features]
 default = []
 fuzzing = ["proptest", "move-binary-format/fuzzing"]
-<<<<<<< HEAD
-gas-profiler = ["move-vm-profiler/gas-profiler"]
-=======
 gas-profiler = [
   "move-vm-profiler/gas-profiler",
-]
->>>>>>> 1326312d
+]