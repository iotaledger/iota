--- conflicted
+++ resolved
@@ -9,15 +9,10 @@
 [dependencies]
 once_cell.workspace = true
 serde.workspace = true
-<<<<<<< HEAD
-serde_json = { workspace = true, optional = true }
-tracing = { workspace = true, optional = true }
-=======
 serde_json.workspace = true
 tracing.workspace = true
->>>>>>> 1326312d
 
 move-vm-config.workspace = true
 
 [features]
-gas-profiler = ["move-vm-config/gas-profiler", "serde_json", "tracing"]+gas-profiler = ["move-vm-config/gas-profiler"]