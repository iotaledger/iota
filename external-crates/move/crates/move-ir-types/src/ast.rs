--- conflicted
+++ resolved
@@ -51,7 +51,8 @@
 /// A Move module
 #[derive(Clone, Debug, PartialEq)]
 pub struct ModuleDefinition {
-    /// The specified binary version of this module if a specific version is required.
+    /// The specified binary version of this module if a specific version is
+    /// required.
     pub specified_version: Option<u32>,
     /// The location of this module
     pub loc: Loc,
@@ -66,15 +67,10 @@
     pub explicit_dependency_declarations: Vec<ModuleDependency>,
     /// the structs (including resources) that the module defines
     pub structs: Vec<StructDefinition>,
-<<<<<<< HEAD
+    /// The enums that the module defines
+    pub enums: Vec<EnumDefinition>,
     /// the constants that the script defines. Only a utility, the identifiers
     /// are not carried into the Move bytecode
-=======
-    /// The enums that the module defines
-    pub enums: Vec<EnumDefinition>,
-    /// the constants that the script defines. Only a utility, the identifiers are not carried into
-    /// the Move bytecode
->>>>>>> 1326312d
     pub constants: Vec<Constant>,
     /// the procedure that the module defines
     pub functions: Vec<(FunctionName, Function)>,
@@ -172,14 +168,9 @@
     /// `vector`
     Vector(Box<Type>),
     /// A module defined struct
-<<<<<<< HEAD
-    Struct(QualifiedStructIdent, Vec<Type>),
+    Datatype(QualifiedDatatypeIdent, Vec<Type>),
     /// A reference type, the bool flag indicates whether the reference is
     /// mutable
-=======
-    Datatype(QualifiedDatatypeIdent, Vec<Type>),
-    /// A reference type, the bool flag indicates whether the reference is mutable
->>>>>>> 1326312d
     Reference(bool, Box<Type>),
     /// A type parameter
     TypeParameter(TypeVar_),
@@ -195,15 +186,9 @@
 pub struct QualifiedDatatypeIdent {
     /// Module name and address in which the struct is contained
     pub module: ModuleName,
-<<<<<<< HEAD
     /// Name for the struct class. Should be unique among structs published
     /// under the same module+address
-    pub name: StructName,
-=======
-    /// Name for the struct class. Should be unique among structs published under the same
-    /// module+address
     pub name: DatatypeName,
->>>>>>> 1326312d
 }
 
 /// The field newtype
@@ -243,14 +228,9 @@
 #[derive(Clone, Debug, Eq, Hash, PartialEq, PartialOrd, Ord)]
 pub struct VariantName(pub Symbol);
 
-<<<<<<< HEAD
 /// A struct type parameter with its constraints and whether it's declared as
 /// phantom.
-pub type StructTypeParameter = (bool, TypeVar, BTreeSet<Ability>);
-=======
-/// A struct type parameter with its constraints and whether it's declared as phantom.
 pub type DatatypeTypeParameter = (bool, TypeVar, BTreeSet<Ability>);
->>>>>>> 1326312d
 
 /// A Move struct
 #[derive(Clone, Debug, PartialEq)]
@@ -485,10 +465,6 @@
 }
 pub type LValue = Spanned<LValue_>;
 
-<<<<<<< HEAD
-/// A [`Block_`] is composed of zero or more "statements," which can be
-/// translated into one or more bytecode instructions.
-=======
 #[derive(Debug, Clone, PartialEq)]
 pub enum UnpackType {
     ByValue,
@@ -496,9 +472,8 @@
     ByMutRef,
 }
 
-/// A [`Block_`] is composed of zero or more "statements," which can be translated into one or more
-/// bytecode instructions.
->>>>>>> 1326312d
+/// A [`Block_`] is composed of zero or more "statements," which can be
+/// translated into one or more bytecode instructions.
 #[derive(Debug, Clone, PartialEq)]
 pub enum Statement_ {
     /// `abort e`.
@@ -648,17 +623,10 @@
     /// `v`
     Value(CopyableVal),
     /// Takes the given field values and instantiates the struct
-<<<<<<< HEAD
     /// Returns a fresh `StructInstance` whose type and kind (resource or
     /// otherwise) as the current struct class (i.e., the class of the
     /// method we're currently executing). `n { f_1: e_1, ... , f_j: e_j }`
-    Pack(StructName, Vec<Type>, ExpFields),
-=======
-    /// Returns a fresh `StructInstance` whose type and kind (resource or otherwise)
-    /// as the current struct class (i.e., the class of the method we're currently executing).
-    /// `n { f_1: e_1, ... , f_j: e_j }`
     Pack(DatatypeName, Vec<Type>, ExpFields),
->>>>>>> 1326312d
     /// `&e.f`, `&mut e.f`
     Borrow {
         /// mutable or not
@@ -898,18 +866,11 @@
     }
 }
 
-<<<<<<< HEAD
-impl QualifiedStructIdent {
+impl QualifiedDatatypeIdent {
     /// Creates a new StructType handle from the name of the module alias and
     /// the name of the struct
-    pub fn new(module: ModuleName, name: StructName) -> Self {
-        QualifiedStructIdent { module, name }
-=======
-impl QualifiedDatatypeIdent {
-    /// Creates a new StructType handle from the name of the module alias and the name of the struct
     pub fn new(module: ModuleName, name: DatatypeName) -> Self {
         QualifiedDatatypeIdent { module, name }
->>>>>>> 1326312d
     }
 
     /// Accessor for the module alias
@@ -1101,14 +1062,9 @@
         Exp_::value(CopyableVal_::ByteArray(buf))
     }
 
-<<<<<<< HEAD
     /// Creates a new pack/struct-instantiation `Exp` with no location
     /// information
-    pub fn instantiate(n: StructName, tys: Vec<Type>, s: ExpFields) -> Exp {
-=======
-    /// Creates a new pack/struct-instantiation `Exp` with no location information
     pub fn instantiate(n: DatatypeName, tys: Vec<Type>, s: ExpFields) -> Exp {
->>>>>>> 1326312d
         Spanned::unsafe_no_loc(Exp_::Pack(n, tys, s))
     }
 
