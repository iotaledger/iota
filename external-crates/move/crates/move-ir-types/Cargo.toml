[package]
name = "move-ir-types"
version = "0.1.0"
<<<<<<< HEAD
authors = ["IOTA Foundation <contact@iota.org>"]
=======
authors = ["Diem Association <opensource@diem.com>"]
>>>>>>> 1326312d
edition = "2021"
homepage = "https://diem.com"
license = "Apache-2.0"
publish = false
repository = "https://github.com/diem/diem"
description = "Types for Move IR"
<<<<<<< HEAD
=======

# See more keys and their definitions at https://doc.rust-lang.org/cargo/reference/manifest.html
>>>>>>> 1326312d

[dependencies]
hex.workspace = true
once_cell.workspace = true
serde.workspace = true

move-command-line-common.workspace = true
move-core-types.workspace = true
move-symbol-pool.workspace = true<|MERGE_RESOLUTION|>--- conflicted
+++ resolved
@@ -1,22 +1,15 @@
 [package]
 name = "move-ir-types"
 version = "0.1.0"
-<<<<<<< HEAD
 authors = ["IOTA Foundation <contact@iota.org>"]
-=======
-authors = ["Diem Association <opensource@diem.com>"]
->>>>>>> 1326312d
 edition = "2021"
 homepage = "https://diem.com"
 license = "Apache-2.0"
 publish = false
 repository = "https://github.com/diem/diem"
 description = "Types for Move IR"
-<<<<<<< HEAD
-=======
 
 # See more keys and their definitions at https://doc.rust-lang.org/cargo/reference/manifest.html
->>>>>>> 1326312d
 
 [dependencies]
 hex.workspace = true
