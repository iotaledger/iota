--- conflicted
+++ resolved
@@ -2,22 +2,11 @@
 // Modifications Copyright (c) 2024 IOTA Stiftung
 // SPDX-License-Identifier: Apache-2.0
 
-<<<<<<< HEAD
-use std::{
-    fmt::Display,
-    fs::create_dir_all,
-    io::Write,
-    path::{Path, PathBuf},
-};
-=======
+use std::{fmt::Display, fs::create_dir_all, io::Write, path::Path};
+
 use anyhow::anyhow;
 use clap::*;
 use move_core_types::identifier::Identifier;
-use move_package::source_package::layout::SourcePackageLayout;
-use std::{fmt::Display, fs::create_dir_all, io::Write, path::Path};
->>>>>>> 1326312d
-
-use clap::*;
 use move_package::source_package::layout::SourcePackageLayout;
 
 // TODO get a stable path to this stdlib
