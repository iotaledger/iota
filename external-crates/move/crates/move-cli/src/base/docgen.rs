// Copyright (c) The Move Contributors
// Modifications Copyright (c) 2024 IOTA Stiftung
// SPDX-License-Identifier: Apache-2.0

use std::{fs, path::PathBuf};

use clap::*;
use move_docgen::DocgenOptions;
use move_package::{BuildConfig, ModelConfig};
<<<<<<< HEAD

use super::reroot_path;
=======
use std::{
    fs,
    path::{Path, PathBuf},
};
>>>>>>> 1326312d

/// Generate javadoc style documentation for Move packages
#[derive(Parser)]
#[clap(name = "docgen")]
pub struct Docgen {
    /// The level where we start sectioning. Often markdown sections are
    /// rendered with unnecessary large section fonts, setting this value
    /// high reduces the size
    #[clap(long = "section-level-start", value_name = "HEADER_LEVEL")]
    pub section_level_start: Option<usize>,
    /// Whether to exclude private functions in the generated docs
    #[clap(long = "exclude-private-fun")]
    pub exclude_private_fun: bool,
    /// Whether to exclude specifications in the generated docs
    #[clap(long = "exclude-specs")]
    pub exclude_specs: bool,
    /// Whether to put specifications in the same section as a declaration or
    /// put them all into an independent section
    #[clap(long = "independent-specs")]
    pub independent_specs: bool,
    /// Whether to exclude Move implementations
    #[clap(long = "exclude-impl")]
    pub exclude_impl: bool,
    /// Max depth to which sections are displayed in table-of-contents
    #[clap(long = "toc-depth", value_name = "DEPTH")]
    pub toc_depth: Option<usize>,
    /// Do not use collapsed sections (`<details>`) for impl and specs
    #[clap(long = "no-collapsed-sections")]
    pub no_collapsed_sections: bool,
    /// In which directory to store output
    #[clap(long = "output-directory", value_name = "PATH")]
    pub output_directory: Option<String>,
    /// A template for documentation generation. Can be multiple
    #[clap(long = "template", short = 't', value_name = "FILE")]
    pub template: Vec<String>,
    /// An optional file containing reference definitions. The content of this
    /// file will be added to each generated markdown doc
    #[clap(long = "references-file", value_name = "FILE")]
    pub references_file: Option<String>,
    /// Whether to include dependency diagrams in the generated docs
    #[clap(long = "include-dep-diagrams")]
    pub include_dep_diagrams: bool,
    /// Whether to include call diagrams in the generated docs
    #[clap(long = "include-call-diagrams")]
    pub include_call_diagrams: bool,
    /// If this is being compiled relative to a different place where it will be
    /// stored (output directory)
    #[clap(long = "compile-relative-to-output-dir")]
    pub compile_relative_to_output_dir: bool,
}

impl Docgen {
    /// Calling the Docgen
    pub fn execute(self, path: Option<&Path>, config: BuildConfig) -> anyhow::Result<()> {
        let model = config.move_model_for_package(
            &reroot_path(path).unwrap(),
            ModelConfig {
                all_files_as_targets: false,
                target_filter: None,
            },
        )?;

        let mut options = DocgenOptions::default();

        if !self.template.is_empty() {
            options.root_doc_templates = self.template;
        }
        if self.section_level_start.is_some() {
            options.section_level_start = self.section_level_start.unwrap();
        }
        if self.exclude_private_fun {
            options.include_private_fun = false;
        }
        if self.exclude_specs {
            options.include_specs = false;
        }
        if self.independent_specs {
            options.specs_inlined = false;
        }
        if self.exclude_impl {
            options.include_impl = false;
        }
        if self.toc_depth.is_some() {
            options.toc_depth = self.toc_depth.unwrap();
        }
        if self.no_collapsed_sections {
            options.collapsed_sections = false;
        }
        if self.output_directory.is_some() {
            options.output_directory = self.output_directory.unwrap();
        }
        if self.references_file.is_some() {
            options.references_file = self.references_file;
        }
        if self.compile_relative_to_output_dir {
            options.compile_relative_to_output_dir = true;
        }

        // We are using the full namespace, since we already use `Docgen` here.
        // Docgen is the most suitable name for both: this Docgen subcommand,
        // and the actual move_docgen::Docgen.
        let generator = move_docgen::Docgen::new(&model, &options);

        for (file, content) in generator.gen() {
            let path = PathBuf::from(&file);
            fs::create_dir_all(path.parent().unwrap())?;
            fs::write(path.as_path(), content)?;
            println!("Generated {:?}", path);
        }

        anyhow::ensure!(
            !model.has_errors(),
            "Errors encountered while generating documentation!"
        );

        println!("\nDocumentation generation successful!");
        Ok(())
    }
}<|MERGE_RESOLUTION|>--- conflicted
+++ resolved
@@ -2,20 +2,14 @@
 // Modifications Copyright (c) 2024 IOTA Stiftung
 // SPDX-License-Identifier: Apache-2.0
 
-use std::{fs, path::PathBuf};
-
+use super::reroot_path;
 use clap::*;
 use move_docgen::DocgenOptions;
 use move_package::{BuildConfig, ModelConfig};
-<<<<<<< HEAD
-
-use super::reroot_path;
-=======
 use std::{
     fs,
     path::{Path, PathBuf},
 };
->>>>>>> 1326312d
 
 /// Generate javadoc style documentation for Move packages
 #[derive(Parser)]
