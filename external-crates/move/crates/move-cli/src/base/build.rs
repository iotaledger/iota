// Copyright (c) The Move Contributors
// Modifications Copyright (c) 2024 IOTA Stiftung
// SPDX-License-Identifier: Apache-2.0

use std::path::PathBuf;

use clap::*;
use move_package::BuildConfig;
<<<<<<< HEAD
=======
use std::path::Path;
>>>>>>> 1326312d

use super::reroot_path;

/// Build the package at `path`. If no path is provided defaults to current
/// directory.
#[derive(Parser)]
#[clap(name = "build")]
pub struct Build;

impl Build {
    pub fn execute(self, path: Option<&Path>, config: BuildConfig) -> anyhow::Result<()> {
        let rerooted_path = reroot_path(path)?;
        if config.fetch_deps_only {
            let mut config = config;
            if config.test_mode {
                config.dev_mode = true;
            }
            config.download_deps_for_package(&rerooted_path, &mut std::io::stdout())?;
            return Ok(());
        }

        config.clone().cli_compile_package(
            &rerooted_path,
            &mut std::io::stdout(),
            &mut std::io::stdin().lock(),
        )?;
        Ok(())
    }
}<|MERGE_RESOLUTION|>--- conflicted
+++ resolved
@@ -2,14 +2,10 @@
 // Modifications Copyright (c) 2024 IOTA Stiftung
 // SPDX-License-Identifier: Apache-2.0
 
-use std::path::PathBuf;
+use std::path::Path;
 
 use clap::*;
 use move_package::BuildConfig;
-<<<<<<< HEAD
-=======
-use std::path::Path;
->>>>>>> 1326312d
 
 use super::reroot_path;
 
