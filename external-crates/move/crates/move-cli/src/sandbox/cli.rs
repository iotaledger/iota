// Copyright (c) The Diem Core Contributors
// Copyright (c) The Move Contributors
// Modifications Copyright (c) 2024 IOTA Stiftung
// SPDX-License-Identifier: Apache-2.0

use std::{
    fs,
    path::{Path, PathBuf},
};

use anyhow::Result;
use clap::Parser;
use move_core_types::{
    language_storage::TypeTag, parser, transaction_argument::TransactionArgument,
};
use move_package::compilation::package_layout::CompiledPackageLayout;
use move_vm_test_utils::gas_schedule::CostTable;

use crate::{
    sandbox::{
        self,
        utils::{on_disk_state_view::OnDiskStateView, PackageContext},
    },
    Move, NativeFunctionRecord, DEFAULT_BUILD_DIR,
};

#[derive(Parser)]
pub enum SandboxCommand {
    /// Compile the modules in this package and its dependencies and publish the
    /// resulting bytecodes in global storage.
    #[clap(name = "publish")]
    Publish {
        /// By default, code that might cause breaking changes for bytecode
        /// linking or data layout compatibility checks will not be published.
        /// Set this flag to ignore breaking changes checks and publish anyway.
        #[clap(long = "ignore-breaking-changes")]
        ignore_breaking_changes: bool,
        /// If set, publish not only the modules in this package but also
        /// modules in all its dependencies.
        #[clap(long = "with-deps")]
        with_deps: bool,
        /// If set, all modules at once as a bundle. The default is to publish
        /// modules sequentially.
        #[clap(long = "bundle")]
        bundle: bool,
        /// Manually specify the publishing order of modules.
        #[clap(
            long = "override-ordering",
            num_args(1..),
            action = clap::ArgAction::Append,
        )]
        override_ordering: Option<Vec<String>>,
    },
    /// Run a Move script that reads/writes resources stored on disk in
    /// `storage-dir`. The script must be defined in the package.
    #[clap(name = "run")]
    Run {
        /// Path to .mv file containing either module bytecodes.
        #[clap(name = "module")]
        module_file: PathBuf,
        /// Name of the function inside the module specified in `module_file` to
        /// call.
        #[clap(name = "name")]
        function_name: String,
        /// Possibly-empty list of signers for the current transaction (e.g.,
        /// `account` in `main(&account: signer)`). Must match the
        /// number of signers expected by `script_file`.
        #[clap(
            long = "signers",
            num_args(1..),
            action = clap::ArgAction::Append,
        )]
        signers: Vec<String>,
        /// Possibly-empty list of arguments passed to the transaction (e.g.,
        /// `i` in `main(i: u64)`). Must match the arguments types
        /// expected by `script_file`. Supported argument types are
        /// bool literals (true, false),
        /// u64 literals (e.g., 10, 58),
        /// address literals (e.g., 0x12, 0x0000000000000000000000000000000f),
        /// hexadecimal strings (e.g., x"0012" will parse as the `vector<u8>`
        /// value [00, 12]), and ASCII strings (e.g., 'b"hi" will parse
        /// as the `vector<u8>` value [68, 69]).
        #[clap(
            long = "args",
            value_parser = parser::parse_transaction_argument,
            num_args(1..),
            action = clap::ArgAction::Append,
        )]
        args: Vec<TransactionArgument>,
        /// Possibly-empty list of type arguments passed to the transaction
        /// (e.g., `T` in `main<T>()`). Must match the type arguments
        /// kinds expected by `script_file`.
        #[clap(
            long = "type-args",
            value_parser = parser::parse_type_tag,
            num_args(1..),
            action = clap::ArgAction::Append,
        )]
        type_args: Vec<TypeTag>,
        /// Maximum number of gas units to be consumed by execution.
        /// When the budget is exhausted, execution will abort.
<<<<<<< HEAD
        /// By default, no `gas-budget` is specified and gas metering is
        /// disabled.
=======
        /// By default, no `gas-budget` is specified and gas metering is disabled.
>>>>>>> 1326312d
        #[clap(long = "gas-budget", short = 'g')]
        gas_budget: Option<u64>,
        /// If set, the effects of executing `script_file` (i.e., published,
        /// updated, and deleted resources) will NOT be committed to
        /// disk.
        #[clap(long = "dry-run", short = 'n')]
        dry_run: bool,
    },
    /// Run expected value tests using the given batch file.
    #[clap(name = "exp-test")]
    Test {
        /// Use an ephemeral directory to serve as the testing workspace.
        /// By default, the directory containing the `args.txt` will be the
        /// workspace.
        #[clap(long = "use-temp-dir")]
        use_temp_dir: bool,
        /// Show coverage information after tests are done.
        /// By default, coverage will not be tracked nor shown.
        #[clap(long = "track-cov")]
        track_cov: bool,
    },
    /// View Move resources, events files, and modules stored on disk.
    #[clap(name = "view")]
    View {
        /// Path to a resource, events file, or module stored on disk.
        #[clap(name = "file")]
        file: PathBuf,
    },
    /// Delete all resources, events, and modules stored on disk under
    /// `storage-dir`. Does *not* delete anything in `src`.
    Clean {},
    /// Run well-formedness checks on the `storage-dir` and `install-dir`
    /// directories.
    #[clap(name = "doctor")]
    Doctor {},
    /// Generate struct layout bindings for the modules stored on disk under
    /// `storage-dir`
    // TODO: expand this to generate script bindings, etc.?.
    #[clap(name = "generate")]
    Generate {
        #[clap(subcommand)]
        cmd: GenerateCommand,
    },
}

#[derive(Parser)]
pub enum GenerateCommand {
    /// Generate struct layout bindings for the modules stored on disk under
    /// `storage-dir`.
    #[clap(name = "struct-layouts")]
    StructLayouts {
        /// Path to a module stored on disk.
        #[clap(long)]
        module: PathBuf,
        /// If set, generate bindings for the specified struct and type
        /// arguments. If unset, generate bindings for all closed struct
        /// definitions.
        #[clap(flatten)]
        options: StructLayoutOptions,
    },
}
#[derive(Parser)]
pub struct StructLayoutOptions {
    /// Generate layout bindings for this struct.
    #[clap(id = "struct", long = "struct")]
    struct_: Option<String>,
    /// Generate layout bindings for `struct` bound to these type arguments.
    #[clap(
        long = "type-args",
        value_parser = parser::parse_type_tag,
        requires="struct",
        action = clap::ArgAction::Append,
        num_args(1..),
    )]
    type_args: Option<Vec<TypeTag>>,
    /// If set, replace all Move source syntax separators ("::" for
    /// address/struct/module name separation, "<", ">", and "," for
    /// generics separation) with this string. If unset, use the same syntax
    /// as Move source
    #[clap(long = "separator")]
    separator: Option<String>,
    /// If true, do not include addresses in fully qualified type names.
    /// If there is a name conflict (e.g., the registry we're building has both
    /// 0x1::M::T and 0x2::M::T), layout generation will fail when this option
    /// is true.
    #[clap(long = "omit-addresses")]
    omit_addresses: bool,
    /// If true, do not include phantom types in fully qualified type names,
    /// since they do not contribute to the layout E.g., if we have `struct
    /// S<phantom T> { u: 64 }` and try to generate bindings for this struct
    /// with `T = u8`, the name for `S` in the registry will be `S<u64>`
    /// when this option is false, and `S` when this option is true
    #[clap(long = "ignore-phantom-types")]
    ignore_phantom_types: bool,
    /// If set, generate bindings only for the struct passed in.
    /// When unset, generates bindings for the struct and all of its transitive
    /// dependencies.
    #[clap(long = "shallow")]
    shallow: bool,
}

impl SandboxCommand {
    pub fn handle_command(
        &self,
        natives: Vec<NativeFunctionRecord>,
        cost_table: &CostTable,
        move_args: &Move,
        storage_dir: &Path,
    ) -> Result<()> {
        match self {
            SandboxCommand::Publish {
                ignore_breaking_changes,
                with_deps,
                bundle,
                override_ordering,
            } => {
                let context =
                    PackageContext::new(&move_args.package_path, &move_args.build_config)?;
                let state = context.prepare_state(storage_dir)?;
                sandbox::commands::publish(
                    natives,
                    cost_table,
                    &state,
                    context.package(),
                    *ignore_breaking_changes,
                    *with_deps,
                    *bundle,
                    override_ordering.as_ref().map(|o| o.as_slice()),
                    move_args.verbose,
                )
            }
            SandboxCommand::Run {
                module_file,
                function_name,
                signers,
                args,
                type_args,
                gas_budget,
                dry_run,
            } => {
                let context =
                    PackageContext::new(&move_args.package_path, &move_args.build_config)?;
                let state = context.prepare_state(storage_dir)?;
                sandbox::commands::run(
                    natives,
                    cost_table,
                    &state,
                    context.package(),
                    module_file,
                    function_name,
                    signers,
                    args,
                    type_args.to_vec(),
                    *gas_budget,
                    *dry_run,
                    move_args.verbose,
                )
            }
            SandboxCommand::Test {
                use_temp_dir,
                track_cov,
            } => sandbox::commands::run_all(
                move_args
                    .package_path
                    .as_deref()
                    .unwrap_or_else(|| Path::new(".")),
                &std::env::current_exe()?,
                *use_temp_dir,
                *track_cov,
            ),
            SandboxCommand::View { file } => {
                let state = PackageContext::new(&move_args.package_path, &move_args.build_config)?
                    .prepare_state(storage_dir)?;
                sandbox::commands::view(&state, file)
            }
            SandboxCommand::Clean {} => {
                // delete storage
                let storage_dir = Path::new(storage_dir);
                if storage_dir.exists() {
                    fs::remove_dir_all(storage_dir)?;
                }

                // delete build
                let build_dir = Path::new(
                    &move_args
                        .build_config
                        .install_dir
                        .as_ref()
                        .unwrap_or(&PathBuf::from(DEFAULT_BUILD_DIR)),
                )
                .join(CompiledPackageLayout::Root.path());
                if build_dir.exists() {
                    fs::remove_dir_all(&build_dir)?;
                }
                Ok(())
            }
            SandboxCommand::Doctor {} => {
                let state = PackageContext::new(&move_args.package_path, &move_args.build_config)?
                    .prepare_state(storage_dir)?;
                sandbox::commands::doctor(&state)
            }
            SandboxCommand::Generate { cmd } => {
                let state = PackageContext::new(&move_args.package_path, &move_args.build_config)?
                    .prepare_state(storage_dir)?;
                handle_generate_commands(cmd, &state)
            }
        }
    }
}

fn handle_generate_commands(cmd: &GenerateCommand, state: &OnDiskStateView) -> Result<()> {
    match cmd {
        GenerateCommand::StructLayouts { module, options } => {
            sandbox::commands::generate::generate_struct_layouts(
                module,
                &options.struct_,
                &options.type_args,
                options.separator.clone(),
                options.omit_addresses,
                options.ignore_phantom_types,
                options.shallow,
                state,
            )
        }
    }
}<|MERGE_RESOLUTION|>--- conflicted
+++ resolved
@@ -99,12 +99,8 @@
         type_args: Vec<TypeTag>,
         /// Maximum number of gas units to be consumed by execution.
         /// When the budget is exhausted, execution will abort.
-<<<<<<< HEAD
         /// By default, no `gas-budget` is specified and gas metering is
         /// disabled.
-=======
-        /// By default, no `gas-budget` is specified and gas metering is disabled.
->>>>>>> 1326312d
         #[clap(long = "gas-budget", short = 'g')]
         gas_budget: Option<u64>,
         /// If set, the effects of executing `script_file` (i.e., published,
