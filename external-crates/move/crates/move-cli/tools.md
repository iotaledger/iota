---
id: tools
title: Move Tools
custom_edit_url: https://github.com/move-language/move/edit/main/language/tools/README.md
---

# Summary

Move has a number of tools associated with it. This directory contains all,
or almost all of them. The following crates in this directory are libraries
that are used by the [`move-cli`](./move-cli) `package` subcommand:

- `move-bytecode-viewer`
- `move-disassembler`
<<<<<<< HEAD
- `move-explain`
=======
>>>>>>> 1326312d
- `move-unit-test`
- `move-package`
- `move-coverage`

In this sense each of these crates defines the core logic for a specific
package command, e.g., how to run and report unit tests, or collect and
display test coverage information. However, the Move CLI is responsible for
stitching these commands together, e.g., when running a move unit test the
Move CLI is responsible for first making sure the package was built in
`test` mode ( using the `move-package` library), collecting the test plan
to feed to the `move-unit-test` library, and returning a non-zero error
code if a test fails.

Generally, if you want to see how various tools interact with each other,
or how a normal Move user would interact with these tools, you should first
look at the Move CLI (specifically the `package` subdirectory/command) as
that is responsible for stitching everything together. If you are looking
for where the logic for a specific tool is defined, this is most likely in
the specific crate for that tool (e.g., if you want to see how TUIs are
handled for the `move-bytecode-viewer` that's defined in the
`move-bytecode-viewer` crate, and not the `move-cli` crate).

Some of the crates mentioned above are also binaries at the moment, however
they should all be able to be made libraries only, with the possible
exception of the `move-coverage` crate. The primary reason for this, is
that this tool can collect and report test coverage statistics across
multiple packages, and multiple runs over a package. This functionality is
important if you have a large functional test suite such as Diem's and want
to gather coverage information across all of them.

The `move-resource-viewer` is a library crate that is used by and exposed by
the Move CLI, but not through the `package` subcommand.

The `move-bytecode-utils` crates holds general
utilities for working with Move bytecode, e.g., computing the dependency
order for modules.<|MERGE_RESOLUTION|>--- conflicted
+++ resolved
@@ -12,10 +12,6 @@
 
 - `move-bytecode-viewer`
 - `move-disassembler`
-<<<<<<< HEAD
-- `move-explain`
-=======
->>>>>>> 1326312d
 - `move-unit-test`
 - `move-package`
 - `move-coverage`
