--- conflicted
+++ resolved
@@ -1,11 +1,7 @@
 [package]
 name = "move-cli"
 version = "0.1.0"
-<<<<<<< HEAD
 authors = ["IOTA Foundation <contact@iota.org>"]
-=======
-authors = ["Diem Association <opensource@diem.com>"]
->>>>>>> 1326312d
 edition = "2021"
 homepage = "https://diem.com"
 license = "Apache-2.0"
@@ -15,27 +11,17 @@
 
 [dependencies]
 anyhow.workspace = true
-<<<<<<< HEAD
-bcs.workspace = true
-=======
->>>>>>> 1326312d
+colored.workspace = true
+difference.workspace = true
+serde_yaml.workspace = true
 clap.workspace = true
+tempfile.workspace = true
+walkdir.workspace = true
 codespan-reporting.workspace = true
-colored.workspace = true
-serde_yaml.workspace = true
-<<<<<<< HEAD
-similar.workspace = true
-=======
->>>>>>> 1326312d
-tempfile.workspace = true
 toml_edit.workspace = true
-walkdir.workspace = true
 
-<<<<<<< HEAD
-=======
 bcs.workspace = true
 
->>>>>>> 1326312d
 move-binary-format.workspace = true
 move-bytecode-utils.workspace = true
 move-bytecode-verifier.workspace = true
@@ -46,18 +32,11 @@
 move-coverage.workspace = true
 move-disassembler.workspace = true
 move-docgen.workspace = true
-<<<<<<< HEAD
-move-errmapgen.workspace = true
-=======
->>>>>>> 1326312d
 move-ir-types.workspace = true
 move-package.workspace = true
 move-prover.workspace = true
 move-stdlib.workspace = true
-<<<<<<< HEAD
-=======
 move-stdlib-natives.workspace = true
->>>>>>> 1326312d
 move-unit-test.workspace = true
 move-vm-profiler.workspace = true
 move-vm-runtime.workspace = true
