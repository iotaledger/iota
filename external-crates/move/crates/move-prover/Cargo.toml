--- conflicted
+++ resolved
@@ -1,11 +1,7 @@
 [package]
 name = "move-prover"
 version = "0.1.0"
-<<<<<<< HEAD
 authors = ["IOTA Foundation <contact@iota.org>"]
-=======
-authors = ["Diem Association <opensource@diem.com>"]
->>>>>>> 1326312d
 edition = "2021"
 license = "Apache-2.0"
 publish = false
@@ -15,10 +11,6 @@
 move-command-line-common.workspace = true
 move-compiler.workspace = true
 move-docgen.workspace = true
-<<<<<<< HEAD
-move-errmapgen.workspace = true
-=======
->>>>>>> 1326312d
 move-model.workspace = true
 move-stackless-bytecode.workspace = true
 
@@ -30,12 +22,6 @@
 log.workspace = true
 once_cell.workspace = true
 serde.workspace = true
-<<<<<<< HEAD
-simplelog = "0.12"
-toml.workspace = true
-
-[dev-dependencies]
-=======
 simplelog.workspace = true
 toml.workspace = true
 
@@ -43,6 +29,5 @@
 datatest-stable.workspace = true
 move-prover-test-utils.workspace = true
 shell-words.workspace = true
->>>>>>> 1326312d
 tempfile.workspace = true
 walkdir.workspace = true