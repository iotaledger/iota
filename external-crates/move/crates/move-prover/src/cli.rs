// Copyright (c) The Diem Core Contributors
// Copyright (c) The Move Contributors
// Modifications Copyright (c) 2024 IOTA Stiftung
// SPDX-License-Identifier: Apache-2.0

#![forbid(unsafe_code)]

//! Functionality related to the command line interface of the Move prover.

use std::{
    collections::BTreeMap,
    io::IsTerminal,
    sync::atomic::{AtomicBool, Ordering},
};

use anyhow::anyhow;
use clap::{Arg, Command};
use codespan_reporting::diagnostic::Severity;
use log::LevelFilter;
use move_compiler::shared::NumericalAddress;
use move_docgen::DocgenOptions;
use move_model::options::ModelBuilderOptions;
use move_stackless_bytecode::options::{AutoTraceLevel, ProverOptions};
use once_cell::sync::Lazy;
use serde::{Deserialize, Serialize};
use simplelog::{
    ColorChoice, CombinedLogger, Config, ConfigBuilder, LevelPadding, SimpleLogger, TermLogger,
    TerminalMode,
};

/// Atomic used to prevent re-initialization of logging.
static LOGGER_CONFIGURED: AtomicBool = AtomicBool::new(false);

/// Atomic used to detect whether we are running in test mode.
static TEST_MODE: AtomicBool = AtomicBool::new(false);

/// Represents options provided to the tool. Most of those options are
/// configured via a toml source; some over the command line flags.
///
/// NOTE: any fields carrying structured data must appear at the end for making
/// toml printing work. When changing this config, use `mvp --print-config` to
/// verify this works.
#[derive(Debug, Clone, Deserialize, Serialize)]
#[serde(default, deny_unknown_fields)]
pub struct Options {
    /// The path to the boogie output which represents the verification problem.
    pub output_path: String,
    /// Verbosity level for logging.
    pub verbosity_level: LevelFilter,
    /// Whether to run the documentation generator instead of the prover.
    pub run_docgen: bool,
<<<<<<< HEAD
    /// Whether to run the error map generator instead of the prover.
    pub run_errmapgen: bool,
    /// Whether to run the internal reference escape analysis instead of the
    /// prover
=======
    /// Whether to run the internal reference escape analysis instead of the prover
>>>>>>> 1326312d
    pub run_escape: bool,
    /// The paths to the Move sources.
    pub move_sources: Vec<String>,
    /// The paths to any dependencies for the Move sources. Those will not be
    /// verified but can be used by `move_sources`.
    pub move_deps: Vec<String>,
    /// The values assigned to named addresses in the Move code being verified.
    pub move_named_address_values: Vec<String>,
    /// Whether to run experimental pipeline
    pub experimental_pipeline: bool,

    /// BEGIN OF STRUCTURED OPTIONS. DO NOT ADD VALUE FIELDS AFTER THIS
    /// Options for the model builder.
    pub model_builder: ModelBuilderOptions,
    /// Options for the documentation generator.
    pub docgen: DocgenOptions,
    /// Options for the prover.
    pub prover: ProverOptions,
<<<<<<< HEAD
    /// Options for the error map generator.
    /// TODO: this currently create errors during deserialization, so skip them
    /// for this.
    #[serde(skip_serializing)]
    pub errmapgen: ErrmapOptions,
=======
>>>>>>> 1326312d
}

impl Default for Options {
    fn default() -> Self {
        Self {
            output_path: "output.bpl".to_string(),
            run_docgen: false,
            run_escape: false,
            verbosity_level: LevelFilter::Info,
            move_sources: vec![],
            move_deps: vec![],
            move_named_address_values: vec![],
            model_builder: ModelBuilderOptions::default(),
            prover: ProverOptions::default(),
            docgen: DocgenOptions::default(),
            experimental_pipeline: false,
        }
    }
}

pub static DEFAULT_OPTIONS: Lazy<Options> = Lazy::new(Options::default);

impl Options {
    /// Creates options from toml configuration source.
    pub fn create_from_toml(toml_source: &str) -> anyhow::Result<Options> {
        Ok(toml::from_str(toml_source)?)
    }

    /// Creates options from toml configuration file.
    pub fn create_from_toml_file(toml_file: &str) -> anyhow::Result<Options> {
        Self::create_from_toml(&std::fs::read_to_string(toml_file)?)
    }

    // Creates options from command line arguments. This parses the arguments and
    // terminates the program on errors, printing usage information. The first
    // argument is expected to be the program name.
    pub fn create_from_args(args: &[String]) -> anyhow::Result<Options> {
        // Clap definition of the command line interface.
        let is_number = |s: &str| {
            s.parse::<usize>()
                .map(|_| ())
                .map_err(|_| "expected number".to_string())
        };
        let cli = Command::new("mvp")
            .version("0.1.0")
            .about("The Move Prover")
            .author("The Diem Core Contributors")
            .arg(
                Arg::new("config")
                    .short('c')
                    .long("config")
                    .num_args(1)
                    .value_name("TOML_FILE")
                    .help("path to a configuration file. \
                     Values in this file will be overridden by command line flags"),
            )
            .arg(
                Arg::new("config-str")
                    .conflicts_with("config")
                    .short('C')
                    .long("config-str")
                    .num_args(1)
                    .action(clap::ArgAction::Append)
                    .number_of_values(1)
                    .value_name("TOML_STRING")
                    .help("inlines configuration string in toml syntax. Can be repeated. \
                     Use as in `-C=prover.opt=value -C=backend.opt=value`"),
            )
            .arg(
                Arg::new("print-config")
                    .long("print-config")
                    .action(clap::ArgAction::SetTrue)
                    .help("prints the effective toml configuration, then exits")
            )
            .arg(
                Arg::new("output")
                    .short('o')
                    .long("output")
                    .num_args(1)
                    .value_name("BOOGIE_FILE")
                    .help("path to the boogie output which represents the verification problem"),
            )
            .arg(
                Arg::new("verbosity")
                    .short('v')
                    .long("verbose")
                    .num_args(1)
                    .value_parser(["error", "warn", "info", "debug"])
                    .help("verbosity level"),
            )
            .arg(
                Arg::new("vector-theory")
                    .long("vector-theory")
                    .num_args(1)
                    .value_parser(["BoogieArray", "BoogieArrayIntern",
                                              "SmtArray", "SmtArrayExt", "SmtSeq"])
                    .help("vector theory to use"),
            )
            .arg(
                Arg::new("generate-only")
                    .long("generate-only")
                    .short('g')
                    .action(clap::ArgAction::SetTrue)
                    .help("only generates boogie file but does not call boogie"),
            )
            .arg(
                Arg::new("severity")
                    .long("severity")
                    .short('s')
                    .num_args(1)
                    .value_parser(["bug", "error", "warn", "note"])
                    .help("The minimall level on which diagnostics are reported")
            )
            .arg(
                Arg::new("trace")
                    .long("trace")
                    .short('t')
                    .action(clap::ArgAction::SetTrue)
                    .help("enables automatic tracing of expressions in prover errors")
            )
            .arg(
                Arg::new("keep")
                    .long("keep")
                    .short('k')
                    .action(clap::ArgAction::SetTrue)
                    .help("keeps intermediate artifacts of the backend around")
            )
            .arg(
                Arg::new("boogie-poly")
                    .long("boogie-poly")
                    .action(clap::ArgAction::SetTrue)
                    .help("whether to use the old polymorphic Boogie backend")
            )
            .arg(
                Arg::new("inv-v1")
                    .long("inv-v1")
                    .action(clap::ArgAction::SetTrue)
                    .help("whether to use the old v1 invariant processing (without disabled invariants)")
            )
            .arg(
                Arg::new("negative")
                    .long("negative")
                    .action(clap::ArgAction::SetTrue)
                    .help("runs negative verification checks")
            ).arg(
                Arg::new("seed")
                    .long("seed")
                    .short('S')
                    .num_args(1)
                    .value_name("NUMBER")
                    .value_parser(is_number)
                    .help("sets a random seed for the prover (default 0)")
            )
            .arg(
                Arg::new("cores")
                    .long("cores")
                    .num_args(1)
                    .value_name("NUMBER")
                    .value_parser(is_number)
                    .help("sets the number of cores to use. \
                     NOTE: multiple cores may currently lead to scrambled model \
                     output from boogie (default 4)")
            )
            .arg(
                Arg::new("timeout")
                    .long("timeout")
                    .short('T')
                    .num_args(1)
                    .value_name("NUMBER")
                    .value_parser(is_number)
                    .help("sets a timeout (in seconds) for each \
                             individual verification condition (default 40)")
            )
            .arg(
                Arg::new("ignore-pragma-opaque-when-possible")
                    .long("ignore-pragma-opaque-when-possible")
                    .action(clap::ArgAction::SetTrue)
                    .help("Ignore the \"opaque\" pragma on specs of \
                    all functions when possible"),
            )
            .arg(
                Arg::new("ignore-pragma-opaque-internal-only")
                    .long("ignore-pragma-opaque-internal-only")
                    .action(clap::ArgAction::SetTrue)
                    .help("Ignore the \"opaque\" pragma on specs of \
                    internal functions when possible"),
            )
            .arg(
                Arg::new("simplification-pipeline")
                    .long("simplify")
                    .num_args(1)
                    .action(clap::ArgAction::Append)
                    .number_of_values(1)
                    .help("Specify one simplification pass to run on the specifications. \
                    This option May be specified multiple times to compose a pipeline")
            )
            .arg(
                Arg::new("docgen")
                    .long("docgen")
                    .action(clap::ArgAction::SetTrue)
                    .help("runs the documentation generator instead of the prover. \
                    Generated docs will be written into the directory `./doc` unless configured otherwise via toml"),
            )
            .arg(
                Arg::new("docgen-template")
                    .long("docgen-template")
                    .num_args(1)
                    .value_name("FILE")
                    .help("a template for documentation generation."),
            )
            .arg(
                Arg::new("abigen")
                    .long("abigen")
                    .action(clap::ArgAction::SetTrue)
                    .help("runs the ABI generator instead of the prover. \
                    Generated ABIs will be written into the directory `./abi` unless configured otherwise via toml"),
            )
            .arg(
                Arg::new("packedtypesgen")
                    .long("packedtypesgen")
                    .action(clap::ArgAction::SetTrue)
                    .help("runs the packed types generator instead of the prover.")
            )
            .arg(
                Arg::new("escape")
                    .long("escape")
                    .action(clap::ArgAction::SetTrue)
                    .help("runs the escape analysis instead of the prover.")
            )
            .arg(
                Arg::new("read-write-set")
                    .long("read-write-set")
                    .action(clap::ArgAction::SetTrue)
                    .help("runs the read/write set analysis instead of the prover.")
            )
            .arg(
                Arg::new("verify")
                    .long("verify")
                    .num_args(1)
                    .value_parser(["public", "all", "none"])
                    .value_name("SCOPE")
                    .help("default scope of verification \
                    (can be overridden by `pragma verify=true|false`)"),
            )
            .arg(
                Arg::new("bench-repeat")
                    .long("bench-repeat")
                    .num_args(1)
                    .value_name("COUNT")
                    .value_parser(is_number)
                    .help(
                        "for benchmarking: how many times to call the backend on the verification problem",
                    ),
            )
            .arg(
                Arg::new("mutation")
                    .long("mutation")
                    .action(clap::ArgAction::SetTrue)
                    .help(
                        "Specifies to use the mutation pass",
                    ),
            )
            .arg(
                Arg::new("mutation-add-sub")
                    .long("mutation-add-sub")
                    .num_args(1)
                    .value_name("COUNT")
                    .value_parser(is_number)
                    .help(
                        "indicates that this program should mutate the indicated plus operation to a minus\
                        specifically by modifyig the \"nth\" such operation",
                    ),
            )
            .arg(
                Arg::new("mutation-sub-add")
                    .long("mutation-sub-add")
                    .num_args(1)
                    .value_name("COUNT")
                    .value_parser(is_number)
                    .help(
                        "indicates that this program should mutate the indicated minus operation to a plus\
                        specifically by modifyig the \"nth\" such operation",
                    ),
            )
            .arg(
                Arg::new("mutation-mul-div")
                    .long("mutation-mul-div")
                    .num_args(1)
                    .value_name("COUNT")
                    .value_parser(is_number)
                    .help(
                        "indicates that this program should mutate the indicated multiplication operation to a divide\
                        specifically by modifyig the \"nth\" such operation",
                    ),
            )
            .arg(
                Arg::new("mutation-div-mul")
                    .long("mutation-div-mul")
                    .num_args(1)
                    .value_name("COUNT")
                    .value_parser(is_number)
                    .help(
                        "indicates that this program should mutate the indicated divide operation to a multiplication\
                        specifically by modifyig the \"nth\" such operation",
                    ),
            )
            .arg(
                Arg::new("dependencies")
                    .long("dependency")
                    .short('d')
                    .action(clap::ArgAction::Append)
                    .number_of_values(1)
                    .num_args(1)
                    .value_name("PATH_TO_DEPENDENCY")
                    .help("path to a Move file, or a directory which will be searched for \
                    Move files, containing dependencies which will not be verified")
            )
            .arg(
                Arg::new("named-addresses")
                .long("named-addresses")
                .short('a')
                .action(clap::ArgAction::Append)
                .num_args(1)
                .help("specifies the value(s) of named addresses used in Move files")
            )
            .arg(
                Arg::new("sources")
                    .action(clap::ArgAction::Append)
                    .value_name("PATH_TO_SOURCE_FILE")
                    .num_args(1..)
                    .help("the source files to verify"),
            )
            .arg(
                Arg::new("eager-threshold")
                    .long("eager-threshold")
                    .num_args(1)
                    .value_name("NUMBER")
                    .value_parser(is_number)
                    .help("sets the eager threshold for quantifier instantiation (default 100)")
            )
            .arg(
                Arg::new("lazy-threshold")
                    .long("lazy-threshold")
                    .num_args(1)
                    .value_name("NUMBER")
                    .value_parser(is_number)
                    .help("sets the lazy threshold for quantifier instantiation (default 100)")
            )
            .arg(
                Arg::new("dump-bytecode")
                    .long("dump-bytecode")
                    .action(clap::ArgAction::SetTrue)
                    .help("whether to dump the transformed bytecode to a file")
            )
            .arg(
                Arg::new("dump-cfg")
                    .long("dump-cfg")
                    .action(clap::ArgAction::SetTrue)
                    .requires("dump-bytecode")
                    .help("whether to dump the per-function control-flow graphs (in dot format) to files")
            )
            .arg(
                Arg::new("num-instances")
                    .long("num-instances")
                    .num_args(1)
                    .value_name("NUMBER")
                    .value_parser(is_number)
                    .help("sets the number of Boogie instances to run concurrently (default 1)")
            )
            .arg(
                Arg::new("sequential")
                    .long("sequential")
                    .action(clap::ArgAction::SetTrue)
                    .help("whether to run the Boogie instances sequentially")
            )
            .arg(
                Arg::new("stable-test-output")
                    .long("stable-test-output")
                    .action(clap::ArgAction::SetTrue)
                    .help("instruct the prover to produce output in diagnosis which is stable \
                     and suitable for baseline tests. This redacts values in diagnosis which might\
                     be non-deterministic, and may do other things to keep output stable.")
            )
            .arg(
                Arg::new("use-cvc5")
                    .long("use-cvc5")
                    .action(clap::ArgAction::SetTrue)
                    .help("uses cvc5 solver instead of z3")
            )
            .arg(
                Arg::new("use-exp-boogie")
                    .long("use-exp-boogie")
                    .action(clap::ArgAction::SetTrue)
                    .help("uses experimental boogie expected in EXP_BOOGIE_EXE")
            )
            .arg(
                Arg::new("generate-smt")
                    .long("generate-smt")
                    .action(clap::ArgAction::SetTrue)
                    .help("instructs boogie to log smtlib files for verified functions")
            )
            .arg(
                Arg::new("experimental-pipeline")
                    .long("experimental-pipeline")
                    .short('e')
                    .action(clap::ArgAction::SetTrue)
                    .help("whether to run experimental pipeline")
            )
            .arg(
                Arg::new("weak-edges")
                    .long("weak-edges")
                    .action(clap::ArgAction::SetTrue)
                    .help("whether to use exclusively weak edges in borrow analysis")
            )
            .arg(
                Arg::new("exp_mut_param")
                    .long("exp-mut-param")
                    .action(clap::ArgAction::SetTrue)
                    .help("exp_mut_param experiment")
            )
            .arg(
                Arg::new("check-inconsistency")
                    .long("check-inconsistency")
                    .action(clap::ArgAction::SetTrue)
                    .help("checks whether there is any inconsistency")
            )
            .arg(
                Arg::new("unconditional-abort-as-inconsistency")
                    .long("unconditional-abort-as-inconsistency")
                    .action(clap::ArgAction::SetTrue)
                    .help("treat functions that do not return (i.e., abort unconditionally) \
                    as inconsistency violations")
            )
            .arg(
                Arg::new("verify-only")
                    .long("verify-only")
                    .num_args(1)
                    .value_name("FUNCTION_NAME")
                    .help("only generate verification condition for one function. \
                    This overrides verification scope and can be overridden by the pragma verify=false")
            )
            .arg(
                Arg::new("z3-trace")
                    .long("z3-trace")
                    .num_args(1)
                    .value_name("FUNCTION_NAME")
                    .help("only generate verification condition for given function, \
                    and generate a z3 trace file for analysis. The file will be stored \
                    at FUNCTION_NAME.z3log.")
            )
            .arg(
                Arg::new("script-reach")
                    .long("script-reach")
                    .action(clap::ArgAction::SetTrue)
                    .help("For each script function which is verification target, \
                    print out the names of all called functions, directly or indirectly.")
            )
            .arg(
                Arg::new("ban-int-2-bv")
                    .long("ban-int-2-bv")
                    .action(clap::ArgAction::SetTrue)
                    .long("whether allow converting int to bit vector when generating the boogie file")
            )
            .after_help("More options available via `--config file` or `--config-str str`. \
            Use `--print-config` to see format and current values. \
            See `move-prover/src/cli.rs::Option` for documentation.");

        // Parse the arguments. This will abort the program on parsing errors and print
        // help. It will also accept options like --help.
        let matches = cli.get_matches_from(args);

        // Initialize options.
        let mut options = if matches.contains_id("config") {
            if matches.contains_id("config-str") {
                return Err(anyhow!(
                    "currently, if `--config` (including via $MOVE_PROVER_CONFIG) is given \
                       `--config-str` cannot be used. Consider editing your \
                       configuration file instead."
                ));
            }
            let value = matches.get_one::<String>("config").unwrap();
            if value.is_empty() {
                Self::default()
            } else {
                Self::create_from_toml_file(matches.get_one::<String>("config").unwrap())?
            }
        } else if matches.contains_id("config-str") {
            Self::create_from_toml(matches.get_one::<String>("config-str").unwrap())?
        } else {
            Options::default()
        };

        // Analyze arguments.
        if matches.contains_id("output") {
            options.output_path = matches.get_one::<String>("output").unwrap().to_string();
        }
        if matches.contains_id("verbosity") {
            options.verbosity_level = match matches.get_one::<String>("verbosity").unwrap().as_str()
            {
                "error" => LevelFilter::Error,
                "warn" => LevelFilter::Warn,
                "info" => LevelFilter::Info,
                "debug" => LevelFilter::Debug,
                _ => unreachable!("should not happen"),
            }
        }

        if matches.contains_id("severity") {
            options.prover.report_severity =
                match matches.get_one::<String>("severity").unwrap().as_str() {
                    "bug" => Severity::Bug,
                    "error" => Severity::Error,
                    "warn" => Severity::Warning,
                    "note" => Severity::Note,
                    _ => unreachable!("should not happen"),
                }
        }

        if matches.get_flag("generate-only") {
            options.prover.generate_only = true;
        }
        if let Some(m) = matches.get_many::<String>("sources") {
            options.move_sources = m.cloned().collect();
        }
        if let Some(m) = matches.get_many::<String>("dependencies") {
            options.move_deps = m.cloned().collect();
        }
        if let Some(m) = matches.get_many::<String>("named-addresses") {
            options.move_named_address_values = m.cloned().collect();
        }
        if matches.get_flag("mutation") {
            options.prover.mutation = true;
        }
        if matches.contains_id("mutation-add-sub") {
            options.prover.mutation_add_sub = matches
                .get_one::<String>("mutation-add-sub")
                .unwrap()
                .parse::<usize>()?;
        }
        if matches.contains_id("mutation-sub-add") {
            options.prover.mutation_sub_add = matches
                .get_one::<String>("mutation-sub-add")
                .unwrap()
                .parse::<usize>()?;
        }
        if matches.contains_id("mutation-mul-div") {
            options.prover.mutation_mul_div = matches
                .get_one::<String>("mutation-mul-div")
                .unwrap()
                .parse::<usize>()?;
        }
        if matches.contains_id("mutation-div-mul") {
            options.prover.mutation_div_mul = matches
                .get_one::<String>("mutation-div-mul")
                .unwrap()
                .parse::<usize>()?;
        }
        if matches.get_flag("docgen") {
            options.run_docgen = true;
        }
        if matches.contains_id("docgen-template") {
            options.run_docgen = true;
            options.docgen.root_doc_templates = vec![
                matches
                    .get_one::<String>("docgen-template")
                    .map(|s| s.to_string())
                    .unwrap(),
            ]
        }
        if matches.get_flag("escape") {
            options.run_escape = true;
        }
        if matches.get_flag("trace") {
            options.prover.auto_trace_level = AutoTraceLevel::VerifiedFunction;
        }
        if matches.get_flag("dump-bytecode") {
            options.prover.dump_bytecode = true;
        }
        if matches.get_flag("dump-cfg") {
            options.prover.dump_cfg = true;
        }

        if matches.get_flag("check-inconsistency") {
            options.prover.check_inconsistency = true;
        }
        if matches.get_flag("unconditional-abort-as-inconsistency") {
            options.prover.unconditional_abort_as_inconsistency = true;
        }

        if matches.get_flag("ban-int-2-bv") {
            options.prover.ban_int_2_bv = true;
        }

        if matches.get_flag("print-config") {
            println!("{}", toml::to_string(&options).unwrap());
            Err(anyhow!("exiting"))
        } else {
            Ok(options)
        }
    }

    /// Sets up logging based on provided options. This should be called as
    /// early as possible and before any use of info!, warn! etc.
    pub fn setup_logging(&self) {
        if LOGGER_CONFIGURED
            .compare_exchange(false, true, Ordering::Relaxed, Ordering::Relaxed)
            .is_err()
        {
            return;
        }
        let config = ConfigBuilder::new()
            .set_time_level(LevelFilter::Debug)
            .set_level_padding(LevelPadding::Off)
            .build();
        let logger = if std::io::stderr().is_terminal() && std::io::stdout().is_terminal() {
            CombinedLogger::init(vec![TermLogger::new(
                self.verbosity_level,
                config,
                TerminalMode::Mixed,
                ColorChoice::Auto,
            )])
        } else {
            CombinedLogger::init(vec![SimpleLogger::new(self.verbosity_level, config)])
        };
        logger.expect("Unexpected CombinedLogger init failure");
    }

    pub fn setup_logging_for_test(&self) {
        if LOGGER_CONFIGURED
            .compare_exchange(false, true, Ordering::Relaxed, Ordering::Relaxed)
            .is_err()
        {
            return;
        }
        TEST_MODE.store(true, Ordering::Relaxed);
        SimpleLogger::init(self.verbosity_level, Config::default())
            .expect("UnexpectedSimpleLogger failure");
    }

    /// Convenience function to enable debugging (like high verbosity) on this
    /// instance.
    pub fn enable_debug(&mut self) {
        self.verbosity_level = LevelFilter::Debug;
    }

    /// Convenience function to set verbosity level to only show errors and
    /// warnings.
    pub fn set_quiet(&mut self) {
        self.verbosity_level = LevelFilter::Warn
    }
}

pub fn named_addresses_for_options(
    named_address_values: &BTreeMap<String, NumericalAddress>,
) -> Vec<String> {
    named_address_values
        .iter()
        .map(|(name, addr)| format!("{}={}", name, addr))
        .collect()
}<|MERGE_RESOLUTION|>--- conflicted
+++ resolved
@@ -15,18 +15,18 @@
 
 use anyhow::anyhow;
 use clap::{Arg, Command};
-use codespan_reporting::diagnostic::Severity;
 use log::LevelFilter;
 use move_compiler::shared::NumericalAddress;
+use once_cell::sync::Lazy;
+use serde::{Deserialize, Serialize};
+use simplelog::{
+    CombinedLogger, Config, ConfigBuilder, LevelPadding, SimpleLogger, TermLogger, TerminalMode,
+};
+
+use codespan_reporting::diagnostic::Severity;
 use move_docgen::DocgenOptions;
 use move_model::options::ModelBuilderOptions;
 use move_stackless_bytecode::options::{AutoTraceLevel, ProverOptions};
-use once_cell::sync::Lazy;
-use serde::{Deserialize, Serialize};
-use simplelog::{
-    ColorChoice, CombinedLogger, Config, ConfigBuilder, LevelPadding, SimpleLogger, TermLogger,
-    TerminalMode,
-};
 
 /// Atomic used to prevent re-initialization of logging.
 static LOGGER_CONFIGURED: AtomicBool = AtomicBool::new(false);
@@ -34,8 +34,8 @@
 /// Atomic used to detect whether we are running in test mode.
 static TEST_MODE: AtomicBool = AtomicBool::new(false);
 
-/// Represents options provided to the tool. Most of those options are
-/// configured via a toml source; some over the command line flags.
+/// Represents options provided to the tool. Most of those options are configured via a toml
+/// source; some over the command line flags.
 ///
 /// NOTE: any fields carrying structured data must appear at the end for making
 /// toml printing work. When changing this config, use `mvp --print-config` to
@@ -49,19 +49,12 @@
     pub verbosity_level: LevelFilter,
     /// Whether to run the documentation generator instead of the prover.
     pub run_docgen: bool,
-<<<<<<< HEAD
-    /// Whether to run the error map generator instead of the prover.
-    pub run_errmapgen: bool,
-    /// Whether to run the internal reference escape analysis instead of the
-    /// prover
-=======
     /// Whether to run the internal reference escape analysis instead of the prover
->>>>>>> 1326312d
     pub run_escape: bool,
     /// The paths to the Move sources.
     pub move_sources: Vec<String>,
-    /// The paths to any dependencies for the Move sources. Those will not be
-    /// verified but can be used by `move_sources`.
+    /// The paths to any dependencies for the Move sources. Those will not be verified but
+    /// can be used by `move_sources`.
     pub move_deps: Vec<String>,
     /// The values assigned to named addresses in the Move code being verified.
     pub move_named_address_values: Vec<String>,
@@ -75,14 +68,6 @@
     pub docgen: DocgenOptions,
     /// Options for the prover.
     pub prover: ProverOptions,
-<<<<<<< HEAD
-    /// Options for the error map generator.
-    /// TODO: this currently create errors during deserialization, so skip them
-    /// for this.
-    #[serde(skip_serializing)]
-    pub errmapgen: ErrmapOptions,
-=======
->>>>>>> 1326312d
 }
 
 impl Default for Options {
@@ -116,9 +101,9 @@
         Self::create_from_toml(&std::fs::read_to_string(toml_file)?)
     }
 
-    // Creates options from command line arguments. This parses the arguments and
-    // terminates the program on errors, printing usage information. The first
-    // argument is expected to be the program name.
+    // Creates options from command line arguments. This parses the arguments and terminates
+    // the program on errors, printing usage information. The first argument is expected to be
+    // the program name.
     pub fn create_from_args(args: &[String]) -> anyhow::Result<Options> {
         // Clap definition of the command line interface.
         let is_number = |s: &str| {
@@ -550,8 +535,8 @@
             Use `--print-config` to see format and current values. \
             See `move-prover/src/cli.rs::Option` for documentation.");
 
-        // Parse the arguments. This will abort the program on parsing errors and print
-        // help. It will also accept options like --help.
+        // Parse the arguments. This will abort the program on parsing errors and print help.
+        // It will also accept options like --help.
         let matches = cli.get_matches_from(args);
 
         // Initialize options.
@@ -645,12 +630,10 @@
         }
         if matches.contains_id("docgen-template") {
             options.run_docgen = true;
-            options.docgen.root_doc_templates = vec![
-                matches
-                    .get_one::<String>("docgen-template")
-                    .map(|s| s.to_string())
-                    .unwrap(),
-            ]
+            options.docgen.root_doc_templates = vec![matches
+                .get_one::<String>("docgen-template")
+                .map(|s| s.to_string())
+                .unwrap()]
         }
         if matches.get_flag("escape") {
             options.run_escape = true;
@@ -684,8 +667,8 @@
         }
     }
 
-    /// Sets up logging based on provided options. This should be called as
-    /// early as possible and before any use of info!, warn! etc.
+    /// Sets up logging based on provided options. This should be called as early as possible
+    /// and before any use of info!, warn! etc.
     pub fn setup_logging(&self) {
         if LOGGER_CONFIGURED
             .compare_exchange(false, true, Ordering::Relaxed, Ordering::Relaxed)
@@ -702,7 +685,6 @@
                 self.verbosity_level,
                 config,
                 TerminalMode::Mixed,
-                ColorChoice::Auto,
             )])
         } else {
             CombinedLogger::init(vec![SimpleLogger::new(self.verbosity_level, config)])
@@ -722,14 +704,12 @@
             .expect("UnexpectedSimpleLogger failure");
     }
 
-    /// Convenience function to enable debugging (like high verbosity) on this
-    /// instance.
+    /// Convenience function to enable debugging (like high verbosity) on this instance.
     pub fn enable_debug(&mut self) {
         self.verbosity_level = LevelFilter::Debug;
     }
 
-    /// Convenience function to set verbosity level to only show errors and
-    /// warnings.
+    /// Convenience function to set verbosity level to only show errors and warnings.
     pub fn set_quiet(&mut self) {
         self.verbosity_level = LevelFilter::Warn
     }
