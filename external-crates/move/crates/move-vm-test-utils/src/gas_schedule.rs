// Copyright (c) The Diem Core Contributors
// Copyright (c) The Move Contributors
// Modifications Copyright (c) 2024 IOTA Stiftung
// SPDX-License-Identifier: Apache-2.0

//! This module lays out the basic abstract costing schedule for bytecode
//! instructions.
//!
//! It is important to note that the cost schedule defined in this file does not
//! track hashing operations or other native operations; the cost of each native
//! operation will be returned by the native function itself.
use std::ops::{Add, Mul};

use move_binary_format::{
    errors::{PartialVMError, PartialVMResult},
    file_format::{
        Bytecode, ConstantPoolIndex, FieldHandleIndex, FieldInstantiationIndex,
        FunctionHandleIndex, FunctionInstantiationIndex, SignatureIndex,
        StructDefInstantiationIndex, StructDefinitionIndex, VariantHandleIndex,
        VariantInstantiationHandleIndex, VariantJumpTableIndex,
    },
    file_format_common::{instruction_key, Opcodes},
};
use move_core_types::{
    gas_algebra::{
        AbstractMemorySize, GasQuantity, InternalGas, InternalGasPerAbstractMemoryUnit,
        InternalGasUnit, NumArgs, NumBytes, ToUnit, ToUnitFractional,
    },
    language_storage::ModuleId,
    u256,
    vm_status::StatusCode,
};
use move_vm_profiler::GasProfiler;
use move_vm_types::{
    gas::{GasMeter, SimpleInstruction},
    views::{TypeView, ValueView},
};
use once_cell::sync::Lazy;
use serde::{Deserialize, Serialize};
<<<<<<< HEAD
=======
use std::ops::{Add, Mul};
>>>>>>> 1326312d
pub enum GasUnit {}

pub type Gas = GasQuantity<GasUnit>;

impl ToUnit<InternalGasUnit> for GasUnit {
    const MULTIPLIER: u64 = 1000;
}

impl ToUnitFractional<GasUnit> for InternalGasUnit {
    const NOMINATOR: u64 = 1;
    const DENOMINATOR: u64 = 1000;
}

/// The size in bytes for a non-string or address constant on the stack
pub const CONST_SIZE: AbstractMemorySize = AbstractMemorySize::new(16);

/// The size in bytes for a reference on the stack
pub const REFERENCE_SIZE: AbstractMemorySize = AbstractMemorySize::new(8);

/// The size of a struct in bytes
pub const STRUCT_SIZE: AbstractMemorySize = AbstractMemorySize::new(2);

/// For exists checks on data that doesn't exists this is the multiplier that is
/// used.
pub const MIN_EXISTS_DATA_SIZE: AbstractMemorySize = AbstractMemorySize::new(100);

/// The cost tables, keyed by the serialized form of the bytecode instruction.
/// We use the serialized form as opposed to the instruction enum itself as the
/// key since this will be the on-chain representation of bytecode instructions
/// in the future.
#[derive(Clone, Debug, Serialize, PartialEq, Eq, Deserialize)]
pub struct CostTable {
    pub instruction_table: Vec<GasCost>,
}

impl CostTable {
    #[inline]
    pub fn instruction_cost(&self, instr_index: u8) -> &GasCost {
        debug_assert!(instr_index > 0 && instr_index <= (self.instruction_table.len() as u8));
        &self.instruction_table[(instr_index - 1) as usize]
    }
}

/// The  `GasCost` tracks:
/// - instruction cost: how much time/computational power is needed to perform
///   the instruction
/// - memory cost: how much memory is required for the instruction, and storage
///   overhead
#[derive(Clone, Debug, Serialize, Deserialize, PartialEq, Eq)]
pub struct GasCost {
    pub instruction_gas: u64,
    pub memory_gas: u64,
}

impl GasCost {
    pub fn new(instruction_gas: u64, memory_gas: u64) -> Self {
        Self {
            instruction_gas,
            memory_gas,
        }
    }

    /// Convert a GasCost to a total gas charge in `InternalGas`.
    #[inline]
    pub fn total(&self) -> u64 {
        self.instruction_gas.add(self.memory_gas)
    }
}

static ZERO_COST_SCHEDULE: Lazy<CostTable> = Lazy::new(zero_cost_schedule);

/// The Move VM implementation of state for gas metering.
///
/// Initialize with a `CostTable` and the gas provided to the transaction.
/// Provide all the proper guarantees about gas metering in the Move VM.
///
/// Every client must use an instance of this type to interact with the Move VM.
pub struct GasStatus<'a> {
    cost_table: &'a CostTable,
    gas_left: InternalGas,
    charge: bool,
    profiler: Option<GasProfiler>,
}

impl<'a> GasStatus<'a> {
    /// Initialize the gas state with metering enabled.
    ///
    /// Charge for every operation and fail when there is no more gas to pay for
    /// operations. This is the instantiation that must be used when
    /// executing a user script.
    pub fn new(cost_table: &'a CostTable, gas_left: Gas) -> Self {
        Self {
            gas_left: gas_left.to_unit(),
            cost_table,
            charge: true,
            profiler: None,
        }
    }

    /// Initialize the gas state with metering disabled.
    ///
    /// It should be used by clients in very specific cases and when executing
    /// system code that does not have to charge the user.
    pub fn new_unmetered() -> Self {
        Self {
            gas_left: InternalGas::new(0),
            cost_table: &ZERO_COST_SCHEDULE,
            charge: false,
            profiler: None,
        }
    }

    /// Return the `CostTable` behind this `GasStatus`.
    pub fn cost_table(&self) -> &CostTable {
        self.cost_table
    }

    /// Return the gas left.
    pub fn remaining_gas(&self) -> Gas {
        self.gas_left.to_unit_round_down()
    }

    /// Charge a given amount of gas and fail if not enough gas units are left.
    pub fn deduct_gas(&mut self, amount: InternalGas) -> PartialVMResult<()> {
        if !self.charge {
            return Ok(());
        }

        match self.gas_left.checked_sub(amount) {
            Some(gas_left) => {
                self.gas_left = gas_left;
                Ok(())
            }
            None => {
                self.gas_left = InternalGas::new(0);
                Err(PartialVMError::new(StatusCode::OUT_OF_GAS))
            }
        }
    }

    fn charge_instr(&mut self, opcode: Opcodes) -> PartialVMResult<()> {
        self.deduct_gas(
            self.cost_table
                .instruction_cost(opcode as u8)
                .total()
                .into(),
        )
    }

    /// Charge an instruction over data with a given size and fail if not enough
    /// gas units are left.
    fn charge_instr_with_size(
        &mut self,
        opcode: Opcodes,
        size: AbstractMemorySize,
    ) -> PartialVMResult<()> {
        // Make sure that the size is always non-zero
        let size = std::cmp::max(1.into(), size);
        debug_assert!(size > 0.into());
        self.deduct_gas(
            InternalGasPerAbstractMemoryUnit::new(
                self.cost_table.instruction_cost(opcode as u8).total(),
            )
            .mul(size),
        )
    }

    pub fn set_metering(&mut self, enabled: bool) {
        self.charge = enabled
    }
}

fn get_simple_instruction_opcode(instr: SimpleInstruction) -> Opcodes {
    use Opcodes::*;
    use SimpleInstruction::*;

    match instr {
        Nop => NOP,
        Ret => RET,

        BrTrue => BR_TRUE,
        BrFalse => BR_FALSE,
        Branch => BRANCH,

        LdU8 => LD_U8,
        LdU64 => LD_U64,
        LdU128 => LD_U128,
        LdTrue => LD_TRUE,
        LdFalse => LD_FALSE,

        FreezeRef => FREEZE_REF,
        MutBorrowLoc => MUT_BORROW_LOC,
        ImmBorrowLoc => IMM_BORROW_LOC,
        ImmBorrowField => IMM_BORROW_FIELD,
        MutBorrowField => MUT_BORROW_FIELD,
        ImmBorrowFieldGeneric => IMM_BORROW_FIELD_GENERIC,
        MutBorrowFieldGeneric => MUT_BORROW_FIELD_GENERIC,

        CastU8 => CAST_U8,
        CastU64 => CAST_U64,
        CastU128 => CAST_U128,

        Add => ADD,
        Sub => SUB,
        Mul => MUL,
        Mod => MOD,
        Div => DIV,

        BitOr => BIT_OR,
        BitAnd => BIT_AND,
        Xor => XOR,
        Shl => SHL,
        Shr => SHR,

        Or => OR,
        And => AND,
        Not => NOT,

        Lt => LT,
        Gt => GT,
        Le => LE,
        Ge => GE,

        Abort => ABORT,
        LdU16 => LD_U16,
        LdU32 => LD_U32,
        LdU256 => LD_U256,
        CastU16 => CAST_U16,
        CastU32 => CAST_U32,
        CastU256 => CAST_U256,
    }
}

impl<'b> GasMeter for GasStatus<'b> {
    /// Charge an instruction and fail if not enough gas units are left.
    fn charge_simple_instr(&mut self, instr: SimpleInstruction) -> PartialVMResult<()> {
        self.charge_instr(get_simple_instruction_opcode(instr))
    }

    fn charge_pop(&mut self, _popped_val: impl ValueView) -> PartialVMResult<()> {
        self.charge_instr(Opcodes::POP)
    }

    fn charge_native_function(
        &mut self,
        amount: InternalGas,
        _ret_vals: Option<impl ExactSizeIterator<Item = impl ValueView>>,
    ) -> PartialVMResult<()> {
        self.deduct_gas(amount)
    }

    fn charge_native_function_before_execution(
        &mut self,
        _ty_args: impl ExactSizeIterator<Item = impl TypeView>,
        _args: impl ExactSizeIterator<Item = impl ValueView>,
    ) -> PartialVMResult<()> {
        Ok(())
    }

    fn charge_call(
        &mut self,
        _module_id: &ModuleId,
        _func_name: &str,
        args: impl ExactSizeIterator<Item = impl ValueView>,
        _num_locals: NumArgs,
    ) -> PartialVMResult<()> {
        self.charge_instr_with_size(Opcodes::CALL, (args.len() as u64 + 1).into())
    }

    fn charge_call_generic(
        &mut self,
        _module_id: &ModuleId,
        _func_name: &str,
        ty_args: impl ExactSizeIterator<Item = impl TypeView>,
        args: impl ExactSizeIterator<Item = impl ValueView>,
        _num_locals: NumArgs,
    ) -> PartialVMResult<()> {
        self.charge_instr_with_size(
            Opcodes::CALL_GENERIC,
            ((ty_args.len() + args.len() + 1) as u64).into(),
        )
    }

    fn charge_ld_const(&mut self, size: NumBytes) -> PartialVMResult<()> {
        self.charge_instr_with_size(Opcodes::LD_CONST, u64::from(size).into())
    }

    fn charge_ld_const_after_deserialization(
        &mut self,
        _val: impl ValueView,
    ) -> PartialVMResult<()> {
        Ok(())
    }

    fn charge_copy_loc(&mut self, val: impl ValueView) -> PartialVMResult<()> {
        self.charge_instr_with_size(Opcodes::COPY_LOC, val.legacy_abstract_memory_size())
    }

    fn charge_move_loc(&mut self, val: impl ValueView) -> PartialVMResult<()> {
        self.charge_instr_with_size(Opcodes::MOVE_LOC, val.legacy_abstract_memory_size())
    }

    fn charge_store_loc(&mut self, val: impl ValueView) -> PartialVMResult<()> {
        self.charge_instr_with_size(Opcodes::ST_LOC, val.legacy_abstract_memory_size())
    }

    fn charge_pack(
        &mut self,
        is_generic: bool,
        args: impl ExactSizeIterator<Item = impl ValueView>,
    ) -> PartialVMResult<()> {
        let field_count = AbstractMemorySize::new(args.len() as u64);
        self.charge_instr_with_size(
            if is_generic {
                Opcodes::PACK_GENERIC
            } else {
                Opcodes::PACK
            },
            args.fold(field_count, |acc, val| {
                acc + val.legacy_abstract_memory_size()
            }),
        )
    }

    fn charge_unpack(
        &mut self,
        is_generic: bool,
        args: impl ExactSizeIterator<Item = impl ValueView>,
    ) -> PartialVMResult<()> {
        let field_count = AbstractMemorySize::new(args.len() as u64);
        self.charge_instr_with_size(
            if is_generic {
                Opcodes::UNPACK_GENERIC
            } else {
                Opcodes::UNPACK
            },
            args.fold(field_count, |acc, val| {
                acc + val.legacy_abstract_memory_size()
            }),
        )
    }

    fn charge_variant_switch(&mut self, val: impl ValueView) -> PartialVMResult<()> {
        self.charge_instr_with_size(Opcodes::VARIANT_SWITCH, val.legacy_abstract_memory_size())
    }

    fn charge_read_ref(&mut self, ref_val: impl ValueView) -> PartialVMResult<()> {
        self.charge_instr_with_size(Opcodes::READ_REF, ref_val.legacy_abstract_memory_size())
    }

    fn charge_write_ref(
        &mut self,
        new_val: impl ValueView,
        _old_val: impl ValueView,
    ) -> PartialVMResult<()> {
        self.charge_instr_with_size(Opcodes::WRITE_REF, new_val.legacy_abstract_memory_size())
    }

    fn charge_eq(&mut self, lhs: impl ValueView, rhs: impl ValueView) -> PartialVMResult<()> {
        self.charge_instr_with_size(
            Opcodes::EQ,
            lhs.legacy_abstract_memory_size() + rhs.legacy_abstract_memory_size(),
        )
    }

    fn charge_neq(&mut self, lhs: impl ValueView, rhs: impl ValueView) -> PartialVMResult<()> {
        self.charge_instr_with_size(
            Opcodes::NEQ,
            lhs.legacy_abstract_memory_size() + rhs.legacy_abstract_memory_size(),
        )
    }

    fn charge_vec_pack<'a>(
        &mut self,
        _ty: impl TypeView + 'a,
        args: impl ExactSizeIterator<Item = impl ValueView>,
    ) -> PartialVMResult<()> {
        self.charge_instr_with_size(Opcodes::VEC_PACK, (args.len() as u64).into())
    }

    fn charge_vec_len(&mut self, _ty: impl TypeView) -> PartialVMResult<()> {
        self.charge_instr(Opcodes::VEC_LEN)
    }

    fn charge_vec_borrow(
        &mut self,
        is_mut: bool,
        _ty: impl TypeView,
        _is_success: bool,
    ) -> PartialVMResult<()> {
        use Opcodes::*;

        self.charge_instr(if is_mut {
            VEC_MUT_BORROW
        } else {
            VEC_IMM_BORROW
        })
    }

    fn charge_vec_push_back(
        &mut self,
        _ty: impl TypeView,
        val: impl ValueView,
    ) -> PartialVMResult<()> {
        self.charge_instr_with_size(Opcodes::VEC_PUSH_BACK, val.legacy_abstract_memory_size())
    }

    fn charge_vec_pop_back(
        &mut self,
        _ty: impl TypeView,
        _val: Option<impl ValueView>,
    ) -> PartialVMResult<()> {
        self.charge_instr(Opcodes::VEC_POP_BACK)
    }

    fn charge_vec_unpack(
        &mut self,
        _ty: impl TypeView,
        expect_num_elements: NumArgs,
        _elems: impl ExactSizeIterator<Item = impl ValueView>,
    ) -> PartialVMResult<()> {
        self.charge_instr_with_size(
            Opcodes::VEC_PUSH_BACK,
            u64::from(expect_num_elements).into(),
        )
    }

    fn charge_vec_swap(&mut self, _ty: impl TypeView) -> PartialVMResult<()> {
        self.charge_instr(Opcodes::VEC_SWAP)
    }

    fn charge_drop_frame(
        &mut self,
        _locals: impl Iterator<Item = impl ValueView>,
    ) -> PartialVMResult<()> {
        Ok(())
    }

    /// Returns the gas left
    fn remaining_gas(&self) -> InternalGas {
        self.gas_left
    }

    fn get_profiler_mut(&mut self) -> Option<&mut GasProfiler> {
        self.profiler.as_mut()
    }

    fn set_profiler(&mut self, profiler: GasProfiler) {
        self.profiler = Some(profiler);
    }
}

pub fn new_from_instructions(mut instrs: Vec<(Bytecode, GasCost)>) -> CostTable {
    instrs.sort_by_key(|cost| instruction_key(&cost.0));

    if cfg!(debug_assertions) {
        let mut instructions_covered = 0;
        for (index, (instr, _)) in instrs.iter().enumerate() {
            let key = instruction_key(instr);
            if index == (key - 1) as usize {
                instructions_covered += 1;
            }
        }
        debug_assert!(
            instructions_covered == Bytecode::VARIANT_COUNT,
            "all instructions must be in the cost table"
        );
    }
    let instruction_table = instrs
        .into_iter()
        .map(|(_, cost)| cost)
        .collect::<Vec<GasCost>>();
    CostTable { instruction_table }
}

pub fn zero_cost_instruction_table() -> Vec<(Bytecode, GasCost)> {
    use Bytecode::*;

    vec![
        (
            MoveToDeprecated(StructDefinitionIndex::new(0)),
            GasCost::new(0, 0),
        ),
        (
            MoveToGenericDeprecated(StructDefInstantiationIndex::new(0)),
            GasCost::new(0, 0),
        ),
        (
            MoveFromDeprecated(StructDefinitionIndex::new(0)),
            GasCost::new(0, 0),
        ),
        (
            MoveFromGenericDeprecated(StructDefInstantiationIndex::new(0)),
            GasCost::new(0, 0),
        ),
        (BrTrue(0), GasCost::new(0, 0)),
        (WriteRef, GasCost::new(0, 0)),
        (Mul, GasCost::new(0, 0)),
        (MoveLoc(0), GasCost::new(0, 0)),
        (And, GasCost::new(0, 0)),
        (Pop, GasCost::new(0, 0)),
        (BitAnd, GasCost::new(0, 0)),
        (ReadRef, GasCost::new(0, 0)),
        (Sub, GasCost::new(0, 0)),
        (MutBorrowField(FieldHandleIndex::new(0)), GasCost::new(0, 0)),
        (
            MutBorrowFieldGeneric(FieldInstantiationIndex::new(0)),
            GasCost::new(0, 0),
        ),
        (ImmBorrowField(FieldHandleIndex::new(0)), GasCost::new(0, 0)),
        (
            ImmBorrowFieldGeneric(FieldInstantiationIndex::new(0)),
            GasCost::new(0, 0),
        ),
        (Add, GasCost::new(0, 0)),
        (CopyLoc(0), GasCost::new(0, 0)),
        (StLoc(0), GasCost::new(0, 0)),
        (Ret, GasCost::new(0, 0)),
        (Lt, GasCost::new(0, 0)),
        (LdU8(0), GasCost::new(0, 0)),
        (LdU64(0), GasCost::new(0, 0)),
        (LdU128(Box::new(0)), GasCost::new(0, 0)),
        (CastU8, GasCost::new(0, 0)),
        (CastU64, GasCost::new(0, 0)),
        (CastU128, GasCost::new(0, 0)),
        (Abort, GasCost::new(0, 0)),
        (MutBorrowLoc(0), GasCost::new(0, 0)),
        (ImmBorrowLoc(0), GasCost::new(0, 0)),
        (LdConst(ConstantPoolIndex::new(0)), GasCost::new(0, 0)),
        (Ge, GasCost::new(0, 0)),
        (Xor, GasCost::new(0, 0)),
        (Shl, GasCost::new(0, 0)),
        (Shr, GasCost::new(0, 0)),
        (Neq, GasCost::new(0, 0)),
        (Not, GasCost::new(0, 0)),
        (Call(FunctionHandleIndex::new(0)), GasCost::new(0, 0)),
        (
            CallGeneric(FunctionInstantiationIndex::new(0)),
            GasCost::new(0, 0),
        ),
        (Le, GasCost::new(0, 0)),
        (Branch(0), GasCost::new(0, 0)),
        (Unpack(StructDefinitionIndex::new(0)), GasCost::new(0, 0)),
        (
            UnpackGeneric(StructDefInstantiationIndex::new(0)),
            GasCost::new(0, 0),
        ),
        (Or, GasCost::new(0, 0)),
        (LdFalse, GasCost::new(0, 0)),
        (LdTrue, GasCost::new(0, 0)),
        (Mod, GasCost::new(0, 0)),
        (BrFalse(0), GasCost::new(0, 0)),
        (
            ExistsDeprecated(StructDefinitionIndex::new(0)),
            GasCost::new(0, 0),
        ),
        (
            ExistsGenericDeprecated(StructDefInstantiationIndex::new(0)),
            GasCost::new(0, 0),
        ),
        (BitOr, GasCost::new(0, 0)),
        (FreezeRef, GasCost::new(0, 0)),
        (
            MutBorrowGlobalDeprecated(StructDefinitionIndex::new(0)),
            GasCost::new(0, 0),
        ),
        (
            MutBorrowGlobalGenericDeprecated(StructDefInstantiationIndex::new(0)),
            GasCost::new(0, 0),
        ),
        (
            ImmBorrowGlobalDeprecated(StructDefinitionIndex::new(0)),
            GasCost::new(0, 0),
        ),
        (
            ImmBorrowGlobalGenericDeprecated(StructDefInstantiationIndex::new(0)),
            GasCost::new(0, 0),
        ),
        (Div, GasCost::new(0, 0)),
        (Eq, GasCost::new(0, 0)),
        (Gt, GasCost::new(0, 0)),
        (Pack(StructDefinitionIndex::new(0)), GasCost::new(0, 0)),
        (
            PackGeneric(StructDefInstantiationIndex::new(0)),
            GasCost::new(0, 0),
        ),
        (Nop, GasCost::new(0, 0)),
        (VecPack(SignatureIndex::new(0), 0), GasCost::new(0, 0)),
        (VecLen(SignatureIndex::new(0)), GasCost::new(0, 0)),
        (VecImmBorrow(SignatureIndex::new(0)), GasCost::new(0, 0)),
        (VecMutBorrow(SignatureIndex::new(0)), GasCost::new(0, 0)),
        (VecPushBack(SignatureIndex::new(0)), GasCost::new(0, 0)),
        (VecPopBack(SignatureIndex::new(0)), GasCost::new(0, 0)),
        (VecUnpack(SignatureIndex::new(0), 0), GasCost::new(0, 0)),
        (VecSwap(SignatureIndex::new(0)), GasCost::new(0, 0)),
        (LdU16(0), GasCost::new(0, 0)),
        (LdU32(0), GasCost::new(0, 0)),
        (LdU256(Box::new(u256::U256::zero())), GasCost::new(0, 0)),
        (CastU16, GasCost::new(0, 0)),
        (CastU32, GasCost::new(0, 0)),
        (CastU256, GasCost::new(0, 0)),
        (PackVariant(VariantHandleIndex::new(0)), GasCost::new(0, 0)),
        (
            PackVariantGeneric(VariantInstantiationHandleIndex::new(0)),
            GasCost::new(0, 0),
        ),
        (
            UnpackVariant(VariantHandleIndex::new(0)),
            GasCost::new(0, 0),
        ),
        (
            UnpackVariantImmRef(VariantHandleIndex::new(0)),
            GasCost::new(0, 0),
        ),
        (
            UnpackVariantMutRef(VariantHandleIndex::new(0)),
            GasCost::new(0, 0),
        ),
        (
            UnpackVariantGeneric(VariantInstantiationHandleIndex::new(0)),
            GasCost::new(0, 0),
        ),
        (
            UnpackVariantGenericImmRef(VariantInstantiationHandleIndex::new(0)),
            GasCost::new(0, 0),
        ),
        (
            UnpackVariantGenericMutRef(VariantInstantiationHandleIndex::new(0)),
            GasCost::new(0, 0),
        ),
        (
            VariantSwitch(VariantJumpTableIndex::new(0)),
            GasCost::new(0, 0),
        ),
    ]
}

// Only used for genesis and for tests where we need a cost table and
// don't have a genesis storage state.
pub fn zero_cost_schedule() -> CostTable {
    // The actual costs for the instructions in this table _DO NOT MATTER_. This is
    // only used for genesis and testing, and for these cases we don't need to
    // worry about the actual gas for instructions.  The only thing we care
    // about is having an entry in the gas schedule for each instruction.
    let instrs = zero_cost_instruction_table();
    new_from_instructions(instrs)
}

pub fn unit_cost_schedule() -> CostTable {
    new_from_instructions(
        zero_cost_instruction_table()
            .into_iter()
            .map(|(bytecode, _)| (bytecode, GasCost::new(1, 1)))
            .collect(),
    )
}

pub fn bytecode_instruction_costs() -> Vec<(Bytecode, GasCost)> {
    use Bytecode::*;
    vec![
        (
            MoveToDeprecated(StructDefinitionIndex::new(0)),
            GasCost::new(13, 1),
        ),
        (
            MoveToGenericDeprecated(StructDefInstantiationIndex::new(0)),
            GasCost::new(27, 1),
        ),
        (
            MoveFromDeprecated(StructDefinitionIndex::new(0)),
            GasCost::new(459, 1),
        ),
        (
            MoveFromGenericDeprecated(StructDefInstantiationIndex::new(0)),
            GasCost::new(13, 1),
        ),
        (BrTrue(0), GasCost::new(1, 1)),
        (WriteRef, GasCost::new(1, 1)),
        (Mul, GasCost::new(1, 1)),
        (MoveLoc(0), GasCost::new(1, 1)),
        (And, GasCost::new(1, 1)),
        (Pop, GasCost::new(1, 1)),
        (BitAnd, GasCost::new(2, 1)),
        (ReadRef, GasCost::new(1, 1)),
        (Sub, GasCost::new(1, 1)),
        (MutBorrowField(FieldHandleIndex::new(0)), GasCost::new(1, 1)),
        (
            MutBorrowFieldGeneric(FieldInstantiationIndex::new(0)),
            GasCost::new(1, 1),
        ),
        (ImmBorrowField(FieldHandleIndex::new(0)), GasCost::new(1, 1)),
        (
            ImmBorrowFieldGeneric(FieldInstantiationIndex::new(0)),
            GasCost::new(1, 1),
        ),
        (Add, GasCost::new(1, 1)),
        (CopyLoc(0), GasCost::new(1, 1)),
        (StLoc(0), GasCost::new(1, 1)),
        (Ret, GasCost::new(638, 1)),
        (Lt, GasCost::new(1, 1)),
        (LdU8(0), GasCost::new(1, 1)),
        (LdU64(0), GasCost::new(1, 1)),
        (LdU128(Box::new(0)), GasCost::new(1, 1)),
        (CastU8, GasCost::new(2, 1)),
        (CastU64, GasCost::new(1, 1)),
        (CastU128, GasCost::new(1, 1)),
        (Abort, GasCost::new(1, 1)),
        (MutBorrowLoc(0), GasCost::new(2, 1)),
        (ImmBorrowLoc(0), GasCost::new(1, 1)),
        (LdConst(ConstantPoolIndex::new(0)), GasCost::new(1, 1)),
        (Ge, GasCost::new(1, 1)),
        (Xor, GasCost::new(1, 1)),
        (Shl, GasCost::new(2, 1)),
        (Shr, GasCost::new(1, 1)),
        (Neq, GasCost::new(1, 1)),
        (Not, GasCost::new(1, 1)),
        (Call(FunctionHandleIndex::new(0)), GasCost::new(1132, 1)),
        (
            CallGeneric(FunctionInstantiationIndex::new(0)),
            GasCost::new(582, 1),
        ),
        (Le, GasCost::new(2, 1)),
        (Branch(0), GasCost::new(1, 1)),
        (Unpack(StructDefinitionIndex::new(0)), GasCost::new(2, 1)),
        (
            UnpackGeneric(StructDefInstantiationIndex::new(0)),
            GasCost::new(2, 1),
        ),
        (Or, GasCost::new(2, 1)),
        (LdFalse, GasCost::new(1, 1)),
        (LdTrue, GasCost::new(1, 1)),
        (Mod, GasCost::new(1, 1)),
        (BrFalse(0), GasCost::new(1, 1)),
        (
            ExistsDeprecated(StructDefinitionIndex::new(0)),
            GasCost::new(41, 1),
        ),
        (
            ExistsGenericDeprecated(StructDefInstantiationIndex::new(0)),
            GasCost::new(34, 1),
        ),
        (BitOr, GasCost::new(2, 1)),
        (FreezeRef, GasCost::new(1, 1)),
        (
            MutBorrowGlobalDeprecated(StructDefinitionIndex::new(0)),
            GasCost::new(21, 1),
        ),
        (
            MutBorrowGlobalGenericDeprecated(StructDefInstantiationIndex::new(0)),
            GasCost::new(15, 1),
        ),
        (
            ImmBorrowGlobalDeprecated(StructDefinitionIndex::new(0)),
            GasCost::new(23, 1),
        ),
        (
            ImmBorrowGlobalGenericDeprecated(StructDefInstantiationIndex::new(0)),
            GasCost::new(14, 1),
        ),
        (Div, GasCost::new(3, 1)),
        (Eq, GasCost::new(1, 1)),
        (Gt, GasCost::new(1, 1)),
        (Pack(StructDefinitionIndex::new(0)), GasCost::new(2, 1)),
        (
            PackGeneric(StructDefInstantiationIndex::new(0)),
            GasCost::new(2, 1),
        ),
        (Nop, GasCost::new(1, 1)),
        (VecPack(SignatureIndex::new(0), 0), GasCost::new(84, 1)),
        (VecLen(SignatureIndex::new(0)), GasCost::new(98, 1)),
        (VecImmBorrow(SignatureIndex::new(0)), GasCost::new(1334, 1)),
        (VecMutBorrow(SignatureIndex::new(0)), GasCost::new(1902, 1)),
        (VecPushBack(SignatureIndex::new(0)), GasCost::new(53, 1)),
        (VecPopBack(SignatureIndex::new(0)), GasCost::new(227, 1)),
        (VecUnpack(SignatureIndex::new(0), 0), GasCost::new(572, 1)),
        (VecSwap(SignatureIndex::new(0)), GasCost::new(1436, 1)),
        (LdU16(0), GasCost::new(1, 1)),
        (LdU32(0), GasCost::new(1, 1)),
        (LdU256(Box::new(u256::U256::zero())), GasCost::new(1, 1)),
        (CastU16, GasCost::new(2, 1)),
        (CastU32, GasCost::new(2, 1)),
        (CastU256, GasCost::new(2, 1)),
        (PackVariant(VariantHandleIndex::new(0)), GasCost::new(2, 1)),
        (
            PackVariantGeneric(VariantInstantiationHandleIndex::new(0)),
            GasCost::new(2, 1),
        ),
        (
            UnpackVariant(VariantHandleIndex::new(0)),
            GasCost::new(2, 1),
        ),
        (
            UnpackVariantImmRef(VariantHandleIndex::new(0)),
            GasCost::new(2, 1),
        ),
        (
            UnpackVariantMutRef(VariantHandleIndex::new(0)),
            GasCost::new(2, 1),
        ),
        (
            UnpackVariantGeneric(VariantInstantiationHandleIndex::new(0)),
            GasCost::new(2, 1),
        ),
        (
            UnpackVariantGenericImmRef(VariantInstantiationHandleIndex::new(0)),
            GasCost::new(2, 1),
        ),
        (
            UnpackVariantGenericMutRef(VariantInstantiationHandleIndex::new(0)),
            GasCost::new(2, 1),
        ),
        (
            VariantSwitch(VariantJumpTableIndex::new(0)),
            GasCost::new(2, 1),
        ),
    ]
}

pub static INITIAL_COST_SCHEDULE: Lazy<CostTable> = Lazy::new(|| {
    let mut instrs = bytecode_instruction_costs();
    // Note that the DiemVM is expecting the table sorted by instruction order.
    instrs.sort_by_key(|cost| instruction_key(&cost.0));

    new_from_instructions(instrs)
});<|MERGE_RESOLUTION|>--- conflicted
+++ resolved
@@ -9,8 +9,6 @@
 //! It is important to note that the cost schedule defined in this file does not
 //! track hashing operations or other native operations; the cost of each native
 //! operation will be returned by the native function itself.
-use std::ops::{Add, Mul};
-
 use move_binary_format::{
     errors::{PartialVMError, PartialVMResult},
     file_format::{
@@ -37,10 +35,7 @@
 };
 use once_cell::sync::Lazy;
 use serde::{Deserialize, Serialize};
-<<<<<<< HEAD
-=======
 use std::ops::{Add, Mul};
->>>>>>> 1326312d
 pub enum GasUnit {}
 
 pub type Gas = GasQuantity<GasUnit>;
