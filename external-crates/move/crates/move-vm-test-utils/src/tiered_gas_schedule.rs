// Copyright (c) The Diem Core Contributors
// Copyright (c) The Move Contributors
// Modifications Copyright (c) 2024 IOTA Stiftung
// SPDX-License-Identifier: Apache-2.0

//! This module lays out the basic abstract costing schedule for bytecode
//! instructions.
//!
//! It is important to note that the cost schedule defined in this file does not
//! track hashing operations or other native operations; the cost of each native
//! operation will be returned by the native function itself.
use std::{
    collections::BTreeMap,
    ops::{Add, Bound},
    u64,
};

use move_binary_format::errors::{PartialVMError, PartialVMResult};
use move_core_types::{
    gas_algebra::{
        AbstractMemorySize, GasQuantity, InternalGas, InternalGasUnit, NumArgs, NumBytes, ToUnit,
        ToUnitFractional,
    },
    language_storage::ModuleId,
    vm_status::StatusCode,
};
use move_vm_profiler::GasProfiler;
use move_vm_types::{
    gas::{GasMeter, SimpleInstruction},
    loaded_data::runtime_types::Type,
    views::{TypeView, ValueView},
};
use once_cell::sync::Lazy;
use serde::{Deserialize, Serialize};

pub enum GasUnit {}

pub type Gas = GasQuantity<GasUnit>;

impl ToUnit<InternalGasUnit> for GasUnit {
    const MULTIPLIER: u64 = 1000;
}

impl ToUnitFractional<GasUnit> for InternalGasUnit {
    const NOMINATOR: u64 = 1;
    const DENOMINATOR: u64 = 1000;
}

/// The size in bytes for a non-string or address constant on the stack
pub const CONST_SIZE: AbstractMemorySize = AbstractMemorySize::new(16);

/// The size in bytes for a reference on the stack
pub const REFERENCE_SIZE: AbstractMemorySize = AbstractMemorySize::new(8);

/// The size of a struct in bytes
pub const STRUCT_SIZE: AbstractMemorySize = AbstractMemorySize::new(2);

/// The size of a vector (without its containing data) in bytes
pub const VEC_SIZE: AbstractMemorySize = AbstractMemorySize::new(8);

/// For exists checks on data that doesn't exists this is the multiplier that is
/// used.
pub const MIN_EXISTS_DATA_SIZE: AbstractMemorySize = AbstractMemorySize::new(100);

pub const INSTRUCTION_TIER_DEFAULT: u64 = 1;

pub const STACK_HEIGHT_TIER_DEFAULT: u64 = 1;
pub const STACK_SIZE_TIER_DEFAULT: u64 = 1;

// The cost table holds the tiers and curves for instruction costs.
#[derive(Clone, Debug, Serialize, PartialEq, Eq, Deserialize)]
pub struct CostTable {
    pub instruction_tiers: BTreeMap<u64, u64>,
    pub stack_height_tiers: BTreeMap<u64, u64>,
    pub stack_size_tiers: BTreeMap<u64, u64>,
}

impl CostTable {
    fn get_current_and_future_tier(
        tiers: &BTreeMap<u64, u64>,
        current: u64,
        default: u64,
    ) -> (u64, Option<u64>) {
        let current_cost = tiers
            .get(&current)
            .or_else(|| tiers.range(..current).next_back().map(|(_, v)| v))
            .unwrap_or(&default);
        let next_tier_start = tiers
            .range::<u64, _>((Bound::Excluded(current), Bound::Unbounded))
            .next()
            .map(|(next_tier_start, _)| *next_tier_start);
        (*current_cost, next_tier_start)
    }

    pub fn instruction_tier(&self, instr_count: u64) -> (u64, Option<u64>) {
        Self::get_current_and_future_tier(
            &self.instruction_tiers,
            instr_count,
            INSTRUCTION_TIER_DEFAULT,
        )
    }

    pub fn stack_height_tier(&self, stack_height: u64) -> (u64, Option<u64>) {
        Self::get_current_and_future_tier(
            &self.stack_height_tiers,
            stack_height,
            STACK_HEIGHT_TIER_DEFAULT,
        )
    }

    pub fn stack_size_tier(&self, stack_size: u64) -> (u64, Option<u64>) {
        Self::get_current_and_future_tier(
            &self.stack_size_tiers,
            stack_size,
            STACK_SIZE_TIER_DEFAULT,
        )
    }
}

/// The  `GasCost` tracks:
/// - instruction cost: how much time/computational power is needed to perform
///   the instruction
/// - memory cost: how much memory is required for the instruction, and storage
///   overhead
/// - stack height: how high is the stack growing (regardless of size in bytes)
#[derive(Clone, Debug, Serialize, Deserialize, PartialEq, Eq)]
pub struct GasCost {
    pub instruction_gas: u64,
    pub memory_gas: u64,
    pub stack_height_gas: u64,
}

impl GasCost {
    pub fn new(instruction_gas: u64, memory_gas: u64, stack_height_gas: u64) -> Self {
        Self {
            instruction_gas,
            memory_gas,
            stack_height_gas,
        }
    }

    /// Convert a GasCost to a total gas charge in `InternalGas`.
    #[inline]
    pub fn total(&self) -> u64 {
        self.instruction_gas
            .add(self.memory_gas)
            .add(self.stack_height_gas)
    }

    #[inline]
    pub fn total_internal(&self) -> InternalGas {
        GasQuantity::new(
            self.instruction_gas
                .add(self.memory_gas)
                .add(self.stack_height_gas),
        )
    }
}

/// The Move VM implementation of state for gas metering.
///
/// Initialize with a `CostTable` and the gas provided to the transaction.
/// Provide all the proper guarantees about gas metering in the Move VM.
///
/// Every client must use an instance of this type to interact with the Move VM.
pub struct GasStatus<'a> {
    cost_table: &'a CostTable,
    gas_left: InternalGas,
    charge: bool,

    // The current height of the operand stack, and the maximal height that it has reached.
    stack_height_high_water_mark: u64,
    stack_height_current: u64,
    stack_height_next_tier_start: Option<u64>,
    stack_height_current_tier_mult: u64,

    // The current (abstract) size  of the operand stack and the maximal size that it has reached.
    stack_size_high_water_mark: u64,
    stack_size_current: u64,
    stack_size_next_tier_start: Option<u64>,
    stack_size_current_tier_mult: u64,

    // The total number of bytecode instructions that have been executed in the transaction.
    instructions_executed: u64,
    instructions_next_tier_start: Option<u64>,
    instructions_current_tier_mult: u64,

    profiler: Option<GasProfiler>,
}

impl<'a> GasStatus<'a> {
    /// Initialize the gas state with metering enabled.
    ///
    /// Charge for every operation and fail when there is no more gas to pay for
    /// operations. This is the instantiation that must be used when
    /// executing a user script.
    pub fn new(cost_table: &'a CostTable, gas_left: Gas) -> Self {
        let (stack_height_current_tier_mult, stack_height_next_tier_start) =
            cost_table.stack_height_tier(0);
        let (stack_size_current_tier_mult, stack_size_next_tier_start) =
            cost_table.stack_size_tier(0);
        let (instructions_current_tier_mult, instructions_next_tier_start) =
            cost_table.instruction_tier(0);
        Self {
            gas_left: gas_left.to_unit(),
            cost_table,
            charge: true,
            stack_height_high_water_mark: 0,
            stack_height_current: 0,
            stack_size_high_water_mark: 0,
            stack_size_current: 0,
            instructions_executed: 0,
            stack_height_current_tier_mult,
            stack_size_current_tier_mult,
            instructions_current_tier_mult,
            stack_height_next_tier_start,
            stack_size_next_tier_start,
            instructions_next_tier_start,
            profiler: None,
        }
    }

    /// Initialize the gas state with metering disabled.
    ///
    /// It should be used by clients in very specific cases and when executing
    /// system code that does not have to charge the user.
    pub fn new_unmetered() -> Self {
        Self {
            gas_left: InternalGas::new(0),
            cost_table: &ZERO_COST_SCHEDULE,
            charge: false,
            stack_height_high_water_mark: 0,
            stack_height_current: 0,
            stack_size_high_water_mark: 0,
            stack_size_current: 0,
            instructions_executed: 0,
            stack_height_current_tier_mult: 0,
            stack_size_current_tier_mult: 0,
            instructions_current_tier_mult: 0,
            stack_height_next_tier_start: None,
            stack_size_next_tier_start: None,
            instructions_next_tier_start: None,
            profiler: None,
        }
    }

    pub fn push_stack(&mut self, pushes: u64) -> PartialVMResult<()> {
        match self.stack_height_current.checked_add(pushes) {
            // We should never hit this.
            None => return Err(PartialVMError::new(StatusCode::ARITHMETIC_OVERFLOW)),
            Some(new_height) => {
                if new_height > self.stack_height_high_water_mark {
                    self.stack_height_high_water_mark = new_height;
                }
                self.stack_height_current = new_height;
            }
        }

        if let Some(stack_height_tier_next) = self.stack_height_next_tier_start {
            if self.stack_height_current > stack_height_tier_next {
                let (next_mul, next_tier) =
                    self.cost_table.stack_height_tier(self.stack_height_current);
                self.stack_height_current_tier_mult = next_mul;
                self.stack_height_next_tier_start = next_tier;
            }
        }

        Ok(())
    }

    pub fn pop_stack(&mut self, pops: u64) {
        self.stack_height_current = self.stack_height_current.saturating_sub(pops);
    }

    pub fn increase_instruction_count(&mut self, amount: u64) -> PartialVMResult<()> {
        match self.instructions_executed.checked_add(amount) {
            None => return Err(PartialVMError::new(StatusCode::PC_OVERFLOW)),
            Some(new_pc) => {
                self.instructions_executed = new_pc;
            }
        }

        if let Some(instr_tier_next) = self.instructions_next_tier_start {
            if self.instructions_executed > instr_tier_next {
                let (instr_cost, next_tier) =
                    self.cost_table.instruction_tier(self.instructions_executed);
                self.instructions_current_tier_mult = instr_cost;
                self.instructions_next_tier_start = next_tier;
            }
        }

        Ok(())
    }

    pub fn increase_stack_size(&mut self, size_amount: u64) -> PartialVMResult<()> {
        match self.stack_size_current.checked_add(size_amount) {
            None => return Err(PartialVMError::new(StatusCode::ARITHMETIC_OVERFLOW)),
            Some(new_size) => {
                if new_size > self.stack_size_high_water_mark {
                    self.stack_size_high_water_mark = new_size;
                }
                self.stack_size_current = new_size;
            }
        }

        if let Some(stack_size_tier_next) = self.stack_size_next_tier_start {
            if self.stack_size_current > stack_size_tier_next {
                let (next_mul, next_tier) =
                    self.cost_table.stack_size_tier(self.stack_size_current);
                self.stack_size_current_tier_mult = next_mul;
                self.stack_size_next_tier_start = next_tier;
            }
        }

        Ok(())
    }

    pub fn decrease_stack_size(&mut self, size_amount: u64) {
        let new_size = self.stack_size_current.saturating_sub(size_amount);
        if new_size > self.stack_size_high_water_mark {
            self.stack_size_high_water_mark = new_size;
        }
        self.stack_size_current = new_size;
    }

    /// Given: pushes + pops + increase + decrease in size for an instruction
    /// charge for the execution of the instruction.
    pub fn charge(
        &mut self,
        num_instructions: u64,
        pushes: u64,
        pops: u64,
        incr_size: u64,
        _decr_size: u64,
    ) -> PartialVMResult<()> {
        self.push_stack(pushes)?;
        self.increase_instruction_count(num_instructions)?;
        self.increase_stack_size(incr_size)?;

        self.deduct_gas(
            GasCost::new(
                self.instructions_current_tier_mult
                    .checked_mul(num_instructions)
                    .ok_or_else(|| PartialVMError::new(StatusCode::ARITHMETIC_OVERFLOW))?,
                self.stack_size_current_tier_mult
                    .checked_mul(incr_size)
                    .ok_or_else(|| PartialVMError::new(StatusCode::ARITHMETIC_OVERFLOW))?,
                self.stack_height_current_tier_mult
                    .checked_mul(pushes)
                    .ok_or_else(|| PartialVMError::new(StatusCode::ARITHMETIC_OVERFLOW))?,
            )
            .total_internal(),
        )?;

        // self.decrease_stack_size(decr_size);
        self.pop_stack(pops);
        Ok(())
    }

    /// Return the `CostTable` behind this `GasStatus`.
    pub fn cost_table(&self) -> &CostTable {
        self.cost_table
    }

    /// Return the gas left.
    pub fn remaining_gas(&self) -> Gas {
        self.gas_left.to_unit_round_down()
    }

    /// Charge a given amount of gas and fail if not enough gas units are left.
    pub fn deduct_gas(&mut self, amount: InternalGas) -> PartialVMResult<()> {
        if !self.charge {
            return Ok(());
        }

        match self.gas_left.checked_sub(amount) {
            Some(gas_left) => {
                self.gas_left = gas_left;
                Ok(())
            }
            None => {
                self.gas_left = InternalGas::new(0);
                Err(PartialVMError::new(StatusCode::OUT_OF_GAS))
            }
        }
    }

    pub fn set_metering(&mut self, enabled: bool) {
        self.charge = enabled
    }
}

/// Returns a tuple of (<pops>, <pushes>, <stack_size_decrease>,
/// <stack_size_increase>)
fn get_simple_instruction_stack_change(
    instr: SimpleInstruction,
) -> (u64, u64, AbstractMemorySize, AbstractMemorySize) {
    use SimpleInstruction::*;

    match instr {
        // NB: The `Ret` pops are accounted for in `Call` instructions, so we say `Ret` has no pops.
        Nop | Ret => (0, 0, 0.into(), 0.into()),
        BrTrue | BrFalse => (1, 0, Type::Bool.size(), 0.into()),
        Branch => (0, 0, 0.into(), 0.into()),
        LdU8 => (0, 1, 0.into(), Type::U8.size()),
        LdU16 => (0, 1, 0.into(), Type::U16.size()),
        LdU32 => (0, 1, 0.into(), Type::U32.size()),
        LdU64 => (0, 1, 0.into(), Type::U64.size()),
        LdU128 => (0, 1, 0.into(), Type::U128.size()),
        LdU256 => (0, 1, 0.into(), Type::U256.size()),
        LdTrue | LdFalse => (0, 1, 0.into(), Type::Bool.size()),
        FreezeRef => (1, 1, REFERENCE_SIZE, REFERENCE_SIZE),
        ImmBorrowLoc | MutBorrowLoc => (0, 1, 0.into(), REFERENCE_SIZE),
        ImmBorrowField | MutBorrowField | ImmBorrowFieldGeneric | MutBorrowFieldGeneric => {
            (1, 1, REFERENCE_SIZE, REFERENCE_SIZE)
        }
        // Since we don't have the size of the value being cast here we take a conservative
        // over-approximation: it is _always_ getting cast from the smallest integer type.
        CastU8 => (1, 1, Type::U8.size(), Type::U8.size()),
        CastU16 => (1, 1, Type::U8.size(), Type::U16.size()),
        CastU32 => (1, 1, Type::U8.size(), Type::U32.size()),
        CastU64 => (1, 1, Type::U8.size(), Type::U64.size()),
        CastU128 => (1, 1, Type::U8.size(), Type::U128.size()),
        CastU256 => (1, 1, Type::U8.size(), Type::U256.size()),
        // NB: We don't know the size of what integers we're dealing with, so we conservatively
        // over-approximate by popping the smallest integers, and push the largest.
        Add | Sub | Mul | Mod | Div => (2, 1, Type::U8.size() + Type::U8.size(), Type::U256.size()),
        BitOr | BitAnd | Xor => (2, 1, Type::U8.size() + Type::U8.size(), Type::U256.size()),
        Shl | Shr => (2, 1, Type::U8.size() + Type::U8.size(), Type::U256.size()),
        Or | And => (
            2,
            1,
            Type::Bool.size() + Type::Bool.size(),
            Type::Bool.size(),
        ),
        Lt | Gt | Le | Ge => (2, 1, Type::U8.size() + Type::U8.size(), Type::Bool.size()),
        Not => (1, 1, Type::Bool.size(), Type::Bool.size()),
        Abort => (1, 0, Type::U64.size(), 0.into()),
    }
}

impl<'b> GasMeter for GasStatus<'b> {
    /// Charge an instruction and fail if not enough gas units are left.
    fn charge_simple_instr(&mut self, instr: SimpleInstruction) -> PartialVMResult<()> {
        let (pops, pushes, pop_size, push_size) = get_simple_instruction_stack_change(instr);
        self.charge(1, pushes, pops, push_size.into(), pop_size.into())
    }

    fn charge_pop(&mut self, popped_val: impl ValueView) -> PartialVMResult<()> {
        self.charge(1, 0, 1, 0, popped_val.legacy_abstract_memory_size().into())
    }

    fn charge_native_function(
        &mut self,
        amount: InternalGas,
        ret_vals: Option<impl ExactSizeIterator<Item = impl ValueView>>,
    ) -> PartialVMResult<()> {
        // Charge for the number of pushes on to the stack that the return of this
        // function is going to cause.
        let pushes = ret_vals
            .as_ref()
            .map(|ret_vals| ret_vals.len())
            .unwrap_or(0) as u64;
        // Calculate the number of bytes that are getting pushed onto the stack.
        let size_increase = ret_vals
            .map(|ret_vals| {
                ret_vals.fold(AbstractMemorySize::zero(), |acc, elem| {
                    acc + elem.legacy_abstract_memory_size()
                })
            })
            .unwrap_or_else(AbstractMemorySize::zero);
        // Charge for the stack operations. We don't count this as an "instruction"
        // since we already accounted for the `Call` instruction in the
        // `charge_native_function_before_execution` call.
        self.charge(0, pushes, 0, size_increase.into(), 0)?;
        // Now charge the gas that the native function told us to charge.
        self.deduct_gas(amount)
    }

    fn charge_native_function_before_execution(
        &mut self,
        _ty_args: impl ExactSizeIterator<Item = impl TypeView>,
        args: impl ExactSizeIterator<Item = impl ValueView>,
    ) -> PartialVMResult<()> {
        // Determine the number of pops that are going to be needed for this function
        // call, and charge for them.
        let pops = args.len() as u64;
        // Calculate the size decrease of the stack from the above pops.
        let stack_reduction_size = args.fold(AbstractMemorySize::new(pops), |acc, elem| {
            acc + elem.legacy_abstract_memory_size()
        });
        // Track that this is going to be popping from the operand stack. We also
        // increment the instruction count as we need to account for the `Call`
        // bytecode that initiated this native call.
        self.charge(1, 0, pops, 0, stack_reduction_size.into())
    }

    fn charge_call(
        &mut self,
        _module_id: &ModuleId,
        _func_name: &str,
        args: impl ExactSizeIterator<Item = impl ValueView>,
        _num_locals: NumArgs,
    ) -> PartialVMResult<()> {
        // We will have to perform this many pops for the call.
        let pops = args.len() as u64;
        // Size stays the same -- we're just moving it from the operand stack to the
        // locals. But the size on the operand stack is reduced by sum_{args}
        // arg.size().
        let stack_reduction_size = args.fold(AbstractMemorySize::new(0), |acc, elem| {
            acc + elem.legacy_abstract_memory_size()
        });
        self.charge(1, 0, pops, 0, stack_reduction_size.into())
    }

    fn charge_call_generic(
        &mut self,
        _module_id: &ModuleId,
        _func_name: &str,
        _ty_args: impl ExactSizeIterator<Item = impl TypeView>,
        args: impl ExactSizeIterator<Item = impl ValueView>,
        _num_locals: NumArgs,
    ) -> PartialVMResult<()> {
        // We have to perform this many pops from the operand stack for this function
        // call.
        let pops = args.len() as u64;
        // Calculate the size reduction on the operand stack.
        let stack_reduction_size = args.fold(AbstractMemorySize::new(0), |acc, elem| {
            acc + elem.legacy_abstract_memory_size()
        });
        // Charge for the pops, no pushes, and account for the stack size decrease. Also
        // track the `CallGeneric` instruction we must have encountered for
        // this.
        self.charge(1, 0, pops, 0, stack_reduction_size.into())
    }

    fn charge_ld_const(&mut self, size: NumBytes) -> PartialVMResult<()> {
        // Charge for the load from the locals onto the stack.
        self.charge(1, 1, 0, u64::from(size), 0)
    }

    fn charge_ld_const_after_deserialization(
        &mut self,
        _val: impl ValueView,
    ) -> PartialVMResult<()> {
        // We already charged for this based on the bytes that we're loading so don't
        // charge again.
        Ok(())
    }

    fn charge_copy_loc(&mut self, val: impl ValueView) -> PartialVMResult<()> {
        // Charge for the copy of the local onto the stack.
        self.charge(1, 1, 0, val.legacy_abstract_memory_size().into(), 0)
    }

    fn charge_move_loc(&mut self, val: impl ValueView) -> PartialVMResult<()> {
        // Charge for the move of the local on to the stack. Note that we charge here
        // since we aren't tracking the local size (at least not yet). If we
        // were, this should be a net-zero operation in terms of memory usage.
        self.charge(1, 1, 0, val.legacy_abstract_memory_size().into(), 0)
    }

    fn charge_store_loc(&mut self, val: impl ValueView) -> PartialVMResult<()> {
        // Charge for the storing of the value on the stack into a local. Note here that
        // if we were also accounting for the size of the locals that this would
        // be a net-zero operation in terms of memory.
        self.charge(1, 0, 1, 0, val.legacy_abstract_memory_size().into())
    }

    fn charge_pack(
        &mut self,
        _is_generic: bool,
        args: impl ExactSizeIterator<Item = impl ValueView>,
    ) -> PartialVMResult<()> {
        // We perform `num_fields` number of pops.
        let num_fields = args.len() as u64;
        // The actual amount of memory on the stack is staying the same with the
        // addition of some extra size for the struct, so the size doesn't
        // really change much.
        self.charge(1, 1, num_fields, STRUCT_SIZE.into(), 0)
    }

    fn charge_unpack(
        &mut self,
        _is_generic: bool,
        args: impl ExactSizeIterator<Item = impl ValueView>,
    ) -> PartialVMResult<()> {
        // We perform `num_fields` number of pushes.
        let num_fields = args.len() as u64;
        self.charge(1, num_fields, 1, 0, STRUCT_SIZE.into())
    }

    fn charge_variant_switch(&mut self, val: impl ValueView) -> PartialVMResult<()> {
        self.charge(1, 0, 1, 0, val.legacy_abstract_memory_size().into())
    }

    fn charge_read_ref(&mut self, ref_val: impl ValueView) -> PartialVMResult<()> {
<<<<<<< HEAD
        // We read the the reference so we are decreasing the size of the stack by the
        // size of the reference, and adding to it the size of the value that
        // has been read from that reference.
=======
        // We read the reference so we are decreasing the size of the stack by the size of the
        // reference, and adding to it the size of the value that has been read from that
        // reference.
>>>>>>> 1326312d
        self.charge(
            1,
            1,
            1,
            ref_val.legacy_abstract_memory_size().into(),
            REFERENCE_SIZE.into(),
        )
    }

    fn charge_write_ref(
        &mut self,
        new_val: impl ValueView,
        old_val: impl ValueView,
    ) -> PartialVMResult<()> {
        // TODO(tzakian): We should account for this elsewhere as the owner of data the
<<<<<<< HEAD
        // the reference points to won't be on the stack. For now though, we
        // treat it as adding to the stack size.
=======
        // reference points to won't be on the stack. For now though, we treat it as adding to the
        // stack size.
>>>>>>> 1326312d
        self.charge(
            1,
            1,
            2,
            new_val.legacy_abstract_memory_size().into(),
            old_val.legacy_abstract_memory_size().into(),
        )
    }

    fn charge_eq(&mut self, lhs: impl ValueView, rhs: impl ValueView) -> PartialVMResult<()> {
        let size_reduction = lhs.legacy_abstract_memory_size() + rhs.legacy_abstract_memory_size();
        self.charge(
            1,
            1,
            2,
            (Type::Bool.size() + size_reduction).into(),
            size_reduction.into(),
        )
    }

    fn charge_neq(&mut self, lhs: impl ValueView, rhs: impl ValueView) -> PartialVMResult<()> {
        let size_reduction = lhs.legacy_abstract_memory_size() + rhs.legacy_abstract_memory_size();
        self.charge(1, 1, 2, Type::Bool.size().into(), size_reduction.into())
    }

    fn charge_vec_pack<'a>(
        &mut self,
        _ty: impl TypeView + 'a,
        args: impl ExactSizeIterator<Item = impl ValueView>,
    ) -> PartialVMResult<()> {
        // We will perform `num_args` number of pops.
        let num_args = args.len() as u64;
        // The amount of data on the stack stays contstant except we have some extra
        // metadata for the vector to hold the length of the vector.
        self.charge(1, 1, num_args, VEC_SIZE.into(), 0)
    }

    fn charge_vec_len(&mut self, _ty: impl TypeView) -> PartialVMResult<()> {
        self.charge(1, 1, 1, Type::U64.size().into(), REFERENCE_SIZE.into())
    }

    fn charge_vec_borrow(
        &mut self,
        _is_mut: bool,
        _ty: impl TypeView,
        _is_success: bool,
    ) -> PartialVMResult<()> {
        self.charge(
            1,
            1,
            2,
            REFERENCE_SIZE.into(),
            (REFERENCE_SIZE + Type::U64.size()).into(),
        )
    }

    fn charge_vec_push_back(
        &mut self,
        _ty: impl TypeView,
        _val: impl ValueView,
    ) -> PartialVMResult<()> {
        // The value was already on the stack, so we aren't increasing the number of
        // bytes on the stack.
        self.charge(1, 0, 2, 0, REFERENCE_SIZE.into())
    }

    fn charge_vec_pop_back(
        &mut self,
        _ty: impl TypeView,
        _val: Option<impl ValueView>,
    ) -> PartialVMResult<()> {
        self.charge(1, 1, 1, 0, REFERENCE_SIZE.into())
    }

    fn charge_vec_unpack(
        &mut self,
        _ty: impl TypeView,
        expect_num_elements: NumArgs,
        _elems: impl ExactSizeIterator<Item = impl ValueView>,
    ) -> PartialVMResult<()> {
        // Charge for the pushes
        let pushes = u64::from(expect_num_elements);
        // The stack size stays pretty much the same modulo the additional vector size
        self.charge(1, pushes, 1, 0, VEC_SIZE.into())
    }

    fn charge_vec_swap(&mut self, _ty: impl TypeView) -> PartialVMResult<()> {
        let size_decrease = REFERENCE_SIZE + Type::U64.size() + Type::U64.size();
        self.charge(1, 1, 1, 0, size_decrease.into())
    }

    fn charge_drop_frame(
        &mut self,
        _locals: impl Iterator<Item = impl ValueView>,
    ) -> PartialVMResult<()> {
        Ok(())
    }

    fn remaining_gas(&self) -> InternalGas {
        self.gas_left
    }

    fn get_profiler_mut(&mut self) -> Option<&mut GasProfiler> {
        self.profiler.as_mut()
    }

    fn set_profiler(&mut self, profiler: GasProfiler) {
        self.profiler = Some(profiler);
    }
}

pub fn zero_cost_schedule() -> CostTable {
    let mut zero_tier = BTreeMap::new();
    zero_tier.insert(0, 0);
    CostTable {
        instruction_tiers: zero_tier.clone(),
        stack_size_tiers: zero_tier.clone(),
        stack_height_tiers: zero_tier,
    }
}

pub fn unit_cost_schedule() -> CostTable {
    let mut unit_tier = BTreeMap::new();
    unit_tier.insert(0, 1);
    CostTable {
        instruction_tiers: unit_tier.clone(),
        stack_size_tiers: unit_tier.clone(),
        stack_height_tiers: unit_tier,
    }
}

pub fn initial_cost_schedule() -> CostTable {
    let instruction_tiers: BTreeMap<u64, u64> = vec![
        (0, 1),
        (1000, 2),
        (2000, 4),
        (2500, 16),
        (3000, 256), // After this all instructions get charged this amount.
    ]
    .into_iter()
    .collect();

    let stack_height_tiers: BTreeMap<u64, u64> = vec![
        (0, 1),
        (200, 2),
        (400, 4),
        (800, 16),
        (1200, 256), // After this all increases to the stack height get charged this amount.
    ]
    .into_iter()
    .collect();

    let stack_size_tiers: BTreeMap<u64, u64> = vec![
        (0, 1),
        (5000, 2),
        (7000, 4),
        (10000, 16),
        (15000, 256), // After this all increases to the stack height get charged this amount.
    ]
    .into_iter()
    .collect();

    CostTable {
        instruction_tiers,
        stack_size_tiers,
        stack_height_tiers,
    }
}

static ZERO_COST_SCHEDULE: Lazy<CostTable> = Lazy::new(zero_cost_schedule);

pub static INITIAL_COST_SCHEDULE: Lazy<CostTable> = Lazy::new(initial_cost_schedule);<|MERGE_RESOLUTION|>--- conflicted
+++ resolved
@@ -595,15 +595,9 @@
     }
 
     fn charge_read_ref(&mut self, ref_val: impl ValueView) -> PartialVMResult<()> {
-<<<<<<< HEAD
-        // We read the the reference so we are decreasing the size of the stack by the
-        // size of the reference, and adding to it the size of the value that
-        // has been read from that reference.
-=======
         // We read the reference so we are decreasing the size of the stack by the size of the
         // reference, and adding to it the size of the value that has been read from that
         // reference.
->>>>>>> 1326312d
         self.charge(
             1,
             1,
@@ -619,13 +613,8 @@
         old_val: impl ValueView,
     ) -> PartialVMResult<()> {
         // TODO(tzakian): We should account for this elsewhere as the owner of data the
-<<<<<<< HEAD
-        // the reference points to won't be on the stack. For now though, we
-        // treat it as adding to the stack size.
-=======
         // reference points to won't be on the stack. For now though, we treat it as adding to the
         // stack size.
->>>>>>> 1326312d
         self.charge(
             1,
             1,
