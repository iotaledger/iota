--- conflicted
+++ resolved
@@ -4,27 +4,14 @@
 // SPDX-License-Identifier: Apache-2.0
 
 extern crate test_generation;
-<<<<<<< HEAD
-use std::collections::HashMap;
-
-use move_binary_format::{
-    access::ModuleAccess,
-    file_format::{
-        empty_module, Ability, AbilitySet, Bytecode, CompiledModule, FieldDefinition, FieldHandle,
-        FieldHandleIndex, IdentifierIndex, ModuleHandleIndex, SignatureToken, StructDefinition,
-        StructDefinitionIndex, StructFieldInformation, StructHandle, StructHandleIndex, TableIndex,
-        TypeSignature,
-    },
-    views::{StructDefinitionView, ViewInternals},
-=======
 use move_binary_format::file_format::{
     empty_module, Ability, AbilitySet, Bytecode, CompiledModule, DatatypeHandle,
     DatatypeHandleIndex, FieldDefinition, FieldHandle, FieldHandleIndex, IdentifierIndex,
     ModuleHandleIndex, SignatureToken, StructDefinition, StructDefinitionIndex,
     StructFieldInformation, TableIndex, TypeSignature,
->>>>>>> 1326312d
 };
 use move_core_types::identifier::Identifier;
+use std::collections::HashMap;
 use test_generation::{
     abilities,
     abstract_state::{AbstractState, AbstractValue, CallGraph},
