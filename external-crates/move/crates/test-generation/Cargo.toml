--- conflicted
+++ resolved
@@ -1,11 +1,7 @@
 [package]
 name = "test-generation"
 version = "0.1.0"
-<<<<<<< HEAD
 authors = ["IOTA Foundation <contact@iota.org>"]
-=======
-authors = ["Diem Association <opensource@diem.com>"]
->>>>>>> 1326312d
 edition = "2021"
 homepage = "https://diem.com"
 license = "Apache-2.0"
@@ -15,17 +11,6 @@
 
 [dependencies]
 clap.workspace = true
-<<<<<<< HEAD
-crossbeam-channel = "0.5"
-getrandom.workspace = true
-hex.workspace = true
-itertools.workspace = true
-num_cpus = "1.16"
-once_cell.workspace = true
-rand.workspace = true
-tracing.workspace = true
-tracing-subscriber = { version = "0.3", features = ["env-filter"] }
-=======
 crossbeam-channel.workspace = true
 getrandom.workspace = true
 hex.workspace = true
@@ -35,7 +20,6 @@
 rand.workspace = true
 tracing.workspace = true
 tracing-subscriber.workspace = true
->>>>>>> 1326312d
 
 module-generation.workspace = true
 move-binary-format.workspace = true
@@ -43,10 +27,7 @@
 move-compiler.workspace = true
 move-core-types.workspace = true
 move-stdlib.workspace = true
-<<<<<<< HEAD
-=======
 move-stdlib-natives.workspace = true
->>>>>>> 1326312d
 move-vm-runtime.workspace = true
 move-vm-test-utils.workspace = true
 move-vm-types.workspace = true