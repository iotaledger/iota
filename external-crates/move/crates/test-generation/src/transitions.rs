// Copyright (c) The Diem Core Contributors
// Copyright (c) The Move Contributors
// Modifications Copyright (c) 2024 IOTA Stiftung
// SPDX-License-Identifier: Apache-2.0

<<<<<<< HEAD
use std::collections::{hash_map::Entry, HashMap};

use move_binary_format::{
    access::*,
    file_format::{
        Ability, AbilitySet, FieldHandleIndex, FieldInstantiationIndex, FunctionHandleIndex,
        FunctionInstantiationIndex, Signature, SignatureIndex, SignatureToken,
        StructDefInstantiationIndex, StructDefinitionIndex, StructFieldInformation, TableIndex,
    },
    views::{FunctionHandleView, StructDefinitionView, ViewInternals},
=======
use crate::{
    abilities,
    abstract_state::{AbstractState, AbstractValue, BorrowState, Mutability},
    config::ALLOW_MEMORY_UNSAFE,
    error::VMError,
    get_struct_handle_from_reference, get_type_actuals_from_reference, substitute,
};
use move_binary_format::file_format::{
    Ability, AbilitySet, FieldHandleIndex, FieldInstantiationIndex, FunctionHandleIndex,
    FunctionInstantiationIndex, Signature, SignatureIndex, SignatureToken,
    StructDefInstantiationIndex, StructDefinitionIndex, StructFieldInformation,
>>>>>>> 1326312d
};

use crate::{
    abilities,
    abstract_state::{AbstractState, AbstractValue, BorrowState, Mutability},
    config::ALLOW_MEMORY_UNSAFE,
    error::VMError,
    get_struct_handle_from_reference, get_type_actuals_from_reference, substitute,
};

//---------------------------------------------------------------------------
// Type Instantiations from Unification with the Abstract Stack
//---------------------------------------------------------------------------

/// A substitution is a mapping from type formal index to the `SignatureToken`
/// representing the type instantiation for that index.
#[derive(Default)]
pub struct Subst {
    pub subst: HashMap<usize, SignatureToken>,
}

impl Subst {
    pub fn new() -> Self {
        Default::default()
    }

    /// NB that the position of arguments here matters. We can build a
    /// substitution if the `instr_sig` is a type parameter, and the
    /// `stack_sig` is a concrete type. But, if the instruction signature is a
    /// concrete type, but the stack signature is a type parameter, they cannot
    /// unify and no substitution is created.
    pub fn check_and_add(&mut self, stack_sig: SignatureToken, instr_sig: SignatureToken) -> bool {
        match (stack_sig, instr_sig) {
            (tok, SignatureToken::TypeParameter(idx)) => {
                if let Some(other_type) = self.subst.get(&(idx as usize)).cloned() {
                    // If we have already defined a subtitution for this type parameter, then make
                    // sure the signature token on the stack is amenable with the type selection.
                    tok == other_type
                } else {
                    // Otherwise record that the type parameter maps to this signature token.
                    self.subst.insert(idx as usize, tok);
                    true
                }
            }
            // A type parameter on the stack _cannot_ be unified with a non type parameter. But
            // that case has already been taken care of above. This case is added for explicitness,
            // but it could be rolled into the catch-all at the bottom of this match.
            (SignatureToken::TypeParameter(_), _) => false,
            (SignatureToken::Datatype(sig1), SignatureToken::Datatype(sig2)) => sig1 == sig2,
            // Build a substitution from recursing into structs
            (
                SignatureToken::DatatypeInstantiation(inst1),
                SignatureToken::DatatypeInstantiation(inst2),
            ) => {
                let (sig1, params1) = *inst1;
                let (sig2, params2) = *inst2;
                if sig1 != sig2 {
                    return false;
                }
                assert!(params1.len() == params2.len());
                for (s1, s2) in params1.into_iter().zip(params2.into_iter()) {
                    if !self.check_and_add(s1, s2) {
                        return false;
                    }
                }
                true
            }
            (x, y) => x == y,
        }
    }

    /// Return the instantiation from the substitution that has been built.
    pub fn instantiation(self) -> Vec<SignatureToken> {
        let mut vec = self.subst.into_iter().collect::<Vec<_>>();
        vec.sort_by(|a, b| a.0.cmp(&b.0));
        vec.into_iter().map(|x| x.1).collect()
    }
}

//---------------------------------------------------------------------------
// Kind Operations
//---------------------------------------------------------------------------

/// Given a signature token, returns the abilities of this token in the module
/// context, and instantiation for the function.
pub fn abilities_for_token(
    state: &AbstractState,
    token: &SignatureToken,
    type_parameters: &[AbilitySet],
) -> AbilitySet {
    abilities(&state.module.module, token, type_parameters)
}

/// Given a locals signature index, determine the abilities for each signature
/// token. Restricted for determining abilities at the top-level only. This is
/// reflected in the use of `state.instantiation[..]` as the kind context.
pub fn abilities_for_instantiation(
    state: &AbstractState,
    instantiation: &[SignatureToken],
) -> Vec<AbilitySet> {
    instantiation
        .iter()
        .map(|token| abilities(&state.module.module, token, &state.instantiation[..]))
        .collect()
}

/// Determine whether the stack contains an integer value at given index.
pub fn stack_has_integer(state: &AbstractState, index: usize) -> bool {
    index < state.stack_len()
        && match state.stack_peek(index) {
            Some(AbstractValue { token, .. }) => token.is_integer(),
            None => false,
        }
}

pub fn stack_top_is_castable_to(state: &AbstractState, typ: SignatureToken) -> bool {
    stack_has_integer(state, 0)
        && match typ {
            SignatureToken::U8 => stack_has(
                state,
                0,
                Some(AbstractValue::new_primitive(SignatureToken::U8)),
            ),
            SignatureToken::U64 => {
                stack_has(
                    state,
                    0,
                    Some(AbstractValue::new_primitive(SignatureToken::U8)),
                ) || stack_has(
                    state,
                    0,
                    Some(AbstractValue::new_primitive(SignatureToken::U16)),
                ) || stack_has(
                    state,
                    0,
                    Some(AbstractValue::new_primitive(SignatureToken::U32)),
                ) || stack_has(
                    state,
                    0,
                    Some(AbstractValue::new_primitive(SignatureToken::U64)),
                )
            }
            SignatureToken::U16 => {
                stack_has(
                    state,
                    0,
                    Some(AbstractValue::new_primitive(SignatureToken::U8)),
                ) || stack_has(
                    state,
                    0,
                    Some(AbstractValue::new_primitive(SignatureToken::U16)),
                )
            }
            SignatureToken::U32 => {
                stack_has(
                    state,
                    0,
                    Some(AbstractValue::new_primitive(SignatureToken::U8)),
                ) || stack_has(
                    state,
                    0,
                    Some(AbstractValue::new_primitive(SignatureToken::U16)),
                ) || stack_has(
                    state,
                    0,
                    Some(AbstractValue::new_primitive(SignatureToken::U32)),
                )
            }
            SignatureToken::U128 => {
                stack_has(
                    state,
                    0,
                    Some(AbstractValue::new_primitive(SignatureToken::U8)),
                ) || stack_has(
                    state,
                    0,
                    Some(AbstractValue::new_primitive(SignatureToken::U16)),
                ) || stack_has(
                    state,
                    0,
                    Some(AbstractValue::new_primitive(SignatureToken::U32)),
                ) || stack_has(
                    state,
                    0,
                    Some(AbstractValue::new_primitive(SignatureToken::U64)),
                ) || stack_has(
                    state,
                    0,
                    Some(AbstractValue::new_primitive(SignatureToken::U128)),
                )
            }
            SignatureToken::U256 => {
                stack_has(
                    state,
                    0,
                    Some(AbstractValue::new_primitive(SignatureToken::U8)),
                ) || stack_has(
                    state,
                    0,
                    Some(AbstractValue::new_primitive(SignatureToken::U16)),
                ) || stack_has(
                    state,
                    0,
                    Some(AbstractValue::new_primitive(SignatureToken::U32)),
                ) || stack_has(
                    state,
                    0,
                    Some(AbstractValue::new_primitive(SignatureToken::U64)),
                ) || stack_has(
                    state,
                    0,
                    Some(AbstractValue::new_primitive(SignatureToken::U128)),
                ) || stack_has(
                    state,
                    0,
                    Some(AbstractValue::new_primitive(SignatureToken::U256)),
                )
            }
            SignatureToken::Bool
            | SignatureToken::Address
            | SignatureToken::Signer
            | SignatureToken::Vector(_)
            | SignatureToken::Datatype(_)
            | SignatureToken::DatatypeInstantiation(_)
            | SignatureToken::Reference(_)
            | SignatureToken::MutableReference(_)
            | SignatureToken::TypeParameter(_) => false,
        }
}

/// Determine the abstract value at `index` is of the given kind, if it exists.
/// If it does not exist, return `false`.
pub fn stack_has_ability(state: &AbstractState, index: usize, ability: Ability) -> bool {
    if index < state.stack_len() {
        match state.stack_peek(index) {
            Some(abstract_value) => {
                return abstract_value.abilities.has_ability(ability);
            }
            None => return false,
        }
    }
    false
}

pub fn stack_has_all_abilities(state: &AbstractState, index: usize, abilities: AbilitySet) -> bool {
    if !stack_has(state, index, None) {
        return false;
    }
    let stack_value = state.stack_peek(index).unwrap();
    abilities.is_subset(stack_value.abilities)
}

/// Check whether the local at `index` has the given ability
pub fn local_has_ability(state: &AbstractState, index: u8, ability: Ability) -> bool {
    state
        .local_has_ability(index as usize, ability)
        .unwrap_or(false)
}

//---------------------------------------------------------------------------
// Stack & Local Predicates
//---------------------------------------------------------------------------

/// Determine whether the stack is at least of size `index`. If the optional
/// `abstract_value` argument is some `AbstractValue`, check whether the type at
/// `index` is that abstract_value.
pub fn stack_has(
    state: &AbstractState,
    index: usize,
    abstract_value: Option<AbstractValue>,
) -> bool {
    match abstract_value {
        Some(abstract_value) => {
            index < state.stack_len() && state.stack_peek(index) == Some(abstract_value)
        }
        None => index < state.stack_len(),
    }
}

/// Determine whether two tokens on the stack have the same type
pub fn stack_has_polymorphic_eq(state: &AbstractState, index1: usize, index2: usize) -> bool {
    if stack_has(state, index2, None) {
        state.stack_peek(index1) == state.stack_peek(index2)
            && stack_has_ability(state, index1, Ability::Drop)
    } else {
        false
    }
}

/// Determine whether an abstract value on the stack and a abstract value in the
/// locals have the same type
pub fn stack_local_polymorphic_eq(state: &AbstractState, index1: usize, index2: usize) -> bool {
    if stack_has(state, index1, None) {
        if let Some((abstract_value, _)) = state.local_get(index2) {
            return state.stack_peek(index1) == Some(abstract_value.clone());
        }
    }
    false
}

/// Check whether the local at `index` exists
pub fn local_exists(state: &AbstractState, index: u8) -> bool {
    state.local_exists(index as usize)
}

/// Check whether the local at `index` is of the given availability
pub fn local_availability_is(state: &AbstractState, index: u8, availability: BorrowState) -> bool {
    state
        .local_availability_is(index as usize, availability)
        .unwrap_or(false)
}

/// Determine whether an abstract value on the stack that is a reference points
/// to something of the same type as another abstract value on the stack
pub fn stack_ref_polymorphic_eq(state: &AbstractState, index1: usize, index2: usize) -> bool {
    if stack_has(state, index2, None) {
        if let Some(abstract_value) = state.stack_peek(index1) {
            match abstract_value.token {
                SignatureToken::MutableReference(token) | SignatureToken::Reference(token) => {
                    let abstract_value_inner = AbstractValue {
                        token: (*token).clone(),
                        abilities: abilities_for_token(state, &token, &state.instantiation[..]),
                    };
                    return Some(abstract_value_inner) == state.stack_peek(index2);
                }
                SignatureToken::Bool
                | SignatureToken::U8
                | SignatureToken::U64
                | SignatureToken::U128
                | SignatureToken::Address
                | SignatureToken::Signer
                | SignatureToken::Vector(_)
                | SignatureToken::Datatype(_)
                | SignatureToken::DatatypeInstantiation(_)
                | SignatureToken::TypeParameter(_)
                | SignatureToken::U16
                | SignatureToken::U32
                | SignatureToken::U256 => return false,
            }
        }
    }
    false
}

//---------------------------------------------------------------------------
// Stack and Local Operations
//---------------------------------------------------------------------------

/// Pop from the top of the stack.
pub fn stack_pop(state: &AbstractState) -> Result<AbstractState, VMError> {
    let mut state = state.clone();
    state.stack_pop()?;
    Ok(state)
}

pub enum StackBinOpResult {
    Left,
    Right,
    Other(AbstractValue),
}

/// Perform a binary operation using the top two values on the stack as
/// operands.
pub fn stack_bin_op(
    state: &AbstractState,
    res: StackBinOpResult,
) -> Result<AbstractState, VMError> {
    let mut state = state.clone();
    let right = {
        state.stack_pop()?;
        state.register_move().unwrap()
    };
    let left = {
        state.stack_pop()?;
        state.register_move().unwrap()
    };
    state.stack_push(match res {
        StackBinOpResult::Left => left,
        StackBinOpResult::Right => right,
        StackBinOpResult::Other(val) => val,
    });
    Ok(state)
}

/// Push given abstract_value to the top of the stack.
pub fn stack_push(
    state: &AbstractState,
    abstract_value: AbstractValue,
) -> Result<AbstractState, VMError> {
    let mut state = state.clone();
    state.stack_push(abstract_value);
    Ok(state)
}

/// Push to the top of the stack from the register.
pub fn stack_push_register(state: &AbstractState) -> Result<AbstractState, VMError> {
    let mut state = state.clone();
    state.stack_push_register()?;
    Ok(state)
}

/// Set the availability of local at `index`
pub fn local_set(
    state: &AbstractState,
    index: u8,
    availability: BorrowState,
) -> Result<AbstractState, VMError> {
    let mut state = state.clone();
    state.local_set(index as usize, availability)?;
    Ok(state)
}

/// Put copy of the local at `index` in register
pub fn local_take(state: &AbstractState, index: u8) -> Result<AbstractState, VMError> {
    let mut state = state.clone();
    state.local_take(index as usize)?;
    Ok(state)
}

/// Put reference to local at `index` in register
pub fn local_take_borrow(
    state: &AbstractState,
    index: u8,
    mutability: Mutability,
) -> Result<AbstractState, VMError> {
    let mut state = state.clone();
    state.local_take_borrow(index as usize, mutability)?;
    Ok(state)
}

/// Insert the register value into the locals at `index`
pub fn local_place(state: &AbstractState, index: u8) -> Result<AbstractState, VMError> {
    let mut state = state.clone();
    state.local_place(index as usize)?;
    Ok(state)
}

//---------------------------------------------------------------------------
// Struct Predicates and Operations
//---------------------------------------------------------------------------

pub fn stack_satisfies_struct_instantiation(
    state: &AbstractState,
    struct_index: StructDefInstantiationIndex,
    exact: bool,
) -> (bool, Subst) {
    let struct_inst = state.module.module.struct_instantiation_at(struct_index);
    if exact {
        stack_satisfies_struct_signature(state, struct_inst.def, Some(struct_inst.type_parameters))
    } else {
        stack_satisfies_struct_signature(state, struct_inst.def, None)
    }
}

/// Determine whether the struct at the given index can be constructed from the
/// values on the stack.
/// Note that this function is bidirectional; if there is an instantiation, we
/// check it. Otherwise, we infer the types that are needed.
pub fn stack_satisfies_struct_signature(
    state: &AbstractState,
    struct_index: StructDefinitionIndex,
    instantiation: Option<SignatureIndex>,
) -> (bool, Subst) {
    let instantiation = instantiation.map(|index| state.module.instantiantiation_at(index));
    let struct_def = state.module.module.struct_def_at(struct_index);
    let shandle = state
        .module
        .module
        .datatype_handle_at(struct_def.struct_handle);
    // Get the type formals for the struct, and the kinds that they expect.
    let type_parameters = shandle.type_parameters.clone();
    let field_tokens = struct_def
        .fields()
        .into_iter()
        .flatten()
        .map(|field| &field.signature.0);
    let mut satisfied = true;
    let mut substitution = Subst::new();
    for (i, token) in field_tokens.rev().enumerate() {
        let ty = if let Some(subst) = &instantiation {
            substitute(token, subst)
        } else {
            token.clone()
        };
        let has = if let SignatureToken::TypeParameter(idx) = &ty {
            if stack_has_all_abilities(state, i, type_parameters[*idx as usize].constraints) {
                let stack_tok = state.stack_peek(i).unwrap();
                substitution.check_and_add(stack_tok.token, ty)
            } else {
                false
            }
        } else {
            let abstract_value = AbstractValue {
                token: ty,
                abilities: abilities(
                    &state.module.module,
                    token,
                    &type_parameters
                        .iter()
                        .map(|param| param.constraints)
                        .collect::<Vec<_>>(),
                ),
            };
            stack_has(state, i, Some(abstract_value))
        };

        if !has {
            satisfied = false;
        }
    }
    (satisfied, substitution)
}

pub fn get_struct_instantiation_for_state(
    state: &AbstractState,
    struct_inst_idx: StructDefInstantiationIndex,
    exact: bool,
) -> (StructDefinitionIndex, Vec<SignatureToken>) {
    let struct_inst = state.module.struct_instantiantiation_at(struct_inst_idx);
    if exact {
        return (
            struct_inst.def,
            state
                .module
                .instantiantiation_at(struct_inst.type_parameters)
                .clone(),
        );
    }
    let struct_index = struct_inst.def;
    let mut partial_instantiation = stack_satisfies_struct_signature(state, struct_index, None).1;
    let struct_def = state.module.module.struct_def_at(struct_index);
    let shandle = state
        .module
        .module
        .datatype_handle_at(struct_def.struct_handle);
    let typs = &shandle.type_parameters;
    for (index, type_param) in typs.iter().enumerate() {
        if let Entry::Vacant(e) = partial_instantiation.subst.entry(index) {
            if type_param.constraints.has_key() {
                unimplemented!("[Struct Instantiation] Need to fill in resource type params");
            } else {
                e.insert(SignatureToken::U64);
            }
        }
    }
    (struct_index, partial_instantiation.instantiation())
}

/// Determine if a struct (of the given signature) is at the top of the stack
/// The `struct_index` can be `Some(index)` to check for a particular struct,
/// or `None` to just check that there is a a struct.
pub fn stack_has_struct(state: &AbstractState, struct_index: StructDefinitionIndex) -> bool {
    if state.stack_len() > 0 {
        if let Some(struct_value) = state.stack_peek(0) {
            match struct_value.token {
                SignatureToken::Datatype(struct_handle) => {
                    let struct_def = state.module.module.struct_def_at(struct_index);
                    return struct_handle == struct_def.struct_handle;
                }
                SignatureToken::DatatypeInstantiation(struct_inst) => {
                    let (struct_handle, _) = *struct_inst;
                    let struct_def = state.module.module.struct_def_at(struct_index);
                    return struct_handle == struct_def.struct_handle;
                }
                SignatureToken::Bool
                | SignatureToken::U8
                | SignatureToken::U64
                | SignatureToken::U128
                | SignatureToken::Address
                | SignatureToken::Signer
                | SignatureToken::Vector(_)
                | SignatureToken::Reference(_)
                | SignatureToken::MutableReference(_)
                | SignatureToken::TypeParameter(_)
                | SignatureToken::U16
                | SignatureToken::U32
                | SignatureToken::U256 => return false,
            }
        }
    }
    false
}

pub fn stack_has_struct_inst(
    state: &AbstractState,
    struct_index: StructDefInstantiationIndex,
) -> bool {
    let struct_inst = state.module.module.struct_instantiation_at(struct_index);
    stack_has_struct(state, struct_inst.def)
}

/// Determine if a struct at the given index is a resource
pub fn struct_abilities(
    state: &AbstractState,
    struct_index: StructDefinitionIndex,
    type_args: &Signature,
) -> AbilitySet {
    let struct_def = state.module.module.struct_def_at(struct_index);
    let struct_handle = state
        .module
        .module
        .datatype_handle_at(struct_def.struct_handle);
    let declared_phantom_parameters = struct_handle
        .type_parameters
        .iter()
        .map(|param| param.is_phantom);
    let type_argument_abilities = abilities_for_instantiation(state, &type_args.0);
    AbilitySet::polymorphic_abilities(
        struct_handle.abilities,
        declared_phantom_parameters,
        type_argument_abilities,
    )
    .unwrap()
}

pub fn struct_inst_abilities(
    state: &AbstractState,
    struct_index: StructDefInstantiationIndex,
) -> AbilitySet {
    let struct_inst = state.module.module.struct_instantiation_at(struct_index);
    let type_args = state
        .module
        .module
        .signature_at(struct_inst.type_parameters);
    struct_abilities(state, struct_inst.def, type_args)
}

pub fn stack_struct_has_field_inst(
    state: &AbstractState,
    field_index: FieldInstantiationIndex,
) -> bool {
    let field_inst = state.module.module.field_instantiation_at(field_index);
    stack_struct_has_field(state, field_inst.handle)
}

pub fn stack_struct_has_field(state: &AbstractState, field_index: FieldHandleIndex) -> bool {
    let field_handle = state.module.module.field_handle_at(field_index);
    if let Some(struct_handle_index) = state
        .stack_peek(0)
        .and_then(|abstract_value| get_struct_handle_from_reference(&abstract_value.token))
    {
        let struct_def = state.module.module.struct_def_at(field_handle.owner);
        return struct_handle_index == struct_def.struct_handle;
    }
    false
}

/// Determine whether the stack has a reference at `index` with the given
/// mutability. If `mutable` is `Either` then the reference can be either
/// mutable or immutable
pub fn stack_has_reference(state: &AbstractState, index: usize, mutability: Mutability) -> bool {
    if state.stack_len() > index {
        if let Some(abstract_value) = state.stack_peek(index) {
            match abstract_value.token {
                SignatureToken::MutableReference(_) => {
                    if mutability == Mutability::Mutable || mutability == Mutability::Either {
                        return true;
                    }
                }
                SignatureToken::Reference(_) => {
                    if mutability == Mutability::Immutable || mutability == Mutability::Either {
                        return true;
                    }
                }
                SignatureToken::Bool
                | SignatureToken::U8
                | SignatureToken::U64
                | SignatureToken::U128
                | SignatureToken::Address
                | SignatureToken::Signer
                | SignatureToken::Vector(_)
                | SignatureToken::Datatype(_)
                | SignatureToken::DatatypeInstantiation(_)
                | SignatureToken::TypeParameter(_)
                | SignatureToken::U16
                | SignatureToken::U32
                | SignatureToken::U256 => return false,
            }
        }
    }
    false
}

pub fn stack_struct_inst_popn(
    state: &AbstractState,
    struct_inst_index: StructDefInstantiationIndex,
) -> Result<AbstractState, VMError> {
    let struct_inst = state
        .module
        .module
        .struct_instantiation_at(struct_inst_index);
    stack_struct_popn(state, struct_inst.def)
}

/// Pop the number of stack values required to construct the struct
/// at `struct_index`
pub fn stack_struct_popn(
    state: &AbstractState,
    struct_index: StructDefinitionIndex,
) -> Result<AbstractState, VMError> {
    let state_copy = state.clone();
    let mut state = state.clone();
    let struct_def = state_copy.module.module.struct_def_at(struct_index);
    for _ in struct_def.fields().unwrap() {
        state.stack_pop()?;
    }
    Ok(state)
}

pub fn create_struct_from_inst(
    state: &AbstractState,
    struct_index: StructDefInstantiationIndex,
) -> Result<AbstractState, VMError> {
    let struct_inst = state.module.module.struct_instantiation_at(struct_index);
    create_struct(state, struct_inst.def, Some(struct_inst.type_parameters))
}

/// Construct a struct from abstract values on the stack
/// The struct is stored in the register after creation
pub fn create_struct(
    state: &AbstractState,
    struct_index: StructDefinitionIndex,
    instantiation: Option<SignatureIndex>,
) -> Result<AbstractState, VMError> {
    let state_copy = state.clone();
    let mut state = state.clone();
    let struct_def = state_copy.module.module.struct_def_at(struct_index);
    // Get the type, and kind of this struct
    let sig_tok = match instantiation {
        None => SignatureToken::Datatype(struct_def.struct_handle),
        Some(inst) => {
            let ty_instantiation = state.module.instantiantiation_at(inst);
<<<<<<< HEAD
            SignatureToken::StructInstantiation(Box::new((
=======
            SignatureToken::DatatypeInstantiation(Box::new((
>>>>>>> 1326312d
                struct_def.struct_handle,
                ty_instantiation.clone(),
            )))
        }
    };
    let struct_kind = abilities_for_token(&state, &sig_tok, &state.instantiation);
    let struct_value = AbstractValue::new_struct(sig_tok, struct_kind);
    state.register_set(struct_value);
    Ok(state)
}

pub fn stack_unpack_struct_instantiation(
    state: &AbstractState,
) -> (StructDefinitionIndex, Vec<SignatureToken>) {
    if let Some(av) = state.stack_peek(0) {
        match av.token {
            SignatureToken::DatatypeInstantiation(inst) => {
                let (handle, toks) = *inst;
                let mut def_filter = state
                    .module
                    .module
                    .struct_defs()
                    .iter()
                    .enumerate()
                    .filter(|(_, struct_def)| struct_def.struct_handle == handle);
                match def_filter.next() {
                    Some((idx, _)) => (StructDefinitionIndex(idx as TableIndex), toks),
                    None => panic!("Invalid unpack -- non-struct def value found at top of stack"),
                }
            }
            SignatureToken::Bool
            | SignatureToken::U8
            | SignatureToken::U64
            | SignatureToken::U128
            | SignatureToken::Address
            | SignatureToken::Signer
            | SignatureToken::Vector(_)
            | SignatureToken::Datatype(_)
            | SignatureToken::Reference(_)
            | SignatureToken::MutableReference(_)
            | SignatureToken::TypeParameter(_)
            | SignatureToken::U16
            | SignatureToken::U32
            | SignatureToken::U256 => {
                panic!("Invalid unpack -- non-struct value found at top of stack")
            }
        }
    } else {
        panic!("Invalid unpack -- precondition not satisfied");
    }
}

pub fn stack_unpack_struct_inst(
    state: &AbstractState,
    struct_index: StructDefInstantiationIndex,
) -> Result<AbstractState, VMError> {
    let struct_inst = state.module.module.struct_instantiation_at(struct_index);
    stack_unpack_struct(state, struct_inst.def, Some(struct_inst.type_parameters))
}

/// Push the fields of a struct as `AbstractValue`s to the stack
pub fn stack_unpack_struct(
    state: &AbstractState,
    struct_index: StructDefinitionIndex,
    instantiation: Option<SignatureIndex>,
) -> Result<AbstractState, VMError> {
    let state_copy = state.clone();
    let mut state = state.clone();
    let ty_instantiation = match instantiation {
        Some(inst) => state.module.instantiantiation_at(inst).clone(),
        None => vec![],
    };
    let abilities = abilities_for_instantiation(&state_copy, &ty_instantiation);
    let struct_def = state_copy.module.module.struct_def_at(struct_index);
    let tokens = struct_def
        .fields()
        .into_iter()
        .flatten()
        .map(|field| &field.signature.0);
    for token in tokens {
        let abstract_value = AbstractValue {
            token: substitute(token, &ty_instantiation),
            abilities: abilities_for_token(&state, token, &abilities),
        };
        state = stack_push(&state, abstract_value)?;
    }
    Ok(state)
}

pub fn struct_ref_instantiation(state: &mut AbstractState) -> Result<Vec<SignatureToken>, VMError> {
    let token = state.register_move().unwrap().token;
    if let Some(type_actuals) = get_type_actuals_from_reference(&token) {
        Ok(type_actuals)
    } else {
        Err(VMError::new("Invalid field borrow".to_string()))
    }
}

/// Push the field at `field_index` of a struct as an `AbstractValue` to the
/// stack
pub fn stack_struct_borrow_field(
    state: &AbstractState,
    field_index: FieldHandleIndex,
) -> Result<AbstractState, VMError> {
    let mut state = state.clone();
    let typs = struct_ref_instantiation(&mut state)?;
    let abilities = abilities_for_instantiation(&state, &typs);
    let field_handle = state.module.module.field_handle_at(field_index);
    let struct_def = state.module.module.struct_def_at(field_handle.owner);
    let field_signature = match &struct_def.field_information {
        StructFieldInformation::Native => {
            return Err(VMError::new("Borrow field on a native struct".to_string()));
        }
        StructFieldInformation::Declared(fields) => {
            let field_def = &fields[field_handle.field as usize];
            &field_def.signature.0
        }
    };
    let reified_field_sig = substitute(field_signature, &typs);
    // NB: We determine the kind on the non-reified_field_sig; we want any local
    // references to type parameters to point to (struct) local type parameters.
    // We could possibly also use the reified_field_sig coupled with the
    // top-level instantiation, but I need to convince myself of the correctness
    // of this.
    let abstract_value = AbstractValue {
        token: SignatureToken::MutableReference(Box::new(reified_field_sig)),
        abilities: abilities_for_token(&state, field_signature, &abilities),
    };
    state = stack_push(&state, abstract_value)?;
    Ok(state)
}

pub fn stack_struct_borrow_field_inst(
    state: &AbstractState,
    field_index: FieldInstantiationIndex,
) -> Result<AbstractState, VMError> {
    let field_inst = state.module.module.field_instantiation_at(field_index);
    stack_struct_borrow_field(state, field_inst.handle)
}

/// Dereference the value stored in the register. If the value is not a
/// reference, or the register is empty, return an error.
pub fn register_dereference(state: &AbstractState) -> Result<AbstractState, VMError> {
    let mut state = state.clone();
    if let Some(abstract_value) = state.register_move() {
        match abstract_value.token {
            SignatureToken::MutableReference(token) => {
                state.register_set(AbstractValue {
                    token: *token,
                    abilities: abstract_value.abilities,
                });
                Ok(state)
            }
            SignatureToken::Reference(token) => {
                state.register_set(AbstractValue {
                    token: *token,
                    abilities: abstract_value.abilities,
                });
                Ok(state)
            }
            SignatureToken::Bool
            | SignatureToken::U8
            | SignatureToken::U64
            | SignatureToken::U128
            | SignatureToken::Address
            | SignatureToken::Signer
            | SignatureToken::Vector(_)
            | SignatureToken::Datatype(_)
            | SignatureToken::DatatypeInstantiation(_)
            | SignatureToken::TypeParameter(_)
            | SignatureToken::U16
            | SignatureToken::U32
            | SignatureToken::U256 => Err(VMError::new(
                "Register does not contain a reference".to_string(),
            )),
        }
    } else {
        println!("{:?}", state);
        Err(VMError::new("Register is empty".to_string()))
    }
}

/// Push a reference to a register value with the given mutability.
pub fn stack_push_register_borrow(
    state: &AbstractState,
    mutability: Mutability,
) -> Result<AbstractState, VMError> {
    let mut state = state.clone();
    if let Some(abstract_value) = state.register_move() {
        match mutability {
            Mutability::Mutable => {
                state.stack_push(AbstractValue {
                    token: SignatureToken::MutableReference(Box::new(abstract_value.token)),
                    abilities: abstract_value.abilities,
                });
                Ok(state)
            }
            Mutability::Immutable => {
                state.stack_push(AbstractValue {
                    token: SignatureToken::Reference(Box::new(abstract_value.token)),
                    abilities: abstract_value.abilities,
                });
                Ok(state)
            }
            Mutability::Either => Err(VMError::new("Mutability must be specified".to_string())),
        }
    } else {
        Err(VMError::new("Register is empty".to_string()))
    }
}

//---------------------------------------------------------------------------
// Function Call Predicates and Operations
//---------------------------------------------------------------------------

/// Determine whether the function at the given index can be constructed from
/// the values on the stack.
pub fn stack_satisfies_function_signature(
    state: &AbstractState,
    function_index: FunctionHandleIndex,
) -> (bool, Subst) {
    let state_copy = state.clone();
    let function_handle = state_copy.module.module.function_handle_at(function_index);
    let type_parameters = &function_handle.type_parameters;
    let mut satisfied = true;
    let mut substitution = Subst::new();
    let parameters = &state_copy.module.module.signatures()[function_handle.parameters.0 as usize];
    for (i, parameter) in parameters.0.iter().rev().enumerate() {
        let has = if let SignatureToken::TypeParameter(idx) = parameter {
            if stack_has_all_abilities(state, i, type_parameters[*idx as usize]) {
                let stack_tok = state.stack_peek(i).unwrap();
                substitution.check_and_add(stack_tok.token, parameter.clone())
            } else {
                false
            }
        } else {
            let abilities = abilities(&state.module.module, parameter, type_parameters);
            let abstract_value = AbstractValue {
                token: parameter.clone(),
                abilities,
            };
            stack_has(state, i, Some(abstract_value))
        };
        if !has {
            satisfied = false;
        }
    }
    (satisfied, substitution)
}

pub fn stack_satisfies_function_inst_signature(
    state: &AbstractState,
    function_index: FunctionInstantiationIndex,
) -> (bool, Subst) {
    let func_inst = state
        .module
        .module
        .function_instantiation_at(function_index);
    stack_satisfies_function_signature(state, func_inst.handle)
}

/// Whether the function acquires any global resources or not
pub fn function_can_acquire_resource(state: &AbstractState) -> bool {
    !state.acquires_global_resources.is_empty()
}

/// Simulate calling the function at `function_index`
pub fn stack_function_call(
    state: &AbstractState,
    function_index: FunctionHandleIndex,
    instantiation: Option<SignatureIndex>,
) -> Result<AbstractState, VMError> {
    let state_copy = state.clone();
    let mut state = state.clone();
    let function_handle = state_copy.module.module.function_handle_at(function_index);
    let return_ = &state_copy.module.module.signatures()[function_handle.return_.0 as usize];
    let mut ty_instantiation = &vec![];
    if let Some(inst) = instantiation {
        ty_instantiation = state_copy.module.instantiantiation_at(inst)
    }
    let abilities = abilities_for_instantiation(&state_copy, ty_instantiation);
    for return_type in return_.0.iter() {
        let abstract_value = AbstractValue {
            token: substitute(return_type, ty_instantiation),
            abilities: abilities_for_token(&state, return_type, &abilities),
        };
        state = stack_push(&state, abstract_value)?;
    }
    Ok(state)
}

pub fn stack_function_inst_call(
    state: &AbstractState,
    function_index: FunctionInstantiationIndex,
) -> Result<AbstractState, VMError> {
    let func_inst = state
        .module
        .module
        .function_instantiation_at(function_index);
    stack_function_call(state, func_inst.handle, Some(func_inst.type_parameters))
}

pub fn get_function_instantiation_for_state(
    state: &AbstractState,
    function_index: FunctionInstantiationIndex,
) -> (FunctionHandleIndex, Vec<SignatureToken>) {
    let func_inst = state
        .module
        .module
        .function_instantiation_at(function_index);
    let mut partial_instantiation = stack_satisfies_function_signature(state, func_inst.handle).1;
    let function_handle = state.module.module.function_handle_at(func_inst.handle);
    let typs = &function_handle.type_parameters;
    for (index, abilities) in typs.iter().enumerate() {
        if let Entry::Vacant(e) = partial_instantiation.subst.entry(index) {
            if abilities.has_key() {
                unimplemented!("[Struct Instantiation] Need to fill in resource type params");
            } else {
                e.insert(SignatureToken::U64);
            }
        }
    }
    (func_inst.handle, partial_instantiation.instantiation())
}

/// Pop the number of stack values required to call the function
/// at `function_index`
pub fn stack_function_popn(
    state: &AbstractState,
    function_index: FunctionHandleIndex,
) -> Result<AbstractState, VMError> {
    let state_copy = state.clone();
    let mut state = state.clone();
    let function_handle = state_copy.module.module.function_handle_at(function_index);
    let parameters = &state_copy.module.module.signatures()[function_handle.parameters.0 as usize];
    let number_of_pops = parameters.0.iter().len();
    for _ in 0..number_of_pops {
        state.stack_pop()?;
    }
    Ok(state)
}

pub fn stack_function_inst_popn(
    state: &AbstractState,
    function_index: FunctionInstantiationIndex,
) -> Result<AbstractState, VMError> {
    let func_inst = state
        .module
        .module
        .function_instantiation_at(function_index);
    stack_function_popn(state, func_inst.handle)
}

/// TODO: This is a temporary function that represents memory
/// safety for a reference. This should be removed and replaced
/// with appropriate memory safety premises when the borrow checking
/// infrastructure is fully implemented.
/// `index` is `Some(i)` if the instruction can be memory safe when operating
/// on non-reference types.
pub fn memory_safe(state: &AbstractState, index: Option<usize>) -> bool {
    match index {
        Some(index) => {
            if stack_has_reference(state, index, Mutability::Either) {
                ALLOW_MEMORY_UNSAFE
            } else {
                true
            }
        }
        None => ALLOW_MEMORY_UNSAFE,
    }
}

//---------------------------------------------------------------------------
// Macros
//---------------------------------------------------------------------------

/// Wrapper for enclosing the arguments of `stack_has` so that only the `state`
/// needs to be given.
#[macro_export]
macro_rules! state_stack_has {
    ($e1: expr, $e2: expr) => {
        Box::new(move |state| stack_has(state, $e1, $e2))
    };
}

/// Determines if the type at the top of the abstract stack is castable to the
/// given type.
#[macro_export]
macro_rules! state_stack_is_castable {
    ($e1: expr) => {
        Box::new(move |state| stack_top_is_castable_to(state, $e1))
    };
}

/// Wrapper for enclosing the arguments of `stack_has_integer` so that only the
/// `state` needs to be given.
#[macro_export]
macro_rules! state_stack_has_integer {
    ($e1: expr) => {
        Box::new(move |state| stack_has_integer(state, $e1))
    };
}

/// Wrapper for enclosing the arguments of `stack_kind_is` so that only the
/// `state` needs to be given.
#[macro_export]
macro_rules! state_stack_has_ability {
    ($e: expr, $a: expr) => {
        Box::new(move |state| stack_has_ability(state, $e, $a))
    };
}

/// Wrapper for for enclosing the arguments of `stack_has_polymorphic_eq` so
/// that only the `state` needs to be given.
#[macro_export]
macro_rules! state_stack_has_polymorphic_eq {
    ($e1: expr, $e2: expr) => {
        Box::new(move |state| stack_has_polymorphic_eq(state, $e1, $e2))
    };
}

/// Wrapper for enclosing the arguments of `stack_pop` so that only the `state`
/// needs to be given.
#[macro_export]
macro_rules! state_stack_pop {
    () => {
        Box::new(move |state| stack_pop(state))
    };
}

/// Wrapper for enclosing the arguments of `stack_push` so that only the `state`
/// needs to be given.
#[macro_export]
macro_rules! state_stack_push {
    ($e: expr) => {
        Box::new(move |state| stack_push(state, $e))
    };
}

/// Wrapper for enclosing the arguments of `stack_push_register` so that only
/// the `state` needs to be given.
#[macro_export]
macro_rules! state_stack_push_register {
    () => {
        Box::new(move |state| stack_push_register(state))
    };
}

/// Wrapper for enclosing the arguments of `stack_local_polymorphic_eq` so that
/// only the `state` needs to be given.
#[macro_export]
macro_rules! state_stack_local_polymorphic_eq {
    ($e1: expr, $e2: expr) => {
        Box::new(move |state| stack_local_polymorphic_eq(state, $e1, $e2))
    };
}

/// Wrapper for enclosing the arguments of `local_exists` so that only the
/// `state` needs to be given.
#[macro_export]
macro_rules! state_local_exists {
    ($e: expr) => {
        Box::new(move |state| local_exists(state, $e))
    };
}

/// Wrapper for enclosing the arguments of `local_availability_is` so that only
/// the `state` needs to be given.
#[macro_export]
macro_rules! state_local_availability_is {
    ($e: expr, $a: expr) => {
        Box::new(move |state| local_availability_is(state, $e, $a))
    };
}

/// Wrapper for enclosing the arguments of `state_local_has_ability` so that
/// only the `state` needs to be given.
#[macro_export]
macro_rules! state_local_has_ability {
    ($e: expr, $a: expr) => {
        Box::new(move |state| local_has_ability(state, $e, $a))
    };
}

/// Wrapper for enclosing the arguments of `local_set` so that only the `state`
/// needs to be given.
#[macro_export]
macro_rules! state_local_set {
    ($e: expr, $a: expr) => {
        Box::new(move |state| local_set(state, $e, $a))
    };
}

/// Wrapper for enclosing the arguments of `local_take` so that only the `state`
/// needs to be given.
#[macro_export]
macro_rules! state_local_take {
    ($e: expr) => {
        Box::new(move |state| local_take(state, $e))
    };
}

/// Wrapper for enclosing the arguments of `local_take_borrow` so that only the
/// `state` needs to be given.
#[macro_export]
macro_rules! state_local_take_borrow {
    ($e: expr, $mutable: expr) => {
        Box::new(move |state| local_take_borrow(state, $e, $mutable))
    };
}

/// Wrapper for enclosing the arguments of `local_place` so that only the
/// `state` needs to be given.
#[macro_export]
macro_rules! state_local_place {
    ($e: expr) => {
        Box::new(move |state| local_place(state, $e))
    };
}

/// Wrapper for enclosing the arguments of `stack_ref_polymorphic_eq` so that
/// only the `state` needs to be given.
#[macro_export]
macro_rules! state_stack_ref_polymorphic_eq {
    ($e1: expr, $e2: expr) => {
        Box::new(move |state| stack_ref_polymorphic_eq(state, $e1, $e2))
    };
}

/// Wrapper for enclosing the arguments of `stack_satisfies_struct_signature` so
/// that only the `state` needs to be given.
#[macro_export]
macro_rules! state_stack_satisfies_struct_signature {
    ($e: expr) => {
        Box::new(move |state| stack_satisfies_struct_signature(state, $e, None).0)
    };
    ($e: expr, $is_exact: expr) => {
        Box::new(move |state| stack_satisfies_struct_instantiation(state, $e, $is_exact).0)
    };
}

/// Wrapper for enclosing the arguments of `state_stack_struct_inst_popn` so
/// that only the `state` needs to be given.
#[macro_export]
macro_rules! state_stack_struct_inst_popn {
    ($e: expr) => {
        Box::new(move |state| stack_struct_inst_popn(state, $e))
    };
}

/// Wrapper for enclosing the arguments of `stack_struct_popn` so that only the
/// `state` needs to be given.
#[macro_export]
macro_rules! state_stack_struct_popn {
    ($e: expr) => {
        Box::new(move |state| stack_struct_popn(state, $e))
    };
}

/// Wrapper for enclosing the arguments of `stack_pack_struct` so that only the
/// `state` needs to be given.
#[macro_export]
macro_rules! state_create_struct {
    ($e1: expr) => {
        Box::new(move |state| create_struct(state, $e1, None))
    };
}

#[macro_export]
macro_rules! state_create_struct_from_inst {
    ($e1: expr) => {
        Box::new(move |state| create_struct_from_inst(state, $e1))
    };
}

/// Wrapper for enclosing the arguments of `stack_has_struct` so that only the
/// `state` needs to be given.
#[macro_export]
macro_rules! state_stack_has_struct {
    ($e: expr) => {
        Box::new(move |state| stack_has_struct(state, $e))
    };
}

#[macro_export]
macro_rules! state_stack_has_struct_inst {
    ($e: expr) => {
        Box::new(move |state| stack_has_struct_inst(state, $e))
    };
}

/// Wrapper for enclosing the arguments of `stack_unpack_struct` so that only
/// the `state` needs to be given.
#[macro_export]
macro_rules! state_stack_unpack_struct {
    ($e: expr) => {
        Box::new(move |state| stack_unpack_struct(state, $e, None))
    };
}

#[macro_export]
macro_rules! state_stack_unpack_struct_inst {
    ($e: expr) => {
        Box::new(move |state| stack_unpack_struct_inst(state, $e))
    };
}

/// Wrapper for enclosing the arguments of `struct_abilities` so that only the
/// `state` needs to be given.
#[macro_export]
macro_rules! state_struct_has_key {
    ($e: expr) => {
        Box::new(move |state| {
            struct_abilities(
                state,
                $e,
                &move_binary_format::file_format::Signature(vec![]),
            )
            .has_key()
        })
    };
}

#[macro_export]
macro_rules! state_struct_inst_has_key {
    ($e: expr) => {
        Box::new(move |state| struct_inst_abilities(state, $e).has_key())
    };
}

/// Wrapper for enclosing the arguments of `struct_has_field` so that only the
/// `state` needs to be given.
#[macro_export]
macro_rules! state_stack_struct_has_field {
    ($e: expr) => {
        Box::new(move |state| stack_struct_has_field(state, $e))
    };
}

#[macro_export]
macro_rules! state_stack_struct_has_field_inst {
    ($e: expr) => {
        Box::new(move |state| stack_struct_has_field_inst(state, $e))
    };
}

/// Wrapper for enclosing the arguments of `stack_struct_borrow_field` so that
/// only the `state` needs to be given.
#[macro_export]
macro_rules! state_stack_struct_borrow_field {
    ($e: expr) => {
        Box::new(move |state| stack_struct_borrow_field(state, $e))
    };
}

#[macro_export]
macro_rules! state_stack_struct_borrow_field_inst {
    ($e: expr) => {
        Box::new(move |state| stack_struct_borrow_field_inst(state, $e))
    };
}

/// Wrapper for enclosing the arguments of `stack_has_reference` so that only
/// the `state` needs to be given.
#[macro_export]
macro_rules! state_stack_has_reference {
    ($e1: expr, $e2: expr) => {
        Box::new(move |state| stack_has_reference(state, $e1, $e2))
    };
}

/// Wrapper for enclosing the arguments of `register_dereference` so that only
/// the `state` needs to be given.
#[macro_export]
macro_rules! state_register_dereference {
    () => {
        Box::new(move |state| register_dereference(state))
    };
}

/// Wrapper for enclosing the arguments of `stack_push_register_borrow` so that
/// only the `state` needs to be given.
#[macro_export]
macro_rules! state_stack_push_register_borrow {
    ($e: expr) => {
        Box::new(move |state| stack_push_register_borrow(state, $e))
    };
}

/// Wrapper for enclosing the arguments of `stack_satisfies_function_signature`
/// so that only the `state` needs to be given.
#[macro_export]
macro_rules! state_stack_satisfies_function_signature {
    ($e: expr) => {
        Box::new(move |state| stack_satisfies_function_signature(state, $e).0)
    };
}

#[macro_export]
macro_rules! state_stack_satisfies_function_inst_signature {
    ($e: expr) => {
        Box::new(move |state| stack_satisfies_function_inst_signature(state, $e).0)
    };
}

/// Wrapper for enclosing the arguments of `stack_function_popn` so that only
/// the `state` needs to be given.
#[macro_export]
macro_rules! state_stack_function_popn {
    ($e: expr) => {
        Box::new(move |state| stack_function_popn(state, $e))
    };
}

#[macro_export]
macro_rules! state_stack_function_inst_popn {
    ($e: expr) => {
        Box::new(move |state| stack_function_inst_popn(state, $e))
    };
}

/// Wrapper for enclosing the arguments of `stack_function_call` so that only
/// the `state` needs to be given.
#[macro_export]
macro_rules! state_stack_function_call {
    ($e: expr) => {
        Box::new(move |state| stack_function_call(state, $e, None))
    };
}

#[macro_export]
macro_rules! state_stack_function_inst_call {
    ($e: expr) => {
        Box::new(move |state| stack_function_inst_call(state, $e))
    };
}

/// Determine the proper type instantiation for function call in the current
/// state.
#[macro_export]
macro_rules! function_instantiation_for_state {
    ($e: expr) => {
        Box::new(move |state| get_function_instantiation_for_state(state, $e))
    };
}

/// Wrapper for enclosing the arguments of `function_can_acquire_resource` so
/// that only the `state` needs to be given.
#[macro_export]
macro_rules! state_function_can_acquire_resource {
    () => {
        Box::new(move |state| function_can_acquire_resource(state))
    };
}

/// Wrapper for enclosing the arguments of `memory_safe` so that only the
/// `state` needs to be given.
#[macro_export]
macro_rules! state_memory_safe {
    ($e: expr) => {
        Box::new(move |state| memory_safe(state, $e))
    };
}

/// Predicate that is false for every state.
#[macro_export]
macro_rules! state_never {
    () => {
        Box::new(|_| (false))
    };
}

#[macro_export]
macro_rules! state_stack_bin_op {
    (#left) => {
        Box::new(move |state| stack_bin_op(state, $crate::transitions::StackBinOpResult::Left))
    };
    (#right) => {
        Box::new(move |state| stack_bin_op(state, $crate::transitions::StackBinOpResult::Right))
    };
    () => {
        state_stack_bin_op!(#left)
    };
    ($e: expr) => {
        Box::new(move |state| stack_bin_op(state, $crate::transitions::StackBinOpResult::Other($e)))
    }
}

/// Predicate that is false for every state, unless control operations are
/// allowed.
#[macro_export]
macro_rules! state_control_flow {
    () => {
        Box::new(|state| state.is_control_flow_allowed())
    };
}

/// Determine the proper type instantiation for struct in the current state.
#[macro_export]
macro_rules! struct_instantiation_for_state {
    ($e: expr, $is_exact: expr) => {
        Box::new(move |state| get_struct_instantiation_for_state(state, $e, $is_exact))
    };
}

/// Determine the proper type instantiation for struct in the current state.
#[macro_export]
macro_rules! unpack_instantiation_for_state {
    () => {
        Box::new(move |state| stack_unpack_struct_instantiation(state))
    };
}

/// A wrapper around type instantiation, that allows specifying an "exact"
/// instantiation index, or if the instantiation should be inferred from the
/// current state.
#[macro_export]
macro_rules! with_ty_param {
    (($is_exact: expr, $struct_inst_idx: expr) => $s_inst_idx:ident, $body:expr) => {
        Box::new(move |$s_inst_idx| {
            let $s_inst_idx = if $is_exact {
                $struct_inst_idx
            } else {
                $s_inst_idx
            };
            $body
        })
    };
}<|MERGE_RESOLUTION|>--- conflicted
+++ resolved
@@ -3,18 +3,6 @@
 // Modifications Copyright (c) 2024 IOTA Stiftung
 // SPDX-License-Identifier: Apache-2.0
 
-<<<<<<< HEAD
-use std::collections::{hash_map::Entry, HashMap};
-
-use move_binary_format::{
-    access::*,
-    file_format::{
-        Ability, AbilitySet, FieldHandleIndex, FieldInstantiationIndex, FunctionHandleIndex,
-        FunctionInstantiationIndex, Signature, SignatureIndex, SignatureToken,
-        StructDefInstantiationIndex, StructDefinitionIndex, StructFieldInformation, TableIndex,
-    },
-    views::{FunctionHandleView, StructDefinitionView, ViewInternals},
-=======
 use crate::{
     abilities,
     abstract_state::{AbstractState, AbstractValue, BorrowState, Mutability},
@@ -26,16 +14,11 @@
     Ability, AbilitySet, FieldHandleIndex, FieldInstantiationIndex, FunctionHandleIndex,
     FunctionInstantiationIndex, Signature, SignatureIndex, SignatureToken,
     StructDefInstantiationIndex, StructDefinitionIndex, StructFieldInformation,
->>>>>>> 1326312d
 };
 
-use crate::{
-    abilities,
-    abstract_state::{AbstractState, AbstractValue, BorrowState, Mutability},
-    config::ALLOW_MEMORY_UNSAFE,
-    error::VMError,
-    get_struct_handle_from_reference, get_type_actuals_from_reference, substitute,
-};
+use move_binary_format::file_format::TableIndex;
+use std::collections::{hash_map::Entry, HashMap};
+
 
 //---------------------------------------------------------------------------
 // Type Instantiations from Unification with the Abstract Stack
@@ -759,11 +742,7 @@
         None => SignatureToken::Datatype(struct_def.struct_handle),
         Some(inst) => {
             let ty_instantiation = state.module.instantiantiation_at(inst);
-<<<<<<< HEAD
-            SignatureToken::StructInstantiation(Box::new((
-=======
             SignatureToken::DatatypeInstantiation(Box::new((
->>>>>>> 1326312d
                 struct_def.struct_handle,
                 ty_instantiation.clone(),
             )))
