--- conflicted
+++ resolved
@@ -3,31 +3,17 @@
 // Modifications Copyright (c) 2024 IOTA Stiftung
 // SPDX-License-Identifier: Apache-2.0
 
-<<<<<<< HEAD
-use std::{
-    collections::{HashMap, HashSet},
-    fmt,
-};
-
-use move_binary_format::{
-    access::ModuleAccess,
-    file_format::{
-        empty_module, Ability, AbilitySet, CompiledModule, FieldInstantiation,
-        FieldInstantiationIndex, FunctionHandleIndex, FunctionInstantiation,
-        FunctionInstantiationIndex, Signature, SignatureIndex, SignatureToken,
-        StructDefInstantiation, StructDefInstantiationIndex, StructDefinitionIndex, TableIndex,
-    },
-=======
 use crate::{borrow_graph::BorrowGraph, error::VMError};
 use move_binary_format::file_format::{
     empty_module, Ability, AbilitySet, CompiledModule, FieldInstantiation, FieldInstantiationIndex,
     FunctionHandleIndex, FunctionInstantiation, FunctionInstantiationIndex, Signature,
     SignatureIndex, SignatureToken, StructDefInstantiation, StructDefInstantiationIndex,
     StructDefinitionIndex, TableIndex,
->>>>>>> 1326312d
 };
-
-use crate::{borrow_graph::BorrowGraph, error::VMError};
+use std::{
+    collections::{HashMap, HashSet},
+    fmt,
+};
 
 /// The BorrowState denotes whether a local is `Available` or
 /// has been moved and is `Unavailable`.
