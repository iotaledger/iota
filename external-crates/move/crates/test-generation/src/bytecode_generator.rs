// Copyright (c) The Diem Core Contributors
// Copyright (c) The Move Contributors
// Modifications Copyright (c) 2024 IOTA Stiftung
// SPDX-License-Identifier: Apache-2.0

<<<<<<< HEAD
use move_binary_format::{
    access::ModuleAccess,
    file_format::{
        Bytecode, CodeOffset, CompiledModule, ConstantPoolIndex, FieldHandleIndex,
        FieldInstantiationIndex, FunctionHandle, FunctionHandleIndex, FunctionInstantiation,
        FunctionInstantiationIndex, LocalIndex, SignatureToken, StructDefInstantiation,
        StructDefInstantiationIndex, StructDefinitionIndex, StructFieldInformation, TableIndex,
    },
=======
use crate::{
    abstract_state::{AbstractState, BorrowState, CallGraph, InstantiableModule},
    config::{
        CALL_STACK_LIMIT, INHABITATION_INSTRUCTION_LIMIT, MAX_CFG_BLOCKS, MUTATION_TOLERANCE,
        NEGATE_PRECONDITIONS, NEGATION_PROBABILITY, VALUE_STACK_LIMIT,
    },
    control_flow_graph::CFG,
    substitute, summaries,
};
use move_binary_format::file_format::{
    Bytecode, CodeOffset, CompiledModule, ConstantPoolIndex, FieldHandleIndex,
    FieldInstantiationIndex, FunctionHandle, FunctionHandleIndex, FunctionInstantiation,
    FunctionInstantiationIndex, LocalIndex, SignatureToken, StructDefInstantiation,
    StructDefInstantiationIndex, StructDefinitionIndex, StructFieldInformation, TableIndex,
>>>>>>> 1326312d
};
use move_core_types::u256::U256;
use rand::{rngs::StdRng, Rng};
use tracing::{debug, error, warn};

use crate::{
    abstract_state::{AbstractState, BorrowState, CallGraph, InstantiableModule},
    config::{
        CALL_STACK_LIMIT, INHABITATION_INSTRUCTION_LIMIT, MAX_CFG_BLOCKS, MUTATION_TOLERANCE,
        NEGATE_PRECONDITIONS, NEGATION_PROBABILITY, VALUE_STACK_LIMIT,
    },
    control_flow_graph::CFG,
    substitute, summaries,
};

/// This type represents bytecode instructions that take a `LocalIndex`
type LocalIndexToBytecode = fn(LocalIndex) -> Bytecode;

/// This type represents bytecode instructions that take a `u16`
type CodeOffsetToBytecode = fn(CodeOffset) -> Bytecode;

/// This type represents bytecode instructions that take a `u8`
type U8ToBytecode = fn(u8) -> Bytecode;

/// This type represents bytecode instructions that take a `u16`
type U16ToBytecode = fn(u16) -> Bytecode;

/// This type represents bytecode instructions that take a `u32`
type U32ToBytecode = fn(u32) -> Bytecode;

/// This type represents bytecode instructions that take a `u64`
type U64ToBytecode = fn(u64) -> Bytecode;

/// This type represents bytecode instructions that take a `u128`
type U128ToBytecode = fn(Box<u128>) -> Bytecode;

/// This type represents bytecode instructions that take a `u256`
type U256ToBytecode = fn(Box<U256>) -> Bytecode;

/// This type represents bytecode instructions that take a `AddressPoolIndex`
type ConstantPoolIndexToBytecode = fn(ConstantPoolIndex) -> Bytecode;

/// This type represents bytecode instructions that take a
/// `StructDefinitionIndex`
type StructIndexToBytecode = fn(StructDefinitionIndex) -> Bytecode;

/// This type represents bytecode instructions that take a `FieldHandleIndex`
type FieldHandleIndexToBytecode = fn(FieldHandleIndex) -> Bytecode;

/// This type represents bytecode instructions that take a `FunctionHandleIndex`
type FunctionIndexToBytecode = fn(FunctionHandleIndex) -> Bytecode;

/// This type represents bytecode instructions that take a
/// `StructDefInstantiationIndex`
type StructInstIndexToBytecode = fn(StructDefInstantiationIndex) -> Bytecode;

/// This type represents bytecode instructions that take a
/// `FieldInstantiationIndex`
type FieldInstIndexToBytecode = fn(FieldInstantiationIndex) -> Bytecode;

/// This type represents bytecode instructions that take a
/// `FunctionInstantiationIndex`
type FunctionInstIndexToBytecode = fn(FunctionInstantiationIndex) -> Bytecode;

/// There are six types of bytecode instructions
#[derive(Debug, Clone)]
enum BytecodeType {
    /// Instructions that do not take an argument
    NoArg(Bytecode),

    /// Instructions that take a `LocalIndex`
    LocalIndex(LocalIndexToBytecode),

    /// Instructions that take a `CodeOffset`
    CodeOffset(CodeOffsetToBytecode),

    /// Instructions that take a `u8`
    U8(U8ToBytecode),

    /// Instructions that take a `u16`
    U16(U16ToBytecode),

    /// Instructions that take a `u32`
    U32(U32ToBytecode),

    /// Instructions that take a `u64`
    U64(U64ToBytecode),

    /// Instructions that take a `u128`
    U128(U128ToBytecode),

    /// Instructions that take a `u256`
    U256(U256ToBytecode),

    /// Instructions that take an `ConstantPoolIndex`
    ConstantPoolIndex(ConstantPoolIndexToBytecode),

    /// Instructions that take a `StructDefinitionIndex`
    StructIndex(StructIndexToBytecode),

    /// Instructions that take a `FieldHandleIndex`
    FieldHandleIndex(FieldHandleIndexToBytecode),

    /// Instructions that take a `FunctionHandleIndex`
    FunctionIndex(FunctionIndexToBytecode),

    /// Instructions that take a `StructInstantiationIndex`
    StructInstantiationIndex(StructInstIndexToBytecode),

    /// Instructions that take a `FieldInstantiationIndex`
    FieldInstantiationIndex(FieldInstIndexToBytecode),

    /// Instructions that take a `FunctionInstantiationIndex`
    FunctionInstantiationIndex(FunctionInstIndexToBytecode),
}

/// Abstraction for change to the stack size
#[derive(Debug, Copy, Clone, PartialEq)]
enum StackEffect {
    /// Represents an increase in stack size
    Add,

    /// Represents a decrease in stack size
    Sub,

    /// Represents no change in stack size
    Nop,
}

/// Context containing information about a function
#[derive(Debug, Copy, Clone, PartialEq, Eq)]
pub struct FunctionGenerationContext {
    pub function_handle_index: FunctionHandleIndex,
    pub starting_call_height: usize,
    pub locals_len: usize,
    pub bytecode_len: u64,
}

impl FunctionGenerationContext {
    pub fn new(
        function_handle_index: FunctionHandleIndex,
        starting_call_height: usize,
        locals_len: usize,
        bytecode_len: u64,
    ) -> Self {
        Self {
            function_handle_index,
            starting_call_height,
            locals_len,
            bytecode_len,
        }
    }

    pub fn incr_instruction_count(&mut self) -> Option<()> {
        self.bytecode_len += 1;
        if self.bytecode_len >= (u16::MAX - 1) as u64 {
            return None;
        }
        Some(())
    }
}

/// Generates a sequence of bytecode instructions.
/// This generator has:
/// - `instructions`: A list of bytecode instructions to use for generation
/// - `rng`: A random number generator for uniform random choice of next
///   instruction
#[derive(Debug)]
pub struct BytecodeGenerator<'a> {
    instructions: Vec<(StackEffect, BytecodeType)>,
    rng: &'a mut StdRng,
}

impl<'a> BytecodeGenerator<'a> {
    /// The `BytecodeGenerator` is instantiated with a seed to use with
    /// its random number generator.
    pub fn new(rng: &'a mut StdRng) -> Self {
        let instructions: Vec<(StackEffect, BytecodeType)> = vec![
            (StackEffect::Sub, BytecodeType::NoArg(Bytecode::Pop)),
            (StackEffect::Add, BytecodeType::U8(Bytecode::LdU8)),
            (StackEffect::Add, BytecodeType::U16(Bytecode::LdU16)),
            (StackEffect::Add, BytecodeType::U32(Bytecode::LdU32)),
            (StackEffect::Add, BytecodeType::U64(Bytecode::LdU64)),
            (StackEffect::Add, BytecodeType::U128(Bytecode::LdU128)),
            (StackEffect::Add, BytecodeType::U256(Bytecode::LdU256)),
            (StackEffect::Nop, BytecodeType::NoArg(Bytecode::CastU8)),
            (StackEffect::Nop, BytecodeType::NoArg(Bytecode::CastU16)),
            (StackEffect::Nop, BytecodeType::NoArg(Bytecode::CastU32)),
            (StackEffect::Nop, BytecodeType::NoArg(Bytecode::CastU64)),
            (StackEffect::Nop, BytecodeType::NoArg(Bytecode::CastU128)),
            (StackEffect::Nop, BytecodeType::NoArg(Bytecode::CastU256)),
            (
                StackEffect::Add,
                BytecodeType::ConstantPoolIndex(Bytecode::LdConst),
            ),
            (StackEffect::Add, BytecodeType::NoArg(Bytecode::LdTrue)),
            (StackEffect::Add, BytecodeType::NoArg(Bytecode::LdFalse)),
            (
                StackEffect::Add,
                BytecodeType::LocalIndex(Bytecode::CopyLoc),
            ),
            (
                StackEffect::Add,
                BytecodeType::LocalIndex(Bytecode::MoveLoc),
            ),
            (StackEffect::Sub, BytecodeType::LocalIndex(Bytecode::StLoc)),
            (
                StackEffect::Add,
                BytecodeType::LocalIndex(Bytecode::MutBorrowLoc),
            ),
            (
                StackEffect::Add,
                BytecodeType::LocalIndex(Bytecode::ImmBorrowLoc),
            ),
            (StackEffect::Nop, BytecodeType::NoArg(Bytecode::ReadRef)),
            (StackEffect::Sub, BytecodeType::NoArg(Bytecode::WriteRef)),
            (StackEffect::Nop, BytecodeType::NoArg(Bytecode::FreezeRef)),
            (StackEffect::Sub, BytecodeType::NoArg(Bytecode::Add)),
            (StackEffect::Sub, BytecodeType::NoArg(Bytecode::Sub)),
            (StackEffect::Sub, BytecodeType::NoArg(Bytecode::Mul)),
            (StackEffect::Sub, BytecodeType::NoArg(Bytecode::Div)),
            (StackEffect::Sub, BytecodeType::NoArg(Bytecode::Mod)),
            (StackEffect::Sub, BytecodeType::NoArg(Bytecode::BitAnd)),
            (StackEffect::Sub, BytecodeType::NoArg(Bytecode::BitOr)),
            (StackEffect::Sub, BytecodeType::NoArg(Bytecode::Xor)),
            (StackEffect::Sub, BytecodeType::NoArg(Bytecode::Or)),
            (StackEffect::Sub, BytecodeType::NoArg(Bytecode::And)),
            (StackEffect::Nop, BytecodeType::NoArg(Bytecode::Not)),
            (StackEffect::Sub, BytecodeType::NoArg(Bytecode::Eq)),
            (StackEffect::Sub, BytecodeType::NoArg(Bytecode::Neq)),
            (StackEffect::Sub, BytecodeType::NoArg(Bytecode::Lt)),
            (StackEffect::Sub, BytecodeType::NoArg(Bytecode::Gt)),
            (StackEffect::Sub, BytecodeType::NoArg(Bytecode::Le)),
            (StackEffect::Sub, BytecodeType::NoArg(Bytecode::Ge)),
            (StackEffect::Nop, BytecodeType::StructIndex(Bytecode::Pack)),
            (
                StackEffect::Nop,
                BytecodeType::StructInstantiationIndex(Bytecode::PackGeneric),
            ),
            (
                StackEffect::Nop,
                BytecodeType::StructIndex(Bytecode::Unpack),
            ),
            (
                StackEffect::Nop,
                BytecodeType::StructInstantiationIndex(Bytecode::UnpackGeneric),
            ),
            (
                StackEffect::Nop,
                BytecodeType::FieldHandleIndex(Bytecode::MutBorrowField),
            ),
            (
                StackEffect::Nop,
                BytecodeType::FieldInstantiationIndex(Bytecode::MutBorrowFieldGeneric),
            ),
            (
                StackEffect::Nop,
                BytecodeType::FieldHandleIndex(Bytecode::ImmBorrowField),
            ),
            (
                StackEffect::Nop,
                BytecodeType::FieldInstantiationIndex(Bytecode::ImmBorrowFieldGeneric),
            ),
            (
                StackEffect::Nop,
                BytecodeType::FunctionIndex(Bytecode::Call),
            ),
            (
                StackEffect::Nop,
                BytecodeType::FunctionInstantiationIndex(Bytecode::CallGeneric),
            ),
            (StackEffect::Nop, BytecodeType::CodeOffset(Bytecode::Branch)),
            (StackEffect::Sub, BytecodeType::CodeOffset(Bytecode::BrTrue)),
            (
                StackEffect::Sub,
                BytecodeType::CodeOffset(Bytecode::BrFalse),
            ),
            (StackEffect::Sub, BytecodeType::NoArg(Bytecode::Abort)),
            (StackEffect::Nop, BytecodeType::NoArg(Bytecode::Ret)),
        ];
        Self { instructions, rng }
    }

    fn index_or_none<T>(table: &[T], rng: &mut StdRng) -> Option<TableIndex> {
        if table.is_empty() {
            None
        } else {
            Some(rng.gen_range(0..table.len()) as TableIndex)
        }
    }

    // Soft cutoff: We starting making it less likely for the stack size to be
    // increased once it becomes greater than VALUE_STACK_LIMIT - 24. Once we
    // reach the stack limit then we have a hard cutoff.
    fn value_backpressure(state: &AbstractState, probability: f32) -> f32 {
        let len = state.stack_len();

        if len <= VALUE_STACK_LIMIT - 24 {
            return probability;
        }

        if len > VALUE_STACK_LIMIT - 24 {
            return probability * 0.5;
        }

        0.0
    }

    // Tight cutoff: calls can be generated as long as it's less than the max call
    // stack height. If the call would cause the call stack to overflow then it
    // can't be generated.
    fn call_stack_backpressure(
        state: &AbstractState,
        fn_context: &FunctionGenerationContext,
        call: FunctionHandleIndex,
    ) -> Option<FunctionHandleIndex> {
        if let Some(call_size) = state
            .call_graph
            .call_depth(fn_context.function_handle_index, call)
        {
            if call_size + fn_context.starting_call_height <= CALL_STACK_LIMIT {
                return Some(call);
            }
        }
        None
    }

    /// Given an `AbstractState`, `state`, and a the number of locals the
    /// function has, this function returns a list of instructions whose
    /// preconditions are satisfied for the state.
    fn candidate_instructions(
        &mut self,
        fn_context: &FunctionGenerationContext,
        state: AbstractState,
        module: CompiledModule,
    ) -> Vec<(StackEffect, Bytecode)> {
        let mut matches: Vec<(StackEffect, Bytecode)> = Vec::new();
        let instructions = &self.instructions;
        for (stack_effect, instruction) in instructions.iter() {
            let instruction: Option<Bytecode> = match instruction {
                BytecodeType::NoArg(instruction) => Some(instruction.clone()),
                BytecodeType::LocalIndex(instruction) => {
                    // Generate a random index into the locals
                    if fn_context.locals_len > 0 {
                        Some(instruction(
                            self.rng.gen_range(0..fn_context.locals_len) as LocalIndex
                        ))
                    } else {
                        None
                    }
                }
                BytecodeType::CodeOffset(instruction) => {
                    // Set 0 as the offset. This will be set correctly during serialization
                    Some(instruction(0))
                }
                BytecodeType::U8(instruction) => {
                    // Generate a random u8 constant to load
                    Some(instruction(self.rng.gen_range(0..u8::MAX)))
                }
                BytecodeType::U16(instruction) => {
                    // Generate a random u16 constant to load
                    Some(instruction(self.rng.gen_range(0..u16::MAX)))
                }
                BytecodeType::U32(instruction) => {
                    // Generate a random u32 constant to load
                    Some(instruction(self.rng.gen_range(0..u32::MAX)))
                }
                BytecodeType::U64(instruction) => {
                    // Generate a random u64 constant to load
                    Some(instruction(self.rng.gen_range(0..u64::MAX)))
                }
                BytecodeType::U128(instruction) => {
                    // Generate a random u128 constant to load
                    Some(instruction(Box::new(self.rng.gen_range(0..u128::MAX))))
                }
                BytecodeType::U256(instruction) => {
                    // Generate a random u256 constant to load
                    Some(instruction(Box::new(
                        self.rng.gen_range(U256::zero()..U256::max_value()),
                    )))
                }
                BytecodeType::ConstantPoolIndex(instruction) => {
                    // Select a random address from the module's address pool
                    Self::index_or_none(&module.constant_pool, self.rng)
                        .map(|x| instruction(ConstantPoolIndex::new(x)))
                }
                BytecodeType::StructIndex(instruction) => {
                    // Select a random struct definition and local signature
                    Self::index_or_none(&module.struct_defs, self.rng)
                        .map(|x| instruction(StructDefinitionIndex::new(x)))
                }
                BytecodeType::FieldHandleIndex(instruction) => {
                    // Select a field definition from the module's field definitions
                    Self::index_or_none(&module.field_handles, self.rng)
                        .map(|x| instruction(FieldHandleIndex::new(x)))
                }
                BytecodeType::FunctionIndex(instruction) => {
                    // Select a random function handle and local signature
                    let callable_fns = &state.call_graph.can_call(fn_context.function_handle_index);
                    Self::index_or_none(callable_fns, self.rng)
                        .and_then(|handle_idx| {
                            Self::call_stack_backpressure(
                                &state,
                                fn_context,
                                callable_fns[handle_idx as usize],
                            )
                        })
                        .map(instruction)
                }
                BytecodeType::StructInstantiationIndex(instruction) => {
                    // Select a field definition from the module's field definitions
                    Self::index_or_none(&module.struct_def_instantiations, self.rng)
                        .map(|x| instruction(StructDefInstantiationIndex::new(x)))
                }
                BytecodeType::FunctionInstantiationIndex(instruction) => {
                    // Select a field definition from the module's field definitions
                    Self::index_or_none(&module.function_instantiations, self.rng)
                        .map(|x| instruction(FunctionInstantiationIndex::new(x)))
                }
                BytecodeType::FieldInstantiationIndex(instruction) => {
                    // Select a field definition from the module's field definitions
                    Self::index_or_none(&module.field_instantiations, self.rng)
                        .map(|x| instruction(FieldInstantiationIndex::new(x)))
                }
            };
            if let Some(instruction) = instruction {
                let summary = summaries::instruction_summary(instruction.clone(), false);
                let unsatisfied_preconditions = summary
                    .preconditions
                    .iter()
                    .filter(|precondition| !precondition(&state))
                    .count();
                if (NEGATE_PRECONDITIONS
                    && !summary.preconditions.is_empty()
                    && unsatisfied_preconditions
                        > self.rng.gen_range(0..summary.preconditions.len())
                    && self.rng.gen_range(0..101) > 100 - (NEGATION_PROBABILITY * 100.0) as u8)
                    || unsatisfied_preconditions == 0
                {
<<<<<<< HEAD
                    // The size of matches cannot be greater than the number of bytecode
                    // instructions
=======
                    // The size of matches cannot be greater than the number of bytecode instructions
>>>>>>> 1326312d
                    debug_assert!(matches.len() < usize::MAX);
                    matches.push((*stack_effect, instruction));
                }
            }
        }
        matches
    }

    /// Select an instruction from the list of candidates based on the current
    /// state's stack size and the expected number of function return
    /// parameters.
    fn select_candidate(
        &mut self,
        return_len: usize,
        state: &AbstractState,
        candidates: &[(StackEffect, Bytecode)],
    ) -> Result<Bytecode, String> {
        debug!("Candidates: {:?}", candidates);
        let stack_len = state.stack_len();
        let prob_add = if stack_len > return_len {
            MUTATION_TOLERANCE / (stack_len as f32)
        } else {
            1.0
        };
        let prob_add = Self::value_backpressure(state, prob_add);
        debug!("Pr[add] = {:?}", prob_add);
        let next_instruction_index;
        if self.rng.gen_range(0.0..1.0) <= prob_add {
            let add_candidates: Vec<Bytecode> = candidates
                .iter()
                .filter(|(stack_effect, _)| {
                    *stack_effect == StackEffect::Add || *stack_effect == StackEffect::Nop
                })
                .map(|(_, candidate)| candidate)
                .cloned()
                .collect();
            // Add candidates should not be empty unless the list of bytecode instructions
            // is changed
            if add_candidates.is_empty() {
                return Err("Could not find valid add candidate".to_string());
            }
            next_instruction_index = self.rng.gen_range(0..add_candidates.len());
            Ok(add_candidates[next_instruction_index].clone())
        } else {
            let sub_candidates: Vec<Bytecode> = candidates
                .iter()
                .filter(|(stack_effect, _)| {
                    *stack_effect == StackEffect::Sub || *stack_effect == StackEffect::Nop
                })
                .map(|(_, candidate)| candidate)
                .cloned()
                .collect();
            // Sub candidates should not be empty unless the list of bytecode instructions
            // is changed
            if sub_candidates.is_empty() {
                return Err("Could not find sub valid candidate".to_string());
            }
            next_instruction_index = self.rng.gen_range(0..sub_candidates.len());
            Ok(sub_candidates[next_instruction_index].clone())
        }
    }

    /// Transition an abstract state, `state` to the next state by applying all
    /// of the effects of a particular bytecode instruction, `instruction`.
    fn abstract_step(
        &self,
        mut state: AbstractState,
        instruction: Bytecode,
        exact: bool,
    ) -> (AbstractState, Bytecode) {
        let summary = summaries::instruction_summary(instruction.clone(), exact);
        let should_error = summary
            .preconditions
            .iter()
            .any(|precondition| !precondition(&state));
        if should_error {
            debug!("Reached abort state");
            state.abort();
        }
        let apply_effects = |state, effects: Vec<Box<summaries::NonInstantiableEffect>>| {
            effects.iter().fold(state, |acc, effect| {
                effect(&acc).unwrap_or_else(|err| {
                    if NEGATE_PRECONDITIONS {
                        // Ignore the effect
                        acc
                    } else {
                        unreachable!("Error applying instruction effect: {}", err);
                    }
                })
            })
        };
        match summary.effects {
            summaries::Effects::TyParams(instantiation, effect, instantiation_application) => {
                let (struct_idx, instantiation) = instantiation(&state);
                let index = state.module.add_instantiation(instantiation);
                let struct_inst = StructDefInstantiation {
                    def: struct_idx,
                    type_parameters: index,
                };
                let str_inst_idx = state.module.add_struct_instantiation(struct_inst);
                let effects = effect(str_inst_idx);
                let instruction = instantiation_application(str_inst_idx);
                (apply_effects(state, effects), instruction)
            }
            summaries::Effects::TyParamsCall(instantiation, effect, instantiation_application) => {
                let (fh_idx, instantiation) = instantiation(&state);
                let index = state.module.add_instantiation(instantiation);
                let func_inst = FunctionInstantiation {
                    handle: fh_idx,
                    type_parameters: index,
                };
                let func_inst_idx = state.module.add_function_instantiation(func_inst);
                let effects = effect(func_inst_idx);
                let instruction = instantiation_application(func_inst_idx);
                (apply_effects(state, effects), instruction)
            }
            summaries::Effects::NoTyParams(effects) => (apply_effects(state, effects), instruction),
        }
    }

    /// Transition an abstract state, `state` to the next state and add the
    /// instruction to the bytecode sequence
    pub fn apply_instruction(
        &self,
        fn_context: &mut FunctionGenerationContext,
        mut state: AbstractState,
        bytecode: &mut Vec<Bytecode>,
        instruction: Bytecode,
        exact: bool,
    ) -> Option<AbstractState> {
        // Bytecode will never be generated this large
        debug_assert!(bytecode.len() < usize::MAX);
        debug!("**********************");
        debug!("State1: {}", state);
        debug!("Next instr: {:?}", instruction);
        let step = self.abstract_step(state, instruction, exact);
        state = step.0;
        let instruction = step.1;
        debug!("Affected: {}", state);
        debug!("Actual instr: {:?}", instruction);
        if let Bytecode::Call(index) = instruction {
            state
                .call_graph
                .add_call(fn_context.function_handle_index, index);
        }
        bytecode.push(instruction);
        fn_context.incr_instruction_count()?;
        debug!("**********************\n");
        Some(state)
    }

    /// Given a valid starting state `abstract_state_in`, generate a valid
    /// sequence of bytecode instructions such that `abstract_state_out` is
    /// reached.
    pub fn generate_block(
        &mut self,
        fn_context: &mut FunctionGenerationContext,
        abstract_state_in: AbstractState,
        abstract_state_out: AbstractState,
        module: &CompiledModule,
    ) -> Option<(Vec<Bytecode>, AbstractState)> {
        debug!("Abstract state in: {}", abstract_state_in);
        debug!("Abstract state out: {}", abstract_state_out);
        let mut bytecode: Vec<Bytecode> = Vec::new();
        let mut state = abstract_state_in.clone();
        // Generate block body
        loop {
            let candidates = self.candidate_instructions(fn_context, state.clone(), module.clone());
            if candidates.is_empty() {
                warn!("No candidates found for state: [{:?}]", state);
                break;
            }
            match self.select_candidate(0, &state, &candidates) {
                Ok(next_instruction) => {
                    state = self.apply_instruction(
                        fn_context,
                        state,
                        &mut bytecode,
                        next_instruction,
                        false,
                    )?;
                    if state.is_final() {
                        break;
                    } else if state.has_aborted() {
                        state = self.apply_instruction(
                            fn_context,
                            state,
                            &mut bytecode,
                            Bytecode::LdU64(0),
                            true,
                        )?;
                        state = self.apply_instruction(
                            fn_context,
                            state,
                            &mut bytecode,
                            Bytecode::Abort,
                            true,
                        )?;
                        return Some((bytecode, state));
                    }
                }
                Err(err) => {
                    // Could not complete the bytecode sequence; reset to empty
                    error!("{}", err);
                    return Some((Vec::new(), abstract_state_in));
                }
            }
        }
        // Fix local availability
        for (i, (abstract_value, target_availability)) in abstract_state_out.get_locals().iter() {
            if let Some((_, current_availability)) = state.local_get(*i) {
                if *target_availability == BorrowState::Available
                    && *current_availability == BorrowState::Unavailable
                {
                    let next_instructions =
                        Self::inhabit_with_bytecode_seq(&mut state.module, &abstract_value.token);
                    debug!(
                        "local availability instructions: {:#?} for token {:#?}",
                        next_instructions, &abstract_value.token
                    );
                    if next_instructions.len() >= INHABITATION_INSTRUCTION_LIMIT {
                        return None;
                    }
                    state =
                        next_instructions
                            .into_iter()
                            .try_fold(state, |state, instruction| {
                                self.apply_instruction(
                                    fn_context,
                                    state,
                                    &mut bytecode,
                                    instruction,
                                    true,
                                )
                            })?;
                    state = self.apply_instruction(
                        fn_context,
                        state,
                        &mut bytecode,
                        Bytecode::StLoc(*i as u8),
                        true,
                    )?;
                } else if *target_availability == BorrowState::Unavailable
                    && *current_availability == BorrowState::Available
                {
                    state = self.apply_instruction(
                        fn_context,
                        state,
                        &mut bytecode,
                        Bytecode::MoveLoc(*i as u8),
                        true,
                    )?;
                    state = self.apply_instruction(
                        fn_context,
                        state,
                        &mut bytecode,
                        Bytecode::Pop,
                        true,
                    )?;
                }
            } else {
                unreachable!("Target locals out contains new local");
            }
        }
        // Update the module to be the module that we've been building in our abstract
        // state
        Some((bytecode, state))
    }

    /// Generate the body of a function definition given a set of starting
    /// `locals` and a target return `signature`. The sequence should
    /// contain at least `target_min` and at most `target_max` instructions.
    pub fn generate(
        &mut self,
        fn_context: &mut FunctionGenerationContext,
        locals: &[SignatureToken],
        fh: &FunctionHandle,
        acquires_global_resources: &[StructDefinitionIndex],
        module: &mut CompiledModule,
        call_graph: &mut CallGraph,
    ) -> Option<Vec<Bytecode>> {
        let number_of_blocks = self.rng.gen_range(1..=MAX_CFG_BLOCKS);
        // The number of basic blocks must be at least one based on the
        // generation range.
        debug_assert!(number_of_blocks > 0);
        let mut cfg = CFG::new(
            self.rng,
            locals,
            &module.signatures[fh.parameters.0 as usize],
            number_of_blocks,
        );
        let cfg_copy = cfg.clone();
        for (block_id, block) in cfg.get_basic_blocks_mut().iter_mut() {
            debug!(
                "+++++++++++++++++ Starting new block: {} +++++++++++++++++",
                block_id
            );
            let state1 = AbstractState::from_locals(
                module.clone(),
                block.get_locals_in().clone(),
                fh.type_parameters.clone(),
                acquires_global_resources.to_vec(),
                call_graph.clone(),
            );
            let state2 = AbstractState::from_locals(
                module.clone(),
                block.get_locals_out().clone(),
                fh.type_parameters.clone(),
                acquires_global_resources.to_vec(),
                call_graph.clone(),
            );
            let (mut bytecode, mut state_f) =
                self.generate_block(fn_context, state1, state2.clone(), module)?;
            state_f.allow_control_flow();
            if !state_f.has_aborted() {
                state_f = if cfg_copy.num_children(*block_id) == 2 {
                    // BrTrue, BrFalse: Add bool and branching instruction randomly
                    state_f = self.apply_instruction(
                        fn_context,
                        state_f,
                        &mut bytecode,
                        Bytecode::LdFalse,
                        true,
                    )?;
                    if self.rng.gen_bool(0.5) {
                        self.apply_instruction(
                            fn_context,
                            state_f,
                            &mut bytecode,
                            Bytecode::BrTrue(0),
                            true,
                        )?
                    } else {
                        self.apply_instruction(
                            fn_context,
                            state_f,
                            &mut bytecode,
                            Bytecode::BrFalse(0),
                            true,
                        )?
                    }
                } else if cfg_copy.num_children(*block_id) == 1 {
                    // Branch: Add branch instruction
                    self.apply_instruction(
                        fn_context,
                        state_f,
                        &mut bytecode,
                        Bytecode::Branch(0),
                        true,
                    )?
                } else if cfg_copy.num_children(*block_id) == 0 {
                    // Return: Add return types to last block
                    for token_type in module.signatures[fh.return_.0 as usize].0.iter() {
                        let next_instructions =
                            Self::inhabit_with_bytecode_seq(&mut state_f.module, token_type);
                        debug!(
                            "Return value instructions: {:#?} for token {:#?}",
                            next_instructions, &token_type
                        );
                        state_f = next_instructions.into_iter().try_fold(
                            state_f,
                            |state_f, instruction| {
                                self.apply_instruction(
                                    fn_context,
                                    state_f,
                                    &mut bytecode,
                                    instruction,
                                    true,
                                )
                            },
                        )?;
                    }
                    self.apply_instruction(fn_context, state_f, &mut bytecode, Bytecode::Ret, true)?
                } else {
                    state_f
                };
            }
            block.set_instructions(bytecode);
            *module = state_f.module.instantiate();
            *call_graph = state_f.call_graph;
        }
        // The CFG will be non-empty if we set the number of basic blocks to generate
        // to be non-zero
        debug_assert!(number_of_blocks > 0 || cfg.get_basic_blocks().is_empty());
        Some(cfg.serialize())
    }

    pub fn generate_module(&mut self, mut module: CompiledModule) -> Option<CompiledModule> {
        let mut fdefs = module.function_defs.clone();
        let mut call_graph = CallGraph::new(module.function_handles.len());
        for fdef in fdefs.iter_mut() {
            if let Some(code) = &mut fdef.code {
                let f_handle = &module.function_handles[fdef.function.0 as usize].clone();
                let locals_sigs = module.signatures[code.locals.0 as usize].0.clone();
                let mut fn_context = FunctionGenerationContext::new(
                    fdef.function,
                    call_graph.max_calling_depth(fdef.function),
                    locals_sigs.len(),
                    0,
                );
                code.code = self.generate(
                    &mut fn_context,
                    &locals_sigs,
                    f_handle,
                    &fdef.acquires_global_resources,
                    &mut module,
                    &mut call_graph,
                )?;
            }
        }
        module.function_defs = fdefs;
        Some(module)
    }

    /// Generate a sequence of instructions whose overall effect is to push a
    /// single value of type token on the stack, specifically without
    /// consuming any values that existed on the stack prior to the
    /// execution of the instruction sequence.
    pub fn inhabit_with_bytecode_seq(
        module: &mut InstantiableModule,
        token: &SignatureToken,
    ) -> Vec<Bytecode> {
        match token {
            SignatureToken::Address => vec![Bytecode::LdConst(ConstantPoolIndex(0))],
            SignatureToken::U64 => vec![Bytecode::LdU64(0)],
            SignatureToken::U8 => vec![Bytecode::LdU8(0)],
            SignatureToken::U128 => vec![Bytecode::LdU128(Box::new(0))],
            SignatureToken::U16 => vec![Bytecode::LdU16(0)],
            SignatureToken::U32 => vec![Bytecode::LdU32(0)],
            SignatureToken::U256 => vec![Bytecode::LdU256(Box::new(U256::zero()))],
            SignatureToken::Bool => vec![Bytecode::LdFalse],
            SignatureToken::Datatype(handle_idx) => {
                let struct_def_idx = module
                    .module
                    .struct_defs()
                    .iter()
                    .position(|struct_def| struct_def.struct_handle == *handle_idx)
                    .expect(
                        "struct def should exist for every struct handle in the test generator",
                    );
                let struct_def = module
                    .module
                    .struct_def_at(StructDefinitionIndex(struct_def_idx as TableIndex));
                let fields = match &struct_def.field_information {
                    StructFieldInformation::Native => panic!("Can't inhabit native structs"),
                    StructFieldInformation::Declared(fields) => fields.clone(),
                };
                let mut bytecodes: Vec<Bytecode> = fields
                    .iter()
                    .flat_map(|field| {
                        let field_sig_tok = &field.signature.0;
                        Self::inhabit_with_bytecode_seq(module, field_sig_tok)
                    })
                    .collect();
                bytecodes.push(Bytecode::Pack(StructDefinitionIndex(
                    struct_def_idx as TableIndex,
                )));
                bytecodes
            }
            SignatureToken::DatatypeInstantiation(inst) => {
                let (handle_idx, instantiation) = &**inst;
                let struct_def_idx = module
                    .module
                    .struct_defs()
                    .iter()
                    .position(|struct_def| struct_def.struct_handle == *handle_idx)
                    .expect(
                        "struct def should exist for every struct handle in the test generator",
                    );
                let struct_def = module
                    .module
                    .struct_def_at(StructDefinitionIndex(struct_def_idx as TableIndex));
                let fields = match &struct_def.field_information {
                    StructFieldInformation::Native => panic!("Can't inhabit native structs"),
                    StructFieldInformation::Declared(fields) => fields.clone(),
                };
                let mut bytecodes: Vec<Bytecode> = fields
                    .iter()
                    .flat_map(|field| {
                        let field_sig_tok = &field.signature.0;
                        let reified_field_sig_tok = substitute(field_sig_tok, instantiation);
                        Self::inhabit_with_bytecode_seq(module, &reified_field_sig_tok)
                    })
                    .collect();
                let instantiation_index = module.add_instantiation(instantiation.clone());
                let struct_inst = StructDefInstantiation {
                    def: StructDefinitionIndex(struct_def_idx as TableIndex),
                    type_parameters: instantiation_index,
                };
                let si_idx = module.add_struct_instantiation(struct_inst);
                bytecodes.push(Bytecode::PackGeneric(StructDefInstantiationIndex(
                    si_idx.0 as TableIndex,
                )));
                bytecodes
            }
            SignatureToken::Signer
            | SignatureToken::Vector(_)
            | SignatureToken::Reference(_)
            | SignatureToken::MutableReference(_)
            | SignatureToken::TypeParameter(_) => {
                unimplemented!("Unsupported inhabitation. Type: {:#?}", token)
            }
        }
    }
}<|MERGE_RESOLUTION|>--- conflicted
+++ resolved
@@ -3,16 +3,6 @@
 // Modifications Copyright (c) 2024 IOTA Stiftung
 // SPDX-License-Identifier: Apache-2.0
 
-<<<<<<< HEAD
-use move_binary_format::{
-    access::ModuleAccess,
-    file_format::{
-        Bytecode, CodeOffset, CompiledModule, ConstantPoolIndex, FieldHandleIndex,
-        FieldInstantiationIndex, FunctionHandle, FunctionHandleIndex, FunctionInstantiation,
-        FunctionInstantiationIndex, LocalIndex, SignatureToken, StructDefInstantiation,
-        StructDefInstantiationIndex, StructDefinitionIndex, StructFieldInformation, TableIndex,
-    },
-=======
 use crate::{
     abstract_state::{AbstractState, BorrowState, CallGraph, InstantiableModule},
     config::{
@@ -27,21 +17,10 @@
     FieldInstantiationIndex, FunctionHandle, FunctionHandleIndex, FunctionInstantiation,
     FunctionInstantiationIndex, LocalIndex, SignatureToken, StructDefInstantiation,
     StructDefInstantiationIndex, StructDefinitionIndex, StructFieldInformation, TableIndex,
->>>>>>> 1326312d
 };
 use move_core_types::u256::U256;
 use rand::{rngs::StdRng, Rng};
 use tracing::{debug, error, warn};
-
-use crate::{
-    abstract_state::{AbstractState, BorrowState, CallGraph, InstantiableModule},
-    config::{
-        CALL_STACK_LIMIT, INHABITATION_INSTRUCTION_LIMIT, MAX_CFG_BLOCKS, MUTATION_TOLERANCE,
-        NEGATE_PRECONDITIONS, NEGATION_PROBABILITY, VALUE_STACK_LIMIT,
-    },
-    control_flow_graph::CFG,
-    substitute, summaries,
-};
 
 /// This type represents bytecode instructions that take a `LocalIndex`
 type LocalIndexToBytecode = fn(LocalIndex) -> Bytecode;
@@ -467,12 +446,7 @@
                     && self.rng.gen_range(0..101) > 100 - (NEGATION_PROBABILITY * 100.0) as u8)
                     || unsatisfied_preconditions == 0
                 {
-<<<<<<< HEAD
-                    // The size of matches cannot be greater than the number of bytecode
-                    // instructions
-=======
                     // The size of matches cannot be greater than the number of bytecode instructions
->>>>>>> 1326312d
                     debug_assert!(matches.len() < usize::MAX);
                     matches.push((*stack_effect, instruction));
                 }
