// Copyright (c) The Diem Core Contributors
// Copyright (c) The Move Contributors
// Modifications Copyright (c) 2024 IOTA Stiftung
// SPDX-License-Identifier: Apache-2.0

#![forbid(unsafe_code)]

pub mod abstract_state;
pub mod borrow_graph;
pub mod bytecode_generator;
pub mod config;
pub mod control_flow_graph;
pub mod error;
pub mod summaries;
pub mod transitions;

use std::{fs, io::Write, panic, thread};

use bytecode_generator::BytecodeGenerator;
use crossbeam_channel::{bounded, unbounded, Receiver, Sender};
use getrandom::getrandom;
use module_generation::generate_module;
use move_binary_format::{
    errors::VMError,
    file_format::{
        AbilitySet, CompiledModule, DatatypeHandleIndex, FunctionDefinitionIndex, SignatureToken,
    },
};
use move_bytecode_verifier::verify_module_unmetered;
use move_compiler::Compiler;
use move_core_types::{
    account_address::AccountAddress,
    effects::{ChangeSet, Op},
    language_storage::TypeTag,
    resolver::MoveResolver,
    runtime_value::MoveValue,
    vm_status::StatusCode,
};
use move_vm_runtime::move_vm::MoveVM;
use move_vm_test_utils::{DeltaStorage, InMemoryStorage};
use move_vm_types::gas::UnmeteredGasMeter;
use once_cell::sync::Lazy;
use rand::{rngs::StdRng, Rng, SeedableRng};
use tracing::{debug, error, info};

use crate::config::{Args, EXECUTE_UNVERIFIED_MODULE, RUN_ON_VM};

/// This function calls the Bytecode verifier to test it
fn run_verifier(module: CompiledModule) -> Result<CompiledModule, String> {
    match verify_module_unmetered(&module) {
        Ok(_) => Ok(module),
        Err(err) => Err(format!("Module verification failed: {:#?}", err)),
    }
}

static STORAGE_WITH_MOVE_STDLIB: Lazy<InMemoryStorage> = Lazy::new(|| {
    let mut storage = InMemoryStorage::new();
    let (_, compiled_units) = Compiler::from_files(
        None,
        move_stdlib::move_stdlib_files(),
        vec![],
        move_stdlib::move_stdlib_named_addresses(),
    )
    .build_and_report()
    .unwrap();
    let compiled_modules = compiled_units
        .into_iter()
        .map(|annot_module| annot_module.named_module.module);
    for module in compiled_modules {
        let mut blob = vec![];
        module.serialize(&mut blob).unwrap();
        storage.publish_or_overwrite_module(module.self_id(), blob);
    }
    storage
});

/// This function runs a verified module in the VM runtime
fn run_vm(module: CompiledModule) -> Result<(), VMError> {
    // By convention the 0'th index function definition is the entrypoint to the
    // module (i.e. that will contain only simply-typed arguments).
    let entry_idx = FunctionDefinitionIndex::new(0);
    let function_signature = {
        let handle = module.function_def_at(entry_idx).function;
        let sig_idx = module.function_handle_at(handle).parameters;
        module.signature_at(sig_idx).clone()
    };
    let main_args: Vec<Vec<u8>> = function_signature
        .0
        .iter()
        .map(|sig_tok| match sig_tok {
            SignatureToken::Address => MoveValue::Address(AccountAddress::ZERO)
                .simple_serialize()
                .unwrap(),
            SignatureToken::U64 => MoveValue::U64(0).simple_serialize().unwrap(),
            SignatureToken::Bool => MoveValue::Bool(true).simple_serialize().unwrap(),
            SignatureToken::Vector(inner_tok) if **inner_tok == SignatureToken::U8 => {
                MoveValue::Vector(vec![]).simple_serialize().unwrap()
            }
            SignatureToken::Vector(_)
            | SignatureToken::U8
            | SignatureToken::U128
            | SignatureToken::Signer
            | SignatureToken::Datatype(_)
            | SignatureToken::DatatypeInstantiation(_)
            | SignatureToken::Reference(_)
            | SignatureToken::MutableReference(_)
            | SignatureToken::TypeParameter(_)
            | SignatureToken::U16
            | SignatureToken::U32
            | SignatureToken::U256 => unimplemented!("Unsupported argument type: {:#?}", sig_tok),
        })
        .collect();

    execute_function_in_module(
        module,
        entry_idx,
        vec![],
        main_args,
        &*STORAGE_WITH_MOVE_STDLIB,
    )
}

/// Execute the first function in a module
fn execute_function_in_module(
    module: CompiledModule,
    idx: FunctionDefinitionIndex,
    ty_arg_tags: Vec<TypeTag>,
    args: Vec<Vec<u8>>,
    storage: &impl MoveResolver,
) -> Result<(), VMError> {
    let module_id = module.self_id();
    let entry_name = {
        let entry_func_idx = module.function_def_at(idx).function;
        let entry_name_idx = module.function_handle_at(entry_func_idx).name;
        module.identifier_at(entry_name_idx)
    };
    {
        let vm = MoveVM::new(move_stdlib_natives::all_natives(
            AccountAddress::from_hex_literal("0x1").unwrap(),
            move_stdlib_natives::GasParameters::zeros(),
            /* silent debug */ true,
        ))
        .unwrap();

        let mut changeset = ChangeSet::new();
        let mut blob = vec![];
        module.serialize(&mut blob).unwrap();
        changeset
            .add_module_op(module_id.clone(), Op::New(blob))
            .unwrap();
        let delta_storage = DeltaStorage::new(storage, &changeset);
        let mut sess = vm.new_session(&delta_storage);

        let ty_args = ty_arg_tags
            .into_iter()
            .map(|tag| sess.load_type(&tag))
            .collect::<Result<Vec<_>, _>>()?;

        sess.execute_function_bypass_visibility(
            &module_id,
            entry_name,
            ty_args,
            args,
            &mut UnmeteredGasMeter,
        )?;

        Ok(())
    }
}

/// Serialize a module to `path` if `output_path` is `Some(path)`. If
/// `output_path` is `None` print the module out as debug output.
fn output_error_case(module: CompiledModule, output_path: Option<String>, case_id: u64, tid: u64) {
    match output_path {
        Some(path) => {
            let mut out = vec![];
            module
                .serialize(&mut out)
                .expect("Unable to serialize module");
            let output_file = format!("{}/case{}_{}.module", path, tid, case_id);
            let mut f = fs::File::create(output_file)
                .unwrap_or_else(|err| panic!("Unable to open output file {}: {}", &path, err));
            f.write_all(&out)
                .unwrap_or_else(|err| panic!("Unable to write to output file {}: {}", &path, err));
        }
        None => {
            debug!("{:#?}", module);
        }
    }
}

fn seed(seed: Option<String>) -> [u8; 32] {
    let mut array = [0u8; 32];
    match seed {
        Some(string) => {
            let vec = hex::decode(string).unwrap();
            if vec.len() != 32 {
                panic!("Invalid seed supplied, the length must be 32.");
            }
            for (i, byte) in vec.into_iter().enumerate() {
                array[i] = byte;
            }
        }
        None => {
            getrandom(&mut array).unwrap();
        }
    };
    array
}

#[derive(Debug, Clone, PartialEq, Eq)]
pub enum Status {
    VerificationFailure,
    ExecutionFailure,
    Valid,
}

fn bytecode_module(rng: &mut StdRng, module: CompiledModule) -> CompiledModule {
    let mut generated_module = BytecodeGenerator::new(rng).generate_module(module.clone());
    // Module generation can retry under certain circumstances
    while generated_module.is_none() {
        generated_module = BytecodeGenerator::new(rng).generate_module(module.clone());
    }
    generated_module.unwrap()
}

pub fn module_frame_generation(
    num_iters: Option<u64>,
    seed: [u8; 32],
    sender: Sender<CompiledModule>,
    stats: Receiver<Status>,
) {
    let mut verification_failures: u128 = 0;
    let mut execution_failures: u128 = 0;
    let mut generated: u128 = 1;

    let generation_options = config::module_generation_settings();
    let mut rng = StdRng::from_seed(seed);
    let mut module = generate_module(&mut rng, generation_options.clone());
<<<<<<< HEAD
    // Either get the number of iterations provided by the user, or iterate
    // "infinitely"--up to u128::MAX number of times.
=======
    // Either get the number of iterations provided by the user, or iterate "infinitely"--up to
    // u128::MAX number of times.
>>>>>>> 1326312d
    let iters = num_iters.map(|x| x as u128).unwrap_or_else(|| u128::MAX);

    while generated < iters && sender.send(module).is_ok() {
        module = generate_module(&mut rng, generation_options.clone());
        generated += 1;
        while let Ok(stat) = stats.try_recv() {
            match stat {
                Status::VerificationFailure => verification_failures += 1,
                Status::ExecutionFailure => execution_failures += 1,
                _ => (),
            };
        }

        if generated > 0 && generated % 100 == 0 {
            info!(
                "Generated: {} Verified: {} Executed: {}",
                generated,
                (generated - verification_failures),
                (generated - execution_failures)
            );
        }
    }

    // Drop the sender channel to signal to the consumers that they should expect no
    // more modules, and should finish up.
    drop(sender);

    // Gather final stats from the consumers.
    while let Ok(stat) = stats.recv() {
        match stat {
            Status::VerificationFailure => verification_failures += 1,
            Status::ExecutionFailure => execution_failures += 1,
            _ => (),
        };
    }
    info!(
        "Final stats: Generated: {} Verified: {} Executed: {}",
        generated,
        (generated - verification_failures),
        (generated - execution_failures)
    );
}

pub fn bytecode_generation(
    output_path: Option<String>,
    tid: u64,
    mut rng: StdRng,
    receiver: Receiver<CompiledModule>,
    stats: Sender<Status>,
) {
    while let Ok(module) = receiver.recv() {
        let mut status = Status::VerificationFailure;
        debug!("Generating module");
        let module = bytecode_module(&mut rng, module);

        debug!("Done...Running module on verifier...");
        let verified_module = match run_verifier(module.clone()) {
            Ok(verified_module) => {
                status = Status::ExecutionFailure;
                Some(verified_module)
            }
            Err(e) => {
                error!("{}", e);
                let uid = rng.gen::<u64>();
                output_error_case(module.clone(), output_path.clone(), uid, tid);
                if EXECUTE_UNVERIFIED_MODULE {
                    Some(module.clone())
                } else {
                    None
                }
            }
        };

        if let Some(verified_module) = verified_module {
            if RUN_ON_VM {
                debug!("Done...Running module on VM...");
                let execution_result = run_vm(verified_module);
                match execution_result {
                    Ok(_) => {
                        status = Status::Valid;
                    }
                    Err(e) => match e.major_status() {
                        StatusCode::ARITHMETIC_ERROR | StatusCode::OUT_OF_GAS => {
                            status = Status::Valid;
                        }
                        _ => {
                            error!("{}", e);
                            let uid = rng.gen::<u64>();
                            output_error_case(module.clone(), output_path.clone(), uid, tid);
                        }
                    },
                }
            } else {
                status = Status::Valid;
            }
        };
        stats.send(status).unwrap();
    }

    drop(stats);
}

/// Run generate_bytecode for the range passed in and test each generated module
/// on the bytecode verifier.
pub fn run_generation(args: Args) {
    let num_threads = if let Some(num_threads) = args.num_threads {
        num_threads as usize
    } else {
        num_cpus::get()
    };
    assert!(
        num_threads > 0,
        "Number of worker threads must be greater than 0"
    );

    let (sender, receiver) = bounded(num_threads);
    let (stats_sender, stats_receiver) = unbounded();
    let seed = seed(args.seed);

    let mut threads = Vec::new();
    for tid in 0..num_threads {
        let receiver = receiver.clone();
        let stats_sender = stats_sender.clone();
        let rng = StdRng::from_seed(seed);
        let output_path = args.output_path.clone();
        threads.push(thread::spawn(move || {
            bytecode_generation(output_path, tid as u64, rng, receiver, stats_sender)
        }));
    }

    // Need to drop this channel otherwise we'll get infinite blocking since the
    // other channels are cloned; this one will remain open unless we close it
    // and other threads are going to block waiting for more stats.
    drop(stats_sender);

    let num_iters = args.num_iterations;
    threads.push(thread::spawn(move || {
        module_frame_generation(num_iters, seed, sender, stats_receiver)
    }));

    for thread in threads {
        thread.join().unwrap();
    }
}

pub(crate) fn substitute(token: &SignatureToken, tys: &[SignatureToken]) -> SignatureToken {
    use SignatureToken::*;

    match token {
        Bool => Bool,
        U8 => U8,
        U16 => U16,
        U32 => U32,
        U64 => U64,
        U128 => U128,
        U256 => U256,
        Address => Address,
        Signer => Signer,
        Vector(ty) => Vector(Box::new(substitute(ty, tys))),
        Datatype(idx) => Datatype(*idx),
        DatatypeInstantiation(inst) => {
            let (idx, type_params) = &**inst;
            DatatypeInstantiation(Box::new((
                *idx,
                type_params.iter().map(|ty| substitute(ty, tys)).collect(),
            )))
        }
        Reference(ty) => Reference(Box::new(substitute(ty, tys))),
        MutableReference(ty) => MutableReference(Box::new(substitute(ty, tys))),
        TypeParameter(idx) => {
            // Assume that the caller has previously parsed and verified the structure of
            // the file and that this guarantees that type parameter indices are
            // always in bounds.
            debug_assert!((*idx as usize) < tys.len());
            tys[*idx as usize].clone()
        }
    }
}

pub fn abilities(
    module: &CompiledModule,
    ty: &SignatureToken,
    constraints: &[AbilitySet],
) -> AbilitySet {
    use SignatureToken::*;

    match ty {
        Bool | U8 | U16 | U32 | U64 | U128 | U256 | Address => AbilitySet::PRIMITIVES,

        Reference(_) | MutableReference(_) => AbilitySet::REFERENCES,
        Signer => AbilitySet::SIGNER,
        TypeParameter(idx) => constraints[*idx as usize],
        Vector(ty) => AbilitySet::polymorphic_abilities(
            AbilitySet::VECTOR,
            vec![false],
            vec![abilities(module, ty, constraints)],
        )
        .unwrap(),
        Datatype(idx) => {
            let sh = module.datatype_handle_at(*idx);
            sh.abilities
        }
        DatatypeInstantiation(inst) => {
            let (idx, type_args) = &**inst;
            let sh = module.datatype_handle_at(*idx);
            let declared_abilities = sh.abilities;
            let declared_phantom_parameters =
                sh.type_parameters.iter().map(|param| param.is_phantom);
            let type_arguments = type_args
                .iter()
                .map(|arg| abilities(module, arg, constraints));
            AbilitySet::polymorphic_abilities(
                declared_abilities,
                declared_phantom_parameters,
                type_arguments,
            )
            .unwrap()
        }
    }
}

pub(crate) fn get_struct_handle_from_reference(
    reference_signature: &SignatureToken,
) -> Option<DatatypeHandleIndex> {
    match reference_signature {
        SignatureToken::Reference(signature) => match &**signature {
            SignatureToken::Datatype(idx) => Some(*idx),
            SignatureToken::DatatypeInstantiation(inst) => {
                let (idx, _) = &**inst;
                Some(*idx)
            }
            _ => None,
        },
        SignatureToken::MutableReference(signature) => match &**signature {
            SignatureToken::Datatype(idx) => Some(*idx),
            SignatureToken::DatatypeInstantiation(inst) => {
                let (idx, _) = &**inst;
                Some(*idx)
            }
            _ => None,
        },
        _ => None,
    }
}

pub(crate) fn get_type_actuals_from_reference(
    token: &SignatureToken,
) -> Option<Vec<SignatureToken>> {
    use SignatureToken::*;

    match token {
        Reference(box_) | MutableReference(box_) => match &**box_ {
            DatatypeInstantiation(inst) => {
                let (_, tys) = &**inst;
                Some(tys.clone())
            }
<<<<<<< HEAD
            Struct(_) => Some(vec![]),
=======
            Datatype(_) => Some(vec![]),
>>>>>>> 1326312d
            _ => None,
        },
        Bool
        | U8
        | U64
        | U128
        | Address
        | Signer
        | Vector(_)
        | Datatype(_)
        | DatatypeInstantiation(_)
        | TypeParameter(_)
        | U16
        | U32
        | U256 => None,
    }
}<|MERGE_RESOLUTION|>--- conflicted
+++ resolved
@@ -237,13 +237,8 @@
     let generation_options = config::module_generation_settings();
     let mut rng = StdRng::from_seed(seed);
     let mut module = generate_module(&mut rng, generation_options.clone());
-<<<<<<< HEAD
-    // Either get the number of iterations provided by the user, or iterate
-    // "infinitely"--up to u128::MAX number of times.
-=======
     // Either get the number of iterations provided by the user, or iterate "infinitely"--up to
     // u128::MAX number of times.
->>>>>>> 1326312d
     let iters = num_iters.map(|x| x as u128).unwrap_or_else(|| u128::MAX);
 
     while generated < iters && sender.send(module).is_ok() {
@@ -500,11 +495,7 @@
                 let (_, tys) = &**inst;
                 Some(tys.clone())
             }
-<<<<<<< HEAD
-            Struct(_) => Some(vec![]),
-=======
             Datatype(_) => Some(vec![]),
->>>>>>> 1326312d
             _ => None,
         },
         Bool
