--- conflicted
+++ resolved
@@ -1,39 +1,9 @@
-<<<<<<< HEAD
-// Copyright (c) The Diem Core Contributors
-// Copyright (c) The Move Contributors
-// Modifications Copyright (c) 2024 IOTA Stiftung
-// SPDX-License-Identifier: Apache-2.0
-
-use std::{
-    collections::BTreeMap,
-    path::PathBuf,
-    sync::{Arc, Mutex},
-};
-
-use anyhow::Result;
-use clap::Parser;
-use crossbeam::channel::{bounded, select};
-use lsp_server::{Connection, Message, Notification, Request, Response};
-use lsp_types::{
-    notification::Notification as _, request::Request as _, CompletionOptions, Diagnostic,
-    HoverProviderCapability, OneOf, SaveOptions, TextDocumentSyncCapability, TextDocumentSyncKind,
-    TextDocumentSyncOptions, TypeDefinitionProviderCapability, WorkDoneProgressOptions,
-};
-use move_analyzer::{
-    completion::on_completion_request, context::Context, symbols,
-    vfs::on_text_document_sync_notification,
-};
-use move_compiler::linters::LintLevel;
-use url::Url;
-use vfs::{impls::memory::MemoryFS, VfsPath};
-=======
 // Copyright (c) Mysten Labs, Inc.
 // Modifications Copyright (c) 2024 IOTA Stiftung
 // SPDX-License-Identifier: Apache-2.0
 
 use clap::Parser;
 use move_analyzer::analyzer;
->>>>>>> 1326312d
 
 #[derive(Parser)]
 #[clap(author, version, about)]
@@ -44,302 +14,6 @@
     // For now, move-analyzer only responds to options built-in to clap,
     // such as `--help` or `--version`.
     Options::parse();
-<<<<<<< HEAD
 
-    // stdio is used to communicate Language Server Protocol requests and responses.
-    // stderr is used for logging (and, when Visual Studio Code is used to
-    // communicate with this server, it captures this output in a dedicated
-    // "output channel").
-    let exe = std::env::current_exe()
-        .unwrap()
-        .to_string_lossy()
-        .to_string();
-    eprintln!(
-        "Starting language server '{}' communicating via stdio...",
-        exe
-    );
-
-    let (connection, io_threads) = Connection::stdio();
-    let symbols = Arc::new(Mutex::new(symbols::empty_symbols()));
-    let ide_files_root: VfsPath = MemoryFS::new().into();
-    let context = Context {
-        connection,
-        symbols: symbols.clone(),
-    };
-
-    let (id, client_response) = context
-        .connection
-        .initialize_start()
-        .expect("could not start connection initialization");
-
-    let capabilities = serde_json::to_value(lsp_types::ServerCapabilities {
-        // The server receives notifications from the client as users open, close,
-        // and modify documents.
-        text_document_sync: Some(TextDocumentSyncCapability::Options(
-            TextDocumentSyncOptions {
-                open_close: Some(true),
-                // TODO: We request that the language server client send us the entire text of any
-                // files that are modified. We ought to use the "incremental" sync kind, which would
-                // have clients only send us what has changed and where, thereby requiring far less
-                // data be sent "over the wire." However, to do so, our language server would need
-                // to be capable of applying deltas to its view of the client's open files. See the
-                // 'move_analyzer::vfs' module for details.
-                change: Some(TextDocumentSyncKind::Full),
-                will_save: None,
-                will_save_wait_until: None,
-                save: Some(
-                    SaveOptions {
-                        include_text: Some(true),
-                    }
-                    .into(),
-                ),
-            },
-        )),
-        selection_range_provider: None,
-        hover_provider: Some(HoverProviderCapability::Simple(true)),
-        // The server provides completions as a user is typing.
-        completion_provider: Some(CompletionOptions {
-            resolve_provider: None,
-            // In Move, `foo::` and `foo.` should trigger completion suggestions for after
-            // the `:` or `.`
-            // (Trigger characters are just that: characters, such as `:`, and not sequences of
-            // characters, such as `::`. So when the language server encounters a completion
-            // request, it checks whether completions are being requested for `foo:`, and returns no
-            // completions in that case.)
-            trigger_characters: Some(vec![":".to_string(), ".".to_string()]),
-            all_commit_characters: None,
-            work_done_progress_options: WorkDoneProgressOptions {
-                work_done_progress: None,
-            },
-        }),
-        definition_provider: Some(OneOf::Left(symbols::DEFS_AND_REFS_SUPPORT)),
-        type_definition_provider: Some(TypeDefinitionProviderCapability::Simple(
-            symbols::DEFS_AND_REFS_SUPPORT,
-        )),
-        references_provider: Some(OneOf::Left(symbols::DEFS_AND_REFS_SUPPORT)),
-        document_symbol_provider: Some(OneOf::Left(true)),
-        ..Default::default()
-    })
-    .expect("could not serialize server capabilities");
-
-    let (diag_sender, diag_receiver) = bounded::<Result<BTreeMap<PathBuf, Vec<Diagnostic>>>>(0);
-    let mut symbolicator_runner = symbols::SymbolicatorRunner::idle();
-    if symbols::DEFS_AND_REFS_SUPPORT {
-        let initialize_params: lsp_types::InitializeParams =
-            serde_json::from_value(client_response)
-                .expect("could not deserialize client capabilities");
-
-        // determine if linting is on or off based on what the editor requested
-        let lint = {
-            let lint_all = initialize_params
-                .initialization_options
-                .as_ref()
-                .and_then(|init_options| init_options.get("lintOpt"))
-                .and_then(serde_json::Value::as_bool)
-                .unwrap_or(false);
-            if lint_all {
-                LintLevel::All
-            } else {
-                LintLevel::None
-            }
-        };
-
-        symbolicator_runner = symbols::SymbolicatorRunner::new(
-            ide_files_root.clone(),
-            symbols.clone(),
-            diag_sender,
-            lint,
-        );
-
-        // If initialization information from the client contains a path to the
-        // directory being opened, try to initialize symbols before sending
-        // response to the client. Do not bother with diagnostics as they will
-        // be recomputed whenever the first source file is opened. The
-        // main reason for this is to enable unit tests that rely on the symbolication
-        // information to be available right after the client is initialized.
-        if let Some(uri) = initialize_params.root_uri {
-            if let Some(p) = symbols::SymbolicatorRunner::root_dir(&uri.to_file_path().unwrap()) {
-                if let Ok((Some(new_symbols), _)) = symbols::get_symbols(
-                    &mut BTreeMap::new(),
-                    ide_files_root.clone(),
-                    p.as_path(),
-                    lint,
-                ) {
-                    let mut old_symbols = symbols.lock().unwrap();
-                    (*old_symbols).merge(new_symbols);
-                }
-            }
-        }
-    };
-
-    context
-        .connection
-        .initialize_finish(
-            id,
-            serde_json::json!({
-                "capabilities": capabilities,
-            }),
-        )
-        .expect("could not finish connection initialization");
-
-    let mut shutdown_req_received = false;
-    loop {
-        select! {
-            recv(diag_receiver) -> message => {
-                match message {
-                    Ok(result) => {
-                        match result {
-                            Ok(diags) => {
-                                for (k, v) in diags {
-                                    let url = Url::from_file_path(k).unwrap();
-                                    let params = lsp_types::PublishDiagnosticsParams::new(url, v, None);
-                                    let notification = Notification::new(lsp_types::notification::PublishDiagnostics::METHOD.to_string(), params);
-                                    if let Err(err) = context
-                                        .connection
-                                        .sender
-                                        .send(lsp_server::Message::Notification(notification)) {
-                                            eprintln!("could not send diagnostics response: {:?}", err);
-                                        };
-                                }
-                            },
-                            Err(err) => {
-                                let typ = lsp_types::MessageType::Error;
-                                let message = format!("{err}");
-                                    // report missing manifest only once to avoid re-generating
-                                    // user-visible error in cases when the developer decides to
-                                    // keep editing a file that does not belong to a packages
-                                    let params = lsp_types::ShowMessageParams { typ, message };
-                                let notification = Notification::new(lsp_types::notification::ShowMessage::METHOD.to_string(), params);
-                                if let Err(err) = context
-                                    .connection
-                                    .sender
-                                    .send(lsp_server::Message::Notification(notification)) {
-                                        eprintln!("could not send compiler error response: {:?}", err);
-                                    };
-                            },
-                        }
-                    },
-                    Err(error) =>
-                        eprintln!("symbolicator message error: {:?}", error),
-                }
-            },
-            recv(context.connection.receiver) -> message => {
-                match message {
-                    Ok(Message::Request(request)) => {
-                        // the server should not quit after receiving the shutdown request to give itself
-                        // a chance of completing pending requests (but should not accept new requests
-                        // either which is handled inside on_request) - instead it quits after receiving
-                        // the exit notification from the client, which is handled below
-                        shutdown_req_received = on_request(&context, &request, ide_files_root.clone(), shutdown_req_received);
-                    }
-                    Ok(Message::Response(response)) => on_response(&context, &response),
-                    Ok(Message::Notification(notification)) => {
-                        match notification.method.as_str() {
-                            lsp_types::notification::Exit::METHOD => break,
-                            lsp_types::notification::Cancel::METHOD => {
-                                // TODO: Currently the server does not implement request cancellation.
-                                // It ought to, especially once it begins processing requests that may
-                                // take a long time to respond to.
-                            }
-                            _ => on_notification(ide_files_root.clone(), &symbolicator_runner, &notification),
-                        }
-                    }
-                    Err(error) => eprintln!("IDE message error: {:?}", error),
-                }
-            }
-        };
-    }
-
-    io_threads.join().expect("I/O threads could not finish");
-    symbolicator_runner.quit();
-    eprintln!("Shut down language server '{}'.", exe);
-}
-
-/// This function returns `true` if shutdown request has been received, and
-/// `false` otherwise. The reason why this information is also passed as an
-/// argument is that according to the LSP spec, if any additional requests are
-/// received after shutdownd then the LSP implementation should respond with a
-/// particular type of error.
-fn on_request(
-    context: &Context,
-    request: &Request,
-    ide_files_root: VfsPath,
-    shutdown_request_received: bool,
-) -> bool {
-    if shutdown_request_received {
-        let response = lsp_server::Response::new_err(
-            request.id.clone(),
-            lsp_server::ErrorCode::InvalidRequest as i32,
-            "a shutdown request already received by the server".to_string(),
-        );
-        if let Err(err) = context
-            .connection
-            .sender
-            .send(lsp_server::Message::Response(response))
-        {
-            eprintln!("could not send shutdown response: {:?}", err);
-        }
-        return true;
-    }
-    match request.method.as_str() {
-        lsp_types::request::Completion::METHOD => on_completion_request(
-            context,
-            request,
-            ide_files_root.clone(),
-            &context.symbols.lock().unwrap(),
-        ),
-        lsp_types::request::GotoDefinition::METHOD => {
-            symbols::on_go_to_def_request(context, request, &context.symbols.lock().unwrap());
-        }
-        lsp_types::request::GotoTypeDefinition::METHOD => {
-            symbols::on_go_to_type_def_request(context, request, &context.symbols.lock().unwrap());
-        }
-        lsp_types::request::References::METHOD => {
-            symbols::on_references_request(context, request, &context.symbols.lock().unwrap());
-        }
-        lsp_types::request::HoverRequest::METHOD => {
-            symbols::on_hover_request(context, request, &context.symbols.lock().unwrap());
-        }
-        lsp_types::request::DocumentSymbolRequest::METHOD => {
-            symbols::on_document_symbol_request(context, request, &context.symbols.lock().unwrap());
-        }
-        lsp_types::request::Shutdown::METHOD => {
-            eprintln!("Shutdown request received");
-            let response =
-                lsp_server::Response::new_ok(request.id.clone(), serde_json::Value::Null);
-            if let Err(err) = context
-                .connection
-                .sender
-                .send(lsp_server::Message::Response(response))
-            {
-                eprintln!("could not send shutdown response: {:?}", err);
-            }
-            return true;
-        }
-        _ => eprintln!("handle request '{}' from client", request.method),
-    }
-    false
-}
-
-fn on_response(_context: &Context, _response: &Response) {
-    eprintln!("handle response from client");
-}
-
-fn on_notification(
-    ide_files_root: VfsPath,
-    symbolicator_runner: &symbols::SymbolicatorRunner,
-    notification: &Notification,
-) {
-    match notification.method.as_str() {
-        lsp_types::notification::DidOpenTextDocument::METHOD
-        | lsp_types::notification::DidChangeTextDocument::METHOD
-        | lsp_types::notification::DidSaveTextDocument::METHOD
-        | lsp_types::notification::DidCloseTextDocument::METHOD => {
-            on_text_document_sync_notification(ide_files_root, symbolicator_runner, notification)
-        }
-        _ => eprintln!("handle notification '{}' from client", notification.method),
-    }
-=======
     analyzer::run();
->>>>>>> 1326312d
 }