# Move

Provides language support for the Move programming language. For information about Move visit the
<<<<<<< HEAD
language [documentation](https://docs.iota.io/concepts/iota-move-concepts).
=======
language [documentation](https://wiki.iota.org/concepts/iota-move-concepts).
>>>>>>> 1326312d

# How to Install

1. Open a new window in any Visual Studio Code application version 1.61.0 or greater.
<<<<<<< HEAD
2. Open the command palette (`⇧⌘P` on macOS, or use the menu item _View > Command Palette..._) and
   type **Extensions: Install Extensions**. This will open a panel named _Extensions_ in the
   sidebar of your Visual Studio Code window.
3. In the search bar labeled _Search Extensions in Marketplace_, type **Move**. The Move extension
=======
2. Open the command palette (`⇧` + `⌘` + `P` on macOS, or use the menu item _View > Command Palette..._) and
   type **Extensions: Install Extensions**. This will open a panel named _Extensions_ in the
   sidebar of your Visual Studio Code window.
3. In the search bar labeled _Search Extensions in Marketplace_, type **IOTA Foundation**. The Move extension
>>>>>>> 1326312d
   should appear as one of the option in the list below the search bar. Click **Install**.
4. Open any file that ends in `.move`.

Installation of the extension will also install a platform-specific pre-built move-analyzer binary in
the default directory (see [here](#what-if-i-want-to-use-a-move-analyzer-binary-in-a-different-location)
for information on the location of this directory), overwriting the existing binary if it already exists.
The move-analyzer binary is responsible for the advanced features of this VSCode extension (e.g., go to
definition, type on hover). Please see [Troubleshooting](#troubleshooting) for situations when
the pre-built move-analyzer binary is not available for your platform or if you want to use move-analyzer
binary stored in a different location.

If you want to build and test Move code using the extension, you must install the `iota` binary on
your machine - see [here](https://wiki.iota.org/guides/developer/getting-started/iota-install) for
instructions. The extension assumes that the `iota` binary is in your system path, but you can set
its custom location location using VSCode's settings (`⌘` + `,` on macOS, or use the menu item _Code >
Preferences > Settings_). Search for the `move.iota.path` user setting, set it to the new location of
the `iota` binary, and restart VSCode.

# Troubleshooting

## What if the pre-built move-analyzer binary is not available for my platform?

If you are on Windows, the following answer assumes that your Windows user name is `USER`.

The `move-analyzer` language server is a Rust program which you can install manually provided
that you have Rust development already [installed](https://www.rust-lang.org/tools/install).
This can be done in two steps:

1. Install the move-analyzer installation prerequisites for your platform. They are the same
   as prerequisites for Iota installation - for Linux, macOS and Windows these prerequisites and
   their installation instructions can be found
<<<<<<< HEAD
   [here](https://docs.iota.io/guides/developer/getting-started/iota-install#additional-prerequisites-by-operating-system)
2. Invoke `cargo install --git https://github.com/iotaledger/iota move-analyzer` to install the
=======
   [here](https://wiki.iota.org/guides/developer/getting-started/iota-install#additional-prerequisites-by-operating-system)
2. Invoke `cargo install --git https://github.com/iotaledger/iota iota-move-lsp` to install the
>>>>>>> 1326312d
   `move-analyzer` language server in your Cargo binary directory, which is typically located
   in the `~/.cargo/bin` (macOS/Linux) or `C:\Users\USER\.cargo\bin` (Windows) directory.
3. Copy the move-analyzer binary to `~/.iota/bin` (macOS/Linux) or `C:\Users\USER\.iota\bin`
   (Windows), which is its default location (create this directory if it does not exist).

## What if I want to use a move-analyzer binary in a different location?

If you are on Windows, the following answer assumes that your Windows user name is `USER`.

If your `move-analyzer` binary is in a different directory than the default one (`~/.iota/bin`
on macOS or Linux, or `C:\Users\USER\.iota\bin` on Windows), you may have the extension look
<<<<<<< HEAD
for the binary at this new location by using VSCode's settings (`⌘,` on macOS, or use the menu
item _Code > Preferences > Settings_). Search for the `move.server.path` workspace setting,
=======
for the binary at this new location using VSCode's settings (`⌘` + `,` on macOS, or use the menu
item _Code > Preferences > Settings_). Search for the `move.server.path` user setting,
>>>>>>> 1326312d
set it to the new location of the `move-analyzer` binary, and restart VSCode.

## What if advanced features (e.g., go to def) do not work, particularly after re-install or upgrade

Assuming you did not specify a different location for the move-analyzer binary and that the
move-analyzer binary already exists in the default location (`~/.iota/bin` on macOS or Linux, or
`C:\Users\USER\.iota\bin` on Windows), delete the existing move-analyzer binary and reinstall the
extension.

## What if everything else fails?

Check [Iota Developer Forum](https://forums.iota.io/c/technical-support) to see if the problem
has already been reported and, if not, report it there.

# Features

Here are some of the features of the Move Visual Studio Code extension. To see them, open a
Move source file (a file with a `.move` file extension) and:

- See Move keywords and types highlighted in appropriate colors.
<<<<<<< HEAD
- Comment and un-comment lines of code using the `⌘/` shortcut on macOS (or the menu command _Edit >
=======
- Comment and un-comment lines of code (`⌘` + `/` on macOS or the menu item _Edit >
>>>>>>> 1326312d
  Toggle Line Comment_).
- Place your cursor on a delimiter, such as `<`, `(`, or `{`, and its corresponding delimiter --
  `>`, `)`, or `}` -- will be highlighted.
- As you type, the editor will offer completion suggestions, in particular:
  - struct field name and method name suggestions following `.` being typed
  - suggestions following `::` being typed
  - code snippets to complete `init` function and object type definitions
- If the opened Move source file is located within a buildable project (a `Move.toml` file can be
  found in one of its parent directories), the following advanced features will also be available:
  - compiler diagnostics
  - go to definition
  - go to type definition
  - go to references
  - type on hover
  - outline view showing symbol tree for Move source files
  - inlay hints:
    - types: local declarations, lambda parameters, variant and struct pattern matching
    - parameter names at function calls
- If the opened Move source file is located within a buildable project you can build and (locally)
  test this project using `Move: Build a Move package` and `Move: Test a Move package` commands from
  VSCode's command palette<|MERGE_RESOLUTION|>--- conflicted
+++ resolved
@@ -1,26 +1,15 @@
 # Move
 
 Provides language support for the Move programming language. For information about Move visit the
-<<<<<<< HEAD
 language [documentation](https://docs.iota.io/concepts/iota-move-concepts).
-=======
-language [documentation](https://wiki.iota.org/concepts/iota-move-concepts).
->>>>>>> 1326312d
 
 # How to Install
 
 1. Open a new window in any Visual Studio Code application version 1.61.0 or greater.
-<<<<<<< HEAD
-2. Open the command palette (`⇧⌘P` on macOS, or use the menu item _View > Command Palette..._) and
-   type **Extensions: Install Extensions**. This will open a panel named _Extensions_ in the
-   sidebar of your Visual Studio Code window.
-3. In the search bar labeled _Search Extensions in Marketplace_, type **Move**. The Move extension
-=======
 2. Open the command palette (`⇧` + `⌘` + `P` on macOS, or use the menu item _View > Command Palette..._) and
    type **Extensions: Install Extensions**. This will open a panel named _Extensions_ in the
    sidebar of your Visual Studio Code window.
 3. In the search bar labeled _Search Extensions in Marketplace_, type **IOTA Foundation**. The Move extension
->>>>>>> 1326312d
    should appear as one of the option in the list below the search bar. Click **Install**.
 4. Open any file that ends in `.move`.
 
@@ -52,13 +41,8 @@
 1. Install the move-analyzer installation prerequisites for your platform. They are the same
    as prerequisites for Iota installation - for Linux, macOS and Windows these prerequisites and
    their installation instructions can be found
-<<<<<<< HEAD
-   [here](https://docs.iota.io/guides/developer/getting-started/iota-install#additional-prerequisites-by-operating-system)
-2. Invoke `cargo install --git https://github.com/iotaledger/iota move-analyzer` to install the
-=======
    [here](https://wiki.iota.org/guides/developer/getting-started/iota-install#additional-prerequisites-by-operating-system)
 2. Invoke `cargo install --git https://github.com/iotaledger/iota iota-move-lsp` to install the
->>>>>>> 1326312d
    `move-analyzer` language server in your Cargo binary directory, which is typically located
    in the `~/.cargo/bin` (macOS/Linux) or `C:\Users\USER\.cargo\bin` (Windows) directory.
 3. Copy the move-analyzer binary to `~/.iota/bin` (macOS/Linux) or `C:\Users\USER\.iota\bin`
@@ -70,13 +54,8 @@
 
 If your `move-analyzer` binary is in a different directory than the default one (`~/.iota/bin`
 on macOS or Linux, or `C:\Users\USER\.iota\bin` on Windows), you may have the extension look
-<<<<<<< HEAD
-for the binary at this new location by using VSCode's settings (`⌘,` on macOS, or use the menu
-item _Code > Preferences > Settings_). Search for the `move.server.path` workspace setting,
-=======
 for the binary at this new location using VSCode's settings (`⌘` + `,` on macOS, or use the menu
 item _Code > Preferences > Settings_). Search for the `move.server.path` user setting,
->>>>>>> 1326312d
 set it to the new location of the `move-analyzer` binary, and restart VSCode.
 
 ## What if advanced features (e.g., go to def) do not work, particularly after re-install or upgrade
@@ -97,11 +76,7 @@
 Move source file (a file with a `.move` file extension) and:
 
 - See Move keywords and types highlighted in appropriate colors.
-<<<<<<< HEAD
-- Comment and un-comment lines of code using the `⌘/` shortcut on macOS (or the menu command _Edit >
-=======
 - Comment and un-comment lines of code (`⌘` + `/` on macOS or the menu item _Edit >
->>>>>>> 1326312d
   Toggle Line Comment_).
 - Place your cursor on a delimiter, such as `<`, `(`, or `{`, and its corresponding delimiter --
   `>`, `)`, or `}` -- will be highlighted.
