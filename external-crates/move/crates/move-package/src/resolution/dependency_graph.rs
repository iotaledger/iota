// Copyright (c) The Move Contributors
// Modifications Copyright (c) 2024 IOTA Stiftung
// SPDX-License-Identifier: Apache-2.0

use std::{
    collections::{btree_map::Entry, BTreeMap, BTreeSet, VecDeque},
    fmt,
    fs::File,
    io::{Read, Write},
    path::{Path, PathBuf},
    process::Command,
};

use anyhow::{bail, Context, Result};
use colored::Colorize;
use move_symbol_pool::Symbol;
use petgraph::{algo, prelude::DiGraphMap, Direction};

use super::{
    dependency_cache::DependencyCache,
    digest::{digest_str, hashed_files_digest},
    local_path,
};
use crate::{
    lock_file::{schema, LockFile},
    package_hooks::{self, custom_resolve_pkg_id, resolve_version, PackageIdentifier},
    source_package::{
        layout::SourcePackageLayout,
        manifest_parser::{
            parse_dependency, parse_move_manifest_string, parse_source_manifest, parse_substitution,
        },
        parsed_manifest as PM,
    },
};

/// A representation of the transitive dependency graph of a Move package.  If
/// successfully created, the resulting graph:
///
/// - is directed, acyclic and `BuildConfig` agnostic,
/// - mentions each package at most once (i.e. no duplicate packages), and
/// - contains information about the source of every package (excluding the root
///   package).
///
/// It can be built by recursively exploring a package's dependencies, fetching
/// their sources if necessary, or by reading its serialized contents from a
/// lock file (provided either alongside its manifest file in storage or by the
/// external resolver).  Both these processes will fail if any of the criteria
/// above cannot be met (e.g. if the graph contains a cycle, or information
/// about a package's source is not available). The same package can be fetched
/// from multiple sources as long as both fetches produce a matching output.
///
/// In order to be `BuildConfig` agnostic, it contains `dev-dependencies` as
/// well as `dependencies` and labels edges in the graph accordingly, as
/// `DevOnly`, or `Always` dependencies.
///
/// When building a dependency graph, different versions of the same
/// (transitively) dependent package can be encountered. If this is indeed the
/// case, a single version must be chosen by the developer to be the override,
/// and this override must be specified in a manifest file whose
/// package dominates all the conflicting "uses" of the dependent package. These
/// overrides are taken into consideration during the dependency graph
/// construction - sub-graphs being combined into the main graph are pruned
/// based on the information about overrides (a package in a graph is pruned
/// if its dominated by another overridden package).
///
/// If an up-to-date lock file for the dependency graph being constructed is not
/// available, the graph construction proceeds bottom-up, by either reading
/// sub-graphs from their respective lock files (if they are up-to-date) or by
/// constructing sub-graphs by exploring all their (direct and
/// indirect) dependencies specified in manifest files. These sub-graphs are
/// then successively merged into larger graphs until the main combined graph is
/// computed.
#[derive(Debug, Clone)]
pub struct DependencyGraph {
    /// Path to the root package and its name (according to its manifest)
    pub root_path: PathBuf,
    /// Root package identifier as resolved by the package id resolution hook.
    pub root_package_id: PackageIdentifier,
    /// Root package name as defined in its manifest (can be different from the
    /// resolved identifier).
    pub root_package_name: PM::PackageName,

    /// Transitive dependency graph, with dependency edges `P -> Q` labelled
    /// according to whether Q is always a dependency of P or only in
    /// dev-mode.
    pub package_graph: DiGraphMap<PackageIdentifier, Dependency>,

    /// The dependency that each package (keyed by id) originates from. The root
    /// package is the only node in `package_graph` that does not have an
    /// entry in `package_table`.
    pub package_table: BTreeMap<PackageIdentifier, Package>,

    /// Packages that are transitive dependencies regardless of mode (the
    /// transitive closure of `DependencyMode::Always` edges in
    /// `package_graph`).
    pub always_deps: BTreeSet<PackageIdentifier>,

    /// A hash of the manifest file content this lock file was generated from.
    pub manifest_digest: String,
    /// A hash of all the dependencies (their lock file content) this lock file
    /// depends on.
    pub deps_digest: String,
}

/// A helper to store additional information about a dependency graph
#[derive(Debug, Clone)]
pub struct DependencyGraphInfo {
    /// The dependency graph itself.
    pub g: DependencyGraph,
    /// A mode of the dependency that the dependency graph represents.
    pub mode: DependencyMode,
    /// Is the dependency this graph represents an override?
    pub is_override: bool,
    /// Is the dependency graph externally resolved?
    pub is_external: bool,
    /// Resolved version of the root package (based on version resolution hook)
    pub version: Option<Symbol>,
}

impl DependencyGraphInfo {
    pub fn new(
        g: DependencyGraph,
        mode: DependencyMode,
        is_override: bool,
        is_external: bool,
        version: Option<Symbol>,
    ) -> Self {
        Self {
            g,
            mode,
            is_override,
            is_external,
            version,
        }
    }
}

#[derive(Debug, Clone, Eq, Ord, PartialOrd)]
pub struct Package {
    pub kind: PM::DependencyKind,
    pub version: Option<Symbol>,
    /// Optional field set if the package was externally resolved.
    resolver: Option<Symbol>,
}

impl PartialEq for Package {
    fn eq(&self, other: &Self) -> bool {
        // When the resolve_version hook is defined (both packages have a version),
        // we compare the packages based on their version rather than their location
        // (`PM::DependencyKind`) as defined in their parent manifest. When the
        // hook is not defined (or returns None) for both packages, we compare
        // the packages based on their location. If the version resolves for one package
        // but is None for the other, we consider the packages to be different.
        // Comparison omits the type of resolver (as it would actually lead to incorrect
        // result when comparing packages during insertion of externally
        // resolved ones - an internally resolved existing package in the graph
        // would not be recognized as a potential different version of
        // the externally resolved one).
        match (&self.version, &other.version) {
            (Some(this), Some(other)) => this == other,
            (None, None) => self.kind == other.kind,
            _ => false,
        }
    }
}

#[derive(Debug, Clone, Eq, PartialOrd, Ord)]
pub struct Dependency {
    pub mode: DependencyMode,
    pub subst: Option<PM::Substitution>,
    pub digest: Option<PM::PackageDigest>,
    pub dep_override: PM::DepOverride,
    /// Original dependency name as defined in parent manifest since it can be
    /// different from the resolved identifier. Used for printing
    /// user-friendly error messages.
    pub dep_name: PM::PackageName,
}

impl PartialEq for Dependency {
    // We store the original dependency name in the graph for printing user-friendly
    // error messages, but we don't want to consider it when comparing
    // dependencies for equality.
    fn eq(&self, other: &Self) -> bool {
        self.mode == other.mode
            && self.subst == other.subst
            && self.digest == other.digest
            && self.dep_override == other.dep_override
    }
}

/// Indicates whether one package always depends on another, or only in
/// dev-mode.
#[derive(Clone, Copy, Debug, PartialEq, Eq, PartialOrd, Ord)]
pub enum DependencyMode {
    Always,
    DevOnly,
}

<<<<<<< HEAD
/// Wrapper struct to display a package as an inline table in the lock file
/// (matching the convention in the source manifest). This is necessary because
/// the `toml` crate does not currently support serializing types as inline
/// tables.
=======
/// Wrapper struct to display a package as an inline table in the lock file (matching the
/// convention in the source manifest).  This is necessary because the `toml` crate does not
/// currently support serializing types as inline tables.
>>>>>>> 1326312d
struct PackageTOML<'a>(&'a Package);
struct PackageWithResolverTOML<'a>(&'a Package);
struct DependencyTOML<'a>(PackageIdentifier, &'a Dependency);
struct SubstTOML<'a>(&'a PM::Substitution);

/// A builder for `DependencyGraph`
pub struct DependencyGraphBuilder<Progress: Write> {
    /// Used to avoid re-fetching dependencies that are already present locally
    pub dependency_cache: DependencyCache,
    /// Logger
    pub progress_output: Progress,
    /// A chain of visited dependencies used for cycle detection
    visited_dependencies: VecDeque<(PackageIdentifier, PM::InternalDependency)>,
    /// Installation directory for compiled artifacts (from BuildConfig).
    install_dir: PathBuf,
}

impl<Progress: Write> DependencyGraphBuilder<Progress> {
    pub fn new(
        skip_fetch_latest_git_deps: bool,
        progress_output: Progress,
        install_dir: PathBuf,
    ) -> Self {
        DependencyGraphBuilder {
            dependency_cache: DependencyCache::new(skip_fetch_latest_git_deps),
            progress_output,
            visited_dependencies: VecDeque::new(),
            install_dir,
        }
    }

    /// Get a new graph by either reading it from Move.lock file (if this file
    /// is up-to-date, in which case also return false) or by computing a
    /// new graph based on the content of the Move.toml (manifest) file (in
    /// which case also return true).
    pub fn get_graph(
        &mut self,
        parent: &PM::DependencyKind,
        root_path: PathBuf,
        manifest_string: String,
        lock_string_opt: Option<String>,
    ) -> Result<(DependencyGraph, bool)> {
        let toml_manifest = parse_move_manifest_string(manifest_string.clone())?;
        let root_manifest = parse_source_manifest(toml_manifest)?;

        // compute digests eagerly as even if we can't reuse existing lock file, they
        // need to become part of the newly computed dependency graph
        let new_manifest_digest = digest_str(manifest_string.into_bytes().as_slice());
        let lock_path = root_path.join(SourcePackageLayout::Lock.path());
        let lock_file = File::open(lock_path);
        let digest_and_lock_contents = lock_file
            .map(|mut lock_file| match schema::Header::read(&mut lock_file) {
                Ok(header) => Some((header.manifest_digest, header.deps_digest, lock_string_opt)),
                Err(_) => None, // malformed header - regenerate lock file
            })
            .unwrap_or(None);

        // collect sub-graphs for "regular" and "dev" dependencies
        let root_pkg_id = custom_resolve_pkg_id(&root_manifest).with_context(|| {
            format!(
                "Resolving package name for '{}'",
                root_manifest.package.name
            )
        })?;
        let root_pkg_name = root_manifest.package.name;
        let (mut dep_graphs, resolved_id_deps, mut dep_names, mut overrides) = self
            .collect_graphs(
                parent,
                root_pkg_id,
                root_pkg_name,
                root_path.clone(),
                DependencyMode::Always,
                root_manifest.dependencies.clone(),
            )?;
        let dep_lock_files = dep_graphs
            .values()
            // write_to_lock should create a fresh lockfile for computing the dependency digest,
            // hence the `None` arg below
            .map(|graph_info| graph_info.g.write_to_lock(self.install_dir.clone(), None))
            .collect::<Result<Vec<LockFile>>>()?;
        let (dev_dep_graphs, dev_resolved_id_deps, dev_dep_names, dev_overrides) = self
            .collect_graphs(
                parent,
                root_pkg_id,
                root_pkg_name,
                root_path.clone(),
                DependencyMode::DevOnly,
                root_manifest.dev_dependencies.clone(),
            )?;

        let dev_dep_lock_files = dev_dep_graphs
            .values()
            // write_to_lock should create a fresh lockfile for computing the dependency digest,
            // hence the `None` arg below
            .map(|graph_info| graph_info.g.write_to_lock(self.install_dir.clone(), None))
            .collect::<Result<Vec<LockFile>>>()?;
        let new_deps_digest = self.dependency_digest(dep_lock_files, dev_dep_lock_files)?;
        let (manifest_digest, deps_digest) = match digest_and_lock_contents {
            Some((old_manifest_digest, old_deps_digest, Some(lock_string)))
                if old_manifest_digest == new_manifest_digest
                    && old_deps_digest == new_deps_digest =>
            {
                return Ok((
                    DependencyGraph::read_from_lock(
                        root_path,
                        root_pkg_id,
                        root_pkg_name,
                        &mut lock_string.as_bytes(), // safe since old_deps_digest exists
                        None,
                    )?,
                    false,
                ));
            }
            _ => (new_manifest_digest, new_deps_digest),
        };

        dep_graphs.extend(dev_dep_graphs);
        dep_names.extend(dev_dep_names);

        let mut combined_graph = DependencyGraph {
            root_path,
            root_package_id: root_pkg_id,
            root_package_name: root_pkg_name,
            package_graph: DiGraphMap::new(),
            package_table: BTreeMap::new(),
            always_deps: BTreeSet::new(),
            manifest_digest,
            deps_digest,
        };
        // ensure there's always a root node, even if it has no edges
        combined_graph
            .package_graph
            .add_node(combined_graph.root_package_id);

        for (
            dep_id,
            DependencyGraphInfo {
                g,
                mode,
                is_override,
                is_external: _,
                version: _,
            },
        ) in dep_graphs.iter_mut()
        {
            g.prune_subgraph(
                root_pkg_name,
                *dep_id,
                *dep_names.get(dep_id).unwrap(),
                *is_override,
                *mode,
                &overrides,
                &dev_overrides,
            )?;
        }

        let mut all_deps = resolved_id_deps;
        all_deps.extend(dev_resolved_id_deps);

        // we can mash overrides together as the sets cannot overlap (it's asserted
        // during pruning)
        overrides.extend(dev_overrides);

        combined_graph.merge(
            dep_graphs,
            parent,
            &all_deps,
            &overrides,
            &dep_names,
            root_pkg_name,
        )?;

        combined_graph.check_acyclic()?;
        combined_graph.discover_always_deps();

        Ok((combined_graph, true))
    }

    /// Given all dependencies from the parent manifest file, collects all the
    /// sub-graphs representing these dependencies (both internally and
    /// externally resolved).
    fn collect_graphs(
        &mut self,
        parent: &PM::DependencyKind,
        parent_pkg_id: PackageIdentifier,
        parent_pkg_name: PM::PackageName,
        root_path: PathBuf,
        mode: DependencyMode,
        dependencies: PM::Dependencies,
    ) -> Result<(
        BTreeMap<PackageIdentifier, DependencyGraphInfo>,
        BTreeMap<PackageIdentifier, PM::Dependency>,
        BTreeMap<PackageIdentifier, PM::PackageName>,
        BTreeMap<PackageIdentifier, Package>,
    )> {
        let mut dep_graphs = BTreeMap::new();
        let mut resolved_id_deps = BTreeMap::new();
        let mut dep_orig_names = BTreeMap::new();
        let mut overrides = BTreeMap::new();
        for (dep_pkg_name, dep) in dependencies {
            let (pkg_graph, is_override, is_external, resolved_pkg_id, resolved_version) = self
                .new_for_dep(
                    parent,
                    &dep,
                    mode,
                    parent_pkg_id,
                    parent_pkg_name,
                    dep_pkg_name,
                    root_path.clone(),
                )
                .with_context(|| {
                    format!(
                        "Failed to resolve dependencies for package '{}'",
                        parent_pkg_name
                    )
                })?;
            dep_graphs.insert(
                resolved_pkg_id,
                DependencyGraphInfo::new(
                    pkg_graph,
                    mode,
                    is_override,
                    is_external,
                    resolved_version,
                ),
            );
            resolved_id_deps.insert(resolved_pkg_id, dep.clone());
            dep_orig_names.insert(resolved_pkg_id, dep_pkg_name);

            if is_override {
                let kind = match dep {
                    PM::Dependency::Internal(d) => d.kind,
                    PM::Dependency::External(_) => {
                        // external dependencies cannot be overrides
                        panic!("Unexpected external dependency override")
                    }
                };
                let mut dep_pkg = Package {
                    kind,
                    resolver: None,
                    version: resolved_version,
                };
                dep_pkg.kind.reroot(parent)?;
                overrides.insert(resolved_pkg_id, dep_pkg);
            }
        }
        Ok((dep_graphs, resolved_id_deps, dep_orig_names, overrides))
    }

    /// Given a dependency in the parent's manifest file, creates a sub-graph
    /// for this dependency.
    fn new_for_dep(
        &mut self,
        parent: &PM::DependencyKind,
        dep: &PM::Dependency,
        mode: DependencyMode,
        parent_pkg_id: PackageIdentifier,
        parent_pkg_name: PM::PackageName,
        dep_pkg_name: PM::PackageName,
        dep_pkg_path: PathBuf,
    ) -> Result<(DependencyGraph, bool, bool, Symbol, Option<Symbol>)> {
        let (pkg_graph, is_override, is_external, resolved_pkg_name, resolved_version) = match dep {
            PM::Dependency::Internal(d) => {
                self.dependency_cache
                    .download_and_update_if_remote(dep_pkg_name, &d.kind, &mut self.progress_output)
                    .with_context(|| format!("Fetching '{}'", dep_pkg_name))?;
                let pkg_path = dep_pkg_path.join(local_path(&d.kind));
                let manifest_string =
                    std::fs::read_to_string(pkg_path.join(SourcePackageLayout::Manifest.path()))
                        .with_context(|| format!("Parsing manifest for '{}'", dep_pkg_name))?;
                let lock_string =
                    std::fs::read_to_string(pkg_path.join(SourcePackageLayout::Lock.path())).ok();

                // resolve name and version
                let manifest =
                    parse_source_manifest(parse_move_manifest_string(manifest_string.clone())?)?;
                let resolved_pkg_id = custom_resolve_pkg_id(&manifest)
                    .with_context(|| format!("Resolving package name for '{}'", dep_pkg_name))?;
                let resolved_version = resolve_version(&manifest)
                    .with_context(|| format!("Resolving version for '{}'", dep_pkg_name))?;
                check_for_dep_cycles(
                    d.clone(),
                    resolved_pkg_id,
                    dep_pkg_name,
                    &mut self.visited_dependencies,
                )?;

                // save dependency for cycle detection
                self.visited_dependencies
                    .push_front((resolved_pkg_id, d.clone()));
                let (mut pkg_graph, modified) =
                    self.get_graph(&d.kind, pkg_path, manifest_string, lock_string)?;
                self.visited_dependencies.pop_front();
                // reroot all packages to normalize local paths across all graphs
                for (_, p) in pkg_graph.package_table.iter_mut() {
                    if modified {
                        // new sub-graph has been constructed whose paths are already re-rooted with
                        // respect to its immediate parent
                        p.kind.reroot(parent)?;
                    } else {
                        // a graph has been read from the lock file and its immediate parent is
                        // specified in the dependency pointing to this sub-graph which must be used
                        // for re-rooting
                        p.kind.reroot(&d.kind)?;
                    }
                }
                (
                    pkg_graph,
                    d.dep_override,
                    false,
                    resolved_pkg_id,
                    resolved_version,
                )
            }
            PM::Dependency::External(resolver) => {
                let pkg_graph = DependencyGraph::get_external(
                    mode,
                    parent_pkg_id,
                    parent_pkg_name,
                    dep_pkg_name,
                    *resolver,
                    &dep_pkg_path,
                    &mut self.progress_output,
                )?;
                // TODO: support resolved_pkg_name and resolved_version for
                // externally resolved deps.
                (pkg_graph, false, true, dep_pkg_name, None)
            }
        };
        Ok((
            pkg_graph,
            is_override,
            is_external,
            resolved_pkg_name,
            resolved_version,
        ))
    }

    /// Computes dependency hashes.
    fn dependency_hashes(&mut self, lock_files: Vec<LockFile>) -> Result<Vec<String>> {
        let mut hashed_lock_files = Vec::new();
        for mut lock_file in lock_files {
            let mut lock_string: String = "".to_string();
            lock_file.read_to_string(&mut lock_string)?;
            hashed_lock_files.push(digest_str(lock_string.as_bytes()));
        }
        Ok(hashed_lock_files)
    }

    /// Computes a digest of all dependencies in a manifest file (or digest of
    /// empty list if there are no dependencies).
    fn dependency_digest(
        &mut self,
        dep_lock_files: Vec<LockFile>,
        dev_dep_lock_files: Vec<LockFile>,
    ) -> Result<String> {
        let mut dep_hashes = self.dependency_hashes(dep_lock_files)?;

        let dev_dep_hashes = self.dependency_hashes(dev_dep_lock_files)?;

        if dep_hashes.is_empty() && dev_dep_hashes.is_empty() {
            Ok(digest_str(&[]))
        } else {
            dep_hashes.extend(dev_dep_hashes);
            Ok(hashed_files_digest(dep_hashes))
        }
    }
}

impl DependencyGraph {
    /// Main driver from sub-graph pruning based on information about overrides.
    fn prune_subgraph(
        &mut self,
        root_package_name: PM::PackageName,
        dep_id: PackageIdentifier,
        dep_name: PM::PackageName,
        is_override: bool,
        mode: DependencyMode,
        overrides: &BTreeMap<PackageIdentifier, Package>,
        dev_overrides: &BTreeMap<PackageIdentifier, Package>,
    ) -> Result<()> {
        if is_override {
            // when pruning an overridden dependency, we must not prune the package actually
            // specified by this dependency so we remove it from the set of overrides (see
            // the diamond_problem_dual_override test for an example of what
            // should be pruned and what should not)
            let mut o = overrides.clone();
            let mut dev_o = dev_overrides.clone();
            DependencyGraph::remove_dep_override(
                root_package_name,
                dep_id,
                dep_name,
                &mut o,
                &mut dev_o,
                mode == DependencyMode::DevOnly,
            )?;
            self.prune_overridden_pkgs(root_package_name, mode, &o, &dev_o)?;
        } else {
            self.prune_overridden_pkgs(root_package_name, mode, overrides, dev_overrides)?;
        }
        Ok(())
    }

    /// Finds packages in a sub-graph that should be pruned as a result of
    /// applying an override from the outer graph. A package should be
    /// pruned if it's dominated by an overridden package.
    fn find_pruned_pkgs(
        &self,
        pruned_pkgs: &mut BTreeSet<PM::PackageName>,
        reachable_pkgs: &mut BTreeSet<PM::PackageName>,
        root_pkg_name: PM::PackageName,
        from_pkg_id: PackageIdentifier,
        from_pkg_name: PM::PackageName,
        mode: DependencyMode,
        overrides: &BTreeMap<PM::PackageName, Package>,
        dev_overrides: &BTreeMap<PM::PackageName, Package>,
        overridden_path: bool,
    ) -> Result<()> {
        if overridden_path {
            // we are on a path originating at the overridden package
            if !reachable_pkgs.contains(&from_pkg_id) {
                // not (yet) reached via regular (non-overridden) path
                pruned_pkgs.insert(from_pkg_id);
            }
        }
        let mut override_found = overridden_path;

        if !override_found {
            override_found = self
                .get_dep_override(
                    root_pkg_name,
                    from_pkg_id,
                    from_pkg_name,
                    overrides,
                    dev_overrides,
                    mode == DependencyMode::DevOnly,
                )?
                .is_some();

            if override_found {
                // we also prune overridden package - we can do this safely as the outgoing
                // edges from other package graph nodes to the overridden
                // package will be preserved (see the nested_pruned_override
                // test for additional explanation how nodes are removed
                // from the package graph)
                pruned_pkgs.insert(from_pkg_id);
            } else {
                // we are on a regular path, not involving an override (overridden_path ==
                // false) and we did not find an override
                reachable_pkgs.insert(from_pkg_id);
            }
        }

        for to_pkg_id in self
            .package_graph
            .neighbors_directed(from_pkg_id, Direction::Outgoing)
        {
            let dep = self
                .package_graph
                .edge_weight(from_pkg_id, to_pkg_id)
                .unwrap();
            let to_pkg_name = dep.dep_name;
            self.find_pruned_pkgs(
                pruned_pkgs,
                reachable_pkgs,
                root_pkg_name,
                to_pkg_id,
                to_pkg_name,
                mode,
                overrides,
                dev_overrides,
                override_found,
            )?;
        }
        Ok(())
    }

    /// Prunes packages in a sub-graph based on the overrides information from
    /// the outer graph.
    fn prune_overridden_pkgs(
        &mut self,
        root_pkg_name: PM::PackageName,
        mode: DependencyMode,
        overrides: &BTreeMap<PackageIdentifier, Package>,
        dev_overrides: &BTreeMap<PackageIdentifier, Package>,
    ) -> Result<()> {
        let from_pkg_id = self.root_package_id;
        let from_pkg_name = self.root_package_name;
        let mut pruned_pkgs = BTreeSet::new();
        let mut reachable_pkgs = BTreeSet::new();
        self.find_pruned_pkgs(
            &mut pruned_pkgs,
            &mut reachable_pkgs,
            root_pkg_name,
            from_pkg_id,
            from_pkg_name,
            mode,
            overrides,
            dev_overrides,
            false,
        )?;

        // if there was a package candidate for pruning, it should be removed from the
        // list if it can be reached via a regular path
        pruned_pkgs.retain(|p| !reachable_pkgs.contains(p));
        for pkg in pruned_pkgs {
            self.package_graph.remove_node(pkg);
            self.package_table.remove(&pkg);
        }

        Ok(())
    }

    /// Given all sub-graphs representing dependencies of the parent manifest
    /// file, combines all subgraphs to form the parent dependency graph.
    pub fn merge(
        &mut self,
        mut dep_graphs: BTreeMap<PackageIdentifier, DependencyGraphInfo>,
        parent: &PM::DependencyKind,
        dependencies: &BTreeMap<PackageIdentifier, PM::Dependency>,
        overrides: &BTreeMap<PackageIdentifier, Package>,
        dep_names: &BTreeMap<PackageIdentifier, PM::PackageName>,
        root_pkg_name: PM::PackageName,
    ) -> Result<()> {
        if !self.always_deps.is_empty() {
            bail!("Merging dependencies into a graph after calculating its 'always' dependencies");
        }

        // insert direct dependency edges and (if necessary) packages for the remaining
        // graph nodes (not present in package table)
        for (dep_id, graph_info) in &dep_graphs {
            let dep_name = dep_names.get(dep_id).unwrap_or(dep_id);

            let Some(dep) = dependencies.get(dep_id) else {
                bail!(
                    "Can't merge dependencies for '{}' because nothing depends on it",
                    dep_name
                );
            };

            let internally_resolved = self.insert_direct_dep(
                dep,
                *dep_id,
                *dep_name,
                graph_info.version,
                &graph_info.g,
                graph_info.mode,
                parent,
            )?;

            if internally_resolved {
                // insert edges from the directly dependent package to its neighbors for
                // internally resolved sub-graphs - due to how external graphs are constructed,
                // edges between directly dependent packages and their neighbors are already in
                // the sub-graph and would have been inserted in the first loop in this function
                for (_, to_pkg_id, sub_dep) in graph_info.g.package_graph.edges(*dep_id) {
                    self.package_graph
                        .add_edge(*dep_id, to_pkg_id, sub_dep.clone());
                }
            }
        }

        // collect all package names in all graphs in package table
        let mut all_packages: BTreeSet<PM::PackageName> =
            BTreeSet::from_iter(self.package_table.keys().cloned());
        for graph_info in dep_graphs.values() {
            all_packages.extend(graph_info.g.package_table.keys());
        }

        dep_graphs.insert(
            self.root_package_id,
            DependencyGraphInfo::new(self.clone(), DependencyMode::Always, false, false, None),
        );

        // analyze all packages to determine if any of these packages represent a
        // conflicting dependency; insert the packages and their respective
        // edges into the combined graph along the way
        for pkg_id in all_packages {
            let mut existing_pkg_info: Option<(
                PackageIdentifier,
                &DependencyGraph,
                &Package,
                bool,
            )> = None;
            for (dep_id, graph_info) in dep_graphs.iter() {
                let Some(pkg) = graph_info.g.package_table.get(&pkg_id) else {
                    continue;
                };
                // graph g has a package with name pkg_name
                let Some((
                    existing_immediate_dep_id,
                    existing_graph,
                    existing_pkg,
                    existing_is_external,
                )) = existing_pkg_info
                else {
                    // first time this package was encountered
                    existing_pkg_info = Some((*dep_id, &graph_info.g, pkg, graph_info.is_external));
                    continue;
                };

                let existing_immediate_dep_name = dep_names
                    .get(&existing_immediate_dep_id)
                    .unwrap_or(&existing_immediate_dep_id);
                let immediate_dep_name = dep_names.get(dep_id).unwrap_or(dep_id);

                // it's the subsequent time package with pkg_name has been encountered
                if pkg != existing_pkg {
                    let existing_conflict_dep_orig_name =
                        get_original_dep_name(existing_graph, pkg_id).to_string();
                    let conflict_dep_orig_name =
                        get_original_dep_name(&graph_info.g, pkg_id).to_string();

                    bail!(
                        "When resolving dependencies for package {root_pkg_name}, conflicting versions \
                         of package {conflict_dep_orig_name} found:\
                         \nAt {2}\n\t{existing_conflict_dep_orig_name} = {0}\
                         \nAt {3}\n\t{conflict_dep_orig_name} = {1}",
                        PackageWithResolverTOML(existing_pkg),
                        PackageWithResolverTOML(pkg),
                        dep_path_from_root(
                            self.root_package_id,
                            root_pkg_name,
                            existing_graph,
                            *existing_immediate_dep_name,
                            pkg_id,
                            existing_is_external
                        )?,
                        dep_path_from_root(
                            self.root_package_id,
                            root_pkg_name,
                            &graph_info.g,
                            *immediate_dep_name,
                            pkg_id,
                            graph_info.is_external
                        )?
                    );
                }

                // both packages are the same but we need to check if their dependencies
                // are the same as well
                match deps_equal(
                    pkg_id,
                    existing_graph,
                    self.pkg_table_for_deps_compare(
                        pkg_id,
                        existing_graph,
                        &dep_graphs,
                        existing_is_external,
                    ),
                    &graph_info.g,
                    self.pkg_table_for_deps_compare(
                        pkg_id,
                        &graph_info.g,
                        &dep_graphs,
                        graph_info.is_external,
                    ),
                    overrides,
                ) {
                    Ok(_) => continue,
                    Err((existing_pkg_deps, pkg_deps)) => {
                        bail!(
                            "When resolving dependencies for package {root_pkg_name}, \
                             conflicting dependencies found:{}{}",
                            format_deps(
                                dep_path_from_root(
                                    self.root_package_id,
                                    root_pkg_name,
                                    existing_graph,
                                    *existing_immediate_dep_name,
                                    pkg_id,
                                    existing_is_external
                                )?,
                                existing_pkg_deps
                            ),
                            format_deps(
                                dep_path_from_root(
                                    self.root_package_id,
                                    root_pkg_name,
                                    &graph_info.g,
                                    *immediate_dep_name,
                                    pkg_id,
                                    graph_info.is_external,
                                )?,
                                pkg_deps,
                            ),
                        )
                    }
                }
            }
            if let Some((_, g, existing_pkg, _)) = existing_pkg_info {
                // update combined graph with the new package and its dependencies
                self.package_table.insert(pkg_id, existing_pkg.clone());
                for (_, to_pkg_name, sub_dep) in g.package_graph.edges(pkg_id) {
                    self.package_graph
                        .add_edge(pkg_id, to_pkg_name, sub_dep.clone());
                }
            }
        }

        Ok(())
    }

    /// The merge algorithm relies on the combined graph to be pre-populated
    /// with direct dependencies for internally resolved packages (in terms
    /// of both entries in the package table and nodes/edges in the package
    /// graph). This means that if a conflict is detected between
    /// pre-populated combined graph and one of the sub-graphs, the
    /// pre-populated graph does not (yet) contains target packages for
    /// edges outgoing from direct dependencies, and these are
    /// needed to verify that direct dependencies are the same. Fortunately,
    /// these packages are available in a package tables of a respective
    /// (dependent) subgraph. This function return the right package table,
    /// depending on whether conflict was detected between pre-populated
    /// combined graph and another sub-graph or between two separate sub-graphs.
    /// If we tried to use combined graphs's package table "as is" we would
    /// get an error in all cases similar to the one
    /// in the direct_and_indirect_dep test where A is a direct dependency of
    /// Root (as C would be missing from the combined graph's table):
    ///
    /// ```text
    ///                 +----+
    ///           +---->| B  |----+
    ///           |     +----+    |
    ///           |               |
    /// +----+    |               +-->+----+     +----+
    /// |Root|----+------------------>| A  |---->| C  |
    /// +----+                        +----+     +----+
    /// ```
    fn pkg_table_for_deps_compare<'a>(
        &self,
        dep_name: Symbol,
        g: &'a DependencyGraph,
        dep_graphs: &'a BTreeMap<PackageIdentifier, DependencyGraphInfo>,
        external: bool,
    ) -> &'a BTreeMap<PM::PackageName, Package> {
        if !external && g.root_package_id == self.root_package_id {
            // unwrap is safe since dep_graphs are actually built using information about
            // dependencies (including their name, represented here by dep_name) from the
            // root package
            let g_with_nodes = &dep_graphs.get(&dep_name).unwrap().g;
            &g_with_nodes.package_table
        } else {
            &g.package_table
        }
    }

    /// Inserts a single direct dependency with given (package) name
    /// representing a sub-graph into the combined graph. Returns true if
    /// the dependency was internally resolved and false if it
    /// was externally resolved.
    fn insert_direct_dep(
        &mut self,
        dep: &PM::Dependency,
        dep_pkg_id: PackageIdentifier,
        dep_name: PM::PackageName,
        dep_version: Option<Symbol>,
        sub_graph: &DependencyGraph,
        mode: DependencyMode,
        parent: &PM::DependencyKind,
    ) -> Result<bool> {
        match dep {
            PM::Dependency::Internal(PM::InternalDependency {
                kind,
                subst,
                digest,
                dep_override,
            }) => {
                if let Entry::Vacant(entry) = self.package_table.entry(dep_pkg_id) {
                    let mut pkg = Package {
                        kind: kind.clone(),
                        resolver: None,
                        version: dep_version,
                    };
                    pkg.kind.reroot(parent)?;
                    entry.insert(pkg);
                }
                self.package_graph.add_edge(
                    self.root_package_id,
                    dep_pkg_id,
                    Dependency {
                        mode,
                        subst: subst.clone(),
                        digest: *digest,
                        dep_override: *dep_override,
                        dep_name,
                    },
                );
                Ok(true)
            }
            PM::Dependency::External(_) => {
                // the way that external graphs are constructed, edges between the (root)
                // package of the outer graph and dependencies in the sub-graph
                // are already present in the sub-graph
                let d = sub_graph
                    .package_graph
                    .edge_weight(self.root_package_id, dep_pkg_id)
                    .unwrap();
                self.package_graph
                    .add_edge(self.root_package_id, dep_pkg_id, d.clone());
                Ok(false)
            }
        }
    }

    /// Helper function to get overrides for "regular" dependencies (`dev_only`
    /// is false) or "dev" dependencies (`dev_only` is true).
    fn get_dep_override<'a>(
        &self,
        root_pkg_name: PM::PackageName,
        pkg_id: PackageIdentifier,
        pkg_name: PM::PackageName,
        overrides: &'a BTreeMap<PackageIdentifier, Package>,
        dev_overrides: &'a BTreeMap<PackageIdentifier, Package>,
        dev_only: bool,
    ) -> Result<Option<&'a Package>> {
        // for "regular" dependencies override can come only from "regular" dependencies
        // section, but for "dev" dependencies override can come from "regular"
        // or "dev" dependencies section
        if let Some(pkg) = overrides.get(&pkg_id) {
            // "regular" dependencies section case
            if let Some(dev_pkg) = dev_overrides.get(&pkg_id) {
                bail!(
                    "Conflicting \"regular\" and \"dev\" overrides found in {0}:\n{1} = {2}\n{1} = {3}",
                    root_pkg_name,
                    pkg_name,
                    PackageWithResolverTOML(pkg),
                    PackageWithResolverTOML(dev_pkg),
                );
            }
            return Ok(Some(pkg));
        } else if let Some(dev_pkg) = dev_overrides.get(&pkg_id) {
            // "dev" dependencies section case
            return Ok(dev_only.then_some(dev_pkg));
        }
        Ok(None)
    }

    /// Helper function to remove an override for a package with a given name
    /// for "regular" dependencies (`dev_only` is false) or "dev"
    /// dependencies (`dev_only` is true).
    fn remove_dep_override(
        root_pkg_name: PM::PackageName,
        pkg_id: PackageIdentifier,
        pkg_name: PM::PackageName,
        overrides: &mut BTreeMap<Symbol, Package>,
        dev_overrides: &mut BTreeMap<Symbol, Package>,
        dev_only: bool,
    ) -> Result<()> {
        // for "regular" dependencies override can come only from "regular" dependencies
        // section, but for "dev" dependencies override can come from "regular"
        // or "dev" dependencies section
        if let Some(pkg) = overrides.remove(&pkg_id) {
            // "regular" dependencies section case
            if let Some(dev_pkg) = dev_overrides.get(&pkg_id) {
                bail!(
                    "Conflicting \"regular\" and \"dev\" overrides found in {0}:\n{1} = {2}\n{1} = {3}",
                    root_pkg_name,
                    pkg_name,
                    PackageWithResolverTOML(&pkg),
                    PackageWithResolverTOML(dev_pkg),
                );
            }
        } else if dev_only {
            // "dev" dependencies section case
            dev_overrides.remove(&pkg_id);
        }
        Ok(())
    }

    /// Creates a dependency graph by reading a lock file.
    ///
    /// The lock file is expected to contain a complete picture of the package's
    /// transitive dependency graph, which means it is not required to
    /// discover it through a recursive traversal.
    ///
    /// Expects the lock file to conform to the schema expected by this version
    /// of the compiler (in the `lock_file::schema` module).
    pub fn read_from_lock(
        root_path: PathBuf,
        root_package_id: PackageIdentifier,
        root_package_name: PM::PackageName,
        lock: &mut impl Read,
        resolver: Option<Symbol>,
    ) -> Result<DependencyGraph> {
        let mut package_graph = DiGraphMap::new();
        let mut package_table = BTreeMap::new();

        let (
            packages,
            schema::Header {
                version: _,
                manifest_digest,
                deps_digest,
            },
        ) = schema::Packages::read(lock)?;

        // Ensure there's always a root node, even if it has no edges.
        package_graph.add_node(root_package_id);

        for schema::Dependency {
            name,
            subst,
            digest,
        } in packages.root_dependencies.into_iter().flatten()
        {
            package_graph.add_edge(
                root_package_id,
                Symbol::from(name.as_str()),
                Dependency {
                    mode: DependencyMode::Always,
                    subst: subst.map(parse_substitution).transpose()?,
                    digest: digest.map(Symbol::from),
                    dep_override: false,
                    dep_name: PM::PackageName::from(name),
                },
            );
        }

        for schema::Dependency {
            name,
            subst,
            digest,
        } in packages.root_dev_dependencies.into_iter().flatten()
        {
            package_graph.add_edge(
                root_package_id,
                Symbol::from(name.as_str()),
                Dependency {
                    mode: DependencyMode::DevOnly,
                    subst: subst.map(parse_substitution).transpose()?,
                    digest: digest.map(Symbol::from),
                    dep_override: false,
                    dep_name: PM::PackageName::from(name.as_str()),
                },
            );
        }

        // Fill in the remaining dependencies, and the package source information from
        // the lock file.
        for schema::Package {
            name: pkg_name,
            source,
            version,
            dependencies,
            dev_dependencies,
        } in packages.packages.into_iter().flatten()
        {
            let pkg_name = PM::PackageName::from(pkg_name.as_str());
            let source = parse_dependency(pkg_name.as_str(), source)
                .with_context(|| format!("Deserializing dependency '{pkg_name}'"))?;

            let source = match source {
                PM::Dependency::Internal(source) => source,
                PM::Dependency::External(resolver) => {
                    bail!("Unexpected dependency '{pkg_name}' resolved externally by '{resolver}'");
                }
            };

            if source.subst.is_some() {
                bail!("Unexpected 'addr_subst' in source for '{pkg_name}'")
            }

            if source.digest.is_some() {
                bail!("Unexpected 'digest' in source for '{pkg_name}'")
            }

            let pkg = Package {
                kind: source.kind,
                resolver,
                version: version.map(Symbol::from),
            };

            match package_table.entry(pkg_name) {
                Entry::Vacant(entry) => {
                    entry.insert(pkg);
                }

                // Seeing the same package twice in the same lock file: Not OK even if all their
                // properties match as a properly created lock file should de-duplicate packages.
                Entry::Occupied(entry) => {
                    bail!(
                        "Conflicting dependencies found:\n{0} = {1}\n{0} = {2}",
                        pkg_name,
                        PackageWithResolverTOML(entry.get()),
                        PackageWithResolverTOML(&pkg),
                    );
                }
            };

            for schema::Dependency {
                name: dep_name,
                subst,
                digest,
            } in dependencies.into_iter().flatten()
            {
                package_graph.add_edge(
                    pkg_name,
                    PM::PackageName::from(dep_name.as_str()),
                    Dependency {
                        mode: DependencyMode::Always,
                        subst: subst.map(parse_substitution).transpose()?,
                        digest: digest.map(Symbol::from),
                        dep_override: false,
                        dep_name: PM::PackageName::from(dep_name),
                    },
                );
            }

            for schema::Dependency {
                name: dep_name,
                subst,
                digest,
            } in dev_dependencies.into_iter().flatten()
            {
                package_graph.add_edge(
                    pkg_name,
                    PM::PackageName::from(dep_name.as_str()),
                    Dependency {
                        mode: DependencyMode::DevOnly,
                        subst: subst.map(parse_substitution).transpose()?,
                        digest: digest.map(Symbol::from),
                        dep_override: false,
                        dep_name: PM::PackageName::from(dep_name),
                    },
                );
            }
        }

        let mut graph = DependencyGraph {
            root_path,
            root_package_id,
            root_package_name,
            package_graph,
            package_table,
            always_deps: BTreeSet::new(),
            manifest_digest,
            deps_digest,
        };

        graph.check_consistency()?;
        graph.check_acyclic()?;
        graph.discover_always_deps();
        Ok(graph)
    }

    /// Serializes this dependency graph into a lock file and returns it.
    ///
    /// This operation fails, writing nothing, if the graph contains a cycle,
    /// and can fail with an undefined output if it cannot be represented in
    /// a TOML file.
    ///
    /// `install_dir` is a working directory to create a lock file with
    /// dependency graph info. `lock_path` is an optional parameter: if it
    /// is set, and exists, this `Move.lock` will be updated with the
    /// dependency graph content. If not, the lock file is created from scratch.
    pub fn write_to_lock(
        &self,
        install_dir: PathBuf,
        lock_path: Option<PathBuf>,
    ) -> Result<LockFile> {
        use fmt::Write;
        let mut writer = String::new();

        self.write_dependencies_to_lock(self.root_package_id, &mut writer)?;

        for (id, pkg) in &self.package_table {
            writeln!(writer, "\n[[move.package]]")?;

            writeln!(writer, "name = {}", str_escape(id.as_str()))?;
            writeln!(writer, "source = {}", PackageTOML(pkg))?;
            if let Some(version) = &pkg.version {
                writeln!(writer, "version = {}", str_escape(version.as_str()))?;
            }

            self.write_dependencies_to_lock(*id, &mut writer)?;
        }

        let mut dependencies = None;
        let mut dev_dependencies = None;
        let mut packages = None;
        if !writer.is_empty() {
            let toml = writer.parse::<toml_edit::DocumentMut>()?;
            if let Some(value) = toml.get("dependencies").and_then(|v| v.as_value()) {
                dependencies = Some(value.clone());
            }
            if let Some(value) = toml.get("dev-dependencies").and_then(|v| v.as_value()) {
                dev_dependencies = Some(value.clone());
            }
            packages = toml
                .get("move")
                .and_then(|m| m.as_table())
                .and_then(|move_table| move_table.get("package"))
                .and_then(|v| v.as_array_of_tables().cloned());
        }

        let mut lock = match lock_path {
            // Get a handle to update an existing Move.lock. Since dependency graph updates are
            // compatible across all Move.lock schema versions, we can rely on the existing version.
            Some(lock_path) if lock_path.exists() => LockFile::from(install_dir, &lock_path)?,
            // Initialize a lock file if no existing lock_path is set for this operation.
            _ => {
                use std::io::Seek;
                let mut lock = LockFile::new(
                    install_dir,
                    self.manifest_digest.clone(),
                    self.deps_digest.clone(),
                )?;
                lock.flush()?;
                lock.rewind()?;
                lock
            }
        };
        schema::update_dependency_graph(
            &mut lock,
            self.manifest_digest.clone(),
            self.deps_digest.clone(),
            dependencies,
            dev_dependencies,
            packages,
        )?;
        Ok(lock)
    }

    /// Helper function to output the dependencies and dev-dependencies of
    /// `name` from this dependency graph, to the lock file under `writer`.
    fn write_dependencies_to_lock<W: fmt::Write>(
        &self,
        id: PackageIdentifier,
        writer: &mut W,
    ) -> Result<()> {
        let mut deps: Vec<_> = self
            .package_graph
            .edges(id)
            .map(|(_, pkg, dep)| (dep, pkg))
            .collect();

        // Sort by kind ("always" dependencies go first), and by name, to keep the
        // output stable.
        deps.sort_by_key(|(dep, pkg)| (dep.mode, *pkg));
        let mut deps = deps.into_iter().peekable();

        macro_rules! write_deps {
            ($mode: pat, $label: literal) => {
                if let Some((Dependency { mode: $mode, .. }, _)) = deps.peek() {
                    writeln!(writer, "\n{} = [", $label)?;
                    while let Some((dep @ Dependency { mode: $mode, .. }, pkg)) = deps.peek() {
                        writeln!(writer, "  {},", DependencyTOML(*pkg, dep))?;
                        deps.next();
                    }
                    writeln!(writer, "]")?;
                }
            };
        }

        write_deps!(DependencyMode::Always, "dependencies");
        write_deps!(DependencyMode::DevOnly, "dev-dependencies");

        Ok(())
    }

    /// Returns packages in the graph in topological order (a package is ordered
    /// before its dependencies).
    ///
    /// The ordering is agnostic to dependency mode (dev-mode or not) and
    /// contains all packagesd (including packages that are exclusively
    /// dev-mode-only).
    ///
    /// Guaranteed to succeed because `DependencyGraph` instances cannot contain
    /// cycles.
    pub fn topological_order(&self) -> Vec<PM::PackageName> {
        algo::toposort(&self.package_graph, None)
            .expect("Graph is determined to be acyclic when created")
    }

    /// Returns an iterator over `pkg`'s immediate dependencies in the graph.
    /// If `mode` is `DependencyMode::Always`, only always dependencies are
    /// included, whereas if `mode` is `DependencyMode::DevOnly`, both
    /// always and dev-only dependecies are included.
    pub fn immediate_dependencies(
        &'_ self,
        pkg: PM::PackageName,
        mode: DependencyMode,
    ) -> impl Iterator<Item = (PM::PackageName, &'_ Dependency, &'_ Package)> {
        self.package_graph
            .edges(pkg)
            .filter(move |(_, _, dep)| dep.mode <= mode)
            .map(|(_, dep_name, dep)| (dep_name, dep, &self.package_table[&dep_name]))
    }

    /// Resolves the packages described at dependency `to` of package `from`
    /// with manifest at path `package_path` by running the binary
    /// `resolver.  `mode` decides whether the resulting packages are added
    /// to `self` as dependencies of `package_name` or dev-dependencies.
    ///
    /// Sends progress updates to `progress_output`, including stderr from the
    /// resolver, and captures stdout, which is assumed to be a lock file
    /// containing the result of package resolution.
    fn get_external<Progress: Write>(
        mode: DependencyMode,
        from_id: PackageIdentifier,
        from_name: PM::PackageName,
        to_name: PM::PackageName,
        resolver: Symbol,
        package_path: &Path,
        progress_output: &mut Progress,
    ) -> Result<DependencyGraph> {
        let mode_label = if mode == DependencyMode::DevOnly {
            "dev-dependencies"
        } else {
            "dependencies"
        };

        let progress_label = format!("RESOLVING {} IN", mode_label.to_uppercase())
            .bold()
            .green();

        writeln!(
            progress_output,
            "{progress_label} {to_name} {} {from_name} {} {resolver}",
            "FROM".bold().green(),
            "WITH".bold().green(),
        )?;

        // Call out to the external resolver
        let output = Command::new(resolver.as_str())
            .arg(format!("--resolve-move-{mode_label}"))
            .arg(to_name.as_str())
            .current_dir(package_path)
            .output()
            .with_context(|| format!("Running resolver: {resolver}"))?;

        // Present the stderr from the resolver, whether the process succeeded or not.
        if !output.stderr.is_empty() {
            let stderr_label = format!("{resolver} stderr:").red();
            writeln!(progress_output, "{stderr_label}")?;
            progress_output.write_all(&output.stderr)?;
        }

        if !output.status.success() {
            let err_msg = format!(
                "'{resolver}' failed to resolve {mode_label} for dependency '{to_name}' of package \
                 '{from_name}'"
            );

            if let Some(code) = output.status.code() {
                bail!("{err_msg}. Exited with code: {code}");
            } else {
                bail!("{err_msg}. Terminated by signal");
            }
        }

        let sub_graph = DependencyGraph::read_from_lock(
            package_path.to_path_buf(),
            from_id,
            from_name,
            &mut output.stdout.as_slice(),
            Some(resolver),
        )
        .with_context(|| {
            format!(
                "Parsing response from '{resolver}' for dependency '{to_name}' of package '{from_id}'"
            )
        })?;

        Ok(sub_graph)
    }

    /// Checks that every dependency in the graph, excluding the root package,
    /// is present in the package table.
    fn check_consistency(&self) -> Result<()> {
        for package in self.package_graph.nodes() {
            if package == self.root_package_id {
                continue;
            }

            if self.package_table.contains_key(&package) {
                continue;
            }

            let dependees: Vec<_> = self
                .package_graph
                .neighbors_directed(package, Direction::Incoming)
                .map(|pkg| String::from(pkg.as_str()))
                .collect();

            bail!(
                "No source found for package {}, depended on by: {}",
                package,
                dependees.join(", "),
            );
        }

        Ok(())
    }

    /// Checks that there isn't a cycle between packages in the dependency
    /// graph.  Returns `Ok(())` if there is not, or an error describing the
    /// cycle if there is.
    fn check_acyclic(&self) -> Result<()> {
        let mut cyclic_components = algo::kosaraju_scc(&self.package_graph)
            .into_iter()
            .filter(|scc| scc.len() != 1 || self.package_graph.contains_edge(scc[0], scc[0]));

        let Some(scc) = cyclic_components.next() else {
            return Ok(());
        };

        // Duplicate start of the node at end for display
        // SAFETY: Strongly connected components can't be empty
        let mut cycle: Vec<_> = scc.iter().map(Symbol::as_str).collect();
        cycle.push(cycle[0]);

        bail!("Found cycle between packages: {}", cycle.join(" -> "));
    }

    /// Adds the transitive closure of `DependencyMode::Always` edges reachable
    /// from the root package to the `always_deps` set.  Assumes that if a
    /// package is already in the graph's `always_deps` set, then the
    /// sub-graph reachable from it has already been explored.
    fn discover_always_deps(&mut self) {
        let mut frontier = vec![self.root_package_id];
        while let Some(package) = frontier.pop() {
            let new_frontier = self.always_deps.insert(package);
            if !new_frontier {
                continue;
            }

            frontier.extend(
                self.package_graph
                    .edges(package)
                    .filter(|(_, _, dep)| dep.mode == DependencyMode::Always)
                    .map(|(_, pkg, _)| pkg),
            );
        }
    }
}

impl fmt::Display for Package {
    fn fmt(&self, f: &mut fmt::Formatter<'_>) -> fmt::Result {
        match &self.kind {
            PM::DependencyKind::Local(local) => {
                write!(f, "local = ")?;
                f.write_str(&path_escape(local)?)?;
            }

            PM::DependencyKind::Git(PM::GitInfo {
                git_url,
                git_rev,
                subdir,
            }) => {
                write!(f, "git = ")?;
                f.write_str(&str_escape(git_url.as_str()))?;

                write!(f, ", rev = ")?;
                f.write_str(&str_escape(git_rev.as_str()))?;

                write!(f, ", subdir = ")?;
                f.write_str(&path_escape(subdir)?)?;
            }

            PM::DependencyKind::Custom(PM::CustomDepInfo {
                node_url,
                package_address,
                subdir,
                package_name: _,
            }) => {
                let custom_key = package_hooks::custom_dependency_key().ok_or(fmt::Error)?;

                f.write_str(&custom_key)?;
                write!(f, " = ")?;
                f.write_str(&str_escape(node_url.as_str()))?;

                write!(f, ", address = ")?;
                f.write_str(&str_escape(package_address.as_str()))?;

                write!(f, ", subdir = ")?;
                f.write_str(&path_escape(subdir)?)?;
            }
        }

        Ok(())
    }
}

impl<'a> fmt::Display for PackageTOML<'a> {
    fn fmt(&self, f: &mut fmt::Formatter<'_>) -> fmt::Result {
        f.write_str("{ ")?;
        write!(f, "{}", self.0)?;
        f.write_str(" }")?;
        Ok(())
    }
}

impl<'a> fmt::Display for PackageWithResolverTOML<'a> {
    fn fmt(&self, f: &mut fmt::Formatter<'_>) -> fmt::Result {
        PackageTOML(self.0).fmt(f)?;

        if let Some(resolver) = self.0.resolver {
            write!(f, " # Resolved by {resolver}")?;
        }

        Ok(())
    }
}

impl<'a> fmt::Display for DependencyTOML<'a> {
    fn fmt(&self, f: &mut fmt::Formatter<'_>) -> fmt::Result {
        let DependencyTOML(
            name,
            Dependency {
                mode: _,
                subst,
                digest,
                dep_override: _,
                dep_name: _,
            },
        ) = self;

        f.write_str("{ ")?;

        write!(f, "name = ")?;
        f.write_str(&str_escape(name.as_str()))?;

        if let Some(digest) = digest {
            write!(f, ", digest = ")?;
            f.write_str(&str_escape(digest.as_str()))?;
        }

        if let Some(subst) = subst {
            write!(f, ", addr_subst = {}", SubstTOML(subst))?;
        }

        f.write_str(" }")?;
        Ok(())
    }
}

impl<'a> fmt::Display for SubstTOML<'a> {
    fn fmt(&self, f: &mut fmt::Formatter<'_>) -> fmt::Result {
        /// Write an individual key value pair in the substitution.
        fn write_subst(
            f: &mut fmt::Formatter<'_>,
            addr: &PM::NamedAddress,
            subst: &PM::SubstOrRename,
        ) -> fmt::Result {
            f.write_str(&str_escape(addr.as_str()))?;
            write!(f, " = ")?;

            match subst {
                PM::SubstOrRename::RenameFrom(named) => {
                    f.write_str(&str_escape(named.as_str()))?;
                }

                PM::SubstOrRename::Assign(account) => {
                    f.write_str(&str_escape(
                        &account.to_canonical_string(/* with_prefix */ false),
                    ))?;
                }
            }

            Ok(())
        }

        let mut substs = self.0.iter();

        let Some((addr, subst)) = substs.next() else {
            return f.write_str("{}");
        };

        f.write_str("{ ")?;

        write_subst(f, addr, subst)?;
        for (addr, subst) in substs {
            write!(f, ", ")?;
            write_subst(f, addr, subst)?;
        }

        f.write_str(" }")?;

        Ok(())
    }
}

/// Escape a string to output in a TOML file.
fn str_escape(s: &str) -> String {
    format!("\"{s}\"")
}

/// Escape a path to output in a TOML file.
fn path_escape(p: &Path) -> Result<String, fmt::Error> {
    p.to_str().map(str_escape).ok_or(fmt::Error)
}

fn format_deps(
    pkg_path: String,
    dependencies: Vec<(&Dependency, PM::PackageName, &Package)>,
) -> String {
    let mut s = format!("\nAt {}", pkg_path);
    if !dependencies.is_empty() {
        for (dep, _, pkg) in dependencies {
            let pkg_name = dep.dep_name;
            s.push_str("\n\t");
            s.push_str(&format!("{pkg_name} = "));
            s.push_str("{ ");
            s.push_str(&format!("{pkg}"));
            if let Some(digest) = dep.digest {
                s.push_str(&format!(", digest = {digest}"));
            }
            if let Some(subst) = &dep.subst {
                s.push_str(&format!(", addr_subst = {}", SubstTOML(subst)));
            }
            s.push_str(" }");
        }
    } else {
        s.push_str("\n\tno dependencies");
    }
    s
}

/// Checks if dependencies of a given package in two different dependency graph
/// maps are the same, checking both the dependency in the graph and the
/// destination package (both can be different). Returns Ok(()) if they are and
/// the two parts of the symmetric different between dependencies inside Err if
/// they aren't.
fn deps_equal<'a>(
    pkg_id: Symbol,
    graph1: &'a DependencyGraph,
    graph1_pkg_table: &'a BTreeMap<PackageIdentifier, Package>,
    graph2: &'a DependencyGraph,
    graph2_pkg_table: &'a BTreeMap<PackageIdentifier, Package>,
    overrides: &'a BTreeMap<PackageIdentifier, Package>,
) -> std::result::Result<
    (),
    (
        Vec<(&'a Dependency, PackageIdentifier, &'a Package)>,
        Vec<(&'a Dependency, PackageIdentifier, &'a Package)>,
    ),
> {
    // Unwraps in the code below are safe as these edges (and target nodes) must
    // exist either in the sub-graph or in the pre-populated combined graph (see
    // pkg_table_for_deps_compare's doc comment for a more detailed
    // explanation). If these were to fail, it would indicate a bug in
    // the algorithm so it's OK to panic here.
    let graph1_edges = graph1
        .package_graph
        .edges(pkg_id)
        .map(|(_, pkg, dep)| {
            (
                pkg,
                (
                    dep,
                    graph1_pkg_table
                        .get(&pkg)
                        .or_else(|| overrides.get(&pkg))
                        .unwrap(),
                ),
            )
        })
        .collect::<BTreeMap<PM::PackageName, (&Dependency, &Package)>>();
    let graph2_edges = graph2
        .package_graph
        .edges(pkg_id)
        .map(|(_, pkg, dep)| {
            (
                pkg,
                (
                    dep,
                    graph2_pkg_table
                        .get(&pkg)
                        .or_else(|| overrides.get(&pkg))
                        .unwrap(),
                ),
            )
        })
        .collect::<BTreeMap<PM::PackageName, (&Dependency, &Package)>>();

    // Compare deps in both graphs. See `PartialEq` implementation for `Package` for
    // more details.
    let mut graph1_pkgs = vec![];
    for (k, v) in graph1_edges.iter() {
        if !graph2_edges.contains_key(k) || graph2_edges.get(k) != Some(v) {
            graph1_pkgs.push((v.0, *k, v.1));
        }
    }
    let mut graph2_pkgs = vec![];
    for (k, v) in graph2_edges.iter() {
        if !graph1_edges.contains_key(k) || graph1_edges.get(k) != Some(v) {
            graph2_pkgs.push((v.0, *k, v.1));
        }
    }

    if graph1_pkgs.is_empty() && graph2_pkgs.is_empty() {
        Ok(())
    } else {
        Err((graph1_pkgs, graph2_pkgs))
    }
}

/// Cycle detection to avoid infinite recursion due to the way we construct
/// internally resolved sub-graphs, expecting to end recursion at leaf packages
/// that have no dependencies.
fn check_for_dep_cycles(
    dep: PM::InternalDependency,
    dep_pkg_id: PackageIdentifier,
    dep_pkg_name: PM::PackageName,
    internal_dependencies: &mut VecDeque<(PM::PackageName, PM::InternalDependency)>,
) -> Result<()> {
    if internal_dependencies.contains(&(dep_pkg_id, dep.clone())) {
        let (mut processed_name, mut processed_dep) = internal_dependencies.pop_back().unwrap();
        while processed_name != dep_pkg_id || processed_dep != dep {
            (processed_name, processed_dep) = internal_dependencies.pop_back().unwrap();
        }
        // now the queue contains all intermediate dependencies
        let mut msg = "Found cycle between packages: ".to_string();
        msg.push_str(format!("{} -> ", dep_pkg_name).as_str());
        while !internal_dependencies.is_empty() {
            let (p, _) = internal_dependencies.pop_back().unwrap();
            msg.push_str(format!("{} -> ", p).as_str());
        }
        msg.push_str(format!("{}", dep_pkg_name).as_str());
        bail!(msg);
    }
    Ok(())
}

/// Find the shortest path from a root of the graph to a given dependency and
/// return it in a string format.
fn dep_path_from_root(
    root_package_id: PackageIdentifier,
    root_package_name: PM::PackageName,
    graph: &DependencyGraph,
    orig_dep_name: PM::PackageName,
    pkg_name: PM::PackageName,
    is_external: bool,
) -> Result<String> {
    match algo::astar(
        &graph.package_graph,
        graph.root_package_id,
        |dst| dst == pkg_name,
        |_| 1,
        |_| 0,
    ) {
        None => bail!(
            "When resolving dependencies for package {}, \
             expected a dependency path between {} and {} which does not exist",
            root_package_name,
            graph.root_package_name,
            pkg_name
        ),
        Some((_, p)) => {
            let mut path: Vec<&str> = vec![];

            let mut i = p.iter();
            if !is_external && root_package_id != graph.root_package_id {
                // Externally resolved graphs contain a path to the package in the enclosing
                // graph. This package has to be removed from the path for the
                // output to be consistent between internally and externally
                // resolved graphs. We have a similar situation when computing a
                // path in an already combined graph (which was pre-populated with
                // direct dependencies).
                path.push(orig_dep_name.as_str());
            }
            let mut current = match i.next() {
                Some(dep) => dep,
                None => return Ok("".to_string()),
            };
            for next in i {
                let dep = match graph.package_graph.edge_weight(*current, *next) {
                    Some(dep) => dep,
                    None => return Ok(String::from("")),
                };
                path.push(dep.dep_name.as_str());
                current = next;
            }

            Ok(path.join(" -> "))
        }
    }
}

fn get_original_dep_name(graph: &DependencyGraph, id: PackageIdentifier) -> PM::PackageName {
    let map = graph
        .package_graph
        .edges(graph.root_package_id)
        .map(|(_, name, dep)| (name, dep.dep_name))
        .collect::<BTreeMap<_, _>>();
    *map.get(&id).unwrap_or(&id)
}<|MERGE_RESOLUTION|>--- conflicted
+++ resolved
@@ -196,16 +196,10 @@
     DevOnly,
 }
 
-<<<<<<< HEAD
 /// Wrapper struct to display a package as an inline table in the lock file
-/// (matching the convention in the source manifest). This is necessary because
+/// (matching the convention in the source manifest).  This is necessary because
 /// the `toml` crate does not currently support serializing types as inline
 /// tables.
-=======
-/// Wrapper struct to display a package as an inline table in the lock file (matching the
-/// convention in the source manifest).  This is necessary because the `toml` crate does not
-/// currently support serializing types as inline tables.
->>>>>>> 1326312d
 struct PackageTOML<'a>(&'a Package);
 struct PackageWithResolverTOML<'a>(&'a Package);
 struct DependencyTOML<'a>(PackageIdentifier, &'a Dependency);
@@ -1288,7 +1282,7 @@
         let mut dev_dependencies = None;
         let mut packages = None;
         if !writer.is_empty() {
-            let toml = writer.parse::<toml_edit::DocumentMut>()?;
+            let toml = writer.parse::<toml_edit::Document>()?;
             if let Some(value) = toml.get("dependencies").and_then(|v| v.as_value()) {
                 dependencies = Some(value.clone());
             }
