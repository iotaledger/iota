// Copyright (c) The Diem Core Contributors
// Copyright (c) The Move Contributors
// Modifications Copyright (c) 2024 IOTA Stiftung
// SPDX-License-Identifier: Apache-2.0

<<<<<<< HEAD
=======
use anyhow::{bail, Context, Result};
use move_command_line_common::files::{
    extension_equals, find_filenames, find_move_filenames, FileHash, MOVE_COMPILED_EXTENSION,
};
use move_compiler::command_line::DEFAULT_OUTPUT_DIR;
use move_compiler::editions::Edition;
use move_compiler::{diagnostics::WarningFilters, shared::PackageConfig};
use move_core_types::account_address::AccountAddress;
use move_symbol_pool::Symbol;
use std::fs::File;
use std::str::FromStr;
>>>>>>> 1326312d
use std::{
    collections::{BTreeMap, BTreeSet},
    fs,
    io::Write,
    path::{Path, PathBuf},
};

use anyhow::{bail, Context, Result};
use move_command_line_common::files::{
    extension_equals, find_filenames, find_move_filenames, FileHash, MOVE_COMPILED_EXTENSION,
};
use move_compiler::{
    command_line::DEFAULT_OUTPUT_DIR, diagnostics::WarningFilters, shared::PackageConfig,
};
use move_core_types::account_address::AccountAddress;
use move_symbol_pool::Symbol;
use treeline::Tree;

<<<<<<< HEAD
use super::{
    dependency_cache::DependencyCache, dependency_graph as DG, digest::compute_digest, local_path,
    resolving_table::ResolvingTable,
};
=======
use crate::lock_file::schema::ManagedPackage;
use crate::package_hooks::{custom_resolve_pkg_id, PackageIdentifier};
use crate::source_package::parsed_manifest as PM;
>>>>>>> 1326312d
use crate::{
    package_hooks::{custom_resolve_pkg_id, PackageIdentifier},
    source_package::{
        layout::SourcePackageLayout,
        manifest_parser::parse_move_manifest_from_file,
        parsed_manifest as PM,
        parsed_manifest::{
            FileName, NamedAddress, PackageDigest, PackageName, SourceManifest, SubstOrRename,
        },
    },
    BuildConfig,
};

/// The graph after resolution in which all named addresses have been assigned a
/// value.
///
/// Named addresses can be assigned values in a couple different ways:
/// 1. They can be assigned a value in the declaring package. In this case the
///    value of that named address will always be that value.
/// 2. Can be left unassigned in the declaring package. In this case it can
///    receive its value through unification across the package graph.
///
/// Named addresses can also be renamed in a package and will be re-exported
/// under these new names in this case.
#[derive(Debug, Clone)]
pub struct ResolvedGraph {
    pub graph: DG::DependencyGraph,
    /// Build options
    pub build_options: BuildConfig,
    /// A mapping of package name to its resolution
    pub package_table: PackageTable,
}

// rename_to => (from_package_name, from_address_name)
pub type Renaming = BTreeMap<NamedAddress, (PackageName, NamedAddress)>;
pub type ResolvedTable = BTreeMap<NamedAddress, AccountAddress>;
type PackageTable = BTreeMap<PackageName, Package>;

#[derive(Debug, Clone)]
pub struct Package {
    /// Source manifest for this package
    pub source_package: SourceManifest,
    /// Where this package is located on the filesystem
    pub package_path: PathBuf,
    /// The renaming of addresses performed by this package
    pub renaming: Renaming,
    /// The mapping of addresses that are in scope for this package.
    pub resolved_table: ResolvedTable,
    /// The digest of the contents of all source files and manifest under the
    /// package root
    pub source_digest: PackageDigest,
}

impl ResolvedGraph {
    pub fn resolve<Progress: Write>(
        graph: DG::DependencyGraph,
        build_options: BuildConfig,
        dependency_cache: &mut DependencyCache,
        chain_id: Option<String>,
        progress_output: &mut Progress,
    ) -> Result<ResolvedGraph> {
        let mut package_table = PackageTable::new();
        let mut resolving_table = ResolvingTable::new();

        let dep_mode = if build_options.dev_mode {
            DG::DependencyMode::DevOnly
        } else {
            DG::DependencyMode::Always
        };

        // Resolve transitive dependencies in reverse topological order so that a
        // package's dependencies get resolved before it does.
        for pkg_id in graph.topological_order().into_iter().rev() {
            // Skip dev-mode packages if not in dev-mode.
            if !(build_options.dev_mode || graph.always_deps.contains(&pkg_id)) {
                continue;
            }

            // Make sure the package is available locally.
            let package_path = if pkg_id == graph.root_package_id {
                graph.root_path.clone()
            } else {
                let pkg = &graph.package_table[&pkg_id];
                dependency_cache
                    .download_and_update_if_remote(pkg_id, &pkg.kind, progress_output)
                    .with_context(|| format!("Fetching '{pkg_id}'"))?;
                graph.root_path.join(local_path(&pkg.kind))
            };

            let mut resolved_pkg = Package::new(package_path, &build_options)
                .with_context(|| format!("Resolving package '{pkg_id}'"))?;

            // Check dependencies package names from manifest are consistent with their
            // names in parent (this) manifest. We do this check only for local
            // and git dependencies as we assume custom dependencies might not
            // have a user-defined name.
            for (dep_name, dep) in &resolved_pkg.source_package.dependencies {
                match dep {
                    PM::Dependency::External(_) => continue,
                    PM::Dependency::Internal(internal) => {
                        if let PM::DependencyKind::Custom(_) = internal.kind {
                            continue;
                        }
                        let dep_path = &resolved_pkg.package_path.join(local_path(&internal.kind));
                        let dep_manifest = parse_move_manifest_from_file(dep_path)?;
                        if dep_name != &dep_manifest.package.name {
                            bail!(
                                "Name of dependency '{}' does not match dependency's package name '{}'",
                                dep_name,
                                dep_manifest.package.name
                            )
                        }
                    }
                };
            }

            let pkg_name = resolved_pkg.source_package.package.name;

            resolved_pkg
                .define_addresses_in_package(&mut resolving_table, &chain_id)
                .with_context(|| format!("Resolving addresses for '{pkg_name}'"))?;

            for (dep_id, dep, _pkg) in graph.immediate_dependencies(pkg_id, dep_mode) {
                let dep_name = dep.dep_name;
                resolved_pkg
                    .process_dependency(dep_id, dep, &package_table, &mut resolving_table)
                    .with_context(|| {
                        format!("Processing dependency '{dep_name}' of '{pkg_name}'")
                    })?;
            }

            package_table.insert(pkg_id, resolved_pkg);
        }

        // Add additional addresses to all package resolution tables.
        for (name, addr) in &build_options.additional_named_addresses {
            let name = NamedAddress::from(name.as_str());
            for pkg in package_table.keys() {
                resolving_table
                    .define((*pkg, name), Some(*addr))
                    .with_context(|| {
                        format!("Adding additional address '{name}' to package '{pkg}'")
                    })?;
            }
        }

        let root_package = &package_table[&graph.root_package_id];

        // Add dev addresses, but only for the root package
        if build_options.dev_mode {
            let mut addr_to_name_mapping = BTreeMap::new();
            for (name, addr) in resolving_table.bindings(graph.root_package_id) {
                if let Some(addr) = addr {
                    addr_to_name_mapping
                        .entry(*addr)
                        .or_insert_with(Vec::new)
                        .push(name);
                };
            }

            for (name, addr) in root_package
                .source_package
                .dev_address_assignments
                .iter()
                .flatten()
            {
                let root_dev_addr = (graph.root_package_id, *name);
                if !resolving_table.contains(root_dev_addr) {
                    bail!(
                        "Found unbound dev address assignment '{} = 0x{}' in root package '{}'. \
                         Dev addresses cannot introduce new named addresses",
                        name,
                        addr.short_str_lossless(),
                        graph.root_package_name,
                    );
                }

                resolving_table
                    .define(root_dev_addr, Some(*addr))
                    .with_context(|| {
                        format!(
                            "Unable to resolve named address '{}' in package '{}' when resolving \
                             dependencies in dev mode",
                            name, graph.root_package_name,
                        )
                    })?;

                if let Some(conflicts) = addr_to_name_mapping.insert(*addr, vec![*name]) {
                    bail!(
                        "Found non-unique dev address assignment '{name} = 0x{addr}' in root \
                         package '{pkg}'. Dev address assignments must not conflict with any other \
                         assignments in order to ensure that the package will compile with any \
                         possible address assignment. \
                         Assignment conflicts with previous assignments: {conflicts} = 0x{addr}",
                        name = name,
                        addr = addr.short_str_lossless(),
                        pkg = graph.root_package_name,
                        conflicts = conflicts
                            .iter()
                            .map(NamedAddress::as_str)
                            .collect::<Vec<_>>()
                            .join(", "),
                    )
                }
            }
        }

        // Now that all address unification has happened, individual package resolution
        // tables can be unified.
        for pkg in package_table.values_mut() {
            pkg.finalize_address_resolution(&resolving_table)
                .with_context(|| {
                    format!(
                        "Unresolved addresses found. To fix this, add an entry for each unresolved \
                         address to the [addresses] section of {}/Move.toml: e.g.,\n\n\
                         \
                         [addresses]\n\
                         std = \"0x1\"\n\n\
                         \
                         Alternatively, you can also define [dev-addresses] and call with the -d \
                         flag",
                        graph.root_path.display()
                    )
                })?;
        }

        Ok(ResolvedGraph {
            graph,
            build_options,
            package_table,
        })
    }

    pub fn root_package(&self) -> PackageIdentifier {
        self.graph.root_package_id
    }

    pub fn get_package(&self, name: PackageName) -> &Package {
        self.package_table.get(&name).unwrap()
    }

    /// Return the names of packages in this resolution graph in topological
    /// order.
    pub fn topological_order(&self) -> Vec<PackageName> {
        let mut order = self.graph.topological_order();
        if !self.build_options.dev_mode {
            order.retain(|pkg| self.graph.always_deps.contains(pkg));
        }
        order
    }

    fn print_info_dfs(&self, current_node: &PackageName, tree: &mut Tree<String>) -> Result<()> {
        let pkg = self.package_table.get(current_node).unwrap();

        for (name, addr) in &pkg.resolved_table {
            tree.push(Tree::root(format!(
                "{}:0x{}",
                name,
                addr.short_str_lossless()
            )));
        }

        for dep in pkg.immediate_dependencies(self) {
            let mut child = Tree::root(dep.to_string());
            self.print_info_dfs(&dep, &mut child)?;
            tree.push(child);
        }

        Ok(())
    }

    pub fn print_info(&self) -> Result<()> {
        let root = self.root_package();
        let mut tree = Tree::root(root.to_string());
        self.print_info_dfs(&root, &mut tree)?;
        println!("{}", tree);
        Ok(())
    }

    pub fn extract_named_address_mapping(
        &self,
    ) -> impl Iterator<Item = (NamedAddress, AccountAddress)> {
        self.package_table
            .get(&self.root_package())
            .expect("Failed to find root package in package table -- this should never happen")
            .resolved_table
            .clone()
            .into_iter()
    }

    pub fn file_sources(&self) -> BTreeMap<FileHash, (FileName, String)> {
        self.package_table
            .iter()
            .flat_map(|(_, rpkg)| {
                rpkg.get_sources(&self.build_options)
                    .unwrap()
                    .iter()
                    .map(|fname| {
                        let contents = fs::read_to_string(fname.as_str()).unwrap();
                        let fhash = FileHash::new(&contents);
                        (fhash, (*fname, contents))
                    })
                    .collect::<BTreeMap<_, _>>()
            })
            .collect()
    }

    pub fn contains_renaming(&self) -> Option<PackageName> {
        // Make sure no renamings have been performed
        self.package_table
            .iter()
            .find_map(|(name, pkg)| (!pkg.renaming.is_empty()).then_some(*name))
    }
}

impl Package {
    fn new(package_path: PathBuf, config: &BuildConfig) -> Result<Package> {
        Ok(Package {
            source_package: parse_move_manifest_from_file(&package_path)?,
            source_digest: package_digest_for_config(&package_path, config)?,
            package_path,
            renaming: Renaming::new(),
            resolved_table: ResolvedTable::new(),
        })
    }

    /// Associates addresses with named packages in the `resolving_table`.
    /// Addresses may be pulled in from two sources:
    /// - The [addresses] section `Move.toml`.
    /// - Addresses (package IDs) in the `Move.lock` associated with published packages for `chain_id`.
    ///
    /// Addresses are pulled from the `Move.lock` only when a package is published or upgraded on-chain.
    /// Local builds only consult the `Move.toml` manifest.
    fn define_addresses_in_package(
        &self,
        resolving_table: &mut ResolvingTable,
        chain_id: &Option<String>,
    ) -> Result<()> {
        let pkg_id = custom_resolve_pkg_id(&self.source_package).with_context(|| {
            format!(
                "Resolving package name for '{}'",
                &self.source_package.package.name
            )
        })?;
        for (name, addr) in self.source_package.addresses.iter().flatten() {
            if *addr == Some(AccountAddress::ZERO) {
                // The address in the manifest is set to 0x0, meaning `name` is associated with 'this'
                // package. Published dependent package IDs are resolved by `chain_id` from the
                // `Move.lock` when a package is to be published or upgraded.
                if let Some(original_id) = self.resolve_original_id_from_lock(chain_id) {
                    let addr = AccountAddress::from_str(&original_id)?;
                    resolving_table.define((pkg_id, *name), Some(addr))?;
                    continue;
                }
            }
            resolving_table.define((pkg_id, *name), *addr)?;
        }
        Ok(())
    }

    fn resolve_original_id_from_lock(&self, chain_id: &Option<String>) -> Option<String> {
        let lock_file = self.package_path.join(SourcePackageLayout::Lock.path());
        let mut lock_file = File::open(lock_file).ok()?;
        let managed_packages = ManagedPackage::read(&mut lock_file).ok();
        managed_packages
            .and_then(|m| {
                let chain_id = chain_id.as_ref()?;
                m.into_iter().find(|(_, v)| v.chain_id == *chain_id)
            })
            .map(|(_, v)| v.original_published_id)
    }

    fn process_dependency(
        &mut self,
        dep_id: PackageName,
        dep: &DG::Dependency,
        package_table: &PackageTable,
        resolving_table: &mut ResolvingTable,
    ) -> Result<()> {
        let pkg_name = self.source_package.package.name;
        let pkg_id = custom_resolve_pkg_id(&self.source_package).with_context(|| {
            format!(
                "Resolving package name for '{}'",
                &self.source_package.package.name
            )
        })?;
        let dep_name = dep.dep_name;

        let mut dep_renaming = BTreeMap::new();

        for (to, subst) in dep.subst.iter().flatten() {
            match subst {
                SubstOrRename::Assign(addr) => {
                    resolving_table.define((pkg_id, *to), Some(*addr))?;
                }

                SubstOrRename::RenameFrom(from) => {
                    if !resolving_table.contains((dep_id, *from)) {
                        bail!(
                            "Tried to rename named address {0} from package '{1}', \
                             however {1} does not contain that address",
                            from,
                            dep_name,
                        )
                    }

                    if let Some((prev_dep, prev_from)) = self.renaming.insert(*to, (dep_id, *from))
                    {
                        bail!(
                            "Duplicate renaming of named address '{to}' in dependencies of \
                             '{pkg_name}'. Substituted with '{from}' from dependency '{dep_name}' \
                             and '{prev_from}' from dependency '{prev_dep}'.",
                        )
                    }

                    dep_renaming.insert(*from, *to);
                }
            }
        }

        let bound_in_dep: Vec<_> = resolving_table
            .bindings(dep_id)
            .map(|(from, _)| from)
            .collect();

        for from in bound_in_dep {
            let to = *dep_renaming.get(&from).unwrap_or(&from);
            resolving_table.unify((pkg_id, to), (dep_id, from))?;
        }

        let Some(resolved_dep) = package_table.get(&dep_id) else {
            bail!(
                "Unable to find resolved information for dependency '{dep_name}' of \
                 '{pkg_name}'",
            );
        };

        if let Some(digest) = dep.digest {
            if digest != resolved_dep.source_digest {
                bail!(
                    "Source digest mismatch in dependency '{dep_name}' of '{pkg_name}'. \
                     Expected '{digest}' but got '{}'.",
                    resolved_dep.source_digest
                )
            }
        }

        Ok(())
    }

    fn finalize_address_resolution(&mut self, resolving_table: &ResolvingTable) -> Result<()> {
        let pkg_name = self.source_package.package.name;
        let pkg_id = custom_resolve_pkg_id(&self.source_package).with_context(|| {
            format!(
                "Resolving package name for '{}'",
                &self.source_package.package.name
            )
        })?;
        let mut unresolved_addresses = Vec::new();

        for (name, addr) in resolving_table.bindings(pkg_id) {
            match *addr {
                Some(addr) => {
                    self.resolved_table.insert(name, addr);
                }
                None => {
                    unresolved_addresses
                        .push(format!("  Named address '{name}' in package '{pkg_name}'"));
                }
            }
        }

        if !unresolved_addresses.is_empty() {
            bail!(
                "Unresolved addresses: [\n{}\n]",
                unresolved_addresses.join("\n"),
            )
        }

        Ok(())
    }

    pub fn immediate_dependencies(&self, graph: &ResolvedGraph) -> BTreeSet<PackageName> {
        let pkg_id = custom_resolve_pkg_id(&self.source_package)
            .with_context(|| {
                format!(
                    "Resolving package name for '{}'",
                    &self.source_package.package.name
                )
            })
            .unwrap();

        graph
            .graph
            .immediate_dependencies(
                pkg_id,
                if graph.build_options.dev_mode {
                    DG::DependencyMode::DevOnly
                } else {
                    DG::DependencyMode::Always
                },
            )
            .map(|(name, _, _)| name)
            .collect()
    }

    pub fn get_sources(&self, config: &BuildConfig) -> Result<Vec<FileName>> {
        let places_to_look = source_paths_for_config(&self.package_path, config);
        Ok(find_move_filenames(&places_to_look, false)?
            .into_iter()
            .map(FileName::from)
            .collect())
    }

    fn get_build_paths(package_path: &Path) -> Result<Vec<PathBuf>> {
        let mut places_to_look = Vec::new();
        let path = package_path.join(Path::new(DEFAULT_OUTPUT_DIR));
        if path.exists() {
            places_to_look.push(path);
        }
        Ok(places_to_look)
    }

    pub fn get_bytecodes(&self) -> Result<Vec<FileName>> {
        let path = Package::get_build_paths(&self.package_path)?;
        Ok(find_filenames(&path, |path| {
            extension_equals(path, MOVE_COMPILED_EXTENSION)
        })?
        .into_iter()
        .map(Symbol::from)
        .collect())
    }

    pub(crate) fn compiler_config(
        &self,
        is_dependency: bool,
        config: &BuildConfig,
    ) -> PackageConfig {
        PackageConfig {
            is_dependency,
            flavor: self
                .source_package
                .package
                .flavor
                .or(config.default_flavor)
                .unwrap_or_default(),
            edition: self
                .source_package
                .package
                .edition
                .or(config.default_edition)
                .unwrap_or(Edition::LEGACY), // TODO require edition
            warning_filter: WarningFilters::new_for_source(),
        }
    }
}

fn source_paths_for_config(package_path: &Path, config: &BuildConfig) -> Vec<PathBuf> {
    let mut places_to_look = Vec::new();
    let mut add_path = |layout_path: SourcePackageLayout| {
        let path = package_path.join(layout_path.path());
        if layout_path.is_optional() && !path.exists() {
            return;
        }
        places_to_look.push(path)
    };

    add_path(SourcePackageLayout::Sources);
    add_path(SourcePackageLayout::Scripts);

    if config.dev_mode {
        add_path(SourcePackageLayout::Examples);
        add_path(SourcePackageLayout::Tests);
    }

    places_to_look
}

fn package_digest_for_config(package_path: &Path, config: &BuildConfig) -> Result<PackageDigest> {
    let mut source_paths = source_paths_for_config(package_path, config);
    source_paths.push(package_path.join(SourcePackageLayout::Manifest.path()));
    compute_digest(&source_paths)
}<|MERGE_RESOLUTION|>--- conflicted
+++ resolved
@@ -3,8 +3,6 @@
 // Modifications Copyright (c) 2024 IOTA Stiftung
 // SPDX-License-Identifier: Apache-2.0
 
-<<<<<<< HEAD
-=======
 use anyhow::{bail, Context, Result};
 use move_command_line_common::files::{
     extension_equals, find_filenames, find_move_filenames, FileHash, MOVE_COMPILED_EXTENSION,
@@ -16,46 +14,31 @@
 use move_symbol_pool::Symbol;
 use std::fs::File;
 use std::str::FromStr;
->>>>>>> 1326312d
 use std::{
     collections::{BTreeMap, BTreeSet},
     fs,
     io::Write,
     path::{Path, PathBuf},
 };
-
-use anyhow::{bail, Context, Result};
-use move_command_line_common::files::{
-    extension_equals, find_filenames, find_move_filenames, FileHash, MOVE_COMPILED_EXTENSION,
-};
-use move_compiler::{
-    command_line::DEFAULT_OUTPUT_DIR, diagnostics::WarningFilters, shared::PackageConfig,
-};
-use move_core_types::account_address::AccountAddress;
-use move_symbol_pool::Symbol;
 use treeline::Tree;
 
-<<<<<<< HEAD
-use super::{
-    dependency_cache::DependencyCache, dependency_graph as DG, digest::compute_digest, local_path,
-    resolving_table::ResolvingTable,
-};
-=======
 use crate::lock_file::schema::ManagedPackage;
 use crate::package_hooks::{custom_resolve_pkg_id, PackageIdentifier};
 use crate::source_package::parsed_manifest as PM;
->>>>>>> 1326312d
 use crate::{
-    package_hooks::{custom_resolve_pkg_id, PackageIdentifier},
     source_package::{
         layout::SourcePackageLayout,
         manifest_parser::parse_move_manifest_from_file,
-        parsed_manifest as PM,
         parsed_manifest::{
             FileName, NamedAddress, PackageDigest, PackageName, SourceManifest, SubstOrRename,
         },
     },
     BuildConfig,
+};
+
+use super::{
+    dependency_cache::DependencyCache, dependency_graph as DG, digest::compute_digest, local_path,
+    resolving_table::ResolvingTable,
 };
 
 /// The graph after resolution in which all named addresses have been assigned a
@@ -374,10 +357,12 @@
     /// Associates addresses with named packages in the `resolving_table`.
     /// Addresses may be pulled in from two sources:
     /// - The [addresses] section `Move.toml`.
-    /// - Addresses (package IDs) in the `Move.lock` associated with published packages for `chain_id`.
+    /// - Addresses (package IDs) in the `Move.lock` associated with published
+    ///   packages for `chain_id`.
     ///
-    /// Addresses are pulled from the `Move.lock` only when a package is published or upgraded on-chain.
-    /// Local builds only consult the `Move.toml` manifest.
+    /// Addresses are pulled from the `Move.lock` only when a package is
+    /// published or upgraded on-chain. Local builds only consult the
+    /// `Move.toml` manifest.
     fn define_addresses_in_package(
         &self,
         resolving_table: &mut ResolvingTable,
@@ -391,9 +376,10 @@
         })?;
         for (name, addr) in self.source_package.addresses.iter().flatten() {
             if *addr == Some(AccountAddress::ZERO) {
-                // The address in the manifest is set to 0x0, meaning `name` is associated with 'this'
-                // package. Published dependent package IDs are resolved by `chain_id` from the
-                // `Move.lock` when a package is to be published or upgraded.
+                // The address in the manifest is set to 0x0, meaning `name` is associated with
+                // 'this' package. Published dependent package IDs are resolved
+                // by `chain_id` from the `Move.lock` when a package is to be
+                // published or upgraded.
                 if let Some(original_id) = self.resolve_original_id_from_lock(chain_id) {
                     let addr = AccountAddress::from_str(&original_id)?;
                     resolving_table.define((pkg_id, *name), Some(addr))?;
