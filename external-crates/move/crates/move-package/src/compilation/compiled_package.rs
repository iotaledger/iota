// Copyright (c) The Diem Core Contributors
// Copyright (c) The Move Contributors
// Modifications Copyright (c) 2024 IOTA Stiftung
// SPDX-License-Identifier: Apache-2.0

use std::{
    collections::{BTreeMap, BTreeSet},
    io::Write,
    path::{Path, PathBuf},
};

use anyhow::{ensure, Result};
use colored::Colorize;
use itertools::{Either, Itertools};
use move_binary_format::file_format::CompiledModule;
use move_bytecode_source_map::utils::source_map_from_file;
use move_bytecode_utils::Modules;
use move_command_line_common::files::{
    extension_equals, find_filenames, try_exists, MOVE_COMPILED_EXTENSION, MOVE_EXTENSION,
    SOURCE_MAP_EXTENSION,
};
use move_compiler::{
    compiled_unit::{AnnotatedCompiledUnit, CompiledUnit, NamedCompiledModule},
    editions::Flavor,
<<<<<<< HEAD
    iota_mode, linters,
    shared::{NamedAddressMap, NumericalAddress, PackageConfig, PackagePaths},
=======
    linters,
    shared::{files::MappedFiles, NamedAddressMap, NumericalAddress, PackageConfig, PackagePaths},
    iota_mode::{self},
>>>>>>> 1326312d
    Compiler,
};
use move_docgen::{Docgen, DocgenOptions};
use move_model::{model::GlobalEnv, options::ModelBuilderOptions, run_model_builder_with_options};
use move_symbol_pool::Symbol;
use serde::{Deserialize, Serialize};

use crate::{
    compilation::package_layout::CompiledPackageLayout,
    resolution::resolution_graph::{Package, Renaming, ResolvedGraph, ResolvedTable},
    source_package::{
        layout::{SourcePackageLayout, REFERENCE_TEMPLATE_FILENAME},
        parsed_manifest::{FileName, PackageDigest, PackageName},
    },
    BuildConfig,
};
use vfs::VfsPath;

#[derive(Debug, Clone)]
pub enum CompilationCachingStatus {
    /// The package and all if its dependencies were cached
    Cached,
    /// At least this package and/or one of its dependencies needed to be
    /// rebuilt
    Recompiled,
}

#[derive(Debug, Clone)]
pub struct CompiledUnitWithSource {
    pub unit: CompiledUnit,
    pub source_path: PathBuf,
}

/// Represents meta information about a package and the information it was
/// compiled with. Shared across both the `CompiledPackage` and
/// `OnDiskCompiledPackage` structs.
#[derive(Debug, Clone, Serialize, Deserialize)]
pub struct CompiledPackageInfo {
    /// The name of the compiled package
    pub package_name: PackageName,
    /// The instantiations for all named addresses that were used for
    /// compilation
    pub address_alias_instantiation: ResolvedTable,
    /// The hash of the source directory at the time of compilation. `None` if
    /// the source for this package is not available/this package was not
    /// compiled.
    pub source_digest: Option<PackageDigest>,
    /// The build flags that were used when compiling this package.
    pub build_flags: BuildConfig,
}

/// Represents a compiled package in memory.
#[derive(Debug, Clone)]
pub struct CompiledPackage {
    /// Meta information about the compilation of this `CompiledPackage`
    pub compiled_package_info: CompiledPackageInfo,
    /// The output compiled bytecode in the root package (both module, and
    /// scripts) along with its source file
    pub root_compiled_units: Vec<CompiledUnitWithSource>,
    /// The output compiled bytecode for dependencies
    pub deps_compiled_units: Vec<(PackageName, CompiledUnitWithSource)>,

    // Optional artifacts from compilation
    /// filename -> doctext
    pub compiled_docs: Option<Vec<(String, String)>>,
}

/// Represents a compiled package that has been saved to disk. This holds only
/// the minimal metadata needed to reconstruct a `CompiledPackage` package from
/// it and to determine whether or not a recompilation of the package needs to
/// be performed or not.
#[derive(Debug, Clone, Serialize, Deserialize)]
pub struct OnDiskPackage {
    /// Information about the package and the specific compilation that was
    /// done.
    pub compiled_package_info: CompiledPackageInfo,
    /// Dependency names for this package.
    pub dependencies: Vec<PackageName>,
}

#[derive(Debug, Clone, Serialize, Deserialize)]
pub struct OnDiskCompiledPackage {
    /// Path to the root of the package and its data on disk. Relative to/rooted
    /// at the directory containing the `Move.toml` file for this package.
    pub root_path: PathBuf,
    pub package: OnDiskPackage,
}

impl CompilationCachingStatus {
    /// Returns `true` if this package and all dependencies are cached
    pub fn is_cached(&self) -> bool {
        matches!(self, Self::Cached)
    }

    /// Returns `true` if this package or one of its dependencies was rebuilt
    pub fn is_rebuilt(&self) -> bool {
        !self.is_cached()
    }
}

#[derive(Debug, Clone)]
pub enum ModuleFormat {
    Source,
    Bytecode,
}

#[derive(Debug, Clone)]
pub struct DependencyInfo<'a> {
    pub name: Symbol,
    pub is_immediate: bool,
    pub source_paths: Vec<Symbol>,
    pub address_mapping: &'a ResolvedTable,
    pub compiler_config: PackageConfig,
    pub module_format: ModuleFormat,
}

pub(crate) struct BuildResult<T> {
    root_package_name: Symbol,
    sources_package_paths: PackagePaths,
    immediate_dependencies: Vec<Symbol>,
    deps_package_paths: Vec<(PackagePaths, ModuleFormat)>,
    result: T,
}

impl OnDiskCompiledPackage {
    pub fn from_path(p: &Path) -> Result<Self> {
        let (buf, build_path) = if try_exists(p)? && extension_equals(p, "yaml") {
            (std::fs::read(p)?, p.parent().unwrap().parent().unwrap())
        } else {
            (
                std::fs::read(p.join(CompiledPackageLayout::BuildInfo.path()))?,
                p.parent().unwrap(),
            )
        };
        let package = serde_yaml::from_slice::<OnDiskPackage>(&buf)?;
        assert!(build_path.ends_with(CompiledPackageLayout::Root.path()));
        let root_path = build_path.join(package.compiled_package_info.package_name.as_str());
        Ok(Self { root_path, package })
    }

    pub fn into_compiled_package(&self) -> Result<CompiledPackage> {
        let root_name = self.package.compiled_package_info.package_name;
        assert!(self.root_path.ends_with(root_name.as_str()));
        let root_compiled_units = self.get_compiled_units_paths(root_name)?;
        let root_compiled_units = root_compiled_units
            .into_iter()
            .map(|bytecode_path| self.decode_unit(root_name, &bytecode_path))
            .collect::<Result<Vec<_>>>()?;
        let mut deps_compiled_units = vec![];
        for dep_name in self.package.dependencies.iter().copied() {
            let compiled_units = self.get_compiled_units_paths(dep_name)?;
            for bytecode_path in compiled_units {
                deps_compiled_units.push((dep_name, self.decode_unit(dep_name, &bytecode_path)?))
            }
        }

        let docs_path = self
            .root_path
            .join(self.package.compiled_package_info.package_name.as_str())
            .join(CompiledPackageLayout::CompiledDocs.path());
        let compiled_docs = if docs_path.is_dir() {
            Some(
                find_filenames(&[docs_path.to_string_lossy().to_string()], |path| {
                    extension_equals(path, "md")
                })?
                .into_iter()
                .map(|path| {
                    let contents = std::fs::read_to_string(&path).unwrap();
                    (path, contents)
                })
                .collect(),
            )
        } else {
            None
        };

        Ok(CompiledPackage {
            compiled_package_info: self.package.compiled_package_info.clone(),
            root_compiled_units,
            deps_compiled_units,
            compiled_docs,
        })
    }

    fn decode_unit(
        &self,
        package_name: Symbol,
        bytecode_path_str: &str,
    ) -> Result<CompiledUnitWithSource> {
        let package_name_opt = Some(package_name);
        let bytecode_path = Path::new(bytecode_path_str);
        let path_to_file = CompiledPackageLayout::path_to_file_after_category(bytecode_path);
        let bytecode_bytes = std::fs::read(bytecode_path)?;
        let source_map = source_map_from_file(
            &self
                .root_path
                .join(CompiledPackageLayout::SourceMaps.path())
                .join(&path_to_file)
                .with_extension(SOURCE_MAP_EXTENSION),
        )?;
        let source_path = self
            .root_path
            .join(CompiledPackageLayout::Sources.path())
            .join(path_to_file)
            .with_extension(MOVE_EXTENSION);
        ensure!(
            source_path.is_file(),
            "Error decoding package: {}. \
            Unable to find corresponding source file for '{}' in package {}",
            self.package.compiled_package_info.package_name,
            bytecode_path_str,
            package_name
        );
        let module = CompiledModule::deserialize_with_defaults(&bytecode_bytes)?;
        let (address_bytes, module_name) = {
            let id = module.self_id();
            let parsed_addr = NumericalAddress::new(
                id.address().into_bytes(),
                move_compiler::shared::NumberFormat::Hex,
            );
            let module_name = FileName::from(id.name().as_str());
            (parsed_addr, module_name)
        };
        let unit = NamedCompiledModule {
            package_name: package_name_opt,
            address: address_bytes,
            name: module_name,
            module,
            source_map,
            address_name: None,
        };
        Ok(CompiledUnitWithSource { unit, source_path })
    }

    /// Save `bytes` under `path_under` relative to the package on disk
    pub(crate) fn save_under(&self, file: impl AsRef<Path>, bytes: &[u8]) -> Result<()> {
        let path_to_save = self.root_path.join(file);
        let parent = path_to_save.parent().unwrap();
        std::fs::create_dir_all(parent)?;
        std::fs::write(path_to_save, bytes).map_err(|err| err.into())
    }

    #[allow(unused)]
    pub(crate) fn has_source_changed_since_last_compile(&self, resolved_package: &Package) -> bool {
        match &self.package.compiled_package_info.source_digest {
            // Don't have source available to us
            None => false,
            Some(digest) => digest != &resolved_package.source_digest,
        }
    }

    #[allow(unused)]
    pub(crate) fn are_build_flags_different(&self, build_config: &BuildConfig) -> bool {
        build_config != &self.package.compiled_package_info.build_flags
    }

    fn get_compiled_units_paths(&self, package_name: Symbol) -> Result<Vec<String>> {
        let package_dir = if self.package.compiled_package_info.package_name == package_name {
            self.root_path.clone()
        } else {
            self.root_path
                .join(CompiledPackageLayout::Dependencies.path())
                .join(package_name.as_str())
        };
        let mut compiled_unit_paths = vec![];
        let module_path = package_dir.join(CompiledPackageLayout::CompiledModules.path());
        if try_exists(&module_path)? {
            compiled_unit_paths.push(module_path);
        }
        find_filenames(&compiled_unit_paths, |path| {
            extension_equals(path, MOVE_COMPILED_EXTENSION)
        })
    }

    fn save_compiled_unit(
        &self,
        package_name: Symbol,
        compiled_unit: &CompiledUnitWithSource,
    ) -> Result<()> {
        let root_package = self.package.compiled_package_info.package_name;
        assert!(self.root_path.ends_with(root_package.as_str()));
        let category_dir = CompiledPackageLayout::CompiledModules.path();
        let file_path = if root_package == package_name {
            PathBuf::new()
        } else {
            CompiledPackageLayout::Dependencies
                .path()
                .join(package_name.as_str())
        }
        .join(compiled_unit.unit.name.as_str());

        self.save_under(
            category_dir
                .join(&file_path)
                .with_extension(MOVE_COMPILED_EXTENSION),
            compiled_unit.unit.serialize().as_slice(),
        )?;
        self.save_under(
            CompiledPackageLayout::SourceMaps
                .path()
                .join(&file_path)
                .with_extension(SOURCE_MAP_EXTENSION),
            compiled_unit.unit.serialize_source_map().as_slice(),
        )?;
        self.save_under(
            CompiledPackageLayout::Sources
                .path()
                .join(&file_path)
                .with_extension(MOVE_EXTENSION),
            std::fs::read_to_string(&compiled_unit.source_path)?.as_bytes(),
        )
    }
}

impl CompiledPackage {
    /// Returns all compiled units with sources for this package in transitive
    /// dependencies. Order is not guaranteed.
    pub fn all_compiled_units_with_source(&self) -> impl Iterator<Item = &CompiledUnitWithSource> {
        self.root_compiled_units
            .iter()
            .chain(self.deps_compiled_units.iter().map(|(_, unit)| unit))
    }

    /// Returns all compiled units for this package in transitive dependencies.
    /// Order is not guaranteed.
    pub fn all_compiled_units(&self) -> impl Iterator<Item = &CompiledUnit> {
        self.all_compiled_units_with_source().map(|unit| &unit.unit)
    }

    /// Returns compiled modules for this package and its transitive
    /// dependencies
    pub fn all_modules_map(&self) -> Modules {
        Modules::new(self.all_compiled_units().map(|unit| &unit.module))
    }

    pub fn root_modules_map(&self) -> Modules {
        Modules::new(
            self.root_compiled_units
                .iter()
                .map(|unit| &unit.unit.module),
        )
    }

    /// `all_compiled_units_with_source` filtered over `CompiledUnit::Module`
    pub fn all_modules(&self) -> impl Iterator<Item = &CompiledUnitWithSource> {
        self.all_compiled_units_with_source()
    }

    /// `root_compiled_units` filtered over `CompiledUnit::Module`
    pub fn root_modules(&self) -> impl Iterator<Item = &CompiledUnitWithSource> {
        self.root_compiled_units.iter()
    }

    pub fn get_module_by_name(
        &self,
        package_name: &str,
        module_name: &str,
    ) -> Result<&CompiledUnitWithSource> {
        if self.compiled_package_info.package_name.as_str() == package_name {
            return self.get_module_by_name_from_root(module_name);
        }

        self.deps_compiled_units
            .iter()
            .filter(|(dep_package, _)| dep_package.as_str() == package_name)
            .map(|(_, unit)| unit)
            .find(|unit| unit.unit.name().as_str() == module_name)
            .ok_or_else(|| {
                anyhow::format_err!(
                    "Unable to find module with name '{}' in package {}",
                    module_name,
                    self.compiled_package_info.package_name
                )
            })
    }

    pub fn get_module_by_name_from_root(
        &self,
        module_name: &str,
    ) -> Result<&CompiledUnitWithSource> {
        self.root_modules()
            .find(|unit| unit.unit.name().as_str() == module_name)
            .ok_or_else(|| {
                anyhow::format_err!(
                    "Unable to find module with name '{}' in package {}",
                    module_name,
                    self.compiled_package_info.package_name
                )
            })
    }

    #[allow(unused)]
    fn can_load_cached(
        package: &OnDiskCompiledPackage,
        resolution_graph: &ResolvedGraph,
        resolved_package: &Package,
        is_root_package: bool,
    ) -> bool {
        // TODO: add more tests for the different caching cases
        !(package.has_source_changed_since_last_compile(resolved_package) // recompile if source has changed
            // Recompile if the flags are different
                || package.are_build_flags_different(&resolution_graph.build_options)
                // Force root package recompilation in test mode
                || resolution_graph.build_options.test_mode && is_root_package
                // Recompile if force recompilation is set
                || resolution_graph.build_options.force_recompilation) &&
                // Dive deeper to make sure that instantiations haven't changed since that
                // can be changed by other packages above us in the dependency graph possibly
                package.package.compiled_package_info.address_alias_instantiation
                    == resolved_package.resolved_table
    }

    pub(crate) fn build_for_driver<W: Write, T>(
        w: &mut W,
        vfs_root: Option<VfsPath>,
        resolved_package: Package,
        transitive_dependencies: Vec<DependencyInfo>,
        resolution_graph: &ResolvedGraph,
        mut compiler_driver: impl FnMut(Compiler) -> Result<T>,
    ) -> Result<BuildResult<T>> {
        let immediate_dependencies = transitive_dependencies
            .iter()
            .filter(|&dep| dep.is_immediate)
            .map(|dep| dep.name)
            .collect::<Vec<_>>();
        for dep in &transitive_dependencies {
            writeln!(w, "{} {}", "INCLUDING DEPENDENCY".bold().green(), dep.name)?;
        }
        let root_package_name = resolved_package.source_package.package.name;
        writeln!(w, "{} {}", "BUILDING".bold().green(), root_package_name)?;

        // gather source/dep files with their address mappings
        let (sources_package_paths, deps_package_paths) = make_source_and_deps_for_compiler(
            resolution_graph,
            &resolved_package,
            transitive_dependencies,
        )?;
        let flags = resolution_graph.build_options.compiler_flags();
        // Partition deps_package according whether src is available
        let (src_deps, bytecode_deps): (Vec<_>, Vec<_>) = deps_package_paths
            .clone()
            .into_iter()
            .partition_map(|(p, b)| match b {
                ModuleFormat::Source => Either::Left(p),
                ModuleFormat::Bytecode => Either::Right(p),
            });
        // If bytecode dependency is not empty, do not allow renaming
        if !bytecode_deps.is_empty() {
            if let Some(pkg_name) = resolution_graph.contains_renaming() {
                anyhow::bail!(
                    "Found address renaming in package '{}' when \
                    building with bytecode dependencies -- this is currently not supported",
                    pkg_name
                )
            }
        }

        // invoke the compiler
        let mut paths = src_deps;
        paths.push(sources_package_paths.clone());

        let lint_level = resolution_graph.build_options.lint_flag.get();
        let iota_mode = resolution_graph
            .build_options
            .default_flavor
            .map_or(false, |f| f == Flavor::Iota);

        let mut compiler = Compiler::from_package_paths(vfs_root, paths, bytecode_deps)
            .unwrap()
            .set_flags(flags);
        if iota_mode {
            let (filter_attr_name, filters) = iota_mode::linters::known_filters();
            compiler = compiler
                .add_custom_known_filters(filter_attr_name, filters)
                .add_visitors(iota_mode::linters::linter_visitors(lint_level))
        }
        let (filter_attr_name, filters) = linters::known_filters();
        compiler = compiler
            .add_custom_known_filters(filter_attr_name, filters)
            .add_visitors(linters::linter_visitors(lint_level));
        Ok(BuildResult {
            root_package_name,
            sources_package_paths,
            immediate_dependencies,
            deps_package_paths,
            result: compiler_driver(compiler)?,
        })
    }

    pub(crate) fn build_for_result<W: Write, T>(
        w: &mut W,
        vfs_root: Option<VfsPath>,
        resolved_package: Package,
        transitive_dependencies: Vec<DependencyInfo>,
        resolution_graph: &ResolvedGraph,
        compiler_driver: impl FnMut(Compiler) -> Result<T>,
    ) -> Result<T> {
        let build_result = Self::build_for_driver(
            w,
            vfs_root,
            resolved_package,
            transitive_dependencies,
            resolution_graph,
            compiler_driver,
        )?;
        Ok(build_result.result)
    }

    pub(crate) fn build_all<W: Write>(
        w: &mut W,
        vfs_root: Option<VfsPath>,
        project_root: &Path,
        resolved_package: Package,
        transitive_dependencies: Vec<DependencyInfo>,
        resolution_graph: &ResolvedGraph,
        compiler_driver: impl FnMut(Compiler) -> Result<(MappedFiles, Vec<AnnotatedCompiledUnit>)>,
    ) -> Result<CompiledPackage> {
        let BuildResult {
            root_package_name,
            sources_package_paths,
            immediate_dependencies,
            deps_package_paths,
            result,
        } = Self::build_for_driver(
            w,
            vfs_root,
            resolved_package.clone(),
            transitive_dependencies,
            resolution_graph,
            compiler_driver,
        )?;
        let (file_map, all_compiled_units) = result;
        let mut root_compiled_units = vec![];
        let mut deps_compiled_units = vec![];
        for annot_unit in all_compiled_units {
            let source_path = PathBuf::from(
                file_map
                    .get(&annot_unit.loc().file_hash())
                    .unwrap()
                    .0
                    .as_str(),
            );
            let package_name = annot_unit.named_module.package_name.unwrap();
            let unit = CompiledUnitWithSource {
                unit: annot_unit.into_compiled_unit(),
                source_path,
            };
            if package_name == root_package_name {
                root_compiled_units.push(unit)
            } else {
                deps_compiled_units.push((package_name, unit))
            }
        }

        let mut compiled_docs = None;
        if resolution_graph.build_options.generate_docs {
            let model = run_model_builder_with_options(
                vec![sources_package_paths],
                deps_package_paths.into_iter().map(|(p, _)| p).collect_vec(),
                ModelBuilderOptions::default(),
                None,
            )?;

            if resolution_graph.build_options.generate_docs {
                compiled_docs = Some(Self::build_docs(
                    resolved_package.source_package.package.name,
                    &model,
                    &resolved_package.package_path,
                    &immediate_dependencies,
                    &resolution_graph.build_options.install_dir,
                ));
            }
        };

        let compiled_package = CompiledPackage {
            compiled_package_info: CompiledPackageInfo {
                package_name: resolved_package.source_package.package.name,
                address_alias_instantiation: resolved_package.resolved_table,
                source_digest: Some(resolved_package.source_digest),
                build_flags: resolution_graph.build_options.clone(),
            },
            root_compiled_units,
            deps_compiled_units,
            compiled_docs,
        };

        compiled_package.save_to_disk(project_root.join(CompiledPackageLayout::Root.path()))?;

        Ok(compiled_package)
    }

    // We take the (restrictive) view that all filesystems are case insensitive to
    // maximize portability of packages.
    fn check_filepaths_ok(&self) -> Result<()> {
        // A mapping of (lowercase_name => [info_for_each_occurrence]
        let mut insensitive_mapping = BTreeMap::new();
        for compiled_unit in &self.root_compiled_units {
            let name = compiled_unit.unit.name.as_str();
            let entry = insensitive_mapping
                .entry(name.to_lowercase())
                .or_insert_with(Vec::new);
            entry.push((
                name,
                compiled_unit.source_path.to_string_lossy().to_string(),
            ));
        }
        let errs = insensitive_mapping
            .into_iter()
            .filter_map(|(insensitive_name, occurrence_infos)| {
                if occurrence_infos.len() > 1 {
                    let name_conflict_error_msg = occurrence_infos
                        .into_iter()
                        .map(|(name,  fpath)| {
                                format!(
                                    "\tModule '{}' at path '{}'",
                                    name,
                                    fpath
                                )
                        })
                        .collect::<Vec<_>>()
                        .join("\n");
                    Some(format!(
                        "The following modules and/or scripts would collide as '{}' on the file system:\n{}",
                        insensitive_name, name_conflict_error_msg
                    ))
                } else {
                    None
                }
            })
            .collect::<Vec<_>>();
        if !errs.is_empty() {
            anyhow::bail!(
                "Module and/or script names found that would cause failures on case insensitive \
                file systems when compiling package '{}':\n{}\nPlease rename these scripts and/or modules to resolve these conflicts.",
                self.compiled_package_info.package_name,
                errs.join("\n"),
            )
        }
        Ok(())
    }

    pub(crate) fn save_to_disk(&self, under_path: PathBuf) -> Result<OnDiskCompiledPackage> {
        self.check_filepaths_ok()?;
        assert!(under_path.ends_with(CompiledPackageLayout::Root.path()));
        let root_package = self.compiled_package_info.package_name;
        let on_disk_package = OnDiskCompiledPackage {
            root_path: under_path.join(root_package.as_str()),
            package: OnDiskPackage {
                compiled_package_info: self.compiled_package_info.clone(),
                dependencies: self
                    .deps_compiled_units
                    .iter()
                    .map(|(package_name, _)| *package_name)
                    .collect::<BTreeSet<_>>()
                    .into_iter()
                    .collect(),
            },
        };

        // Clear out the build dir for this package so we don't keep artifacts from
        // previous compilations
        if on_disk_package.root_path.is_dir() {
            std::fs::remove_dir_all(&on_disk_package.root_path)?;
        }

        std::fs::create_dir_all(&on_disk_package.root_path)?;

        for compiled_unit in &self.root_compiled_units {
            on_disk_package.save_compiled_unit(root_package, compiled_unit)?;
        }
        for (dep_name, compiled_unit) in &self.deps_compiled_units {
            on_disk_package.save_compiled_unit(*dep_name, compiled_unit)?;
        }

        if let Some(docs) = &self.compiled_docs {
            for (doc_filename, doc_contents) in docs {
                on_disk_package.save_under(
                    CompiledPackageLayout::CompiledDocs
                        .path()
                        .join(doc_filename)
                        .with_extension("md"),
                    doc_contents.clone().as_bytes(),
                )?;
            }
        }

        on_disk_package.save_under(
            CompiledPackageLayout::BuildInfo.path(),
            serde_yaml::to_string(&on_disk_package.package)?.as_bytes(),
        )?;

        Ok(on_disk_package)
    }

    fn build_docs(
        package_name: PackageName,
        model: &GlobalEnv,
        package_root: &Path,
        deps: &[PackageName],
        install_dir: &Option<PathBuf>,
    ) -> Vec<(String, String)> {
        let root_doc_templates = find_filenames(
            &[package_root
                .join(SourcePackageLayout::DocTemplates.path())
                .to_string_lossy()
                .to_string()],
            |path| extension_equals(path, "md"),
        )
        .unwrap_or_else(|_| vec![]);
        let root_for_docs = if let Some(install_dir) = install_dir {
            install_dir.join(CompiledPackageLayout::Root.path())
        } else {
            CompiledPackageLayout::Root.path().to_path_buf()
        };
        let dep_paths = deps
            .iter()
            .map(|dep_name| {
                root_for_docs
                    .join(CompiledPackageLayout::CompiledDocs.path())
                    .join(dep_name.as_str())
                    .to_string_lossy()
                    .to_string()
            })
            .collect();
        let in_pkg_doc_path = root_for_docs
            .join(CompiledPackageLayout::CompiledDocs.path())
            .join(package_name.as_str());
        let references_path = package_root
            .join(SourcePackageLayout::DocTemplates.path())
            .join(REFERENCE_TEMPLATE_FILENAME);
        let references_file = if references_path.exists() {
            Some(references_path.to_string_lossy().to_string())
        } else {
            None
        };
        let doc_options = DocgenOptions {
            doc_path: dep_paths,
            output_directory: in_pkg_doc_path.to_string_lossy().to_string(),
            root_doc_templates,
            compile_relative_to_output_dir: true,
            references_file,
            ..DocgenOptions::default()
        };
        let docgen = Docgen::new(model, &doc_options);
        docgen.gen()
    }
}

pub(crate) fn named_address_mapping_for_compiler(
    resolution_table: &ResolvedTable,
) -> BTreeMap<Symbol, NumericalAddress> {
    resolution_table
        .iter()
        .map(|(ident, addr)| {
            let parsed_addr =
                NumericalAddress::new(addr.into_bytes(), move_compiler::shared::NumberFormat::Hex);
            (*ident, parsed_addr)
        })
        .collect::<BTreeMap<_, _>>()
}

pub(crate) fn apply_named_address_renaming(
    current_package_name: Symbol,
    address_resolution: BTreeMap<Symbol, NumericalAddress>,
    renaming: &Renaming,
) -> NamedAddressMap {
    let package_renamings = renaming
        .iter()
        .filter_map(|(rename_to, (package_name, from_name))| {
            if package_name == &current_package_name {
                Some((from_name, *rename_to))
            } else {
                None
            }
        })
        .collect::<BTreeMap<_, _>>();

    address_resolution
        .into_iter()
        .map(|(name, value)| {
            let new_name = package_renamings.get(&name).copied();
            (new_name.unwrap_or(name), value)
        })
        .collect()
}

pub(crate) fn make_source_and_deps_for_compiler(
    resolution_graph: &ResolvedGraph,
    root: &Package,
    deps: Vec<DependencyInfo>,
) -> Result<(
    // sources
    PackagePaths,
    // deps
    Vec<(PackagePaths, ModuleFormat)>,
)> {
    let deps_package_paths = make_deps_for_compiler_internal(deps)?;
    let root_named_addrs = apply_named_address_renaming(
        root.source_package.package.name,
        named_address_mapping_for_compiler(&root.resolved_table),
        &root.renaming,
    );
    let sources = root.get_sources(&resolution_graph.build_options)?;
    let source_package_paths = PackagePaths {
        name: Some((
            root.source_package.package.name,
            root.compiler_config(
                // is_dependency
                false,
                &resolution_graph.build_options,
            ),
        )),
        paths: sources,
        named_address_map: root_named_addrs,
    };
    Ok((source_package_paths, deps_package_paths))
}

pub(crate) fn make_deps_for_compiler_internal(
    deps: Vec<DependencyInfo>,
) -> Result<Vec<(PackagePaths, ModuleFormat)>> {
    deps.into_iter()
        .map(|dep| {
            let paths = dep
                .source_paths
                .into_iter()
                .collect::<BTreeSet<_>>()
                .into_iter()
                .collect::<Vec<_>>();
            let named_address_map = named_address_mapping_for_compiler(dep.address_mapping);
            Ok((
                PackagePaths {
                    name: Some((dep.name, dep.compiler_config)),
                    paths,
                    named_address_map,
                },
                dep.module_format,
            ))
        })
        .collect::<Result<Vec<_>>>()
}<|MERGE_RESOLUTION|>--- conflicted
+++ resolved
@@ -22,20 +22,16 @@
 use move_compiler::{
     compiled_unit::{AnnotatedCompiledUnit, CompiledUnit, NamedCompiledModule},
     editions::Flavor,
-<<<<<<< HEAD
-    iota_mode, linters,
-    shared::{NamedAddressMap, NumericalAddress, PackageConfig, PackagePaths},
-=======
+    iota_mode::{self},
     linters,
     shared::{files::MappedFiles, NamedAddressMap, NumericalAddress, PackageConfig, PackagePaths},
-    iota_mode::{self},
->>>>>>> 1326312d
     Compiler,
 };
 use move_docgen::{Docgen, DocgenOptions};
 use move_model::{model::GlobalEnv, options::ModelBuilderOptions, run_model_builder_with_options};
 use move_symbol_pool::Symbol;
 use serde::{Deserialize, Serialize};
+use vfs::VfsPath;
 
 use crate::{
     compilation::package_layout::CompiledPackageLayout,
@@ -46,7 +42,6 @@
     },
     BuildConfig,
 };
-use vfs::VfsPath;
 
 #[derive(Debug, Clone)]
 pub enum CompilationCachingStatus {
