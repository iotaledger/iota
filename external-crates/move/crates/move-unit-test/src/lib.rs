--- conflicted
+++ resolved
@@ -8,18 +8,9 @@
 pub mod test_reporter;
 pub mod test_runner;
 
-<<<<<<< HEAD
-use std::{
-    collections::BTreeMap,
-    io::{Result, Write},
-    marker::Send,
-    sync::Mutex,
-};
-
-=======
-use crate::test_runner::TestRunner;
+use std::{collections::BTreeMap, io::Write, marker::Send, sync::Mutex};
+
 use anyhow::{bail, Result};
->>>>>>> 1326312d
 use clap::*;
 use move_command_line_common::files::verify_and_create_named_address_mapping;
 use move_compiler::{
@@ -33,12 +24,8 @@
 use move_core_types::language_storage::ModuleId;
 use move_vm_runtime::native_functions::NativeFunctionTable;
 use move_vm_test_utils::gas_schedule::CostTable;
-<<<<<<< HEAD
 
 use crate::test_runner::TestRunner;
-=======
-use std::{collections::BTreeMap, io::Write, marker::Send, sync::Mutex};
->>>>>>> 1326312d
 
 /// The default value bounding the amount of gas consumed in a test.
 const DEFAULT_EXECUTION_BOUND: u64 = 1_000_000;
@@ -113,14 +100,6 @@
     )]
     pub source_files: Vec<String>,
 
-<<<<<<< HEAD
-    /// Use the stackless bytecode interpreter to run the tests and cross check
-    /// its results with the execution result from Move VM.
-    #[clap(long = "stackless")]
-    pub check_stackless_vm: bool,
-
-=======
->>>>>>> 1326312d
     /// Verbose mode
     #[clap(short = 'v', long = "verbose")]
     pub verbose: bool,
