// Copyright (c) The Diem Core Contributors
// Copyright (c) The Move Contributors
// Modifications Copyright (c) 2024 IOTA Stiftung
// SPDX-License-Identifier: Apache-2.0

use std::{borrow::Borrow, sync::Arc};

use move_binary_format::{
    errors::*,
    file_format::{AbilitySet, LocalIndex},
};
use move_core_types::{
    account_address::AccountAddress,
    annotated_value as A,
    effects::ChangeSet,
    identifier::IdentStr,
    language_storage::{ModuleId, TypeTag},
    resolver::MoveResolver,
    runtime_value::MoveTypeLayout,
};
use move_vm_types::{
    data_store::DataStore,
    gas::GasMeter,
    loaded_data::runtime_types::{CachedDatatype, CachedTypeIndex, Type},
};

use crate::{
    data_cache::TransactionDataCache, native_extensions::NativeContextExtensions,
    runtime::VMRuntime,
};

pub struct Session<'r, 'l, S> {
    pub(crate) runtime: &'l VMRuntime,
    pub(crate) data_cache: TransactionDataCache<S>,
    pub(crate) native_extensions: NativeContextExtensions<'r>,
}

/// Serialized return values from function/script execution
/// Simple struct is designed just to convey meaning behind serialized values
#[derive(Debug)]
pub struct SerializedReturnValues {
    /// The value of any arguments that were mutably borrowed.
    /// Non-mut borrowed values are not included
    pub mutable_reference_outputs: Vec<(LocalIndex, Vec<u8>, MoveTypeLayout)>,
    /// The return values from the function
    pub return_values: Vec<(Vec<u8>, MoveTypeLayout)>,
}

impl<'r, 'l, S: MoveResolver> Session<'r, 'l, S> {
    /// Execute a Move function with the given arguments. This is mainly
    /// designed for an external environment to invoke system logic written
    /// in Move.
    ///
    /// NOTE: There are NO checks on the `args` except that they can deserialize
    /// into the provided types.
    /// The ability to deserialize `args` into arbitrary types is *very*
    /// powerful, e.g. it can used to manufacture `signer`'s or `Coin`'s
    /// from raw bytes. It is the responsibility of the caller (e.g.
    /// adapter) to ensure that this power is used responsibly/securely for its
    /// use-case.
    ///
    /// The caller MUST ensure
    ///   - All types and modules referred to by the type arguments exist.
    ///   - The signature is valid for the rules of the adapter
    ///
    /// The Move VM MUST return an invariant violation if the caller fails to
    /// follow any of the rules above.
    ///
    /// The VM will check that the function is marked as an 'entry' function.
    ///
    /// Currently if any other error occurs during execution, the Move VM will
    /// simply propagate that error back to the outer environment without
    /// handling/translating it. This behavior may be revised in the future.
    ///
    /// In case an invariant violation occurs, the whole Session should be
    /// considered corrupted and one shall not proceed with effect
    /// generation.
    pub fn execute_entry_function(
        &mut self,
        module: &ModuleId,
        function_name: &IdentStr,
        ty_args: Vec<Type>,
        args: Vec<impl Borrow<[u8]>>,
        gas_meter: &mut impl GasMeter,
    ) -> VMResult<SerializedReturnValues> {
        let bypass_declared_entry_check = false;
        self.runtime.execute_function(
            module,
            function_name,
            ty_args,
            args,
            &mut self.data_cache,
            gas_meter,
            &mut self.native_extensions,
            bypass_declared_entry_check,
        )
    }

    /// Similar to execute_entry_function, but it bypasses visibility checks
    pub fn execute_function_bypass_visibility(
        &mut self,
        module: &ModuleId,
        function_name: &IdentStr,
        ty_args: Vec<Type>,
        args: Vec<impl Borrow<[u8]>>,
        gas_meter: &mut impl GasMeter,
    ) -> VMResult<SerializedReturnValues> {
        move_vm_profiler::gas_profiler_feature_enabled! {
            use move_vm_profiler::GasProfiler;
            if gas_meter.get_profiler_mut().is_none() {
                gas_meter.set_profiler(GasProfiler::init_default_cfg(
                    function_name.to_string(),
                    gas_meter.remaining_gas().into(),
                ));
            }
        }

        let bypass_declared_entry_check = true;
        self.runtime.execute_function(
            module,
            function_name,
            ty_args,
            args,
            &mut self.data_cache,
            gas_meter,
            &mut self.native_extensions,
            bypass_declared_entry_check,
        )
    }

    /// Publish the given module.
    ///
    /// The Move VM MUST return a user error, i.e., an error that's not an
    /// invariant violation, if
    ///   - The module fails to deserialize or verify.
    ///   - The sender address does not match that of the module.
    ///
    /// The Move VM should not be able to produce other user errors.
    /// Besides, no user input should cause the Move VM to return an invariant
    /// violation.
    ///
    /// In case an invariant violation occurs, the whole Session should be
    /// considered corrupted and one shall not proceed with effect
    /// generation.
    pub fn publish_module(
        &mut self,
        module: Vec<u8>,
        sender: AccountAddress,
        gas_meter: &mut impl GasMeter,
    ) -> VMResult<()> {
        self.publish_module_bundle(vec![module], sender, gas_meter)
    }

    /// Publish a series of modules.
    ///
    /// The Move VM MUST return a user error, i.e., an error that's not an
    /// invariant violation, if any module fails to deserialize or verify
    /// (see the full list of  failing conditions in the `publish_module`
    /// API). The publishing of the module series is an all-or-nothing action:
    /// either all modules are published to the data store or none is.
    ///
    /// Similar to the `publish_module` API, the Move VM should not be able to
    /// produce other user errors. Besides, no user input should cause the
    /// Move VM to return an invariant violation.
    ///
    /// In case an invariant violation occurs, the whole Session should be
    /// considered corrupted and one shall not proceed with effect
    /// generation.
    pub fn publish_module_bundle(
        &mut self,
        modules: Vec<Vec<u8>>,
        sender: AccountAddress,
        gas_meter: &mut impl GasMeter,
    ) -> VMResult<()> {
        self.runtime
            .publish_module_bundle(modules, sender, &mut self.data_cache, gas_meter)
    }

    /// Finish up the session and produce the side effects.
    ///
    /// This function should always succeed with no user errors returned,
    /// barring invariant violations.
    ///
<<<<<<< HEAD
    /// This MUST NOT be called if there is a previous invocation that failed
    /// with an invariant violation.
    pub fn finish(self) -> (VMResult<(ChangeSet, Vec<Event>)>, S) {
=======
    /// This MUST NOT be called if there is a previous invocation that failed with an invariant violation.
    pub fn finish(self) -> (VMResult<ChangeSet>, S) {
>>>>>>> 1326312d
        let (res, remote) = self.data_cache.into_effects();
        (res.map_err(|e| e.finish(Location::Undefined)), remote)
    }

    pub fn vm_config(&self) -> &move_vm_config::runtime::VMConfig {
        self.runtime.loader().vm_config()
    }

<<<<<<< HEAD
    /// Same like `finish`, but also extracts the native context extensions from
    /// the session.
    pub fn finish_with_extensions(
        self,
    ) -> (
        VMResult<(ChangeSet, Vec<Event>, NativeContextExtensions<'r>)>,
        S,
    ) {
=======
    /// Same like `finish`, but also extracts the native context extensions from the session.
    pub fn finish_with_extensions(self) -> (VMResult<(ChangeSet, NativeContextExtensions<'r>)>, S) {
>>>>>>> 1326312d
        let Session {
            data_cache,
            native_extensions,
            ..
        } = self;
        let (res, remote) = data_cache.into_effects();
        (
            res.map(|change_set| (change_set, native_extensions))
                .map_err(|e| e.finish(Location::Undefined)),
            remote,
        )
    }

    /// Load a module, a function, and all of its types into cache
    pub fn load_function(
        &self,
        module_id: &ModuleId,
        function_name: &IdentStr,
        type_arguments: &[Type],
    ) -> VMResult<LoadedFunctionInstantiation> {
        let (_, _, _, instantiation) = self.runtime.loader().load_function(
            module_id,
            function_name,
            type_arguments,
            &self.data_cache,
        )?;
        Ok(instantiation)
    }

<<<<<<< HEAD
    /// Load a struct by its name to get the global index that it is referenced
    /// by within the loader, and the loaded struct information.  This
    /// operation also ensures the defining module is loaded from the data
    /// store and will fail if the type does not exist in that module.
    pub fn load_struct(
=======
    /// Load a declared type by its name to get the global index that it is referenced by within the
    /// loader, and the loaded struct information.  This operation also ensures the defining module
    /// is loaded from the data store and will fail if the type does not exist in that module.
    pub fn load_datatype(
>>>>>>> 1326312d
        &self,
        module_id: &ModuleId,
        struct_name: &IdentStr,
    ) -> VMResult<(CachedTypeIndex, Arc<CachedDatatype>)> {
        self.runtime
            .loader()
            .load_type_by_name(struct_name, module_id, &self.data_cache)
    }

    pub fn load_type(&self, type_tag: &TypeTag) -> VMResult<Type> {
        self.runtime.loader().load_type(type_tag, &self.data_cache)
    }

    pub fn get_type_layout(&self, type_tag: &TypeTag) -> VMResult<MoveTypeLayout> {
        self.runtime
            .loader()
            .get_type_layout(type_tag, &self.data_cache)
    }

    pub fn get_fully_annotated_type_layout(
        &self,
        type_tag: &TypeTag,
    ) -> VMResult<A::MoveTypeLayout> {
        self.runtime
            .loader()
            .get_fully_annotated_type_layout(type_tag, &self.data_cache)
    }

    pub fn type_to_type_layout(&self, ty: &Type) -> VMResult<MoveTypeLayout> {
        self.runtime
            .loader()
            .type_to_type_layout(ty)
            .map_err(|e| e.finish(Location::Undefined))
    }

    pub fn type_to_fully_annotated_layout(&self, ty: &Type) -> VMResult<A::MoveTypeLayout> {
        self.runtime
            .loader()
            .type_to_fully_annotated_layout(ty)
            .map_err(|e| e.finish(Location::Undefined))
    }

    pub fn get_type_tag(&self, ty: &Type) -> VMResult<TypeTag> {
        self.runtime
            .loader()
            .type_to_type_tag(ty)
            .map_err(|e| e.finish(Location::Undefined))
    }

    /// Fetch a struct type from cache, if the index is in bounds
    /// Helpful when paired with load_type, or any other API that returns 'Type'
    pub fn get_type(&self, index: CachedTypeIndex) -> Option<Arc<CachedDatatype>> {
        self.runtime.loader().get_type(index)
    }

    /// Gets the abilities for this type, at it's particular instantiation
    pub fn get_type_abilities(&self, ty: &Type) -> VMResult<AbilitySet> {
        self.runtime
            .loader()
            .abilities(ty)
            .map_err(|e| e.finish(Location::Undefined))
    }

    /// Gets the remote resolver used by the data store
    pub fn get_resolver(&self) -> &S {
        self.data_cache.get_remote_resolver()
    }

    pub fn get_resolver_mut(&mut self) -> &mut S {
        self.data_cache.get_remote_resolver_mut()
    }

    /// Gets the underlying data store
    pub fn get_data_store(&mut self) -> &mut dyn DataStore {
        &mut self.data_cache
    }

    /// Gets the underlying native extensions.
    pub fn get_native_extensions(&mut self) -> &mut NativeContextExtensions<'r> {
        &mut self.native_extensions
    }
}

pub struct LoadedFunctionInstantiation {
    pub parameters: Vec<Type>,
    pub return_: Vec<Type>,
}<|MERGE_RESOLUTION|>--- conflicted
+++ resolved
@@ -181,14 +181,8 @@
     /// This function should always succeed with no user errors returned,
     /// barring invariant violations.
     ///
-<<<<<<< HEAD
-    /// This MUST NOT be called if there is a previous invocation that failed
-    /// with an invariant violation.
-    pub fn finish(self) -> (VMResult<(ChangeSet, Vec<Event>)>, S) {
-=======
     /// This MUST NOT be called if there is a previous invocation that failed with an invariant violation.
     pub fn finish(self) -> (VMResult<ChangeSet>, S) {
->>>>>>> 1326312d
         let (res, remote) = self.data_cache.into_effects();
         (res.map_err(|e| e.finish(Location::Undefined)), remote)
     }
@@ -197,19 +191,8 @@
         self.runtime.loader().vm_config()
     }
 
-<<<<<<< HEAD
-    /// Same like `finish`, but also extracts the native context extensions from
-    /// the session.
-    pub fn finish_with_extensions(
-        self,
-    ) -> (
-        VMResult<(ChangeSet, Vec<Event>, NativeContextExtensions<'r>)>,
-        S,
-    ) {
-=======
     /// Same like `finish`, but also extracts the native context extensions from the session.
     pub fn finish_with_extensions(self) -> (VMResult<(ChangeSet, NativeContextExtensions<'r>)>, S) {
->>>>>>> 1326312d
         let Session {
             data_cache,
             native_extensions,
@@ -239,18 +222,10 @@
         Ok(instantiation)
     }
 
-<<<<<<< HEAD
-    /// Load a struct by its name to get the global index that it is referenced
-    /// by within the loader, and the loaded struct information.  This
-    /// operation also ensures the defining module is loaded from the data
-    /// store and will fail if the type does not exist in that module.
-    pub fn load_struct(
-=======
     /// Load a declared type by its name to get the global index that it is referenced by within the
     /// loader, and the loaded struct information.  This operation also ensures the defining module
     /// is loaded from the data store and will fail if the type does not exist in that module.
     pub fn load_datatype(
->>>>>>> 1326312d
         &self,
         module_id: &ModuleId,
         struct_name: &IdentStr,
