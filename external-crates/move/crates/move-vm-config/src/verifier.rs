// Copyright (c) The Move Contributors
// Modifications Copyright (c) 2024 IOTA Stiftung
// SPDX-License-Identifier: Apache-2.0

use move_binary_format::file_format_common::VERSION_MAX;

pub const DEFAULT_MAX_CONSTANT_VECTOR_LEN: u64 = 1024 * 1024;
pub const DEFAULT_MAX_IDENTIFIER_LENGTH: u64 = 128;
pub const DEFAULT_MAX_VARIANTS: u64 = 127;

#[derive(Debug, Clone)]
pub struct VerifierConfig {
    pub max_loop_depth: Option<usize>,
    pub max_function_parameters: Option<usize>,
    pub max_generic_instantiation_length: Option<usize>,
    pub max_basic_blocks: Option<usize>,
    pub max_value_stack_size: usize,
    pub max_type_nodes: Option<usize>,
    pub max_push_size: Option<usize>,
    pub max_dependency_depth: Option<usize>,
    pub max_data_definitions: Option<usize>,
    pub max_fields_in_struct: Option<usize>,
    pub max_function_definitions: Option<usize>,
    pub max_constant_vector_len: Option<u64>,
    pub max_back_edges_per_function: Option<usize>,
    pub max_back_edges_per_module: Option<usize>,
    pub max_basic_blocks_in_script: Option<usize>,
<<<<<<< HEAD
    pub max_per_fun_meter_units: Option<u128>,
    pub max_per_mod_meter_units: Option<u128>,
    pub max_identifier_len: Option<u64>,
=======
    pub max_idenfitier_len: Option<u64>,
>>>>>>> 1326312d
    pub allow_receiving_object_id: bool,
    pub reject_mutable_random_on_entry_functions: bool,
    pub bytecode_version: u32,
    pub max_variants_in_enum: Option<u64>,
}

#[derive(Debug, Clone)]
pub struct MeterConfig {
    pub max_per_fun_meter_units: Option<u128>,
    pub max_per_mod_meter_units: Option<u128>,
    pub max_per_pkg_meter_units: Option<u128>,
}

impl Default for VerifierConfig {
    fn default() -> Self {
        Self {
            max_loop_depth: None,
            max_function_parameters: None,
            max_generic_instantiation_length: None,
            max_basic_blocks: None,
            max_type_nodes: None,
            // Max size set to 1024 to match the size limit in the interpreter.
            max_value_stack_size: 1024,
            // Max number of pushes in one function
            max_push_size: None,
            // Max depth in dependency tree for both direct and friend dependencies
            max_dependency_depth: None,
            // Max count of structs in a module
            max_data_definitions: None,
            // Max count of fields in a struct
            max_fields_in_struct: None,
            // Max count of functions in a module
            max_function_definitions: None,
            // Max size set to 10000 to restrict number of pushes in one function
            // max_push_size: Some(10000),
            // max_dependency_depth: Some(100),
            // max_data_definitions: Some(200),
            // max_fields_in_struct: Some(30),
            // max_function_definitions: Some(1000),
            max_back_edges_per_function: None,
            max_back_edges_per_module: None,
            max_basic_blocks_in_script: None,
            max_constant_vector_len: Some(DEFAULT_MAX_CONSTANT_VECTOR_LEN),
            max_identifier_len: Some(DEFAULT_MAX_IDENTIFIER_LENGTH),
            allow_receiving_object_id: true,
            reject_mutable_random_on_entry_functions: true,
            bytecode_version: VERSION_MAX,
            max_variants_in_enum: Some(DEFAULT_MAX_VARIANTS),
        }
    }
}

impl MeterConfig {
    pub fn old_default() -> Self {
        Self {
            max_per_fun_meter_units: Some(8_000_000),
            max_per_mod_meter_units: Some(8_000_000),
            max_per_pkg_meter_units: Some(8_000_000),
        }
    }
}

impl Default for MeterConfig {
    fn default() -> Self {
        Self {
            max_per_fun_meter_units: Some(2_200_000),
            max_per_mod_meter_units: Some(2_200_000),
            max_per_pkg_meter_units: Some(2_200_000),
        }
    }
}

impl MeterConfig {
    pub fn unbounded() -> Self {
        Self {
            max_per_fun_meter_units: None,
            max_per_mod_meter_units: None,
            max_per_pkg_meter_units: None,
        }
    }
}<|MERGE_RESOLUTION|>--- conflicted
+++ resolved
@@ -25,13 +25,7 @@
     pub max_back_edges_per_function: Option<usize>,
     pub max_back_edges_per_module: Option<usize>,
     pub max_basic_blocks_in_script: Option<usize>,
-<<<<<<< HEAD
-    pub max_per_fun_meter_units: Option<u128>,
-    pub max_per_mod_meter_units: Option<u128>,
     pub max_identifier_len: Option<u64>,
-=======
-    pub max_idenfitier_len: Option<u64>,
->>>>>>> 1326312d
     pub allow_receiving_object_id: bool,
     pub reject_mutable_random_on_entry_functions: bool,
     pub bytecode_version: u32,
