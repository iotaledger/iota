--- conflicted
+++ resolved
@@ -16,33 +16,20 @@
 enum-compat-util.workspace = true
 ethnum.workspace = true
 hex.workspace = true
-leb128.workspace = true
-move-proc-macros.workspace = true
+leb128 = "0.2"
 num.workspace = true
 once_cell.workspace = true
-primitive-types.workspace = true
+primitive-types = { version = "0.12", features = ["impl-serde"] }
 proptest = { workspace = true, optional = true }
 proptest-derive = { workspace = true, optional = true }
 rand.workspace = true
 ref-cast.workspace = true
 serde.workspace = true
-<<<<<<< HEAD
 serde_bytes = "0.11"
-primitive-types = { version = "0.12", features = ["impl-serde"] }
+thiserror = "1.0"
 uint = "0.9"
-num.workspace = true
-ethnum.workspace = true
-arbitrary = { workspace = true, optional = true }
-enum-compat-util.workspace = true
+
 move-proc-macros.workspace = true
-bcs.workspace = true
-leb128 = "0.2"
-thiserror = "1.0"
-=======
-serde_bytes.workspace = true
-thiserror.workspace = true
-uint.workspace = true
->>>>>>> f8236f4d
 
 [dev-dependencies]
 arbitrary = { workspace = true, features = ["derive_arbitrary"] }
