[package]
name = "move-core-types"
version = "0.0.4"
<<<<<<< HEAD
authors = ["IOTA Foundation <contact@iota.org>"]
=======
authors = ["Diem Association <opensource@diem.com>"]
>>>>>>> 1326312d
edition = "2021"
homepage = "https://diem.com"
license = "Apache-2.0"
publish = ["crates-io"]
repository = "https://github.com/diem/diem"
description = "Core types for Move"

[dependencies]
anyhow.workspace = true
arbitrary = { workspace = true, optional = true }
bcs.workspace = true
enum-compat-util.workspace = true
ethnum.workspace = true
hex.workspace = true
<<<<<<< HEAD
leb128 = "0.2"
num.workspace = true
once_cell.workspace = true
primitive-types = { version = "0.12", features = ["impl-serde"] }
=======
leb128.workspace = true
move-proc-macros.workspace = true
num.workspace = true
once_cell.workspace = true
primitive-types.workspace = true
>>>>>>> 1326312d
proptest = { workspace = true, optional = true }
proptest-derive = { workspace = true, optional = true }
rand.workspace = true
ref-cast.workspace = true
serde.workspace = true
<<<<<<< HEAD
serde_bytes = "0.11"
thiserror = "1.0"
uint = "0.9"

move-proc-macros.workspace = true
=======
serde_bytes.workspace = true
thiserror.workspace = true
uint.workspace = true
>>>>>>> 1326312d

[dev-dependencies]
arbitrary = { workspace = true, features = ["derive_arbitrary"] }
proptest.workspace = true
proptest-derive.workspace = true
regex.workspace = true
serde_json.workspace = true

[features]
default = []
fuzzing = ["proptest", "proptest-derive", "arbitrary"]<|MERGE_RESOLUTION|>--- conflicted
+++ resolved
@@ -1,11 +1,7 @@
 [package]
 name = "move-core-types"
 version = "0.0.4"
-<<<<<<< HEAD
 authors = ["IOTA Foundation <contact@iota.org>"]
-=======
-authors = ["Diem Association <opensource@diem.com>"]
->>>>>>> 1326312d
 edition = "2021"
 homepage = "https://diem.com"
 license = "Apache-2.0"
@@ -20,34 +16,19 @@
 enum-compat-util.workspace = true
 ethnum.workspace = true
 hex.workspace = true
-<<<<<<< HEAD
-leb128 = "0.2"
-num.workspace = true
-once_cell.workspace = true
-primitive-types = { version = "0.12", features = ["impl-serde"] }
-=======
 leb128.workspace = true
 move-proc-macros.workspace = true
 num.workspace = true
 once_cell.workspace = true
 primitive-types.workspace = true
->>>>>>> 1326312d
 proptest = { workspace = true, optional = true }
 proptest-derive = { workspace = true, optional = true }
 rand.workspace = true
 ref-cast.workspace = true
 serde.workspace = true
-<<<<<<< HEAD
-serde_bytes = "0.11"
-thiserror = "1.0"
-uint = "0.9"
-
-move-proc-macros.workspace = true
-=======
 serde_bytes.workspace = true
 thiserror.workspace = true
 uint.workspace = true
->>>>>>> 1326312d
 
 [dev-dependencies]
 arbitrary = { workspace = true, features = ["derive_arbitrary"] }
