// Copyright (c) The Move Contributors
// Modifications Copyright (c) 2024 IOTA Stiftung
// SPDX-License-Identifier: Apache-2.0

use std::{
    fmt,
    mem::size_of,
    ops::{
        Add, AddAssign, BitAnd, BitAndAssign, BitOr, BitXor, Div, DivAssign, Mul, MulAssign, Rem,
        RemAssign, Shl, Shr, Sub, SubAssign,
    },
};

use ethnum::U256 as EthnumU256;
use num::{bigint::Sign, BigInt};
// This U256 impl was chosen for now but we are open to changing it as needed
use primitive_types::U256 as PrimitiveU256;
#[cfg(any(test, feature = "fuzzing"))]
use proptest::strategy::BoxedStrategy;
use rand::{
    distributions::{
        uniform::{SampleUniform, UniformSampler},
        Distribution, Standard,
    },
    Rng,
};
use serde::{Deserialize, Deserializer, Serialize, Serializer};
use uint::FromStrRadixErr;

const NUM_BITS_PER_BYTE: usize = 8;
const U256_NUM_BITS: usize = 256;
pub const U256_NUM_BYTES: usize = U256_NUM_BITS / NUM_BITS_PER_BYTE;

#[derive(Debug)]
pub struct U256FromStrError(FromStrRadixErr);

/// A list of error categories encountered when parsing numbers.
#[derive(Debug, PartialEq, Eq, Clone, Copy, Hash)]
pub enum U256CastErrorKind {
    /// Value too large to fit in U8.
    TooLargeForU8,

    /// Value too large to fit in U16.
    TooLargeForU16,

    /// Value too large to fit in U32.
    TooLargeForU32,

    /// Value too large to fit in U64.
    TooLargeForU64,

    /// Value too large to fit in U128.
    TooLargeForU128,
}

#[derive(Debug)]
pub struct U256CastError {
    kind: U256CastErrorKind,
    val: U256,
}

impl U256CastError {
    pub fn new<T: std::convert::Into<U256>>(val: T, kind: U256CastErrorKind) -> Self {
        Self {
            kind,
            val: val.into(),
        }
    }
}

impl std::error::Error for U256CastError {}

impl fmt::Display for U256CastError {
    fn fmt(&self, f: &mut fmt::Formatter<'_>) -> fmt::Result {
        let type_str = match self.kind {
            U256CastErrorKind::TooLargeForU8 => "u8",
            U256CastErrorKind::TooLargeForU16 => "u16",
            U256CastErrorKind::TooLargeForU32 => "u32",
            U256CastErrorKind::TooLargeForU64 => "u64",
            U256CastErrorKind::TooLargeForU128 => "u128",
        };
        let err_str = format!("Cast failed. {} too large for {}.", self.val, type_str);
        write!(f, "{err_str}")
    }
}

impl std::error::Error for U256FromStrError {
    fn source(&self) -> Option<&(dyn std::error::Error + 'static)> {
        self.0.source()
    }
}

impl fmt::Display for U256FromStrError {
    fn fmt(&self, f: &mut fmt::Formatter<'_>) -> fmt::Result {
        write!(f, "{}", self.0)
    }
}

#[derive(Clone, Debug, PartialEq, Eq, Hash, Copy, PartialOrd, Ord, Default)]
pub struct U256(PrimitiveU256);

impl fmt::Display for U256 {
    fn fmt(&self, f: &mut fmt::Formatter) -> std::fmt::Result {
        self.0.fmt(f)
    }
}

impl fmt::UpperHex for U256 {
    fn fmt(&self, f: &mut fmt::Formatter<'_>) -> fmt::Result {
        fmt::UpperHex::fmt(&self.0, f)
    }
}

impl fmt::LowerHex for U256 {
    fn fmt(&self, f: &mut fmt::Formatter<'_>) -> fmt::Result {
        fmt::LowerHex::fmt(&self.0, f)
    }
}

impl std::str::FromStr for U256 {
    type Err = U256FromStrError;

    fn from_str(s: &str) -> Result<Self, Self::Err> {
        Self::from_str_radix(s, 10)
    }
}

impl<'de> Deserialize<'de> for U256 {
    fn deserialize<D>(deserializer: D) -> std::result::Result<Self, D::Error>
    where
        D: Deserializer<'de>,
    {
        Ok(U256::from_le_bytes(
            &(<[u8; U256_NUM_BYTES]>::deserialize(deserializer)?),
        ))
    }
}

impl Serialize for U256 {
    fn serialize<S>(&self, serializer: S) -> std::result::Result<S::Ok, S::Error>
    where
        S: Serializer,
    {
        self.to_le_bytes().serialize(serializer)
    }
}

impl Shl<u32> for U256 {
    type Output = Self;

    fn shl(self, rhs: u32) -> Self::Output {
        let Self(lhs) = self;
        Self(lhs << rhs)
    }
}

impl Shl<u8> for U256 {
    type Output = Self;

    fn shl(self, rhs: u8) -> Self::Output {
        let Self(lhs) = self;
        Self(lhs << rhs)
    }
}

impl Shr<u8> for U256 {
    type Output = Self;

    fn shr(self, rhs: u8) -> Self::Output {
        let Self(lhs) = self;
        Self(lhs >> rhs)
    }
}

impl BitOr<U256> for U256 {
    type Output = Self;

    fn bitor(self, rhs: U256) -> Self::Output {
        let Self(lhs) = self;
        let Self(rhs) = rhs;
        Self(lhs | rhs)
    }
}

impl BitAnd<U256> for U256 {
    type Output = Self;

    fn bitand(self, rhs: U256) -> Self::Output {
        let Self(lhs) = self;
        let Self(rhs) = rhs;
        Self(lhs & rhs)
    }
}

impl BitXor<U256> for U256 {
    type Output = Self;

    fn bitxor(self, rhs: U256) -> Self::Output {
        let Self(lhs) = self;
        let Self(rhs) = rhs;
        Self(lhs ^ rhs)
    }
}

impl BitAndAssign<U256> for U256 {
    fn bitand_assign(&mut self, rhs: U256) {
        *self = *self & rhs;
    }
}

// Ignores overflows
impl Add<U256> for U256 {
    type Output = Self;

    fn add(self, rhs: U256) -> Self::Output {
        self.wrapping_add(rhs)
    }
}

impl AddAssign<U256> for U256 {
    fn add_assign(&mut self, rhs: U256) {
        *self = *self + rhs;
    }
}

// Ignores underflows
impl Sub<U256> for U256 {
    type Output = Self;

    fn sub(self, rhs: U256) -> Self::Output {
        self.wrapping_sub(rhs)
    }
}

impl SubAssign<U256> for U256 {
    fn sub_assign(&mut self, rhs: U256) {
        *self = *self - rhs;
    }
}

// Ignores overflows
impl Mul<U256> for U256 {
    type Output = Self;

    fn mul(self, rhs: U256) -> Self::Output {
        self.wrapping_mul(rhs)
    }
}

impl MulAssign<U256> for U256 {
    fn mul_assign(&mut self, rhs: U256) {
        *self = *self * rhs;
    }
}

impl Div<U256> for U256 {
    type Output = Self;

    fn div(self, rhs: U256) -> Self::Output {
        Self(self.0 / rhs.0)
    }
}

impl DivAssign<U256> for U256 {
    fn div_assign(&mut self, rhs: U256) {
        *self = *self / rhs;
    }
}

impl Rem<U256> for U256 {
    type Output = Self;

    fn rem(self, rhs: U256) -> Self::Output {
        Self(self.0 % rhs.0)
    }
}

impl RemAssign<U256> for U256 {
    fn rem_assign(&mut self, rhs: U256) {
        *self = Self(self.0 % rhs.0);
    }
}

impl U256 {
    /// Zero value as U256
    pub const fn zero() -> Self {
        Self(PrimitiveU256::zero())
    }

    /// One value as U256
    pub const fn one() -> Self {
        Self(PrimitiveU256::one())
    }

    /// Max value of U256:
    /// 0xFFFFFFFFFFFFFFFFFFFFFFFFFFFFFFFFFFFFFFFFFFFFFFFFFFFFFFFFFFFFFFFF
    pub const fn max_value() -> Self {
        Self(PrimitiveU256::max_value())
    }

    /// U256 from string with radix 10 or 16
    pub fn from_str_radix(src: &str, radix: u32) -> Result<Self, U256FromStrError> {
        PrimitiveU256::from_str_radix(src.trim_start_matches('0'), radix)
            .map(Self)
            .map_err(U256FromStrError)
    }

    /// U256 from 32 little endian bytes
    pub fn from_le_bytes(slice: &[u8; U256_NUM_BYTES]) -> Self {
        Self(PrimitiveU256::from_little_endian(slice))
    }

    /// U256 to 32 little endian bytes
    pub fn to_le_bytes(self) -> [u8; U256_NUM_BYTES] {
        let mut bytes = [0u8; U256_NUM_BYTES];
        self.0.to_little_endian(&mut bytes);
        bytes
    }

    /// Leading zeros of the number
    pub fn leading_zeros(&self) -> u32 {
        self.0.leading_zeros()
    }

    // Unchecked downcasting. Values as truncated if larger than target max
    pub fn unchecked_as_u8(&self) -> u8 {
        self.0.low_u128() as u8
    }

    pub fn unchecked_as_u16(&self) -> u16 {
        self.0.low_u128() as u16
    }

    pub fn unchecked_as_u32(&self) -> u32 {
        self.0.low_u128() as u32
    }

    pub fn unchecked_as_u64(&self) -> u64 {
        self.0.low_u128() as u64
    }

    pub fn unchecked_as_u128(&self) -> u128 {
        self.0.low_u128()
    }

    // Check arithmetic
    /// Checked integer addition. Computes self + rhs, returning None if
    /// overflow occurred.
    pub fn checked_add(self, rhs: Self) -> Option<Self> {
        self.0.checked_add(rhs.0).map(Self)
    }

    /// Checked integer subtraction. Computes self - rhs, returning None if
    /// overflow occurred.
    pub fn checked_sub(self, rhs: Self) -> Option<Self> {
        self.0.checked_sub(rhs.0).map(Self)
    }

    /// Checked integer multiplication. Computes self * rhs, returning None if
    /// overflow occurred.
    pub fn checked_mul(self, rhs: Self) -> Option<Self> {
        self.0.checked_mul(rhs.0).map(Self)
    }

    /// Checked integer division. Computes self / rhs, returning None if rhs ==
    /// 0.
    pub fn checked_div(self, rhs: Self) -> Option<Self> {
        self.0.checked_div(rhs.0).map(Self)
    }

    /// Checked integer remainder. Computes self % rhs, returning None if rhs ==
    /// 0.
    pub fn checked_rem(self, rhs: Self) -> Option<Self> {
        self.0.checked_rem(rhs.0).map(Self)
    }

    /// Checked integer remainder. Computes self % rhs, returning None if rhs ==
    /// 0.
    pub fn checked_shl(self, rhs: u32) -> Option<Self> {
        if rhs >= U256_NUM_BITS as u32 {
            return None;
        }
        Some(Self(self.0.shl(rhs)))
    }

    /// Checked shift right. Computes self >> rhs, returning None if rhs is
    /// larger than or equal to the number of bits in self.
    pub fn checked_shr(self, rhs: u32) -> Option<Self> {
        if rhs >= U256_NUM_BITS as u32 {
            return None;
        }
        Some(Self(self.0.shr(rhs)))
    }

    /// Downcast to a an unsigned value of type T
    /// T must be at most u128
    pub fn down_cast_lossy<T: std::convert::TryFrom<u128>>(self) -> T {
        // Size of this type
        let type_size = size_of::<T>();
        // Maximum value for this type
        let max_val: u128 = if type_size < 16 {
            (1u128 << (NUM_BITS_PER_BYTE * type_size)) - 1u128
        } else {
            u128::MAX
        };
        // This should never fail
        match T::try_from(self.0.low_u128() & max_val) {
            Ok(w) => w,
            Err(_) => panic!("Fatal! Downcast failed"),
        }
    }

    /// Wrapping integer addition. Computes self + rhs,  wrapping around at the
    /// boundary of the type. By definition in std::instrinsics,
    /// a.wrapping_add(b) = (a + b) % (2^N), where N is bit width
    pub fn wrapping_add(self, rhs: Self) -> Self {
        Self(self.0.overflowing_add(rhs.0).0)
    }

    /// Wrapping integer subtraction. Computes self - rhs,  wrapping around at
    /// the boundary of the type. By definition in std::instrinsics,
    /// a.wrapping_add(b) = (a - b) % (2^N), where N is bit width
    pub fn wrapping_sub(self, rhs: Self) -> Self {
        Self(self.0.overflowing_sub(rhs.0).0)
    }

    /// Wrapping integer multiplication. Computes self * rhs,  wrapping around
    /// at the boundary of the type. By definition in std::instrinsics,
    /// a.wrapping_mul(b) = (a * b) % (2^N), where N is bit width
    pub fn wrapping_mul(self, rhs: Self) -> Self {
        Self(self.0.overflowing_mul(rhs.0).0)
    }

    /// Implementation of widenining multiply
    /// https://github.com/rust-random/rand/blob/master/src/distributions/utils.rs
    #[inline(always)]
    fn wmul(self, b: Self) -> (Self, Self) {
        let half = 128;
        #[allow(non_snake_case)]
        let LOWER_MASK: U256 = Self::max_value() >> half;

        let mut low = (self & LOWER_MASK).wrapping_mul(b & LOWER_MASK);
        let mut t = low >> half;
        low &= LOWER_MASK;
        t += (self >> half).wrapping_mul(b & LOWER_MASK);
        low += (t & LOWER_MASK) << half;
        let mut high = t >> half;
        t = low >> half;
        low &= LOWER_MASK;
        t += (b >> half).wrapping_mul(self & LOWER_MASK);
        low += (t & LOWER_MASK) << half;
        high += t >> half;
        high += (self >> half).wrapping_mul(b >> half);

        (high, low)
    }
}

impl From<u8> for U256 {
    fn from(n: u8) -> Self {
        U256(PrimitiveU256::from(n))
    }
}

impl From<u16> for U256 {
    fn from(n: u16) -> Self {
        U256(PrimitiveU256::from(n))
    }
}

impl From<u32> for U256 {
    fn from(n: u32) -> Self {
        U256(PrimitiveU256::from(n))
    }
}

impl From<u64> for U256 {
    fn from(n: u64) -> Self {
        U256(PrimitiveU256::from(n))
    }
}

impl From<u128> for U256 {
    fn from(n: u128) -> Self {
        U256(PrimitiveU256::from(n))
    }
}

/// TODO (ade): Remove conversions and migrate Prover & Move Model code from
/// BigInt
impl From<&U256> for BigInt {
    fn from(n: &U256) -> Self {
        BigInt::from_bytes_le(Sign::Plus, &n.to_le_bytes())
    }
}

/// TODO (ade): Remove conversions and migrate Prover & Move Model code from
/// EthnumU256
impl From<&U256> for EthnumU256 {
    fn from(n: &U256) -> EthnumU256 {
        // TODO (ade): use better solution for conversion
        // Currently using str because EthnumU256 can be little or big endian
        let num_str = format!("{:X}", n.0);
        // TODO (ade): remove expect()
        EthnumU256::from_str_radix(&num_str, 16).expect("Cannot convert to U256")
    }
}

impl TryFrom<U256> for u8 {
    type Error = U256CastError;
    fn try_from(n: U256) -> Result<Self, Self::Error> {
        let n = n.0.low_u64();
        if n > u8::MAX as u64 {
            Err(U256CastError::new(n, U256CastErrorKind::TooLargeForU8))
        } else {
            Ok(n as u8)
        }
    }
}

impl TryFrom<U256> for u16 {
    type Error = U256CastError;

    fn try_from(n: U256) -> Result<Self, Self::Error> {
        let n = n.0.low_u64();
        if n > u16::MAX as u64 {
            Err(U256CastError::new(n, U256CastErrorKind::TooLargeForU16))
        } else {
            Ok(n as u16)
        }
    }
}

impl TryFrom<U256> for u32 {
    type Error = U256CastError;

    fn try_from(n: U256) -> Result<Self, Self::Error> {
        let n = n.0.low_u64();
        if n > u32::MAX as u64 {
            Err(U256CastError::new(n, U256CastErrorKind::TooLargeForU32))
        } else {
            Ok(n as u32)
        }
    }
}

impl TryFrom<U256> for u64 {
    type Error = U256CastError;

    fn try_from(n: U256) -> Result<Self, Self::Error> {
        let n = n.0.low_u128();
        if n > u64::MAX as u128 {
            Err(U256CastError::new(n, U256CastErrorKind::TooLargeForU64))
        } else {
            Ok(n as u64)
        }
    }
}

impl TryFrom<U256> for u128 {
    type Error = U256CastError;

    fn try_from(n: U256) -> Result<Self, Self::Error> {
        if n > U256::from(u128::MAX) {
            Err(U256CastError::new(n, U256CastErrorKind::TooLargeForU128))
        } else {
            Ok(n.0.low_u128())
        }
    }
}

impl Distribution<U256> for Standard {
    #[inline]
    fn sample<R: Rng + ?Sized>(&self, rng: &mut R) -> U256 {
        let mut dest = [0; U256_NUM_BYTES];
        rng.fill_bytes(&mut dest);
        U256::from_le_bytes(&dest)
    }
}

// Rand impl below are inspired by u128 impl found in https://rust-random.github.io/rand/src/rand/distributions/uniform.rs.html

<<<<<<< HEAD
#[derive(Clone, Copy, Debug, PartialEq, Eq, Serialize, Deserialize)]
=======
#[derive(Clone, Copy, Debug, PartialEq, Eq)]
>>>>>>> 1326312d
pub struct UniformU256 {
    low: U256,
    range: U256,
    z: U256,
}

impl SampleUniform for U256 {
    type Sampler = UniformU256;
}

impl UniformSampler for UniformU256 {
    type X = U256;

    fn new<B1, B2>(low: B1, high: B2) -> Self
    where
        B1: rand::distributions::uniform::SampleBorrow<Self::X> + Sized,
        B2: rand::distributions::uniform::SampleBorrow<Self::X> + Sized,
    {
        let low = *low.borrow();
        let high = *high.borrow();
        assert!(low < high, "Uniform::new called with `low >= high`");
        UniformSampler::new_inclusive(low, high - U256::one())
    }

    fn new_inclusive<B1, B2>(low: B1, high: B2) -> Self
    where
        B1: rand::distributions::uniform::SampleBorrow<Self::X> + Sized,
        B2: rand::distributions::uniform::SampleBorrow<Self::X> + Sized,
    {
        let low = *low.borrow();
        let high = *high.borrow();
        assert!(
            low <= high,
            "Uniform::new_inclusive called with `low > high`"
        );
        let unsigned_max = U256::max_value();

        let range = high.wrapping_sub(low).wrapping_add(U256::one());

        let ints_to_reject = if range > U256::zero() {
            (unsigned_max - range) + U256::one() % range
        } else {
            U256::zero()
        };

        UniformU256 {
            low,
            range,
            z: ints_to_reject,
        }
    }

    fn sample<R: rand::Rng + ?Sized>(&self, rng: &mut R) -> Self::X {
        let range = self.range;
        if range > U256::zero() {
            let unsigned_max = U256::max_value();
            let zone = unsigned_max - self.z;
            loop {
                let v: U256 = rng.gen();
                let (hi, lo) = v.wmul(range);
                if lo <= zone {
                    return self.low.wrapping_add(hi);
                }
            }
        } else {
            // Sample from the entire integer range.
            rng.gen()
        }
    }

    fn sample_single<R: rand::Rng + ?Sized, B1, B2>(low: B1, high: B2, rng: &mut R) -> Self::X
    where
        B1: rand::distributions::uniform::SampleBorrow<Self::X> + Sized,
        B2: rand::distributions::uniform::SampleBorrow<Self::X> + Sized,
    {
        let low = *low.borrow();
        let high = *high.borrow();
        assert!(low < high, "UniformSampler::sample_single: low >= high");
        Self::sample_single_inclusive(low, high - U256::one(), rng)
    }

    fn sample_single_inclusive<R: rand::Rng + ?Sized, B1, B2>(
        low: B1,
        high: B2,
        rng: &mut R,
    ) -> Self::X
    where
        B1: rand::distributions::uniform::SampleBorrow<Self::X> + Sized,
        B2: rand::distributions::uniform::SampleBorrow<Self::X> + Sized,
    {
        let low = *low.borrow();
        let high = *high.borrow();
        assert!(
            low <= high,
            "UniformSampler::sample_single_inclusive: low > high"
        );
        let range = high.wrapping_sub(low).wrapping_add(U256::one());
        // If the above resulted in wrap-around to 0, the range is
        // U256::MIN..=U256::MAX, and any integer will do.
        if range == U256::zero() {
            return rng.gen();
        }
        // conservative but fast approximation. `- 1` is necessary to allow the
        // same comparison without bias.
        let zone = (range << range.leading_zeros()).wrapping_sub(U256::one());

        loop {
            let v: U256 = rng.gen();
            let (hi, lo) = v.wmul(range);
            if lo <= zone {
                return low.wrapping_add(hi);
            }
        }
    }
}

#[cfg(any(test, feature = "fuzzing"))]
impl proptest::prelude::Arbitrary for U256 {
    type Strategy = BoxedStrategy<Self>;
    type Parameters = ();
    fn arbitrary_with(_params: Self::Parameters) -> Self::Strategy {
        use proptest::strategy::Strategy as _;
        proptest::arbitrary::any::<[u8; U256_NUM_BYTES]>()
            .prop_map(|q| U256::from_le_bytes(&q))
            .boxed()
    }
}

#[cfg(any(test, feature = "fuzzing"))]
impl<'a> arbitrary::Arbitrary<'a> for U256 {
    fn arbitrary(u: &mut arbitrary::Unstructured<'a>) -> arbitrary::Result<Self> {
        let bytes = <[u8; U256_NUM_BYTES]>::arbitrary(u)?;
        Ok(U256::from_le_bytes(&bytes))
    }
}

#[test]
fn wrapping_add() {
    // a + b overflows U256::MAX by 100
    // By definition in std::instrinsics, a.wrapping_add(b) = (a + b) % (2^N), where
    // N is bit width

    let a = U256::from(1234u32);
    let b = U256::from_str_radix(
        "115792089237316195423570985008687907853269984665640564039457584007913129638801",
        10,
    )
    .unwrap();

    assert!(a.wrapping_add(b) == U256::from(99u8));
}<|MERGE_RESOLUTION|>--- conflicted
+++ resolved
@@ -580,11 +580,7 @@
 
 // Rand impl below are inspired by u128 impl found in https://rust-random.github.io/rand/src/rand/distributions/uniform.rs.html
 
-<<<<<<< HEAD
-#[derive(Clone, Copy, Debug, PartialEq, Eq, Serialize, Deserialize)]
-=======
 #[derive(Clone, Copy, Debug, PartialEq, Eq)]
->>>>>>> 1326312d
 pub struct UniformU256 {
     low: U256,
     range: U256,
