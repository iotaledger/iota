// Copyright (c) The Diem Core Contributors
// Copyright (c) The Move Contributors
// Modifications Copyright (c) 2024 IOTA Stiftung
// SPDX-License-Identifier: Apache-2.0

<<<<<<< HEAD
use std::collections::btree_map::{self, BTreeMap};

use anyhow::{bail, Result};

use crate::{
    account_address::AccountAddress,
    identifier::Identifier,
    language_storage::{ModuleId, StructTag, TypeTag},
};
=======
use crate::{account_address::AccountAddress, identifier::Identifier, language_storage::ModuleId};
use anyhow::{bail, Result};
use std::collections::btree_map::{self, BTreeMap};
>>>>>>> 1326312d

/// A storage operation.
#[derive(Debug, Clone, Eq, PartialEq, Ord, PartialOrd)]
pub enum Op<T> {
    /// Inserts some new data into an empty slot.
    New(T),
    /// Modifies some data that currently exists.
    Modify(T),
    /// Deletes some data that currently exists.
    Delete,
}

impl<T> Op<T> {
    pub fn as_ref(&self) -> Op<&T> {
        use Op::*;

        match self {
            New(data) => New(data),
            Modify(data) => Modify(data),
            Delete => Delete,
        }
    }

    pub fn map<F, U>(self, f: F) -> Op<U>
    where
        F: FnOnce(T) -> U,
    {
        use Op::*;

        match self {
            New(data) => New(f(data)),
            Modify(data) => Modify(f(data)),
            Delete => Delete,
        }
    }

    pub fn ok(self) -> Option<T> {
        use Op::*;

        match self {
            New(data) | Modify(data) => Some(data),
            Delete => None,
        }
    }
}

/// A collection of resource and module operations on a Move account.
#[derive(Debug, Clone, Eq, PartialEq, Ord, PartialOrd)]
pub struct AccountChangeSet {
    modules: BTreeMap<Identifier, Op<Vec<u8>>>,
}

/// This implements an algorithm to squash two change sets together by merging
/// pairs of operations on the same item together. This is similar to squashing
/// two commits in a version control system.
///
/// It should be noted that all operation types have some implied pre and post
/// conditions:
///   - New
///     - before: data doesn't exist
///     - after: data exists (new)
///   - Modify
///     - before: data exists
///     - after: data exists (modified)
///   - Delete
///     - before: data exists
///     - after: data does not exist (deleted)
///
/// It is possible to have a pair of operations resulting in conflicting states,
/// in which case the squash will fail.
fn squash<K, V>(map: &mut BTreeMap<K, Op<V>>, other: BTreeMap<K, Op<V>>) -> Result<()>
where
    K: Ord,
{
    use btree_map::Entry::*;
    use Op::*;

    for (key, op) in other.into_iter() {
        match map.entry(key) {
            Occupied(mut entry) => {
                let r = entry.get_mut();
                match (r.as_ref(), op) {
                    (Modify(_) | New(_), New(_)) | (Delete, Delete | Modify(_)) => {
                        bail!("The given change sets cannot be squashed")
                    }
                    (Modify(_), Modify(data)) => *r = Modify(data),
                    (New(_), Modify(data)) => *r = New(data),
                    (Modify(_), Delete) => *r = Delete,
                    (Delete, New(data)) => *r = Modify(data),
                    (New(_), Delete) => {
                        entry.remove();
                    }
                }
            }
            Vacant(entry) => {
                entry.insert(op);
            }
        }
    }

    Ok(())
}

impl AccountChangeSet {
    pub fn from_modules(modules: BTreeMap<Identifier, Op<Vec<u8>>>) -> Self {
        Self { modules }
    }

    pub fn new() -> Self {
        Self {
            modules: BTreeMap::new(),
        }
    }

    pub fn add_module_op(&mut self, name: Identifier, op: Op<Vec<u8>>) -> Result<()> {
        use btree_map::Entry::*;

        match self.modules.entry(name) {
            Occupied(entry) => bail!("Module {} already exists", entry.key()),
            Vacant(entry) => {
                entry.insert(op);
            }
        }

        Ok(())
    }

    pub fn into_inner(self) -> BTreeMap<Identifier, Op<Vec<u8>>> {
        self.modules
    }

    pub fn into_modules(self) -> BTreeMap<Identifier, Op<Vec<u8>>> {
        self.modules
    }

    pub fn modules(&self) -> &BTreeMap<Identifier, Op<Vec<u8>>> {
        &self.modules
    }

    pub fn is_empty(&self) -> bool {
        self.modules.is_empty()
    }

    pub fn squash(&mut self, other: Self) -> Result<()> {
        squash(&mut self.modules, other.modules)
    }
}

// TODO: ChangeSet does not have a canonical representation so the derived Ord
// is not sound.

/// A collection of changes to a Move state. Each AccountChangeSet in the domain
/// of `accounts` is guaranteed to be nonempty
#[derive(Debug, Clone, Eq, PartialEq, Ord, PartialOrd)]
pub struct ChangeSet {
    accounts: BTreeMap<AccountAddress, AccountChangeSet>,
}

impl Default for ChangeSet {
    fn default() -> Self {
        Self::new()
    }
}

impl ChangeSet {
    pub fn new() -> Self {
        Self {
            accounts: BTreeMap::new(),
        }
    }

    pub fn add_account_changeset(
        &mut self,
        addr: AccountAddress,
        account_changeset: AccountChangeSet,
    ) -> Result<()> {
        match self.accounts.entry(addr) {
            btree_map::Entry::Occupied(_) => bail!(
                "Failed to add account change set. Account {} already exists.",
                addr
            ),
            btree_map::Entry::Vacant(entry) => {
                entry.insert(account_changeset);
            }
        }

        Ok(())
    }

    pub fn accounts(&self) -> &BTreeMap<AccountAddress, AccountChangeSet> {
        &self.accounts
    }

    pub fn into_inner(self) -> BTreeMap<AccountAddress, AccountChangeSet> {
        self.accounts
    }

    fn get_or_insert_account_changeset(&mut self, addr: AccountAddress) -> &mut AccountChangeSet {
        match self.accounts.entry(addr) {
            btree_map::Entry::Occupied(entry) => entry.into_mut(),
            btree_map::Entry::Vacant(entry) => entry.insert(AccountChangeSet::new()),
        }
    }

    pub fn add_module_op(&mut self, module_id: ModuleId, op: Op<Vec<u8>>) -> Result<()> {
        let account = self.get_or_insert_account_changeset(*module_id.address());
        account.add_module_op(module_id.name().to_owned(), op)
    }

    pub fn squash(&mut self, other: Self) -> Result<()> {
        for (addr, other_account_changeset) in other.accounts {
            match self.accounts.entry(addr) {
                btree_map::Entry::Occupied(mut entry) => {
                    entry.get_mut().squash(other_account_changeset)?;
                }
                btree_map::Entry::Vacant(entry) => {
                    entry.insert(other_account_changeset);
                }
            }
        }
        Ok(())
    }

    pub fn into_modules(self) -> impl Iterator<Item = (ModuleId, Op<Vec<u8>>)> {
        self.accounts.into_iter().flat_map(|(addr, account)| {
            account
                .modules
                .into_iter()
                .map(move |(module_name, blob_opt)| (ModuleId::new(addr, module_name), blob_opt))
        })
    }

    pub fn modules(&self) -> impl Iterator<Item = (AccountAddress, &Identifier, Op<&[u8]>)> {
        self.accounts.iter().flat_map(|(addr, account)| {
            let addr = *addr;
            account
                .modules
                .iter()
                .map(move |(module_name, op)| (addr, module_name, op.as_ref().map(|v| v.as_ref())))
        })
    }
}<|MERGE_RESOLUTION|>--- conflicted
+++ resolved
@@ -3,21 +3,11 @@
 // Modifications Copyright (c) 2024 IOTA Stiftung
 // SPDX-License-Identifier: Apache-2.0
 
-<<<<<<< HEAD
 use std::collections::btree_map::{self, BTreeMap};
 
 use anyhow::{bail, Result};
 
-use crate::{
-    account_address::AccountAddress,
-    identifier::Identifier,
-    language_storage::{ModuleId, StructTag, TypeTag},
-};
-=======
 use crate::{account_address::AccountAddress, identifier::Identifier, language_storage::ModuleId};
-use anyhow::{bail, Result};
-use std::collections::btree_map::{self, BTreeMap};
->>>>>>> 1326312d
 
 /// A storage operation.
 #[derive(Debug, Clone, Eq, PartialEq, Ord, PartialOrd)]
