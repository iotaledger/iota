// Copyright (c) The Diem Core Contributors
// Copyright (c) The Move Contributors
// Modifications Copyright (c) 2024 IOTA Stiftung
// SPDX-License-Identifier: Apache-2.0

use std::{convert::TryFrom, fmt};

use anyhow::{anyhow, Error, Result};
use move_proc_macros::test_variant_order;
use serde::{Deserialize, Serialize};

use crate::{account_address::AccountAddress, runtime_value::MoveValue, u256};

#[derive(Clone, Hash, Eq, PartialEq, Serialize, Deserialize)]
#[test_variant_order(src/unit_tests/staged_enum_variant_order/transaction_argument.yaml)]
pub enum TransactionArgument {
    U8(u8),
    U64(u64),
    U128(u128),
    Address(AccountAddress),
    U8Vector(#[serde(with = "serde_bytes")] Vec<u8>),
    Bool(bool),
    // NOTE: Added in bytecode version v6, do not reorder!
    U16(u16),
    U32(u32),
    U256(u256::U256),
}

impl fmt::Debug for TransactionArgument {
    fn fmt(&self, f: &mut fmt::Formatter<'_>) -> fmt::Result {
        match self {
            TransactionArgument::U8(value) => write!(f, "{{U8: {}}}", value),
            TransactionArgument::U64(value) => write!(f, "{{U64: {}}}", value),
            TransactionArgument::U128(value) => write!(f, "{{U128: {}}}", value),
            TransactionArgument::Bool(boolean) => write!(f, "{{BOOL: {}}}", boolean),
            TransactionArgument::Address(address) => write!(f, "{{ADDRESS: {:?}}}", address),
            TransactionArgument::U8Vector(vector) => {
                write!(f, "{{U8Vector: 0x{}}}", hex::encode(vector))
            }
            TransactionArgument::U16(value) => write!(f, "{{U16: {}}}", value),
            TransactionArgument::U32(value) => write!(f, "{{U32: {}}}", value),
            TransactionArgument::U256(value) => write!(f, "{{U256: {}}}", value),
        }
    }
}

impl From<TransactionArgument> for MoveValue {
    fn from(val: TransactionArgument) -> Self {
        match val {
            TransactionArgument::U8(i) => MoveValue::U8(i),
            TransactionArgument::U64(i) => MoveValue::U64(i),
            TransactionArgument::U128(i) => MoveValue::U128(i),
            TransactionArgument::Address(a) => MoveValue::Address(a),
            TransactionArgument::Bool(b) => MoveValue::Bool(b),
            TransactionArgument::U8Vector(v) => MoveValue::vector_u8(v),
            TransactionArgument::U16(i) => MoveValue::U16(i),
            TransactionArgument::U32(i) => MoveValue::U32(i),
            TransactionArgument::U256(i) => MoveValue::U256(i),
        }
    }
}

impl TryFrom<MoveValue> for TransactionArgument {
    type Error = Error;
    fn try_from(val: MoveValue) -> Result<Self> {
        Ok(match val {
            MoveValue::U8(i) => TransactionArgument::U8(i),
            MoveValue::U64(i) => TransactionArgument::U64(i),
            MoveValue::U128(i) => TransactionArgument::U128(i),
            MoveValue::Address(a) => TransactionArgument::Address(a),
            MoveValue::Bool(b) => TransactionArgument::Bool(b),
            MoveValue::Vector(v) => TransactionArgument::U8Vector(
                v.into_iter()
                    .map(|mv| {
                        if let MoveValue::U8(byte) = mv {
                            Ok(byte)
                        } else {
                            Err(anyhow!("unexpected value in bytes: {:?}", mv))
                        }
                    })
                    .collect::<Result<Vec<u8>>>()?,
            ),
<<<<<<< HEAD
            MoveValue::Signer(_) | MoveValue::Struct(_) => {
                return Err(anyhow!("invalid transaction argument: {:?}", val));
=======
            MoveValue::Signer(_) | MoveValue::Struct(_) | MoveValue::Variant(_) => {
                return Err(anyhow!("invalid transaction argument: {:?}", val))
>>>>>>> 1326312d
            }
            MoveValue::U16(i) => TransactionArgument::U16(i),
            MoveValue::U32(i) => TransactionArgument::U32(i),
            MoveValue::U256(i) => TransactionArgument::U256(i),
        })
    }
}

/// Convert the transaction arguments into Move values.
pub fn convert_txn_args(args: &[TransactionArgument]) -> Vec<Vec<u8>> {
    args.iter()
        .map(|arg| {
            MoveValue::from(arg.clone())
                .simple_serialize()
                .expect("transaction arguments must serialize")
        })
        .collect()
}

/// Struct for encoding `vector<vector<u8>>` arguments for script functions
#[derive(Clone, Hash, Eq, PartialEq, Deserialize)]
pub struct VecBytes(Vec<serde_bytes::ByteBuf>);

impl VecBytes {
    pub fn from(vec_bytes: Vec<Vec<u8>>) -> Self {
        VecBytes(
            vec_bytes
                .into_iter()
                .map(serde_bytes::ByteBuf::from)
                .collect(),
        )
    }

    pub fn into_vec(self) -> Vec<Vec<u8>> {
        self.0
            .into_iter()
            .map(|byte_buf| byte_buf.into_vec())
            .collect()
    }
}

#[cfg(test)]
mod tests {
    use std::convert::{From, TryInto};

    use crate::{
        account_address::AccountAddress, runtime_value::MoveValue,
        transaction_argument::TransactionArgument, u256::U256,
    };

    #[test]
    fn test_from_and_to_move_value() {
        let vals = vec![
            TransactionArgument::U8(1),
            TransactionArgument::U16(u16::MAX),
            TransactionArgument::U32(u32::MAX),
            TransactionArgument::U64(u64::MAX),
            TransactionArgument::U128(u128::MAX),
            TransactionArgument::U256(U256::max_value()),
            TransactionArgument::Bool(true),
            TransactionArgument::Address(AccountAddress::from_hex_literal("0x1").unwrap()),
            TransactionArgument::U8Vector(vec![1, 2, 3, 4]),
        ];
        for val in vals {
            let ret: TransactionArgument = MoveValue::from(val.clone()).try_into().unwrap();
            assert_eq!(ret, val);
        }
    }
}<|MERGE_RESOLUTION|>--- conflicted
+++ resolved
@@ -80,13 +80,8 @@
                     })
                     .collect::<Result<Vec<u8>>>()?,
             ),
-<<<<<<< HEAD
-            MoveValue::Signer(_) | MoveValue::Struct(_) => {
+            MoveValue::Signer(_) | MoveValue::Struct(_) | MoveValue::Variant(_) => {
                 return Err(anyhow!("invalid transaction argument: {:?}", val));
-=======
-            MoveValue::Signer(_) | MoveValue::Struct(_) | MoveValue::Variant(_) => {
-                return Err(anyhow!("invalid transaction argument: {:?}", val))
->>>>>>> 1326312d
             }
             MoveValue::U16(i) => TransactionArgument::U16(i),
             MoveValue::U32(i) => TransactionArgument::U32(i),
