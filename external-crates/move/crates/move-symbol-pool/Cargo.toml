[package]
name = "move-symbol-pool"
version = "0.1.0"
<<<<<<< HEAD
authors = ["IOTA Foundation <contact@iota.org>"]
=======
authors = ["Diem Association <opensource@diem.com>"]
>>>>>>> 1326312d
edition = "2021"
homepage = "https://diem.com"
license = "Apache-2.0"
publish = false
repository = "https://github.com/diem/diem"
description = "A static, global string table for Move tools"

[dependencies]
once_cell.workspace = true
<<<<<<< HEAD
phf = { version = "0.11", features = ["macros"] }
=======
phf.workspace = true
>>>>>>> 1326312d
serde.workspace = true

[dev-dependencies]
serde_json.workspace = true

[features]
default = []<|MERGE_RESOLUTION|>--- conflicted
+++ resolved
@@ -1,11 +1,7 @@
 [package]
 name = "move-symbol-pool"
 version = "0.1.0"
-<<<<<<< HEAD
 authors = ["IOTA Foundation <contact@iota.org>"]
-=======
-authors = ["Diem Association <opensource@diem.com>"]
->>>>>>> 1326312d
 edition = "2021"
 homepage = "https://diem.com"
 license = "Apache-2.0"
@@ -15,11 +11,7 @@
 
 [dependencies]
 once_cell.workspace = true
-<<<<<<< HEAD
-phf = { version = "0.11", features = ["macros"] }
-=======
 phf.workspace = true
->>>>>>> 1326312d
 serde.workspace = true
 
 [dev-dependencies]
