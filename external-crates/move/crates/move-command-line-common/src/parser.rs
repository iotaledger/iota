--- conflicted
+++ resolved
@@ -463,19 +463,14 @@
 
 #[cfg(test)]
 mod tests {
-    use move_core_types::{account_address::AccountAddress, u256::U256};
+    use move_core_types::{account_address::AccountAddress, identifier::Identifier, u256::U256};
+    use proptest::{prelude::*, proptest};
 
     use crate::{
         address::{NumericalAddress, ParsedAddress},
         types::{ParsedStructType, ParsedType},
         values::ParsedValue,
     };
-<<<<<<< HEAD
-=======
-    use move_core_types::{account_address::AccountAddress, identifier::Identifier, u256::U256};
-    use proptest::prelude::*;
-    use proptest::proptest;
->>>>>>> 1326312d
 
     #[allow(clippy::unreadable_literal)]
     #[test]
