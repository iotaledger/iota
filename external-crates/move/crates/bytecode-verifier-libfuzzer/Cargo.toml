--- conflicted
+++ resolved
@@ -1,11 +1,7 @@
 [package]
 name = "bytecode-verifier-libfuzzer"
 version = "0.0.0"
-<<<<<<< HEAD
 authors = ["IOTA Foundation <contact@iota.org>"]
-=======
-authors = ["Diem Association <opensource@diem.com>"]
->>>>>>> 1326312d
 edition = "2018"
 license = "Apache-2.0"
 publish = false
@@ -15,13 +11,6 @@
 
 [dependencies]
 arbitrary.workspace = true
-<<<<<<< HEAD
-libfuzzer-sys = "0.4"
-
-move-binary-format = { workspace = true, features = ["fuzzing"] }
-move-bytecode-verifier.workspace = true
-move-core-types = { workspace = true, features = ["fuzzing"] }
-=======
 libfuzzer-sys.workspace = true
 move-binary-format = { workspace = true, features = ["fuzzing"] }
 move-bytecode-verifier.workspace = true
@@ -30,7 +19,6 @@
 # Prevent this from interfering with workspaces
 # [workspace]
 # members = ["."]
->>>>>>> 1326312d
 
 [[bin]]
 name = "code_unit"
