[package]
name = "move-bytecode-viewer"
version = "0.1.0"
authors = ["Diem Association <opensource@diem.com>"]
description = "Explore Move bytecode and how the source code compiles to it"
license = "Apache-2.0"
publish = false
edition = "2021"

[dependencies]
clap.workspace = true
anyhow.workspace = true
regex.workspace = true
<<<<<<< HEAD
tui = "0.19"
crossterm = "0.25"
=======
ratatui.workspace = true
crossterm.workspace = true
>>>>>>> 3bfc0e61

move-bytecode-source-map.workspace = true
move-binary-format.workspace = true
move-disassembler.workspace = true

[features]
default = []<|MERGE_RESOLUTION|>--- conflicted
+++ resolved
@@ -11,13 +11,8 @@
 clap.workspace = true
 anyhow.workspace = true
 regex.workspace = true
-<<<<<<< HEAD
-tui = "0.19"
+ratatui.workspace = true
 crossterm = "0.25"
-=======
-ratatui.workspace = true
-crossterm.workspace = true
->>>>>>> 3bfc0e61
 
 move-bytecode-source-map.workspace = true
 move-binary-format.workspace = true
