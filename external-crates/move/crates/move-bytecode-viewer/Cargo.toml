--- conflicted
+++ resolved
@@ -1,11 +1,7 @@
 [package]
 name = "move-bytecode-viewer"
 version = "0.1.0"
-<<<<<<< HEAD
 authors = ["IOTA Foundation <contact@iota.org>"]
-=======
-authors = ["Diem Association <opensource@diem.com>"]
->>>>>>> 1326312d
 edition = "2021"
 license = "Apache-2.0"
 publish = false
@@ -14,15 +10,9 @@
 [dependencies]
 anyhow.workspace = true
 clap.workspace = true
-<<<<<<< HEAD
-crossterm = "0.28"
-ratatui = "0.28"
-regex.workspace = true
-=======
 crossterm.workspace = true
 regex.workspace = true
 tui.workspace = true
->>>>>>> 1326312d
 
 move-binary-format.workspace = true
 move-bytecode-source-map.workspace = true
