// Copyright (c) The Diem Core Contributors
// Copyright (c) The Move Contributors
// Modifications Copyright (c) 2024 IOTA Stiftung
// SPDX-License-Identifier: Apache-2.0

use std::{
    collections::{BTreeMap, BTreeSet, VecDeque},
    convert::TryInto,
    sync::Arc,
};

use move_ir_types::location::*;
use move_proc_macros::growing_stack;
use move_symbol_pool::Symbol;
use once_cell::sync::Lazy;

use crate::{
    debug_display, debug_display_verbose, diag,
    editions::{FeatureGate, Flavor},
    expansion::ast::{self as E, Fields, ModuleIdent, Mutability, TargetKind},
    hlir::{
        ast::{self as H, Block, BlockLabel, MoveOpAnnotation, UnpackType},
        detect_dead_code::program as detect_dead_code_analysis,
        match_compilation,
    },
    ice,
    iota_mode::ID_FIELD_NAME,
    naming::ast as N,
<<<<<<< HEAD
    parser::ast::{Ability_, BinOp, BinOp_, ConstantName, Field, FunctionName, StructName},
    shared::{process_binops, unique_map::UniqueMap, *},
=======
    parser::ast::{
        Ability_, BinOp, BinOp_, ConstantName, DatatypeName, Field, FunctionName, VariantName,
    },
    shared::{
        matching::{new_match_var_name, MatchContext, MATCH_TEMP_PREFIX},
        process_binops,
        program_info::TypingProgramInfo,
        string_utils::debug_print,
        unique_map::UniqueMap,
        *,
    },
    iota_mode::ID_FIELD_NAME,
>>>>>>> 1326312d
    typing::ast as T,
    FullyCompiledProgram,
};

//**************************************************************************************************
// Vars
//**************************************************************************************************

pub const NEW_NAME_DELIM: &str = "#";

fn translate_var(sp!(loc, v_): N::Var) -> H::Var {
    let N::Var_ {
        name,
        id: depth,
        color,
    } = v_;
    let s = format!(
        "{}{}{}{}{}",
        name, NEW_NAME_DELIM, depth, NEW_NAME_DELIM, color
    )
    .into();
    H::Var(sp(loc, s))
}

fn translate_block_label(lbl: N::BlockLabel) -> H::BlockLabel {
    let N::BlockLabel {
        label: sp!(loc, v_),
        ..
    } = lbl;
    let N::Var_ {
        name,
        id: depth,
        color,
    } = v_;
    let s = format!("{name}{NEW_NAME_DELIM}{depth}{NEW_NAME_DELIM}{color}").into();
    H::BlockLabel(sp(loc, s))
}

const TEMP_PREFIX: &str = "%";
static TEMP_PREFIX_SYMBOL: Lazy<Symbol> = Lazy::new(|| TEMP_PREFIX.into());

fn new_temp_name(context: &mut Context) -> Symbol {
    format!(
        "{}{}{}",
        *TEMP_PREFIX_SYMBOL,
        NEW_NAME_DELIM,
        context.counter_next()
    )
    .into()
}

pub fn is_temp_name(s: Symbol) -> bool {
    s.starts_with(TEMP_PREFIX)
}

pub fn is_match_temp_name(s: Symbol) -> bool {
    s.starts_with(MATCH_TEMP_PREFIX)
}

pub enum DisplayVar {
    Orig(String),
    Tmp,
    MatchTmp(String),
}

pub fn display_var(s: Symbol) -> DisplayVar {
    if is_temp_name(s) {
        DisplayVar::Tmp
    } else if is_match_temp_name(s) {
        DisplayVar::MatchTmp(s.to_string())
    } else {
        let mut orig = s.as_str().to_string();
        if let Some(i) = orig.find(NEW_NAME_DELIM) {
            orig.truncate(i)
        }
        DisplayVar::Orig(orig)
    }
}

//**************************************************************************************************
// Context
//**************************************************************************************************

pub(super) struct HLIRDebugFlags {
    pub(super) match_variant_translation: bool,
    pub(super) match_translation: bool,
    pub(super) match_specialization: bool,
    pub(super) match_work_queue: bool,
    pub(super) function_translation: bool,
    pub(super) eval_order: bool,
}

pub(super) struct Context<'env> {
    pub env: &'env mut CompilationEnv,
    pub info: Arc<TypingProgramInfo>,
    pub debug: HLIRDebugFlags,
    current_package: Option<Symbol>,
    function_locals: UniqueMap<H::Var, (Mutability, H::SingleType)>,
    signature: Option<H::FunctionSignature>,
    tmp_counter: usize,
    named_block_binders: UniqueMap<H::BlockLabel, Vec<H::LValue>>,
    named_block_types: UniqueMap<H::BlockLabel, H::Type>,
    /// collects all struct fields used in the current module
    pub used_fields: BTreeMap<Symbol, BTreeSet<Symbol>>,
}

impl<'env> Context<'env> {
    pub fn new(
        env: &'env mut CompilationEnv,
        _pre_compiled_lib_opt: Option<Arc<FullyCompiledProgram>>,
        prog: &T::Program,
    ) -> Self {
        let debug = HLIRDebugFlags {
            match_variant_translation: false,
            function_translation: false,
            eval_order: false,
            match_translation: false,
            match_specialization: false,
            match_work_queue: false,
        };
        Context {
            env,
            info: prog.info.clone(),
            debug,
            current_package: None,
            function_locals: UniqueMap::new(),
            signature: None,
            tmp_counter: 0,
            used_fields: BTreeMap::new(),
            named_block_binders: UniqueMap::new(),
            named_block_types: UniqueMap::new(),
        }
    }

    pub fn has_empty_locals(&self) -> bool {
        self.function_locals.is_empty()
    }

    pub fn extract_function_locals(&mut self) -> UniqueMap<H::Var, (Mutability, H::SingleType)> {
        self.tmp_counter = 0;
        std::mem::replace(&mut self.function_locals, UniqueMap::new())
    }

    pub fn new_temp(&mut self, loc: Loc, t: H::SingleType) -> H::Var {
        let new_var = H::Var(sp(loc, new_temp_name(self)));
        self.function_locals
            .add(new_var, (Mutability::Either, t))
            .unwrap();

        new_var
    }

    pub fn bind_local(&mut self, mut_: Mutability, v: N::Var, t: H::SingleType) {
        let symbol = translate_var(v);
        // We may reuse a name if it appears on both sides of an `or` pattern
        if let Some((cur_mut, cur_t)) = self.function_locals.get(&symbol) {
            assert!(cur_t == &t);
            assert!(
                cur_mut == &mut_,
                "{:?} changed mutability from {:?} to {:?}",
                v,
                cur_mut,
                mut_
            );
        } else {
            self.function_locals.add(symbol, (mut_, t)).unwrap();
        }
    }

    pub fn record_named_block_binders(
        &mut self,
        block_name: H::BlockLabel,
        binders: Vec<H::LValue>,
    ) {
        self.named_block_binders
            .add(block_name, binders)
            .expect("ICE reused block name");
    }

    pub fn record_named_block_type(&mut self, block_name: H::BlockLabel, ty: H::Type) {
        self.named_block_types
            .add(block_name, ty)
            .expect("ICE reused named block name");
    }

    pub fn lookup_named_block_binders(&mut self, block_name: &H::BlockLabel) -> Vec<H::LValue> {
        self.named_block_binders
            .get(block_name)
            .expect("ICE named block with no binders")
            .clone()
    }

    pub fn lookup_named_block_type(&mut self, block_name: &H::BlockLabel) -> Option<H::Type> {
        self.named_block_types.get(block_name).cloned()
    }

    fn counter_next(&mut self) -> usize {
        self.tmp_counter += 1;
        self.tmp_counter
    }

    fn exit_function(&mut self) {
        self.signature = None;
        self.named_block_binders = UniqueMap::new();
        self.named_block_types = UniqueMap::new();
    }
}

impl MatchContext<true> for Context<'_> {
    fn env(&mut self) -> &mut CompilationEnv {
        self.env
    }

    fn env_ref(&self) -> &CompilationEnv {
        self.env
    }

    /// Makes a new `naming/ast.rs` variable. Does _not_ record it as a function local, since this
    /// should only be called in match compilation, which will have its body processed in HLIR
    /// translation after expansion.
    fn new_match_var(&mut self, name: String, loc: Loc) -> N::Var {
        let id = self.counter_next();
        let name = new_match_var_name(&name, id);
        // NOTE: this color is "wrong" insofar as it really should reflect whatever the current
        // color scope is. Since these are only used as match temporaries, however, and they have
        // names that may not be written as input, it's impossible for these to shadow macro
        // argument names.
        sp(
            loc,
            N::Var_ {
                name,
                id: id as u16,
                color: 0,
            },
        )
    }

    fn program_info(&self) -> &program_info::ProgramInfo<true> {
        self.info.as_ref()
    }
}

//**************************************************************************************************
// Entry
//**************************************************************************************************

pub fn program(
    compilation_env: &mut CompilationEnv,
    pre_compiled_lib: Option<Arc<FullyCompiledProgram>>,
    prog: T::Program,
) -> H::Program {
    detect_dead_code_analysis(compilation_env, &prog);

    let mut context = Context::new(compilation_env, pre_compiled_lib, &prog);
    let T::Program {
        modules: tmodules,
        info,
    } = prog;
    let modules = modules(&mut context, tmodules);

    H::Program { modules, info }
}

fn modules(
    context: &mut Context,
    modules: UniqueMap<ModuleIdent, T::ModuleDefinition>,
) -> UniqueMap<ModuleIdent, H::ModuleDefinition> {
    let hlir_modules = modules
        .into_iter()
        .map(|(mname, m)| module(context, mname, m));
    UniqueMap::maybe_from_iter(hlir_modules).unwrap()
}

fn module(
    context: &mut Context,
    module_ident: ModuleIdent,
    mdef: T::ModuleDefinition,
) -> (ModuleIdent, H::ModuleDefinition) {
    let T::ModuleDefinition {
        loc: _,
        warning_filter,
        package_name,
        attributes,
        target_kind,
        dependency_order,
        immediate_neighbors: _,
        used_addresses: _,
        use_funs: _,
        syntax_methods: _,
        friends,
        structs: tstructs,
        enums: tenums,
        functions: tfunctions,
        constants: tconstants,
    } = mdef;
    context.current_package = package_name;
    context.env.add_warning_filter_scope(warning_filter.clone());
    let structs = tstructs.map(|name, s| struct_def(context, name, s));
    let enums = tenums.map(|name, s| enum_def(context, name, s));

    let constants = tconstants.map(|name, c| constant(context, name, c));
    let functions = tfunctions.filter_map(|name, f| {
        if f.macro_.is_none() {
            Some(function(context, name, f))
        } else {
            None
        }
    });

    gen_unused_warnings(context, target_kind, &structs);

    context.current_package = None;
    context.env.pop_warning_filter_scope();
    (
        module_ident,
        H::ModuleDefinition {
            warning_filter,
            package_name,
            attributes,
            target_kind,
            dependency_order,
            friends,
            structs,
            enums,
            constants,
            functions,
        },
    )
}

//**************************************************************************************************
// Functions
//**************************************************************************************************

fn function(context: &mut Context, _name: FunctionName, f: T::Function) -> H::Function {
    assert!(context.has_empty_locals());
    assert!(context.tmp_counter == 0);
    let T::Function {
        warning_filter,
        index,
        attributes,
        compiled_visibility: tcompiled_visibility,
        visibility: tvisibility,
        entry,
        macro_,
        signature,
        body,
    } = f;
    assert!(macro_.is_none(), "ICE macros filtered above");
    context.env.add_warning_filter_scope(warning_filter.clone());
    let signature = function_signature(context, signature);
    let body = function_body(context, &signature, _name, body);
    context.env.pop_warning_filter_scope();
    H::Function {
        warning_filter,
        index,
        attributes,
        compiled_visibility: visibility(tcompiled_visibility),
        visibility: visibility(tvisibility),
        entry,
        signature,
        body,
    }
}

fn function_signature(context: &mut Context, sig: N::FunctionSignature) -> H::FunctionSignature {
    let type_parameters = sig.type_parameters;
    let parameters = sig
        .parameters
        .into_iter()
        .map(|(mut_, v, tty)| {
            let ty = single_type(context, tty);
            context.bind_local(mut_, v, ty.clone());
            (mut_, translate_var(v), ty)
        })
        .collect();
    let return_type = type_(context, sig.return_type);
    H::FunctionSignature {
        type_parameters,
        parameters,
        return_type,
    }
}

fn function_body(
    context: &mut Context,
    sig: &H::FunctionSignature,
    _name: FunctionName,
    sp!(loc, tb_): T::FunctionBody,
) -> H::FunctionBody {
    use H::FunctionBody_ as HB;
    use T::FunctionBody_ as TB;
    let b_ = match tb_ {
        TB::Native => {
            context.extract_function_locals();
            HB::Native
        }
        TB::Defined((_, seq)) => {
            debug_print!(context.debug.function_translation,
                         (msg format!("-- {} ----------------", _name)),
                         (lines "body" => &seq));
            let (locals, body) = function_body_defined(context, sig, loc, seq);
            debug_print!(context.debug.function_translation,
                         (msg "--------"),
                         (lines "body" => &body));
            HB::Defined { locals, body }
        }
        TB::Macro => unreachable!("ICE macros filtered above"),
    };
    sp(loc, b_)
}

fn function_body_defined(
    context: &mut Context,
    signature: &H::FunctionSignature,
    loc: Loc,
    seq: VecDeque<T::SequenceItem>,
) -> (UniqueMap<H::Var, (Mutability, H::SingleType)>, Block) {
    context.signature = Some(signature.clone());
    let (mut body, final_value) = { body(context, Some(&signature.return_type), loc, seq) };
    if let Some(ret_exp) = final_value {
        let ret_loc = ret_exp.exp.loc;
        let ret_command = H::Command_::Return {
            from_user: false,
            exp: ret_exp,
        };
        body.push_back(make_command(ret_loc, ret_command));
    }

    let locals = context.extract_function_locals();
    context.exit_function();
    (locals, body)
}

fn visibility(evisibility: E::Visibility) -> H::Visibility {
    match evisibility {
        E::Visibility::Internal => H::Visibility::Internal,
        E::Visibility::Friend(loc) => H::Visibility::Friend(loc),
        // We added any friends we needed during typing, so we convert this over.
        E::Visibility::Package(loc) => H::Visibility::Friend(loc),
        E::Visibility::Public(loc) => H::Visibility::Public(loc),
    }
}

//**************************************************************************************************
// Constants
//**************************************************************************************************

fn constant(context: &mut Context, _name: ConstantName, cdef: T::Constant) -> H::Constant {
    let T::Constant {
        warning_filter,
        index,
        attributes,
        loc,
        signature: tsignature,
        value: tvalue,
    } = cdef;
    context.env.add_warning_filter_scope(warning_filter.clone());
    let signature = base_type(context, tsignature);
    let eloc = tvalue.exp.loc;
    let tseq = {
        let mut v = VecDeque::new();
        v.push_back(sp(eloc, T::SequenceItem_::Seq(Box::new(tvalue))));
        v
    };
    let function_signature = H::FunctionSignature {
        type_parameters: vec![],
        parameters: vec![],
        return_type: H::Type_::base(signature.clone()),
    };
    let (locals, body) = function_body_defined(context, &function_signature, loc, tseq);
    context.env.pop_warning_filter_scope();
    H::Constant {
        warning_filter,
        index,
        attributes,
        loc,
        signature,
        value: (locals, body),
    }
}

//**************************************************************************************************
// Structs
//**************************************************************************************************

fn struct_def(
    context: &mut Context,
    _name: DatatypeName,
    sdef: N::StructDefinition,
) -> H::StructDefinition {
    let N::StructDefinition {
        warning_filter,
        index,
        loc: _loc,
        attributes,
        abilities,
        type_parameters,
        fields,
    } = sdef;
    context.env.add_warning_filter_scope(warning_filter.clone());
    let fields = struct_fields(context, fields);
    context.env.pop_warning_filter_scope();
    H::StructDefinition {
        warning_filter,
        index,
        attributes,
        abilities,
        type_parameters,
        fields,
    }
}

fn struct_fields(context: &mut Context, tfields: N::StructFields) -> H::StructFields {
    let tfields_map = match tfields {
        N::StructFields::Native(loc) => return H::StructFields::Native(loc),
        N::StructFields::Defined(_, m) => m,
    };
    let mut indexed_fields = tfields_map
        .into_iter()
        .map(|(f, (idx, t))| (idx, (f, base_type(context, t))))
        .collect::<Vec<_>>();
    indexed_fields.sort_by(|(idx1, _), (idx2, _)| idx1.cmp(idx2));
    H::StructFields::Defined(indexed_fields.into_iter().map(|(_, f_ty)| f_ty).collect())
}

//**************************************************************************************************
// Enums
//**************************************************************************************************

fn enum_def(
    context: &mut Context,
    _name: DatatypeName,
    edef: N::EnumDefinition,
) -> H::EnumDefinition {
    let N::EnumDefinition {
        warning_filter,
        index,
        loc: _loc,
        attributes,
        abilities,
        type_parameters,
        variants,
    } = edef;
    context.env.add_warning_filter_scope(warning_filter.clone());
    let variants = variants.map(|_, defn| H::VariantDefinition {
        index: defn.index,
        loc: defn.loc,
        fields: variant_fields(context, defn.fields),
    });
    context.env.pop_warning_filter_scope();
    H::EnumDefinition {
        warning_filter,
        index,
        attributes,
        abilities,
        type_parameters,
        variants,
    }
}

fn variant_fields(context: &mut Context, tfields: N::VariantFields) -> Vec<(Field, H::BaseType)> {
    let tfields_map = match tfields {
        N::VariantFields::Empty => return vec![],
        N::VariantFields::Defined(_, m) => m,
    };
    let mut indexed_fields = tfields_map
        .into_iter()
        .map(|(f, (idx, t))| (idx, (f, base_type(context, t))))
        .collect::<Vec<_>>();
    indexed_fields.sort_by(|(idx1, _), (idx2, _)| idx1.cmp(idx2));
    indexed_fields.into_iter().map(|(_, f_ty)| f_ty).collect()
}

//**************************************************************************************************
// Types
//**************************************************************************************************

fn type_name(_context: &Context, sp!(loc, ntn_): N::TypeName) -> H::TypeName {
    use H::TypeName_ as HT;
    use N::TypeName_ as NT;
    let tn_ = match ntn_ {
        NT::Multiple(_) => panic!(
            "ICE type constraints failed {}:{}-{}",
            loc.file_hash(),
            loc.start(),
            loc.end()
        ),
        NT::Builtin(bt) => HT::Builtin(bt),
        NT::ModuleType(m, s) => HT::ModuleType(m, s),
    };
    sp(loc, tn_)
}

fn base_types<R: std::iter::FromIterator<H::BaseType>>(
    context: &mut Context,
    tys: impl IntoIterator<Item = N::Type>,
) -> R {
    tys.into_iter().map(|t| base_type(context, t)).collect()
}

fn base_type(context: &mut Context, sp!(loc, nb_): N::Type) -> H::BaseType {
    use H::BaseType_ as HB;
    use N::Type_ as NT;
    let b_ = match nb_ {
        NT::Var(_) => {
            context.env.add_diag(ice!((
                loc,
                format!(
                    "ICE type inf. var not expanded: {}",
                    debug_display_verbose!(nb_)
                )
            )));
            return error_base_type(loc);
        }
        NT::Apply(None, _, _) => {
            context.env.add_diag(ice!((
                loc,
                format!("ICE kind not expanded: {}", debug_display_verbose!(nb_))
            )));
            return error_base_type(loc);
        }
        NT::Apply(Some(k), n, nbs) => HB::Apply(k, type_name(context, n), base_types(context, nbs)),
        NT::Param(tp) => HB::Param(tp),
        NT::UnresolvedError => HB::UnresolvedError,
        NT::Anything => HB::Unreachable,
        NT::Ref(_, _) | NT::Unit | NT::Fun(_, _) => {
            context.env.add_diag(ice!((
                loc,
                format!(
                    "ICE base type constraint failed: {}",
                    debug_display_verbose!(nb_)
                )
            )));
            return error_base_type(loc);
        }
    };
    sp(loc, b_)
}

fn expected_types(context: &mut Context, loc: Loc, nss: Vec<Option<N::Type>>) -> H::Type {
    let any = || {
        sp(
            loc,
            H::SingleType_::Base(sp(loc, H::BaseType_::UnresolvedError)),
        )
    };
    let ss = nss
        .into_iter()
        .map(|sopt| sopt.map(|s| single_type(context, s)).unwrap_or_else(any))
        .collect::<Vec<_>>();
    H::Type_::from_vec(loc, ss)
}

fn single_types(context: &mut Context, ss: Vec<N::Type>) -> Vec<H::SingleType> {
    ss.into_iter().map(|s| single_type(context, s)).collect()
}

fn single_type(context: &mut Context, sp!(loc, ty_): N::Type) -> H::SingleType {
    use H::SingleType_ as HS;
    use N::Type_ as NT;
    let s_ = match ty_ {
        NT::Ref(mut_, nb) => HS::Ref(mut_, base_type(context, *nb)),
        _ => HS::Base(base_type(context, sp(loc, ty_))),
    };
    sp(loc, s_)
}

fn type_(context: &mut Context, sp!(loc, ty_): N::Type) -> H::Type {
    use H::Type_ as HT;
    use N::{TypeName_ as TN, Type_ as NT};
    let t_ = match ty_ {
        NT::Unit => HT::Unit,
        NT::Apply(None, _, _) => {
            context.env.add_diag(ice!((
                loc,
                format!("ICE kind not expanded: {}", debug_display_verbose!(ty_))
            )));
            return error_type(loc);
        }
        NT::Apply(Some(_), sp!(_, TN::Multiple(_)), ss) => HT::Multiple(single_types(context, ss)),
        _ => HT::Single(single_type(context, sp(loc, ty_))),
    };
    sp(loc, t_)
}

fn error_base_type(loc: Loc) -> H::BaseType {
    sp(loc, H::BaseType_::UnresolvedError)
}

fn error_type(loc: Loc) -> H::Type {
    H::Type_::base(error_base_type(loc))
}

//**************************************************************************************************
// Expression Processing
//**************************************************************************************************

macro_rules! make_block {
    () => { VecDeque::new() };
    ($($elems:expr),+) => { VecDeque::from([$($elems),*]) };
}

// -------------------------------------------------------------------------------------------------
// Tail Position
// -------------------------------------------------------------------------------------------------

fn body(
    context: &mut Context,
    expected_type: Option<&H::Type>,
    loc: Loc,
    seq: VecDeque<T::SequenceItem>,
) -> (Block, Option<H::Exp>) {
    if seq.is_empty() {
        (make_block!(), Some(unit_exp(loc)))
    } else {
        let mut block = make_block!();
        let final_exp = tail_block(context, &mut block, expected_type, seq);
        (block, final_exp)
    }
}

#[growing_stack]
fn tail(
    context: &mut Context,
    block: &mut Block,
    expected_type: Option<&H::Type>,
    e: T::Exp,
) -> Option<H::Exp> {
    if is_statement(&e) {
        let result = if is_unit_statement(&e) {
            Some(unit_exp(e.exp.loc))
        } else {
            None
        };
        statement(context, block, e);
        return result;
    }

    use H::Statement_ as S;
    use T::UnannotatedExp_ as E;
    let T::Exp {
        ty: ref in_type,
        exp: sp!(eloc, e_),
    } = e;
    let out_type = type_(context, in_type.clone());

    match e_ {
        // -----------------------------------------------------------------------------------------
        // control flow statements
        // -----------------------------------------------------------------------------------------
        E::IfElse(test, conseq, alt) => {
            let cond = value(context, block, Some(&tbool(eloc)), *test);
            let mut if_block = make_block!();
            let conseq_exp = tail(context, &mut if_block, Some(&out_type), *conseq);
            let mut else_block = make_block!();
            let alt_exp = tail(context, &mut else_block, Some(&out_type), *alt);

            let (binders, bound_exp) = make_binders(context, eloc, out_type.clone());

            let arms_unreachable = conseq_exp.is_none() && alt_exp.is_none();

            if let Some(conseq_exp) = conseq_exp {
                bind_value_in_block(
                    context,
                    binders.clone(),
                    Some(out_type.clone()),
                    &mut if_block,
                    conseq_exp,
                );
            }
            if let Some(alt_exp) = alt_exp {
                bind_value_in_block(context, binders, Some(out_type), &mut else_block, alt_exp);
            }
            let if_else = S::IfElse {
                cond: Box::new(cond),
                if_block,
                else_block,
            };
            block.push_back(sp(eloc, if_else));
            if arms_unreachable {
                None
            } else {
                Some(maybe_freeze(
                    context,
                    block,
                    expected_type.cloned(),
                    bound_exp,
                ))
            }
        }

        E::Match(subject, arms) => {
            debug_print!(context.debug.match_translation,
                ("subject" => subject),
                (lines "arms" => &arms.value)
            );
            let compiled = match_compilation::compile_match(context, in_type, *subject, arms);
            debug_print!(context.debug.match_translation, ("compiled" => compiled));
            let result = tail(context, block, expected_type, compiled);
            debug_print!(context.debug.match_variant_translation,
                         (lines "block" => block; verbose),
                         (opt "result" => &result));
            result
        }

        E::VariantMatch(subject, (_module, enum_name), arms) => {
            let subject = Box::new(value(context, block, None, *subject));

            let (binders, bound_exp) = make_binders(context, eloc, out_type.clone());

            let mut arms_unreachable = true;
            let arms = arms
                .into_iter()
                .map(|(variant, rhs)| {
                    let mut arm_block = make_block!();
                    let arm_exp = tail(context, &mut arm_block, Some(&out_type), rhs);
                    if let Some(arm_exp) = arm_exp {
                        arms_unreachable = false;
                        bind_value_in_block(
                            context,
                            binders.clone(),
                            Some(out_type.clone()),
                            &mut arm_block,
                            arm_exp,
                        );
                    }
                    (variant, arm_block)
                })
                .collect::<Vec<_>>();
            let variant_switch = S::VariantMatch {
                subject,
                enum_name,
                arms,
            };
            block.push_back(sp(eloc, variant_switch));
            let result = if arms_unreachable {
                None
            } else {
                Some(maybe_freeze(
                    context,
                    block,
                    expected_type.cloned(),
                    bound_exp,
                ))
            };
            debug_print!(context.debug.match_variant_translation,
                         (lines "block" => block; verbose),
                         (opt "result" => &result));
            result
        }

        // While loops can't yield values, so we treat them as statements with no binders.
        e_ @ E::While(_, _, _) => {
            statement(context, block, T::exp(in_type.clone(), sp(eloc, e_)));
            Some(trailing_unit_exp(eloc))
        }
        E::Loop {
            name,
            has_break: true,
            body,
        } => {
            let name = translate_block_label(name);
            let (binders, bound_exp) = make_binders(context, eloc, out_type.clone());
            let result = if binders.is_empty() {
                // need to swap the implicit unit out for a trailing unit in tail position
                trailing_unit_exp(eloc)
            } else {
                maybe_freeze(context, block, expected_type.cloned(), bound_exp)
            };
            context.record_named_block_binders(name, binders);
            context.record_named_block_type(name, out_type.clone());
            let (loop_body, has_break) = process_loop_body(context, &name, *body);
            block.push_back(sp(
                eloc,
                S::Loop {
                    name,
                    has_break,
                    block: loop_body,
                },
            ));
            if has_break { Some(result) } else { None }
        }
        e_ @ E::Loop { .. } => {
            // A loop wthout a break has no concrete type for its binders, but since we'll
            // never find a break we won't need binders anyway. We just treat it
            // like a statement.
            statement(context, block, T::exp(in_type.clone(), sp(eloc, e_)));
            None
        }
        E::NamedBlock(name, (_, seq)) => {
            let name = translate_block_label(name);
            let (binders, bound_exp) = make_binders(context, eloc, out_type.clone());
            let result = if binders.is_empty() {
                // need to swap the implicit unit out for a trailing unit in tail position
                trailing_unit_exp(eloc)
            } else {
                maybe_freeze(context, block, expected_type.cloned(), bound_exp)
            };
            context.record_named_block_binders(name, binders.clone());
            context.record_named_block_type(name, out_type.clone());
            let mut body_block = make_block!();
            let final_exp = tail_block(context, &mut body_block, Some(&out_type), seq);
            final_exp.map(|exp| {
                bind_value_in_block(context, binders, Some(out_type), &mut body_block, exp);
                block.push_back(sp(
                    eloc,
                    S::NamedBlock {
                        name,
                        block: body_block,
                    },
                ));
                result
            })
        }
        E::Block((_, seq)) => tail_block(context, block, expected_type, seq),

        // -----------------------------------------------------------------------------------------
        //  statements that need to be hoisted out
        // -----------------------------------------------------------------------------------------
        E::Return(_)
        | E::Abort(_)
        | E::Give(_, _)
        | E::Continue(_)
        | E::Assign(_, _, _)
        | E::Mutate(_, _) => {
            context
                .env
                .add_diag(ice!((eloc, "ICE statement mishandled in HLIR lowering")));
            None
        }

        // -----------------------------------------------------------------------------------------
        //  value-like expression
        // -----------------------------------------------------------------------------------------
        e_ => {
            let e = T::Exp {
                ty: in_type.clone(),
                exp: sp(eloc, e_),
            };
            Some(value(context, block, expected_type, e))
        }
    }
}

fn tail_block(
    context: &mut Context,
    block: &mut Block,
    expected_type: Option<&H::Type>,
    mut seq: VecDeque<T::SequenceItem>,
) -> Option<H::Exp> {
    use T::SequenceItem_ as S;
    let last_exp = seq.pop_back();
    statement_block(context, block, seq);
    match last_exp {
        None => None,
        Some(sp!(_, S::Seq(last))) => tail(context, block, expected_type, *last),
        Some(sp!(loc, _)) => {
            context
                .env
                .add_diag(ice!((loc, "ICE statement mishandled in HLIR lowering")));
            None
        }
    }
}

// -------------------------------------------------------------------------------------------------
// Value Position
// -------------------------------------------------------------------------------------------------

#[growing_stack]
fn value(
    context: &mut Context,
    block: &mut Block,
    expected_type: Option<&H::Type>,
    e: T::Exp,
) -> H::Exp {
    use H::{Command_ as C, Statement_ as S, UnannotatedExp_ as HE};
    use T::UnannotatedExp_ as E;

    // we pull outthese cases because it's easier to process them without
    // destructuring `e` first.
    if is_statement(&e) {
        let result = if is_unit_statement(&e) {
            unit_exp(e.exp.loc)
        } else {
            H::exp(type_(context, e.ty.clone()), sp(e.exp.loc, HE::Unreachable))
        };
        statement(context, block, e);
        return result;
    } else if is_binop(&e) {
        let out_type = type_(context, e.ty.clone());
        let out_exp = process_binops(context, block, out_type, e);
        return maybe_freeze(context, block, expected_type.cloned(), out_exp);
    } else if is_exp_list(&e) {
        let out_type = type_(context, e.ty.clone());
        let eloc = e.exp.loc;
        let out_vec = value_list(context, block, Some(&out_type), e);
        return maybe_freeze(
            context,
            block,
            expected_type.cloned(),
            H::exp(out_type, sp(eloc, HE::Multiple(out_vec))),
        );
    }

    let T::Exp {
        ty: ref in_type,
        exp: sp!(eloc, e_),
    } = e;
    let out_type = type_(context, in_type.clone());
    let make_exp = |exp| H::exp(out_type.clone(), sp(eloc, exp));

    let preresult: H::Exp = match e_ {
        // ---------------------------------------------------------------------------------------
        // Expansion-y things
        // These could likely be discharged during expansion instead.
        E::Builtin(bt, arguments) if matches!(&*bt, sp!(_, T::BuiltinFunction_::Assert(None))) => {
            use T::ExpListItem as TI;
            let [cond_item, code_item]: [TI; 2] = match arguments.exp.value {
                E::ExpList(arg_list) => arg_list.try_into().unwrap(),
                _ => {
                    context
                        .env
                        .add_diag(ice!((eloc, "ICE type checking assert failed")));
                    return error_exp(eloc);
                }
            };
            let (econd, ecode) = match (cond_item, code_item) {
                (TI::Single(econd, _), TI::Single(ecode, _)) => (econd, ecode),
                _ => {
                    context
                        .env
                        .add_diag(ice!((eloc, "ICE type checking assert failed")));
                    return error_exp(eloc);
                }
            };
            let cond_value = value(context, block, Some(&tbool(eloc)), econd);
            let code_value = value(context, block, None, ecode);
            let cond = bind_exp(context, block, cond_value);
            let code = bind_exp(context, block, code_value);
            let if_block = make_block!();
            let else_block = make_block!(make_command(eloc, C::Abort(code)));
            block.push_back(sp(
                eloc,
                S::IfElse {
                    cond: Box::new(cond),
                    if_block,
                    else_block,
                },
            ));
            unit_exp(eloc)
        }
        E::Builtin(bt, arguments)
            if matches!(&*bt, sp!(_, T::BuiltinFunction_::Assert(Some(_)))) =>
        {
            use T::ExpListItem as TI;
            let [cond_item, code_item]: [TI; 2] = match arguments.exp.value {
                E::ExpList(arg_list) => arg_list.try_into().unwrap(),
                _ => {
                    context
                        .env
                        .add_diag(ice!((eloc, "ICE type checking assert failed")));
                    return error_exp(eloc);
                }
            };
            let (econd, ecode) = match (cond_item, code_item) {
                (TI::Single(econd, _), TI::Single(ecode, _)) => (econd, ecode),
                _ => {
                    context
                        .env
                        .add_diag(ice!((eloc, "ICE type checking assert failed")));
                    return error_exp(eloc);
                }
            };
            let cond = value(context, block, Some(&tbool(eloc)), econd);
            let mut else_block = make_block!();
            let code = value(context, &mut else_block, None, ecode);
            let if_block = make_block!();
            else_block.push_back(make_command(eloc, C::Abort(code)));
            block.push_back(sp(
                eloc,
                S::IfElse {
                    cond: Box::new(cond),
                    if_block,
                    else_block,
                },
            ));
            unit_exp(eloc)
        }

        // -----------------------------------------------------------------------------------------
        // control flow statements
        // -----------------------------------------------------------------------------------------
        E::IfElse(test, conseq, alt) => {
            let cond = value(context, block, Some(&tbool(eloc)), *test);
            let mut if_block = make_block!();
            let conseq_exp = value(context, &mut if_block, Some(&out_type), *conseq);
            let mut else_block = make_block!();
            let alt_exp = value(context, &mut else_block, Some(&out_type), *alt);

            let (binders, bound_exp) = make_binders(context, eloc, out_type.clone());

            let arms_unreachable = conseq_exp.is_unreachable() && alt_exp.is_unreachable();

            bind_value_in_block(
                context,
                binders.clone(),
                Some(out_type.clone()),
                &mut if_block,
                conseq_exp,
            );
            bind_value_in_block(
                context,
                binders,
                Some(out_type.clone()),
                &mut else_block,
                alt_exp,
            );

            let if_else = S::IfElse {
                cond: Box::new(cond),
                if_block,
                else_block,
            };
            block.push_back(sp(eloc, if_else));
            if arms_unreachable {
                make_exp(HE::Unreachable)
            } else {
                bound_exp
            }
        }

        E::Match(subject, arms) => {
            debug_print!(context.debug.match_translation,
                ("subject" => subject),
                (lines "arms" => &arms.value)
            );
            let compiled = match_compilation::compile_match(context, in_type, *subject, arms);
            debug_print!(context.debug.match_translation, ("compiled" => compiled));
            let result = value(context, block, None, compiled);
            debug_print!(context.debug.match_variant_translation, ("result" => &result));
            result
        }

        E::VariantMatch(subject, (_module, enum_name), arms) => {
            let subject_out_type = type_(context, subject.ty.clone());
            let subject = Box::new(value(context, block, Some(&subject_out_type), *subject));

            let (binders, bound_exp) = make_binders(context, eloc, out_type.clone());

            let mut arms_unreachable = true;
            let arms = arms
                .into_iter()
                .map(|(variant, rhs)| {
                    let mut arm_block = make_block!();
                    let arm_exp = value(context, &mut arm_block, Some(&out_type), rhs);
                    arms_unreachable = arms_unreachable && arm_exp.is_unreachable();
                    bind_value_in_block(
                        context,
                        binders.clone(),
                        Some(out_type.clone()),
                        &mut arm_block,
                        arm_exp,
                    );
                    (variant, arm_block)
                })
                .collect::<Vec<_>>();
            let variant_switch = S::VariantMatch {
                subject,
                enum_name,
                arms,
            };
            block.push_back(sp(eloc, variant_switch));
            let result = if arms_unreachable {
                make_exp(HE::Unreachable)
            } else {
                bound_exp
            };
            debug_print!(context.debug.match_variant_translation,
                         (lines "block" => block.iter(); verbose),
                         ("result" => &result));
            result
        }

        // While loops can't yield values, so we treat them as statements with no binders.
        e_ @ E::While(_, _, _) => {
            statement(context, block, T::exp(in_type.clone(), sp(eloc, e_)));
            unit_exp(eloc)
        }
        E::Loop {
            name,
            has_break: true,
            body,
        } => {
            let name = translate_block_label(name);
            let (binders, bound_exp) = make_binders(context, eloc, out_type.clone());
            context.record_named_block_binders(name, binders);
            context.record_named_block_type(name, out_type.clone());
            let (loop_body, has_break) = process_loop_body(context, &name, *body);
            block.push_back(sp(
                eloc,
                S::Loop {
                    name,
                    has_break,
                    block: loop_body,
                },
            ));
            if has_break {
                bound_exp
            } else {
                make_exp(HE::Unreachable)
            }
        }
        e_ @ E::Loop { .. } => {
            statement(context, block, T::exp(in_type.clone(), sp(eloc, e_)));
            make_exp(HE::Unreachable)
        }
        E::NamedBlock(name, (_, seq)) => {
            let name = translate_block_label(name);
            let (binders, bound_exp) = make_binders(context, eloc, out_type.clone());
            context.record_named_block_binders(name, binders.clone());
            context.record_named_block_type(name, out_type.clone());
            let mut body_block = make_block!();
            let final_exp = value_block(context, &mut body_block, Some(&out_type), eloc, seq);
            bind_value_in_block(context, binders, Some(out_type), &mut body_block, final_exp);
            block.push_back(sp(
                eloc,
                S::NamedBlock {
                    name,
                    block: body_block,
                },
            ));
            bound_exp
        }
        E::Block((_, seq)) => value_block(context, block, Some(&out_type), eloc, seq),

        // -----------------------------------------------------------------------------------------
        //  calls
        // -----------------------------------------------------------------------------------------
        E::ModuleCall(call) => {
            let T::ModuleCall {
                module,
                name,
                type_arguments,
                arguments,
                parameter_types,
                method_name: _,
            } = *call;
            let htys = base_types(context, type_arguments);
            let expected_type = H::Type_::from_vec(eloc, single_types(context, parameter_types));
            let arguments = value_list(context, block, Some(&expected_type), *arguments);
            let call = H::ModuleCall {
                module,
                name,
                type_arguments: htys,
                arguments,
            };
            make_exp(HE::ModuleCall(Box::new(call)))
        }
        E::Builtin(bt, args) => make_exp(builtin(context, block, eloc, *bt, args)),

        // -----------------------------------------------------------------------------------------
        // nested expressions
        // -----------------------------------------------------------------------------------------
        E::Vector(vec_loc, size, vty, args) => {
            let values = value_list(context, block, None, *args);
            make_exp(HE::Vector(
                vec_loc,
                size,
                Box::new(base_type(context, *vty)),
                values,
            ))
        }
        E::Dereference(ev) => {
            let value = value(context, block, None, *ev);
            make_exp(HE::Dereference(Box::new(value)))
        }
        E::UnaryExp(op, operand) => {
            let operand = value(context, block, None, *operand);
            make_exp(HE::UnaryExp(op, Box::new(operand)))
        }

        E::Pack(module_ident, struct_name, arg_types, fields) => {
            // all fields of a packed struct type are used
            context
                .used_fields
                .entry(struct_name.value())
                .or_default()
                .extend(fields.iter().map(|(_, name, _)| *name));

            let base_types = base_types(context, arg_types);

            let decl_fields = context.info.struct_fields(&module_ident, &struct_name);

            let mut texp_fields: Vec<(usize, Field, usize, N::Type, T::Exp)> =
                if let Some(ref field_map) = decl_fields {
                    fields
                        .into_iter()
                        .map(|(f, (exp_idx, (bt, tf)))| {
                            (*field_map.get(&f).unwrap(), f, exp_idx, bt, tf)
                        })
                        .collect()
                } else {
                    // If no field map, compiler error in typing.
                    fields
                        .into_iter()
                        .enumerate()
                        .map(|(ndx, (f, (exp_idx, (bt, tf))))| (ndx, f, exp_idx, bt, tf))
                        .collect()
                };
            texp_fields.sort_by(|(_, _, eidx1, _, _), (_, _, eidx2, _, _)| eidx1.cmp(eidx2));

            let reorder_fields = texp_fields
                .iter()
                .any(|(decl_idx, _, exp_idx, _, _)| decl_idx != exp_idx);

            let fields = if !reorder_fields {
                let mut fields = vec![];
                let field_exps = texp_fields
                    .into_iter()
                    .map(|(_, f, _, bt, te)| {
                        let bt = base_type(context, bt);
                        fields.push((f, bt.clone()));
                        let t = H::Type_::base(bt);
                        (te, Some(t))
                    })
                    .collect();
                let field_exps = value_evaluation_order(context, block, field_exps);
                assert!(
                    fields.len() == field_exps.len(),
                    "ICE exp_evaluation_order changed arity"
                );
                field_exps
                    .into_iter()
                    .zip(fields)
                    .map(|(e, (f, bt))| (f, bt, e))
                    .collect()
            } else {
                let num_fields = decl_fields.as_ref().map(|m| m.len()).unwrap_or(0);
                let mut fields = (0..num_fields).map(|_| None).collect::<Vec<_>>();
                for (decl_idx, field, _exp_idx, bt, tf) in texp_fields {
                    // Might have too many arguments, there will be an error from typing
                    if decl_idx >= fields.len() {
                        debug_assert!(context.env.has_errors());
                        break;
                    }
                    let base_ty = base_type(context, bt);
                    let t = H::Type_::base(base_ty.clone());
                    let field_expr = value(context, block, Some(&t), tf);
                    assert!(fields.get(decl_idx).unwrap().is_none());
                    let move_tmp = bind_exp(context, block, field_expr);
                    fields[decl_idx] = Some((field, base_ty, move_tmp))
                }
                // Might have too few arguments, there will be an error from typing if so
                fields
                    .into_iter()
                    .filter_map(|o| {
                        // if o is None, context should have errors
                        debug_assert!(o.is_some() || context.env.has_errors());
                        o
                    })
                    .collect()
            };
            make_exp(HE::Pack(struct_name, base_types, fields))
        }

        E::PackVariant(module_ident, enum_name, variant_name, arg_types, fields) => {
            let base_types = base_types(context, arg_types);

            let decl_fields =
                context
                    .info
                    .enum_variant_fields(&module_ident, &enum_name, &variant_name);

            let mut texp_fields: Vec<(usize, Field, usize, N::Type, T::Exp)> =
                if let Some(ref field_map) = decl_fields {
                    fields
                        .into_iter()
                        .map(|(f, (exp_idx, (bt, tf)))| {
                            (*field_map.get(&f).unwrap(), f, exp_idx, bt, tf)
                        })
                        .collect()
                } else {
                    // If no field map, compiler error in typing.
                    fields
                        .into_iter()
                        .enumerate()
                        .map(|(ndx, (f, (exp_idx, (bt, tf))))| (ndx, f, exp_idx, bt, tf))
                        .collect()
                };
            texp_fields.sort_by(|(_, _, eidx1, _, _), (_, _, eidx2, _, _)| eidx1.cmp(eidx2));

            let reorder_fields = texp_fields
                .iter()
                .any(|(decl_idx, _, exp_idx, _, _)| decl_idx != exp_idx);

            let fields = if !reorder_fields {
                let mut fields = vec![];
                let field_exps = texp_fields
                    .into_iter()
                    .map(|(_, f, _, bt, te)| {
                        let bt = base_type(context, bt);
                        fields.push((f, bt.clone()));
                        let t = H::Type_::base(bt);
                        (te, Some(t))
                    })
                    .collect();
                let field_exps = value_evaluation_order(context, block, field_exps);
                assert!(
                    fields.len() == field_exps.len(),
                    "ICE exp_evaluation_order changed arity"
                );
                field_exps
                    .into_iter()
                    .zip(fields)
                    .map(|(e, (f, bt))| (f, bt, e))
                    .collect()
            } else {
                let num_fields = decl_fields.as_ref().map(|m| m.len()).unwrap_or(0);
                let mut fields = (0..num_fields).map(|_| None).collect::<Vec<_>>();
                for (decl_idx, field, _exp_idx, bt, tf) in texp_fields {
                    // Might have too many arguments, there will be an error from typing
                    if decl_idx >= fields.len() {
                        debug_assert!(context.env.has_errors());
                        break;
                    }
                    let base_ty = base_type(context, bt);
                    let t = H::Type_::base(base_ty.clone());
                    let field_expr = value(context, block, Some(&t), tf);
                    debug_assert!(fields.get(decl_idx).unwrap().is_none());
                    let move_tmp = bind_exp(context, block, field_expr);
                    fields[decl_idx] = Some((field, base_ty, move_tmp))
                }
                // Might have too few arguments, there will be an error from typing if so
                fields
                    .into_iter()
                    .filter_map(|o| {
                        // if o is None, context should have errors
                        debug_assert!(o.is_some() || context.env.has_errors());
                        o
                    })
                    .collect()
            };
            make_exp(HE::PackVariant(enum_name, variant_name, base_types, fields))
        }

        E::Borrow(mut_, base_exp, field) => {
            let exp = value(context, block, None, *base_exp);
            if let Some(struct_name) = struct_name(&exp.ty) {
                context
                    .used_fields
                    .entry(struct_name.value())
                    .or_default()
                    .insert(field.value());
            }
            make_exp(HE::Borrow(mut_, Box::new(exp), field, None))
        }
        E::TempBorrow(mut_, base_exp) => {
            let exp = value(context, block, None, *base_exp);
            let bound_exp = bind_exp(context, block, exp);
            let tmp = match bound_exp.exp.value {
                HE::Move {
                    annotation: MoveOpAnnotation::InferredLastUsage,
                    var,
                } => var,
                _ => {
                    context.env.add_diag(ice!((
                        eloc,
                        format!(
                            "ICE invalid bind_exp for single value: {}",
                            debug_display!(bound_exp)
                        )
                    )));
                    return error_exp(eloc);
                }
            };
            make_exp(HE::BorrowLocal(mut_, tmp))
        }
        E::BorrowLocal(mut_, var) => make_exp(HE::BorrowLocal(mut_, translate_var(var))),
        E::Cast(base, rhs_ty) => {
            use N::BuiltinTypeName_ as BT;
            let new_base = value(context, block, None, *base);
            let bt = match rhs_ty.value.builtin_name() {
                Some(bt @ sp!(_, BT::U8))
                | Some(bt @ sp!(_, BT::U16))
                | Some(bt @ sp!(_, BT::U32))
                | Some(bt @ sp!(_, BT::U64))
                | Some(bt @ sp!(_, BT::U128))
                | Some(bt @ sp!(_, BT::U256)) => *bt,
                _ => {
                    context.env.add_diag(ice!((
                        eloc,
                        format!(
                            "ICE typing failed for cast: {} : {}",
                            debug_display_verbose!(new_base),
                            debug_display_verbose!(rhs_ty)
                        )
                    )));
                    return error_exp(eloc);
                }
            };
            make_exp(HE::Cast(Box::new(new_base), bt))
        }
        E::Annotate(base, rhs_ty) => {
            let annotated_type = type_(context, *rhs_ty);
            value(context, block, Some(&annotated_type), *base)
        }

        // -----------------------------------------------------------------------------------------
        // value-based expressions without subexpressions -- translate these directly
        // -----------------------------------------------------------------------------------------
        E::Unit { trailing } => {
            let new_unit = HE::Unit {
                case: if trailing {
                    H::UnitCase::Trailing
                } else {
                    H::UnitCase::FromUser
                },
            };
            make_exp(new_unit)
        }
        E::Value(ev) => make_exp(HE::Value(process_value(context, ev))),
        E::Constant(_m, c) => make_exp(HE::Constant(c)), // only private constants (for now)
        E::ErrorConstant {
            line_number_loc,
            error_constant,
        } => make_exp(HE::ErrorConstant {
            line_number_loc,
            error_constant,
        }),
        E::Move { from_user, var } => {
            let annotation = if from_user {
                MoveOpAnnotation::FromUser
            } else {
                MoveOpAnnotation::InferredNoCopy
            };
            let var = translate_var(var);
            make_exp(HE::Move { annotation, var })
        }
        E::Copy { from_user, var } => {
            let var = translate_var(var);
            make_exp(HE::Copy { from_user, var })
        }

        // -----------------------------------------------------------------------------------------
        //  matches that handled earlier
        // -----------------------------------------------------------------------------------------
        E::BinopExp(_, _, _, _)
        | E::ExpList(_)
        | E::Return(_)
        | E::Abort(_)
        | E::Give(_, _)
        | E::Continue(_)
        | E::Assign(_, _, _)
        | E::Mutate(_, _) => {
            context
                .env
                .add_diag(ice!((eloc, "ICE statement mishandled in HLIR lowering")));
            error_exp(eloc)
        }

        // -----------------------------------------------------------------------------------------
        // odds and ends -- things we need to deal with but that don't do much
        // -----------------------------------------------------------------------------------------
        E::Use(_) => {
            context.env.add_diag(ice!((eloc, "ICE unexpanded use")));
            error_exp(eloc)
        }
        E::UnresolvedError => {
            assert!(context.env.has_errors() || context.env.ide_mode());
            make_exp(HE::UnresolvedError)
        }
    };
    maybe_freeze(context, block, expected_type.cloned(), preresult)
}

fn value_block(
    context: &mut Context,
    block: &mut Block,
    expected_type: Option<&H::Type>,
    seq_loc: Loc,
    mut seq: VecDeque<T::SequenceItem>,
) -> H::Exp {
    use T::SequenceItem_ as S;
    let last_exp = seq.pop_back();
    statement_block(context, block, seq);
    match last_exp {
        Some(sp!(_, S::Seq(last))) => value(context, block, expected_type, *last),
        Some(sp!(loc, _)) => {
            context
                .env
                .add_diag(ice!((loc, "ICE last sequence item should be an exp")));
            error_exp(loc)
        }
        None => {
            context
                .env
                .add_diag(ice!((seq_loc, "ICE empty sequence in value position")));
            error_exp(seq_loc)
        }
    }
}

fn value_list(
    context: &mut Context,
    result: &mut Block,
    ty: Option<&H::Type>,
    e: T::Exp,
) -> Vec<H::Exp> {
    use T::UnannotatedExp_ as TE;
    // The main difference is that less-optimized version does conversion and
    // binding, then freezing; the optimized will inline freezing when possible
    // to avoid some bndings.
    if context
        .env
        .supports_feature(context.current_package, FeatureGate::Move2024Optimizations)
    {
        value_list_opt(context, result, ty, e)
    } else if let TE::ExpList(items) = e.exp.value {
        // clippy insisted on this if structure!
        value_list_items_to_vec(context, result, ty, e.exp.loc, items)
    } else if let TE::Unit { .. } = e.exp.value {
        vec![]
    } else {
        vec![value(context, result, ty, e)]
    }
}

fn value_list_items_to_vec(
    context: &mut Context,
    result: &mut Block,
    ty: Option<&H::Type>,
    loc: Loc,
    items: Vec<T::ExpListItem>,
) -> Vec<H::Exp> {
    use H::{Type_ as HT, UnannotatedExp_ as HE};
    assert!(!items.is_empty());
    let mut tys = vec![];
    let mut tes = vec![];

    for item in items.into_iter() {
        match item {
            T::ExpListItem::Single(te, ts) => {
                let t = single_type(context, *ts);
                tys.push(t.clone());
                tes.push((te, Some(sp(t.loc, HT::Single(t)))));
            }
            T::ExpListItem::Splat(_, _, _) => panic!("ICE spalt is unsupported."),
        }
    }

    let es = value_evaluation_order(context, result, tes);
    assert!(
        es.len() == tys.len(),
        "ICE exp_evaluation_order changed arity"
    );

    // Because we previously froze subpoints of ExpLists as its own binding
    // expression for that ExpList, we need to process this possible vector the
    // same way.

    if let Some(expected_ty @ sp!(tloc, HT::Multiple(etys))) = ty {
        // We have to check that the arity of the expected type matches because some
        // ill-typed programs flow through this code. In those cases, the error
        // has already been reported and we bail.
        if etys.len() == tys.len() {
            let current_ty = sp(*tloc, HT::Multiple(tys));
            match needs_freeze(context, &current_ty, expected_ty) {
                Freeze::NotNeeded => es,
                Freeze::Point => unreachable!(),
                Freeze::Sub(_) => {
                    let current_exp = H::Exp {
                        ty: current_ty,
                        exp: sp(loc, HE::Multiple(es)),
                    };
                    let (mut freeze_block, frozen) = freeze(context, expected_ty, current_exp);
                    result.append(&mut freeze_block);
                    match frozen.exp.value {
                        HE::Multiple(final_es) => final_es,
                        _ => unreachable!(),
                    }
                }
            }
        } else {
            es
        }
    } else {
        es
    }
}

// optimized version, which inlines freezes when possible

fn value_list_opt(
    context: &mut Context,
    block: &mut Block,
    ty: Option<&H::Type>,
    e: T::Exp,
) -> Vec<H::Exp> {
    use H::Type_ as HT;
    use T::UnannotatedExp_ as TE;
    if let TE::ExpList(items) = e.exp.value {
        assert!(!items.is_empty());
        let mut tys = vec![];
        let mut item_exprs = vec![];
        let expected_tys: Vec<_> = if let Some(sp!(tloc, HT::Multiple(ts))) = ty {
            ts.iter()
                .map(|t| Some(sp(*tloc, HT::Single(t.clone()))))
                .collect()
        } else {
            items.iter().map(|_| None).collect()
        };
        for (item, expected_ty) in items.into_iter().zip(expected_tys) {
            match item {
                T::ExpListItem::Single(te, ts) => {
                    let t = single_type(context, *ts);
                    tys.push(t);
                    item_exprs.push((te, expected_ty));
                }
                T::ExpListItem::Splat(_, _, _) => panic!("ICE splat is unsupported."),
            }
        }
        let exprs = value_evaluation_order(context, block, item_exprs);
        assert!(
            exprs.len() == tys.len(),
            "ICE value_evaluation_order changed arity"
        );
        exprs
    } else if let TE::Unit { .. } = e.exp.value {
        vec![]
    } else {
        vec![value(context, block, ty, e)]
    }
}

fn error_exp(loc: Loc) -> H::Exp {
    H::exp(
        H::Type_::base(sp(loc, H::BaseType_::UnresolvedError)),
        sp(loc, H::UnannotatedExp_::UnresolvedError),
    )
}

// -------------------------------------------------------------------------------------------------
// Statement Position
// -------------------------------------------------------------------------------------------------

#[growing_stack]
fn statement(context: &mut Context, block: &mut Block, e: T::Exp) {
    use H::{Command_ as C, Statement_ as S};
    use T::UnannotatedExp_ as E;

    let T::Exp {
        ty,
        exp: sp!(eloc, e_),
    } = e;

    let make_exp = |e_| T::Exp {
        ty: ty.clone(),
        exp: sp(eloc, e_),
    };
    match e_ {
        // -----------------------------------------------------------------------------------------
        // control flow statements
        // -----------------------------------------------------------------------------------------
        E::IfElse(test, conseq, alt) => {
            let cond = value(context, block, Some(&tbool(eloc)), *test);
            let mut if_block = make_block!();
            statement(context, &mut if_block, *conseq);
            let mut else_block = make_block!();
            statement(context, &mut else_block, *alt);
            block.push_back(sp(
                eloc,
                S::IfElse {
                    cond: Box::new(cond),
                    if_block,
                    else_block,
                },
            ));
        }
        E::Match(subject, arms) => {
            debug_print!(context.debug.match_translation,
                ("subject" => subject),
                (lines "arms" => &arms.value)
            );
            let subject_type = subject.ty.clone();
            let compiled = match_compilation::compile_match(context, &subject_type, *subject, arms);
            debug_print!(context.debug.match_translation, ("compiled" => compiled));
            statement(context, block, compiled);
            debug_print!(context.debug.match_variant_translation, (lines "block" => block));
        }
        E::VariantMatch(subject, (_module, enum_name), arms) => {
            let subject = Box::new(value(context, block, None, *subject));
            let arms = arms
                .into_iter()
                .map(|(variant, rhs)| {
                    let mut arm_block = make_block!();
                    statement(context, &mut arm_block, rhs);
                    (variant, arm_block)
                })
                .collect::<Vec<_>>();
            let variant_switch = S::VariantMatch {
                subject,
                enum_name,
                arms,
            };
            block.push_back(sp(eloc, variant_switch));
            debug_print!(context.debug.match_variant_translation,
                         (lines "block" => block; verbose));
        }
        E::While(name, test, body) => {
            let mut cond_block = make_block!();
            let cond_exp = value(context, &mut cond_block, Some(&tbool(eloc)), *test);
            let cond = (cond_block, Box::new(cond_exp));
            let name = translate_block_label(name);
            // While loops can still use break and continue so we build them dummy binders.
            context.record_named_block_binders(name, vec![]);
            context.record_named_block_type(name, tunit(eloc));
            let mut body_block = make_block!();
            statement(context, &mut body_block, *body);
            block.push_back(sp(
                eloc,
                S::While {
                    cond,
                    name,
                    block: body_block,
                },
            ));
        }
        E::Loop { name, body, .. } => {
            let name = translate_block_label(name);
            let out_type = type_(context, ty.clone());
            let (binders, bound_exp) = make_binders(context, eloc, out_type.clone());
            context.record_named_block_binders(name, binders);
            context.record_named_block_type(name, out_type);
            let (loop_body, has_break) = process_loop_body(context, &name, *body);
            block.push_back(sp(
                eloc,
                S::Loop {
                    name,
                    has_break,
                    block: loop_body,
                },
            ));
            if has_break {
                make_ignore_and_pop(block, bound_exp);
            }
        }
        E::Block((_, seq)) => statement_block(context, block, seq),
        E::Return(rhs) => {
            let expected_type = context.signature.as_ref().map(|s| s.return_type.clone());
            let exp = value(context, block, expected_type.as_ref(), *rhs);
            let ret_command = C::Return {
                from_user: true,
                exp,
            };
            block.push_back(make_command(eloc, ret_command));
        }
        E::Abort(rhs) => {
            let exp = value(context, block, None, *rhs);
            block.push_back(make_command(eloc, C::Abort(exp)));
        }
        E::Give(name, rhs) => {
            let out_name = translate_block_label(name);
            let bind_ty = context.lookup_named_block_type(&out_name);
            let rhs = value(context, block, bind_ty.as_ref(), *rhs);
            let binders = context.lookup_named_block_binders(&out_name);
            if binders.is_empty() {
                make_ignore_and_pop(block, rhs);
            } else {
                bind_value_in_block(context, binders, bind_ty, block, rhs);
            }
            block.push_back(make_command(eloc, C::Break(out_name)));
        }
        E::Continue(name) => {
            let out_name = translate_block_label(name);
            block.push_back(make_command(eloc, C::Continue(out_name)));
        }

        // -----------------------------------------------------------------------------------------
        //  statements with effects
        // -----------------------------------------------------------------------------------------
        E::Assign(assigns, lvalue_ty, rhs) => {
            let expected_type = expected_types(context, eloc, lvalue_ty);
            let exp = value(context, block, Some(&expected_type), *rhs);
            make_assignments(context, block, eloc, H::AssignCase::Update, assigns, exp);
        }

        E::Mutate(lhs_in, rhs_in) => {
            // evaluate RHS first
            let rhs = value(context, block, None, *rhs_in);
            let lhs = value(context, block, None, *lhs_in);
            block.push_back(make_command(eloc, C::Mutate(Box::new(lhs), Box::new(rhs))));
        }

        // calls might be for effect
        e_ @ E::ModuleCall(_) | e_ @ E::Builtin(_, _) => {
            value_statement(context, block, make_exp(e_));
        }

        // -----------------------------------------------------------------------------------------
        // valued expressions -- when these occur in statement position need their children
        // unravelled to find any embedded, effectful operations. We unravel those and discard the
        // results. These cases could be synthesized as ignore_and_pop but we avoid them altogether
        // -----------------------------------------------------------------------------------------

        // FIXME(cgswords): we can't optimize because almost all of these throw. We have to do the
        // "honest" work here, even though it's thrown away. Consider emitting a warning about
        // these and/or weaking guarantees in Move 2024.
        e_ @ (E::Vector(_, _, _, _)
        | E::Dereference(_)
        | E::UnaryExp(_, _)
        | E::BinopExp(_, _, _, _)
        | E::Pack(_, _, _, _)
        | E::PackVariant(_, _, _, _, _)
        | E::ExpList(_)
        | E::Borrow(_, _, _)
        | E::TempBorrow(_, _)
        | E::Cast(_, _)
        | E::Annotate(_, _)
        | E::BorrowLocal(_, _)
        | E::Constant(_, _)
        | E::ErrorConstant { .. }
        | E::Move { .. }
        | E::Copy { .. }
        | E::UnresolvedError
        | E::NamedBlock(_, _)) => value_statement(context, block, make_exp(e_)),

        E::Value(_) | E::Unit { .. } => (),

        // -----------------------------------------------------------------------------------------
        // odds and ends -- things we need to deal with but that don't do much
        // -----------------------------------------------------------------------------------------
        E::Use(_) => {
            context.env.add_diag(ice!((eloc, "ICE unexpanded use")));
        }
    }
}

fn statement_block(context: &mut Context, block: &mut Block, seq: VecDeque<T::SequenceItem>) {
    use T::SequenceItem_ as S;
    for sp!(sloc, seq_item) in seq.into_iter() {
        match seq_item {
            S::Seq(stmt_expr) => {
                statement(context, block, *stmt_expr);
            }
            S::Declare(bindings) => {
                declare_bind_list(context, &bindings);
            }
            S::Bind(bindings, ty, expr) => {
                let expected_tys = expected_types(context, sloc, ty);
                let rhs_exp = value(context, block, Some(&expected_tys), *expr);
                declare_bind_list(context, &bindings);
                make_assignments(context, block, sloc, H::AssignCase::Let, bindings, rhs_exp);
            }
        }
    }
}

// Treat something like a value, and add a final `ignore_and_pop` at the end to
// consume that value.
fn value_statement(context: &mut Context, block: &mut Block, e: T::Exp) {
    let exp = value(context, block, None, e);
    make_ignore_and_pop(block, exp);
}

// -------------------------------------------------------------------------------------------------
// Helpers
// -------------------------------------------------------------------------------------------------

fn make_command(loc: Loc, command: H::Command_) -> H::Statement {
    sp(loc, H::Statement_::Command(sp(loc, command)))
}

fn process_loop_body(context: &mut Context, name: &BlockLabel, body: T::Exp) -> (H::Block, bool) {
    let mut loop_block = make_block!();
    statement(context, &mut loop_block, body);
    // nonlocal control flow may have removed the break, so we recompute has_break.
    let has_break = still_has_break(name, &loop_block);
    (loop_block, has_break)
}

fn tbool(loc: Loc) -> H::Type {
    H::Type_::bool(loc)
}

fn bool_exp(loc: Loc, value: bool) -> H::Exp {
    H::exp(
        tbool(loc),
        sp(
            loc,
            H::UnannotatedExp_::Value(sp(loc, H::Value_::Bool(value))),
        ),
    )
}

fn tunit(loc: Loc) -> H::Type {
    sp(loc, H::Type_::Unit)
}

fn unit_exp(loc: Loc) -> H::Exp {
    H::exp(
        tunit(loc),
        sp(
            loc,
            H::UnannotatedExp_::Unit {
                case: H::UnitCase::Implicit,
            },
        ),
    )
}

fn trailing_unit_exp(loc: Loc) -> H::Exp {
    H::exp(
        tunit(loc),
        sp(
            loc,
            H::UnannotatedExp_::Unit {
                case: H::UnitCase::Trailing,
            },
        ),
    )
}

fn maybe_freeze(
    context: &mut Context,
    block: &mut Block,
    expected_type_opt: Option<H::Type>,
    exp: H::Exp,
) -> H::Exp {
    if exp.is_unreachable() {
        exp
    } else if let Some(expected_type) = expected_type_opt {
        let (mut stmts, frozen_exp) = freeze(context, &expected_type, exp);
        block.append(&mut stmts);
        frozen_exp
    } else {
        exp
    }
}

fn is_statement(e: &T::Exp) -> bool {
    use T::UnannotatedExp_ as E;
    matches!(
        e.exp.value,
        E::Return(_)
            | E::Abort(_)
            | E::Give(_, _)
            | E::Continue(_)
            | E::Assign(_, _, _)
            | E::Mutate(_, _)
    )
}

fn is_unit_statement(e: &T::Exp) -> bool {
    use T::UnannotatedExp_ as E;
    matches!(e.exp.value, E::Assign(_, _, _) | E::Mutate(_, _))
}

fn is_binop(e: &T::Exp) -> bool {
    use T::UnannotatedExp_ as E;
    matches!(e.exp.value, E::BinopExp(_, _, _, _))
}

fn is_exp_list(e: &T::Exp) -> bool {
    use T::UnannotatedExp_ as E;
    matches!(e.exp.value, E::ExpList(_))
}

macro_rules! hcmd {
    ($cmd:pat) => {
        S::Command(sp!(_, $cmd))
    };
}

fn still_has_break(name: &BlockLabel, block: &Block) -> bool {
    use H::{Command_ as C, Statement_ as S};

    fn has_break(name: &BlockLabel, sp!(_, stmt_): &H::Statement) -> bool {
        match stmt_ {
            S::IfElse {
                if_block,
                else_block,
                ..
            } => has_break_block(name, if_block) || has_break_block(name, else_block),
            S::While {
                name: _,
                cond: _,
                block,
            } => has_break_block(name, block),
            S::Loop {
                name: _,
                has_break: _,
                block,
            } => has_break_block(name, block),
            S::NamedBlock { name: _, block } => has_break_block(name, block),
            hcmd!(C::Break(break_name)) => break_name == name,
            S::Command(_) => false,
            S::VariantMatch {
                subject: _,
                enum_name: _,
                arms,
            } => arms
                .iter()
                .map(|(_id, arm)| arm)
                .any(|arm| has_break_block(name, arm)),
        }
    }

    fn has_break_block(name: &BlockLabel, block: &Block) -> bool {
        block.iter().any(|stmt| has_break(name, stmt))
    }

    has_break_block(name, block)
}

//**************************************************************************************************
// LValue
//**************************************************************************************************

fn declare_bind_list(context: &mut Context, sp!(_, binds): &T::LValueList) {
    binds.iter().for_each(|b| declare_bind(context, b))
}

fn declare_bind(context: &mut Context, sp!(_, bind_): &T::LValue) {
    use T::LValue_ as L;
    match bind_ {
        L::Ignore => (),
        L::Var {
            var: v, ty, mut_, ..
        } => {
            let st = single_type(context, *ty.clone());
            context.bind_local(mut_.unwrap(), *v, st)
        }
        L::Unpack(_, _, _, fields) | L::BorrowUnpack(_, _, _, _, fields) => fields
            .iter()
            .for_each(|(_, _, (_, (_, b)))| declare_bind(context, b)),
        L::UnpackVariant(_, _, _, _, fields) | L::BorrowUnpackVariant(_, _, _, _, _, fields) => {
            fields
                .iter()
                .for_each(|(_, _, (_, (_, b)))| declare_bind(context, b))
        }
    }
}

fn make_assignments(
    context: &mut Context,
    result: &mut Block,
    loc: Loc,
    case: H::AssignCase,
    sp!(_, assigns): T::LValueList,
    rvalue: H::Exp,
) {
    use H::{Command_ as C, Statement_ as S};
    let mut lvalues = vec![];
    let mut after = Block::new();
    for (idx, a) in assigns.into_iter().enumerate() {
        let a_ty = rvalue.ty.value.type_at_index(idx);
        let (ls, mut af) = assign(context, case, a, a_ty);

        lvalues.push(ls);
        after.append(&mut af);
    }
    result.push_back(sp(
        loc,
        S::Command(sp(loc, C::Assign(case, lvalues, rvalue))),
    ));
    result.append(&mut after);
}

fn assign(
    context: &mut Context,
    case: H::AssignCase,
    sp!(loc, ta_): T::LValue,
    rvalue_ty: &H::SingleType,
) -> (H::LValue, Block) {
    use H::{LValue_ as L, UnannotatedExp_ as E};
    use T::LValue_ as A;
    let mut after = Block::new();
    let l_ = match ta_ {
        A::Ignore => L::Ignore,
        A::Var {
            var: v,
            ty: st,
            unused_binding,
            ..
        } => L::Var {
            var: translate_var(v),
            ty: Box::new(single_type(context, *st)),
            unused_assignment: unused_binding,
        },
        A::Unpack(m, s, tbs, tfields) => {
            // all fields of an unpacked struct type are used
            context
                .used_fields
                .entry(s.value())
                .or_default()
                .extend(tfields.iter().map(|(_, s, _)| *s));

            let bs = base_types(context, tbs);

            let mut fields = vec![];
            for (decl_idx, f, bt, tfa) in assign_struct_fields(context, &m, &s, tfields) {
                assert!(fields.len() == decl_idx);
                let st = &H::SingleType_::base(bt);
                let (fa, mut fafter) = assign(context, case, tfa, st);
                after.append(&mut fafter);
                fields.push((f, fa))
            }
            L::Unpack(s, bs, fields)
        }
        A::BorrowUnpack(mut_, m, s, _tss, tfields) => {
            // all fields of an unpacked struct type are used
            context
                .used_fields
                .entry(s.value())
                .or_default()
                .extend(tfields.iter().map(|(_, s, _)| *s));

            let unused_assignment = tfields.is_empty();

            let tmp = context.new_temp(loc, rvalue_ty.clone());
            let copy_tmp = || {
                let copy_tmp_ = E::Copy {
                    from_user: false,
                    var: tmp,
                };
                H::exp(H::Type_::single(rvalue_ty.clone()), sp(loc, copy_tmp_))
            };
            let from_unpack = Some(loc);
            let fields = assign_struct_fields(context, &m, &s, tfields)
                .into_iter()
                .enumerate();
            for (idx, (decl_idx, f, bt, tfa)) in fields {
                assert!(idx == decl_idx);
                let floc = tfa.loc;
                let borrow_ = E::Borrow(mut_, Box::new(copy_tmp()), f, from_unpack);
                let borrow_ty = H::Type_::single(sp(floc, H::SingleType_::Ref(mut_, bt)));
                let borrow = H::exp(borrow_ty, sp(floc, borrow_));
                make_assignments(context, &mut after, floc, case, sp(floc, vec![tfa]), borrow);
            }
            L::Var {
                var: tmp,
                ty: Box::new(rvalue_ty.clone()),
                unused_assignment,
            }
        }
        A::UnpackVariant(m, e, v, tbs, tfields) => {
            let bs = base_types(context, tbs);

            let mut fields = vec![];
            for (decl_idx, f, bt, tfa) in assign_variant_fields(context, &m, &e, &v, tfields) {
                assert!(fields.len() == decl_idx);
                let st = &H::SingleType_::base(bt);
                let (fa, mut fafter) = assign(context, case, tfa, st);
                after.append(&mut fafter);
                fields.push((f, fa))
            }
            L::UnpackVariant(e, v, UnpackType::ByValue, loc, bs, fields)
        }
        A::BorrowUnpackVariant(mut_, m, e, v, tbs, tfields) => {
            let bs = base_types(context, tbs);

            let unpack = if mut_ {
                UnpackType::ByMutRef
            } else {
                UnpackType::ByImmRef
            };

            let mut fields = vec![];
            for (decl_idx, f, bt, tfa) in assign_variant_fields(context, &m, &e, &v, tfields) {
                assert!(fields.len() == decl_idx);
                let borrow_ty = sp(tfa.loc, H::SingleType_::Ref(mut_, bt));
                let (fa, mut fafter) = assign(context, case, tfa, &borrow_ty);
                after.append(&mut fafter);
                fields.push((f, fa))
            }
            L::UnpackVariant(e, v, unpack, loc, bs, fields)
        }
    };
    (sp(loc, l_), after)
}

fn assign_struct_fields(
    context: &mut Context,
    m: &ModuleIdent,
    s: &DatatypeName,
    tfields: Fields<(N::Type, T::LValue)>,
) -> Vec<(usize, Field, H::BaseType, T::LValue)> {
    let decl_fields = context.info.struct_fields(m, s);
    let mut tfields_vec: Vec<_> = match decl_fields {
        Some(m) => tfields
            .into_iter()
            .map(|(f, (_idx, (tbt, tfa)))| {
                let field = *m.get(&f).unwrap();
                let base_ty = base_type(context, tbt);
                (field, f, base_ty, tfa)
            })
            .collect(),
        None => tfields
            .into_iter()
            .enumerate()
            .map(|(ndx, (f, (_idx, (tbt, tfa))))| {
                let base_ty = base_type(context, tbt);
                (ndx, f, base_ty, tfa)
            })
            .collect(),
    };
    tfields_vec.sort_by(|(idx1, _, _, _), (idx2, _, _, _)| idx1.cmp(idx2));
    tfields_vec
}

fn assign_variant_fields(
    context: &mut Context,
    m: &ModuleIdent,
    e: &DatatypeName,
    v: &VariantName,
    tfields: Fields<(N::Type, T::LValue)>,
) -> Vec<(usize, Field, H::BaseType, T::LValue)> {
    let decl_fields = context.info.enum_variant_fields(m, e, v);
    let mut tfields_vec: Vec<_> = match decl_fields {
        Some(m) => tfields
            .into_iter()
            .map(|(f, (_idx, (tbt, tfa)))| {
                let field = *m.get(&f).unwrap();
                let base_ty = base_type(context, tbt);
                (field, f, base_ty, tfa)
            })
            .collect(),
        None => tfields
            .into_iter()
            .enumerate()
            .map(|(ndx, (f, (_idx, (tbt, tfa))))| {
                let base_ty = base_type(context, tbt);
                (ndx, f, base_ty, tfa)
            })
            .collect(),
    };
    tfields_vec.sort_by(|(idx1, _, _, _), (idx2, _, _, _)| idx1.cmp(idx2));
    tfields_vec
}

//**************************************************************************************************
// Commands
//**************************************************************************************************

fn make_ignore_and_pop(block: &mut Block, exp: H::Exp) {
    use H::UnannotatedExp_ as E;
    let loc = exp.exp.loc;
    if exp.is_unreachable() {
        return;
    }
    match &exp.ty.value {
        H::Type_::Unit => match exp.exp.value {
            E::Unit { .. } => (),
            E::Value(_) => (),
            _ => {
                let c = sp(loc, H::Command_::IgnoreAndPop { pop_num: 0, exp });
                block.push_back(sp(loc, H::Statement_::Command(c)));
            }
        },
        H::Type_::Single(_) => {
            let c = sp(loc, H::Command_::IgnoreAndPop { pop_num: 1, exp });
            block.push_back(sp(loc, H::Statement_::Command(c)));
        }
        H::Type_::Multiple(tys) => {
            let c = sp(
                loc,
                H::Command_::IgnoreAndPop {
                    pop_num: tys.len(),
                    exp,
                },
            );
            block.push_back(sp(loc, H::Statement_::Command(c)));
        }
    };
}

//**************************************************************************************************
// Expressions
//**************************************************************************************************

fn struct_name(sp!(_, t): &H::Type) -> Option<DatatypeName> {
    let H::Type_::Single(st) = t else {
        return None;
    };
    let bt = match &st.value {
        H::SingleType_::Base(bt) => bt,
        H::SingleType_::Ref(_, bt) => bt,
    };
    let H::BaseType_::Apply(_, tname, _) = &bt.value else {
        return None;
    };
    if let H::TypeName_::ModuleType(_, struct_name) = tname.value {
        return Some(struct_name);
    }
    None
}

fn value_evaluation_order(
    context: &mut Context,
    block: &mut Block,
    input_exps: Vec<(T::Exp, Option<H::Type>)>,
) -> Vec<H::Exp> {
    let mut needs_binding = false;
    let mut statements = vec![];
    let mut values = vec![];
    for (exp, expected_type) in input_exps.into_iter().rev() {
        let mut new_stmts = make_block!();
        debug_print!(context.debug.eval_order, ("has new statements" => !new_stmts.is_empty(); fmt));
        let exp = value(context, &mut new_stmts, expected_type.as_ref(), exp);
        let exp = if needs_binding {
            bind_exp(context, &mut new_stmts, exp)
        } else {
            exp
        };
        values.push(exp);
        // If evaluating this expression introduces statements, all previous exps need
        // to be bound to preserve left-to-right evaluation order
        let adds_to_result = !new_stmts.is_empty();
        needs_binding = needs_binding || adds_to_result;
        statements.push(new_stmts);
    }
    block.append(&mut statements.into_iter().rev().flatten().collect());
    values.into_iter().rev().collect()
}

fn bind_exp(context: &mut Context, stmts: &mut Block, e: H::Exp) -> H::Exp {
    let loc = e.exp.loc;
    let ty = e.ty.clone();
    let (binders, var_exp) = make_binders(context, loc, ty.clone());
    bind_value_in_block(context, binders, Some(ty), stmts, e);
    var_exp
}

// Takes binder(s), a block, and a value. If the value is defined, adds an
// assignment to the end of the block to assign the binders to that value.
// Returns the block and a flag indicating if that operation happened.
fn bind_value_in_block(
    context: &mut Context,
    binders: Vec<H::LValue>,
    binders_type: Option<H::Type>,
    stmts: &mut Block,
    value_exp: H::Exp,
) {
    use H::{Command_ as C, Statement_ as S};
    let mut binders_valid = true;
    for sp!(loc, lvalue) in &binders {
        match lvalue {
            H::LValue_::Var { .. } => (),
            lv => {
                context.env.add_diag(ice!((
                    *loc,
                    format!(
                        "ICE tried bind_value for non-var lvalue {}",
                        debug_display!(lv)
                    )
                )));
                binders_valid = false;
            }
        }
    }
    if !binders_valid {
        return;
    }
    let rhs_exp = maybe_freeze(context, stmts, binders_type, value_exp);
    let loc = rhs_exp.exp.loc;
    stmts.push_back(sp(
        loc,
        S::Command(sp(loc, C::Assign(H::AssignCase::Let, binders, rhs_exp))),
    ));
}

fn make_binders(context: &mut Context, loc: Loc, ty: H::Type) -> (Vec<H::LValue>, H::Exp) {
    use H::{Type_ as T, UnannotatedExp_ as E};
    match ty.value {
        T::Unit => (
            vec![],
            H::exp(
                tunit(loc),
                sp(
                    loc,
                    E::Unit {
                        case: H::UnitCase::Implicit,
                    },
                ),
            ),
        ),
        T::Single(single_type) => {
            let (binder, var_exp) = make_temp(context, loc, single_type);
            (vec![binder], var_exp)
        }
        T::Multiple(types) => {
            let (binders, vars) = types
                .iter()
                .map(|single_type| make_temp(context, loc, single_type.clone()))
                .unzip();
            (
                binders,
                H::exp(
                    sp(loc, T::Multiple(types)),
                    sp(loc, H::UnannotatedExp_::Multiple(vars)),
                ),
            )
        }
    }
}

fn make_temp(context: &mut Context, loc: Loc, sp!(_, ty): H::SingleType) -> (H::LValue, H::Exp) {
    let binder = context.new_temp(loc, sp(loc, ty.clone()));
    let lvalue_ = H::LValue_::Var {
        var: binder,
        ty: Box::new(sp(loc, ty.clone())),
        unused_assignment: false,
    };
    let lvalue = sp(loc, lvalue_);
    let uexp = sp(
        loc,
        H::UnannotatedExp_::Move {
            annotation: MoveOpAnnotation::InferredLastUsage,
            var: binder,
        },
    );
    (lvalue, H::exp(H::Type_::single(sp(loc, ty)), uexp))
}

fn builtin(
    context: &mut Context,
    block: &mut Block,
    _eloc: Loc,
    sp!(_, tb_): T::BuiltinFunction,
    targ: Box<T::Exp>,
) -> H::UnannotatedExp_ {
    use H::UnannotatedExp_ as E;
    use T::BuiltinFunction_ as TB;

    match tb_ {
        TB::Freeze(_bt) => {
            let args = value(context, block, None, *targ);
            E::Freeze(Box::new(args))
        }
        TB::Assert(_) => unreachable!(),
    }
}

fn process_value(context: &mut Context, sp!(loc, ev_): E::Value) -> H::Value {
    use E::Value_ as EV;
    use H::Value_ as HV;
    let v_ = match ev_ {
        EV::InferredNum(_) => {
            context
                .env
                .add_diag(ice!((loc, "ICE not expanded to value")));
            HV::U64(0)
        }
        EV::Address(a) => HV::Address(a.into_addr_bytes()),
        EV::U8(u) => HV::U8(u),
        EV::U16(u) => HV::U16(u),
        EV::U32(u) => HV::U32(u),
        EV::U64(u) => HV::U64(u),
        EV::U128(u) => HV::U128(u),
        EV::U256(u) => HV::U256(u),
        EV::Bool(u) => HV::Bool(u),
        EV::Bytearray(bytes) => HV::Vector(
            Box::new(H::BaseType_::u8(loc)),
            bytes.into_iter().map(|b| sp(loc, HV::U8(b))).collect(),
        ),
    };
    sp(loc, v_)
}

fn process_binops(
    context: &mut Context,
    input_block: &mut Block,
    result_type: H::Type,
    e: T::Exp,
) -> H::Exp {
    use T::UnannotatedExp_ as E;
    let (mut block, exp) = process_binops!(
        (BinOp, H::Type, Loc),
        (Block, H::Exp),
        (e, result_type),
        (exp, ty),
        exp,
        T::Exp {
            exp: sp!(eloc, E::BinopExp(lhs, op, op_type, rhs)),
            ..
        } =>
        {
            let op = (op, ty, eloc);
            let op_type = freeze_ty(type_(context, *op_type));
            let rhs = (*rhs, op_type.clone());
            let lhs = (*lhs, op_type);
            (lhs, op, rhs)
        },
        {
            let mut exp_block = make_block!();
            let exp = value(context, &mut exp_block, Some(ty).as_ref(), exp);
            (exp_block, exp)
        },
        value_stack,
        (op, ty, eloc) =>
        {
            match op {
                sp!(loc, op @ BinOp_::And) => {
                    let test = value_stack.pop().expect("ICE binop hlir issue");
                    let if_ = value_stack.pop().expect("ICE binop hlir issue");
                    if simple_bool_binop_arg(&if_) {
                        let (mut test_block, test_exp) = test;
                        let (mut if_block, if_exp) = if_;
                        test_block.append(&mut if_block);
                        let exp = H::exp(ty, sp(eloc, make_binop(test_exp, sp(loc, op), if_exp)));
                        (test_block, exp)
                    } else {
                        let else_ = (make_block!(), bool_exp(loc, false));
                        make_boolean_binop(
                            context,
                            sp(loc, op),
                            test,
                            if_,
                            else_,
                        )
                    }
                }
                sp!(loc, op @ BinOp_::Or) => {
                    let test = value_stack.pop().expect("ICE binop hlir issue");
                    let else_ = value_stack.pop().expect("ICE binop hlir issue");
                    if simple_bool_binop_arg(&else_) {
                        let (mut test_block, test_exp) = test;
                        let (mut else_block, else_exp) = else_;
                        test_block.append(&mut else_block);
                        let exp = H::exp(ty, sp(eloc, make_binop(test_exp, sp(loc, op), else_exp)));
                        (test_block, exp)
                    } else {
                        let if_ = (make_block!(), bool_exp(loc, true));
                        make_boolean_binop(
                            context,
                            sp(loc, op),
                            test,
                            if_,
                            else_,
                        )
                    }
                }
                op => {
                    let (mut lhs_block, mut lhs_exp) = value_stack.pop().expect("ICE binop hlir issue");
                    let (mut rhs_block, rhs_exp) = value_stack.pop().expect("ICE binop hlir issue");
                    if !rhs_block.is_empty() {
                        lhs_exp = bind_exp(context, &mut lhs_block, lhs_exp);
                    }
                    lhs_block.append(&mut rhs_block);
                    // NB: here we could check if the LHS and RHS are "large" terms and let-bind
                    // them if they are getting too big.
                    let exp = H::exp(ty, sp(eloc, make_binop(lhs_exp, op, rhs_exp)));
                    (lhs_block, exp)
                }
            }
        }
    );
    input_block.append(&mut block);
    exp
}

fn make_binop(lhs: H::Exp, op: BinOp, rhs: H::Exp) -> H::UnannotatedExp_ {
    H::UnannotatedExp_::BinopExp(Box::new(lhs), op, Box::new(rhs))
}

fn make_boolean_binop(
    context: &mut Context,
    op: BinOp,
    (mut test_block, test_exp): (Block, H::Exp),
    (mut if_block, if_exp): (Block, H::Exp),
    (mut else_block, else_exp): (Block, H::Exp),
) -> (Block, H::Exp) {
    let loc = op.loc;

    let bool_ty = tbool(loc);
    let (binders, bound_exp) = make_binders(context, loc, bool_ty.clone());
    let opty = Some(bool_ty);

    let arms_unreachable = if_exp.is_unreachable() && else_exp.is_unreachable();
    // one of these _must_ always bind by construction.
    bind_value_in_block(
        context,
        binders.clone(),
        opty.clone(),
        &mut if_block,
        if_exp,
    );
    bind_value_in_block(context, binders, opty, &mut else_block, else_exp);
    assert!(!arms_unreachable, "ICE boolean binop processing failure");

    let if_else = H::Statement_::IfElse {
        cond: Box::new(test_exp),
        if_block,
        else_block,
    };
    test_block.push_back(sp(loc, if_else));
    (test_block, bound_exp)
}

fn simple_bool_binop_arg((block, exp): &(Block, H::Exp)) -> bool {
    use H::UnannotatedExp_ as HE;
    if !block.is_empty() {
        false
    } else {
        matches!(
            exp.exp.value,
            HE::Value(_)
                | HE::Constant(_)
                | HE::Move { .. }
                | HE::Copy { .. }
                | HE::UnresolvedError
        )
    }
}

//**************************************************************************************************
// Freezing
//**************************************************************************************************

#[derive(PartialEq, Eq)]
enum Freeze {
    NotNeeded,
    Point,
    Sub(Vec<bool>),
}

fn needs_freeze(
    context: &mut Context,
    sp!(loc, actual): &H::Type,
    sp!(eloc, expected): &H::Type,
) -> Freeze {
    use H::{BaseType_ as BT, SingleType_ as ST, Type_ as T};
    match (actual, expected) {
        (T::Unit, T::Unit) => Freeze::NotNeeded,
        (T::Single(actual_type), T::Single(expected_type)) => {
            if needs_freeze_single(actual_type, expected_type) {
                Freeze::Point
            } else {
                Freeze::NotNeeded
            }
        }
        (T::Multiple(actual_ss), T::Multiple(actual_es)) => {
            assert!(actual_ss.len() == actual_es.len());
            let points = actual_ss
                .iter()
                .zip(actual_es)
                .map(|(a, e)| needs_freeze_single(a, e))
                .collect::<Vec<_>>();
            if points.iter().any(|needs| *needs) {
                Freeze::Sub(points)
            } else {
                Freeze::NotNeeded
            }
        }
        (T::Single(sp!(_, ST::Base(sp!(_, BT::UnresolvedError)))), _)
        | (_, T::Single(sp!(_, ST::Base(sp!(_, BT::UnresolvedError)))))
        | (T::Single(sp!(_, ST::Base(sp!(_, BT::Unreachable)))), _)
        | (_, T::Single(sp!(_, ST::Base(sp!(_, BT::Unreachable))))) => Freeze::NotNeeded,
        (_actual, _expected) => {
            if !context.env.has_errors() {
                let diag = ice!(
                    (*loc, "ICE HLIR freezing went wrong"),
                    (
                        *loc,
                        format!("Actual type: {}", debug_display_verbose!(_actual))
                    ),
                    (
                        *eloc,
                        format!("Expected type: {}", debug_display_verbose!(_expected))
                    ),
                );
                context.env.add_diag(diag);
            }
            Freeze::NotNeeded
        }
    }
}

fn needs_freeze_single(sp!(_, actual): &H::SingleType, sp!(_, expected): &H::SingleType) -> bool {
    use H::SingleType_ as T;
    matches!((actual, expected), (T::Ref(true, _), T::Ref(false, _)))
}

fn freeze(context: &mut Context, expected_type: &H::Type, e: H::Exp) -> (Block, H::Exp) {
    use H::{Type_ as T, UnannotatedExp_ as E};

    match needs_freeze(context, &e.ty, expected_type) {
        Freeze::NotNeeded => (make_block!(), e),
        Freeze::Point => (make_block!(), freeze_point(e)),
        Freeze::Sub(points) => {
            let mut bind_stmts = make_block!();
            let bound_rhs = bind_exp(context, &mut bind_stmts, e);
            if let H::Exp {
                ty: _,
                exp: sp!(eloc, E::Multiple(exps)),
            } = bound_rhs
            {
                assert!(exps.len() == points.len());
                let exps: Vec<_> = exps
                    .into_iter()
                    .zip(points)
                    .map(|(exp, needs_freeze)| if needs_freeze { freeze_point(exp) } else { exp })
                    .collect();
                let tys = exps
                    .iter()
                    .map(|e| match &e.ty.value {
                        T::Single(s) => s.clone(),
                        _ => {
                            let msg = format!(
                                "ICE list item has Multiple type: {}",
                                debug_display_verbose!(e.ty)
                            );
                            context.env.add_diag(ice!((e.ty.loc, msg)));
                            H::SingleType_::base(error_base_type(e.ty.loc))
                        }
                    })
                    .collect();
                (
                    bind_stmts,
                    H::exp(sp(eloc, T::Multiple(tys)), sp(eloc, E::Multiple(exps))),
                )
            } else {
                unreachable!("ICE needs_freeze failed")
            }
        }
    }
}

fn freeze_point(e: H::Exp) -> H::Exp {
    let frozen_ty = freeze_ty(e.ty.clone());
    let eloc = e.exp.loc;
    let e_ = H::UnannotatedExp_::Freeze(Box::new(e));
    H::exp(frozen_ty, sp(eloc, e_))
}

fn freeze_ty(sp!(tloc, t): H::Type) -> H::Type {
    use H::Type_ as T;
    match t {
        T::Single(s) => sp(tloc, T::Single(freeze_single(s))),
        t => sp(tloc, t),
    }
}

fn freeze_single(sp!(sloc, s): H::SingleType) -> H::SingleType {
    use H::SingleType_ as S;
    match s {
        S::Ref(true, inner) => sp(sloc, S::Ref(false, inner)),
        s => sp(sloc, s),
    }
}

//**************************************************************************************************
// Generates warnings for unused struct fields.
//**************************************************************************************************

fn gen_unused_warnings(
    context: &mut Context,
    target_kind: TargetKind,
    structs: &UniqueMap<DatatypeName, H::StructDefinition>,
) {
<<<<<<< HEAD
    if !is_source_module {
        // generate warnings only for modules compiled in this pass rather than for all
        // modules including pre-compiled libraries for which we do not have
        // source code available and cannot be analyzed in this pass
=======
    if !matches!(
        target_kind,
        TargetKind::Source {
            is_root_package: true
        }
    ) {
        // generate warnings only for modules compiled in this pass rather than for all modules
        // including pre-compiled libraries for which we do not have source code available and
        // cannot be analyzed in this pass
>>>>>>> 1326312d
        return;
    }
    let is_iota_mode = context.env.package_config(context.current_package).flavor == Flavor::Iota;

    for (_, sname, sdef) in structs {
        context
            .env
            .add_warning_filter_scope(sdef.warning_filter.clone());

        let has_key = sdef.abilities.has_ability_(Ability_::Key);

        if let H::StructFields::Defined(fields) = &sdef.fields {
            for (f, _) in fields {
                // skip for Iota ID fields
                if is_iota_mode && has_key && f.value() == ID_FIELD_NAME {
                    continue;
                }
                if !context
                    .used_fields
                    .get(sname)
                    .is_some_and(|names| names.contains(&f.value()))
                {
                    let msg = format!("The '{}' field of the '{sname}' type is unused", f.value());
                    context
                        .env
                        .add_diag(diag!(UnusedItem::StructField, (f.loc(), msg)));
                }
            }
        }

        context.env.pop_warning_filter_scope();
    }
}<|MERGE_RESOLUTION|>--- conflicted
+++ resolved
@@ -26,10 +26,6 @@
     ice,
     iota_mode::ID_FIELD_NAME,
     naming::ast as N,
-<<<<<<< HEAD
-    parser::ast::{Ability_, BinOp, BinOp_, ConstantName, Field, FunctionName, StructName},
-    shared::{process_binops, unique_map::UniqueMap, *},
-=======
     parser::ast::{
         Ability_, BinOp, BinOp_, ConstantName, DatatypeName, Field, FunctionName, VariantName,
     },
@@ -41,8 +37,6 @@
         unique_map::UniqueMap,
         *,
     },
-    iota_mode::ID_FIELD_NAME,
->>>>>>> 1326312d
     typing::ast as T,
     FullyCompiledProgram,
 };
@@ -260,16 +254,16 @@
         self.env
     }
 
-    /// Makes a new `naming/ast.rs` variable. Does _not_ record it as a function local, since this
-    /// should only be called in match compilation, which will have its body processed in HLIR
-    /// translation after expansion.
+    /// Makes a new `naming/ast.rs` variable. Does _not_ record it as a function
+    /// local, since this should only be called in match compilation, which
+    /// will have its body processed in HLIR translation after expansion.
     fn new_match_var(&mut self, name: String, loc: Loc) -> N::Var {
         let id = self.counter_next();
         let name = new_match_var_name(&name, id);
-        // NOTE: this color is "wrong" insofar as it really should reflect whatever the current
-        // color scope is. Since these are only used as match temporaries, however, and they have
-        // names that may not be written as input, it's impossible for these to shadow macro
-        // argument names.
+        // NOTE: this color is "wrong" insofar as it really should reflect whatever the
+        // current color scope is. Since these are only used as match
+        // temporaries, however, and they have names that may not be written as
+        // input, it's impossible for these to shadow macro argument names.
         sp(
             loc,
             N::Var_ {
@@ -2905,22 +2899,15 @@
     target_kind: TargetKind,
     structs: &UniqueMap<DatatypeName, H::StructDefinition>,
 ) {
-<<<<<<< HEAD
-    if !is_source_module {
-        // generate warnings only for modules compiled in this pass rather than for all
-        // modules including pre-compiled libraries for which we do not have
-        // source code available and cannot be analyzed in this pass
-=======
     if !matches!(
         target_kind,
         TargetKind::Source {
             is_root_package: true
         }
     ) {
-        // generate warnings only for modules compiled in this pass rather than for all modules
-        // including pre-compiled libraries for which we do not have source code available and
-        // cannot be analyzed in this pass
->>>>>>> 1326312d
+        // generate warnings only for modules compiled in this pass rather than for all
+        // modules including pre-compiled libraries for which we do not have
+        // source code available and cannot be analyzed in this pass
         return;
     }
     let is_iota_mode = context.env.package_config(context.current_package).flavor == Flavor::Iota;
