--- conflicted
+++ resolved
@@ -3,8 +3,6 @@
 // Modifications Copyright (c) 2024 IOTA Stiftung
 // SPDX-License-Identifier: Apache-2.0
 
-<<<<<<< HEAD
-=======
 use crate::{
     cfgir::{
         ast as G,
@@ -38,7 +36,6 @@
 use move_ir_types::location::*;
 use move_symbol_pool::Symbol;
 use petgraph::{algo::astar as petgraph_astar, graphmap::DiGraphMap};
->>>>>>> 1326312d
 use std::{
     cell::RefCell,
     collections::{BTreeMap, BTreeSet},
@@ -50,27 +47,7 @@
         Arc,
     },
 };
-
-use clap::*;
-use move_command_line_common::files::FileHash;
-use move_ir_types::location::*;
-use move_symbol_pool::Symbol;
-use petgraph::{algo::astar as petgraph_astar, graphmap::DiGraphMap};
 use vfs::{VfsError, VfsPath};
-
-use crate::{
-    cfgir::visitor::{AbsIntVisitorObj, AbstractInterpreterVisitor},
-    command_line as cli,
-    diagnostics::{
-        codes::{Category, Declarations, DiagnosticsID, Severity, WarningFilter},
-        Diagnostic, Diagnostics, FileName, MappedFiles, WarningFilters,
-    },
-    editions::{check_feature_or_error as edition_check_feature, Edition, FeatureGate, Flavor},
-    expansion::ast as E,
-    iota_mode,
-    naming::ast as N,
-    typing::visitor::{TypingVisitor, TypingVisitorObj},
-};
 
 pub mod ast_debug;
 pub mod files;
@@ -84,17 +61,21 @@
 pub mod unique_set;
 
 pub use ast_debug::AstDebug;
-//**************************************************************************************************
-// Address
-//**************************************************************************************************
-pub use move_command_line_common::address::NumericalAddress;
+
 //**************************************************************************************************
 // Numbers
 //**************************************************************************************************
+
 pub use move_command_line_common::parser::{
     parse_address_number as parse_address, parse_u128, parse_u16, parse_u256, parse_u32, parse_u64,
     parse_u8, NumberFormat,
 };
+
+//**************************************************************************************************
+// Address
+//**************************************************************************************************
+
+pub use move_command_line_common::address::NumericalAddress;
 
 pub fn parse_named_address(s: &str) -> anyhow::Result<(String, NumericalAddress)> {
     let before_after = s.split('=').collect::<Vec<_>>();
@@ -434,11 +415,12 @@
                 .diags
                 .any_syntax_error_with_primary_loc(diag.primary_loc())
         {
-            // do not report multiple diags for the same location (unless they are blocking) to
-            // avoid noise that is likely to confuse the developer trying to localize the problem
+            // do not report multiple diags for the same location (unless they are blocking)
+            // to avoid noise that is likely to confuse the developer trying to
+            // localize the problem
             //
-            // TODO: this check is O(n^2) for n diags - shouldn't be a huge problem but fix if it
-            // becomes one
+            // TODO: this check is O(n^2) for n diags - shouldn't be a huge problem but fix
+            // if it becomes one
             return;
         }
 
@@ -512,16 +494,7 @@
     /// Should only be called after compilation is finished
     pub fn take_final_warning_diags(&mut self) -> Diagnostics {
         let final_diags = self.take_final_diags();
-<<<<<<< HEAD
-        debug_assert!(
-            final_diags
-                .max_severity()
-                .map(|s| s == Severity::Warning)
-                .unwrap_or(true)
-        );
-=======
         debug_assert!(final_diags.max_severity_at_or_under_severity(Severity::Warning));
->>>>>>> 1326312d
         final_diags
     }
 
@@ -814,7 +787,8 @@
     #[clap(skip)]
     keep_testing_functions: bool,
 
-    /// If set, we are in IDE testing mode. This will report IDE annotations as diagnostics.
+    /// If set, we are in IDE testing mode. This will report IDE annotations as
+    /// diagnostics.
     #[clap(skip = false)]
     ide_test_mode: bool,
 
