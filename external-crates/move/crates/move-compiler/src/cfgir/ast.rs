--- conflicted
+++ resolved
@@ -3,7 +3,10 @@
 // Modifications Copyright (c) 2024 IOTA Stiftung
 // SPDX-License-Identifier: Apache-2.0
 
-use std::collections::{BTreeMap, VecDeque};
+use std::{
+    collections::{BTreeMap, VecDeque},
+    sync::Arc,
+};
 
 use move_core_types::runtime_value::MoveValue;
 use move_ir_types::location::*;
@@ -19,16 +22,6 @@
     parser::ast::{ConstantName, DatatypeName, FunctionName, ENTRY_MODIFIER},
     shared::{ast_debug::*, program_info::TypingProgramInfo, unique_map::UniqueMap},
 };
-<<<<<<< HEAD
-=======
-use move_core_types::runtime_value::MoveValue;
-use move_ir_types::location::*;
-use move_symbol_pool::Symbol;
-use std::{
-    collections::{BTreeMap, VecDeque},
-    sync::Arc,
-};
->>>>>>> 1326312d
 
 // HLIR + Unstructured Control Flow + CFG
 
@@ -52,14 +45,9 @@
     // package name metadata from compiler arguments, not used for any language rules
     pub package_name: Option<Symbol>,
     pub attributes: Attributes,
-<<<<<<< HEAD
-    pub is_source_module: bool,
+    pub target_kind: TargetKind,
     /// `dependency_order` is the topological order/rank in the dependency
     /// graph.
-=======
-    pub target_kind: TargetKind,
-    /// `dependency_order` is the topological order/rank in the dependency graph.
->>>>>>> 1326312d
     pub dependency_order: usize,
     pub friends: UniqueMap<ModuleIdent, Friend>,
     pub structs: UniqueMap<DatatypeName, StructDefinition>,
