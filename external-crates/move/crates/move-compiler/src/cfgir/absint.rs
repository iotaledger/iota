// Copyright (c) The Diem Core Contributors
// Copyright (c) The Move Contributors
// Modifications Copyright (c) 2024 IOTA Stiftung
// SPDX-License-Identifier: Apache-2.0

use std::collections::BTreeMap;

use super::cfg::CFG;
use crate::{diagnostics::Diagnostics, hlir::ast::*};

/// Trait for finite-height abstract domains. Infinite height domains would
/// require a more complex trait with widening and a partial order.
pub trait AbstractDomain: Clone + Sized {
    fn join(&mut self, other: &Self) -> JoinResult;
}

#[derive(Debug, PartialEq, Eq, Copy, Clone)]
pub enum JoinResult {
    Unchanged,
    Changed,
}

#[derive(Clone)]
enum BlockPostcondition {
    /// Unprocessed block
    Unprocessed,
    /// Analyzing block was successful
    Success,
    /// Analyzing block ended in an error
    Error(Diagnostics),
}

#[derive(Clone)]
struct BlockInvariant<State> {
    /// Precondition of the block
    pre: State,
    /// Postcondition of the block---just success/error for now
    post: BlockPostcondition,
}

/// A map from block id's to the pre/post of each block after a fixed point is
/// reached.
type InvariantMap<State> = BTreeMap<Label, BlockInvariant<State>>;

fn collect_states_and_diagnostics<State>(
    map: InvariantMap<State>,
) -> (BTreeMap<Label, State>, Diagnostics) {
    let mut diags = Diagnostics::new();
    let final_states = map
        .into_iter()
        .map(|(lbl, BlockInvariant { pre, post })| {
            if let BlockPostcondition::Error(ds) = post {
                diags.extend(ds)
            }
            (lbl, pre)
        })
        .collect();
    (final_states, diags)
}

/// Take a pre-state + instruction and mutate it to produce a post-state
/// Auxiliary data can be stored in self.
pub trait TransferFunctions {
    type State: AbstractDomain;

<<<<<<< HEAD
    /// Execute local@instr found at index local@index in the current basic
    /// block from pre-state local@pre.
    /// Should return an AnalysisError if executing the instruction is
    /// unsuccessful, and () if the effects of successfully executing
    /// local@instr have been reflected by mutatating local@pre.
    /// Auxiliary data from the analysis that is not part of the abstract state
    /// can be collected by mutating local@self.
    /// The last instruction index in the current block is local@last_index.
    /// Knowing this information allows clients to detect the end of a basic
    /// block and special-case appropriately (e.g., normalizing the abstract
    /// state before a join).
=======
    /// Execute local@instr found at index local@index in the current basic block from pre-state
    /// local@pre.
    /// Should return an AnalysisError if executing the instruction is unsuccessful, and () if
    /// the effects of successfully executing local@instr have been reflected by mutatating
    /// local@pre.
    /// Auxiliary data from the analysis that is not part of the abstract state can be collected by
    /// mutating local@self.
    /// The last instruction index in the current block is local@last_index. Knowing this
    /// information allows clients to detect the end of a basic block and special-case appropriately
    /// (e.g., normalizing the abstract state before a join).
>>>>>>> 1326312d
    fn execute(
        &mut self,
        pre: &mut Self::State,
        lbl: Label,
        idx: usize,
        command: &Command,
    ) -> Diagnostics;
}

pub trait AbstractInterpreter: TransferFunctions {
<<<<<<< HEAD
    /// Analyze procedure local@function_view starting from pre-state
    /// local@initial_state.
=======
    /// Analyze procedure local@function_context starting from pre-state local@initial_state.
>>>>>>> 1326312d
    fn analyze_function(
        &mut self,
        cfg: &dyn CFG,
        initial_state: Self::State,
    ) -> (BTreeMap<Label, Self::State>, Diagnostics) {
        let mut inv_map: InvariantMap<Self::State> = InvariantMap::new();
        let start = cfg.start_block();
        let mut next_block = Some(start);

        while let Some(block_label) = next_block {
            let block_invariant = inv_map
                .entry(block_label)
                .or_insert_with(|| BlockInvariant {
                    pre: initial_state.clone(),
                    post: BlockPostcondition::Unprocessed,
                });

            let (post_state, errors) = self.execute_block(cfg, &block_invariant.pre, block_label);
            block_invariant.post = if errors.is_empty() {
                BlockPostcondition::Success
            } else {
                BlockPostcondition::Error(errors)
            };

            // propagate postcondition of this block to successor blocks
            let mut next_block_candidate = cfg.next_block(block_label);
            for next_block_id in cfg.successors(block_label) {
                match inv_map.get_mut(next_block_id) {
                    Some(next_block_invariant) => {
                        let join_result = {
                            let old_pre = &mut next_block_invariant.pre;
                            old_pre.join(&post_state)
                        };
                        match join_result {
                            JoinResult::Unchanged => {
                                // Pre is the same after join. Reanalyzing this
                                // block would produce
                                // the same post
                            }
                            JoinResult::Changed => {
                                // Pre has changed, the post condition is now unknown for the block
                                next_block_invariant.post = BlockPostcondition::Unprocessed;
                                // If the cur->successor is a back edge, jump back to the beginning
                                // of the loop, instead of the normal next block
                                if cfg.is_back_edge(block_label, *next_block_id) {
                                    next_block_candidate = Some(*next_block_id);
                                    break;
                                }
                            }
                        }
                    }
                    None => {
                        // Haven't visited the next block yet. Use the post of the current block as
                        // its pre
                        inv_map.insert(
                            *next_block_id,
                            BlockInvariant {
                                pre: post_state.clone(),
                                post: BlockPostcondition::Success,
                            },
                        );
                    }
                }
            }
            next_block = next_block_candidate;
        }
        collect_states_and_diagnostics(inv_map)
    }

    fn execute_block(
        &mut self,
        cfg: &dyn CFG,
        pre_state: &Self::State,
        block_lbl: Label,
    ) -> (Self::State, Diagnostics) {
        let mut state = pre_state.clone();
        let mut diags = Diagnostics::new();
        for (idx, cmd) in cfg.commands(block_lbl) {
            diags.extend(self.execute(&mut state, block_lbl, idx, cmd));
        }
        (state, diags)
    }
}<|MERGE_RESOLUTION|>--- conflicted
+++ resolved
@@ -63,7 +63,6 @@
 pub trait TransferFunctions {
     type State: AbstractDomain;
 
-<<<<<<< HEAD
     /// Execute local@instr found at index local@index in the current basic
     /// block from pre-state local@pre.
     /// Should return an AnalysisError if executing the instruction is
@@ -75,18 +74,6 @@
     /// Knowing this information allows clients to detect the end of a basic
     /// block and special-case appropriately (e.g., normalizing the abstract
     /// state before a join).
-=======
-    /// Execute local@instr found at index local@index in the current basic block from pre-state
-    /// local@pre.
-    /// Should return an AnalysisError if executing the instruction is unsuccessful, and () if
-    /// the effects of successfully executing local@instr have been reflected by mutatating
-    /// local@pre.
-    /// Auxiliary data from the analysis that is not part of the abstract state can be collected by
-    /// mutating local@self.
-    /// The last instruction index in the current block is local@last_index. Knowing this
-    /// information allows clients to detect the end of a basic block and special-case appropriately
-    /// (e.g., normalizing the abstract state before a join).
->>>>>>> 1326312d
     fn execute(
         &mut self,
         pre: &mut Self::State,
@@ -97,12 +84,8 @@
 }
 
 pub trait AbstractInterpreter: TransferFunctions {
-<<<<<<< HEAD
-    /// Analyze procedure local@function_view starting from pre-state
+    /// Analyze procedure local@function_context starting from pre-state
     /// local@initial_state.
-=======
-    /// Analyze procedure local@function_context starting from pre-state local@initial_state.
->>>>>>> 1326312d
     fn analyze_function(
         &mut self,
         cfg: &dyn CFG,
