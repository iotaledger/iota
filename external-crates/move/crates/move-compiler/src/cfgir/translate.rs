--- conflicted
+++ resolved
@@ -245,12 +245,8 @@
             cycle_nodes.append(&mut scc.into_iter().collect());
         }
     }
-<<<<<<< HEAD
     // report any node that relies on a node in a cycle but is not itself part of
     // that cycle
-=======
-    // report any node that relies on a node in a cycle but is not itself part of that cycle
->>>>>>> 1326312d
     for cycle_node in cycle_nodes.iter() {
         // petgraph retains edges for nodes that have been deleted, so we ensure the
         // node is not part of a cyclle _and_ it's still in the graph
