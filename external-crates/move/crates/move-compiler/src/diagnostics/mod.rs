--- conflicted
+++ resolved
@@ -5,15 +5,28 @@
 
 pub mod codes;
 
-<<<<<<< HEAD
 use std::{
-    collections::{BTreeMap, BTreeSet, HashMap, HashSet},
+    collections::{BTreeMap, BTreeSet, HashSet},
     io::Write,
     iter::FromIterator,
     ops::Range,
     path::PathBuf,
-    sync::Arc,
-=======
+};
+
+use codespan_reporting::{
+    self as csr,
+    term::{
+        emit,
+        termcolor::{Buffer, ColorChoice, StandardStream, WriteColor},
+        Config,
+    },
+};
+use csr::files::Files;
+use move_command_line_common::{env::read_env_var, files::FileHash};
+use move_ir_types::location::*;
+use serde::{Deserialize, Serialize};
+
+use self::codes::UnusedItem;
 use crate::{
     command_line::COLOR_MODE_ENV_VAR,
     diagnostics::codes::{
@@ -25,45 +38,6 @@
         files::{ByteSpan, FileByteSpan, FileId, MappedFiles},
         known_attributes, FILTER_UNUSED_CONST, FILTER_UNUSED_FUNCTION, FILTER_UNUSED_MUT_PARAM,
         FILTER_UNUSED_MUT_REF, FILTER_UNUSED_STRUCT_FIELD, FILTER_UNUSED_TYPE_PARAMETER,
-    },
->>>>>>> 1326312d
-};
-
-use codespan_reporting::{
-    self as csr,
-    term::{
-        emit,
-        termcolor::{Buffer, ColorChoice, StandardStream, WriteColor},
-        Config,
-    },
-};
-use csr::files::Files;
-use move_command_line_common::{env::read_env_var, files::FileHash};
-use move_ir_types::location::*;
-<<<<<<< HEAD
-use move_symbol_pool::Symbol;
-=======
-use serde::{Deserialize, Serialize};
-use std::{
-    collections::{BTreeMap, BTreeSet, HashSet},
-    io::Write,
-    iter::FromIterator,
-    ops::Range,
-    path::PathBuf,
-};
->>>>>>> 1326312d
-
-use self::codes::UnusedItem;
-use crate::{
-    command_line::COLOR_MODE_ENV_VAR,
-    diagnostics::codes::{
-        Category, DiagnosticCode, DiagnosticInfo, ExternalPrefix, Severity, WarningFilter,
-        WellKnownFilterName,
-    },
-    shared::{
-        ast_debug::AstDebug, known_attributes, FILTER_UNUSED_CONST, FILTER_UNUSED_FUNCTION,
-        FILTER_UNUSED_MUT_PARAM, FILTER_UNUSED_MUT_REF, FILTER_UNUSED_STRUCT_FIELD,
-        FILTER_UNUSED_TYPE_PARAMETER,
     },
 };
 
@@ -149,110 +123,7 @@
 // All of the migration changes
 pub struct Migration {
     mapped_files: MappedFiles,
-<<<<<<< HEAD
-    changes: BTreeMap<FileId, Vec<(ByteSpan, MigrationChange)>>,
-}
-
-/// A mapping from file ids to file contents along with the mapping of filehash
-/// to fileID.
-pub struct MappedFiles {
-    files: SimpleFiles<Symbol, Arc<str>>,
-    file_mapping: HashMap<FileHash, FileId>,
-}
-
-/// A file, and the line:column start, and line:column end that corresponds to a
-/// `Loc`
-#[allow(dead_code)]
-pub struct FileLineColSpan {
-    pub file_id: FileId,
-    pub start: LineColLocation,
-    pub end: LineColLocation,
-}
-
-/// A line and column location in a file
-pub struct LineColLocation {
-    pub line: usize,
-    pub column: usize,
-    pub byte: usize,
-}
-
-/// A file, and the line:column start, and line:column end that corresponds to a
-/// `Loc`
-pub struct FileByteSpan {
-    file_id: FileId,
-    byte_span: ByteSpan,
-}
-
-#[derive(Debug, PartialEq, Eq, PartialOrd, Ord)]
-pub struct ByteSpan {
-    start: usize,
-    end: usize,
-}
-
-impl MappedFiles {
-    pub fn new(files: FilesSourceText) -> Self {
-        let mut simple_files = SimpleFiles::new();
-        let mut file_mapping = HashMap::new();
-        for (fhash, (fname, source)) in files {
-            let id = simple_files.add(fname, source);
-            file_mapping.insert(fhash, id);
-        }
-        Self {
-            files: simple_files,
-            file_mapping,
-        }
-    }
-
-    pub fn empty() -> Self {
-        Self {
-            files: SimpleFiles::new(),
-            file_mapping: HashMap::new(),
-        }
-    }
-
-    pub fn file_hash_to_file_id(&self, fhash: &FileHash) -> Option<FileId> {
-        self.file_mapping.get(fhash).copied()
-    }
-
-    pub fn add(&mut self, fhash: FileHash, fname: FileName, source: Arc<str>) {
-        let id = self.files.add(fname, source);
-        self.file_mapping.insert(fhash, id);
-    }
-
-    #[allow(dead_code)]
-    pub fn location(&self, loc: Loc) -> FileLineColSpan {
-        let start_loc = loc.start() as usize;
-        let end_loc = loc.end() as usize;
-        let file_id = *self.file_mapping.get(&loc.file_hash()).unwrap();
-        let start_file_loc = self.files.location(file_id, start_loc).unwrap();
-        let end_file_loc = self.files.location(file_id, end_loc).unwrap();
-        FileLineColSpan {
-            file_id,
-            start: LineColLocation {
-                line: start_file_loc.line_number,
-                column: start_file_loc.column_number - 1,
-                byte: start_loc,
-            },
-            end: LineColLocation {
-                line: end_file_loc.line_number,
-                column: end_file_loc.column_number - 1,
-                byte: end_loc,
-            },
-        }
-    }
-
-    pub fn byte_location(&self, loc: Loc) -> FileByteSpan {
-        let start = loc.start() as usize;
-        let end = loc.end() as usize;
-        let file_id = *self.file_mapping.get(&loc.file_hash()).unwrap();
-        FileByteSpan {
-            byte_span: ByteSpan { start, end },
-            file_id,
-        }
-    }
-=======
     changes: BTreeMap<FileHash, Vec<(ByteSpan, MigrationChange)>>,
->>>>>>> 1326312d
 }
 
 //**************************************************************************************************
@@ -704,12 +575,8 @@
             .any(|d| d.info.external_prefix() == Some(prefix))
     }
 
-<<<<<<< HEAD
-    /// Returns the number of diags filtered in source (user) code (an not in
-    /// the dependencies) that have a given prefix (first value returned)
-    /// and how many different categories of diags were filtered.
-=======
-    /// Returns true if any diagnostic in the Syntax category have already been recorded.
+    /// Returns true if any diagnostic in the Syntax category have already been
+    /// recorded.
     pub fn any_syntax_error_with_primary_loc(&self, loc: Loc) -> bool {
         let Self {
             diags: Some(inner),
@@ -724,9 +591,9 @@
             .any(|d| d.info().category() == Category::Syntax as u8 && d.primary_label.0 == loc)
     }
 
-    /// Returns the number of diags filtered in source (user) code (not in the dependencies) that
-    /// have a given prefix and how many different unique lints were filtered.
->>>>>>> 1326312d
+    /// Returns the number of diags filtered in source (user) code (not in the
+    /// dependencies) that have a given prefix and how many different unique
+    /// lints were filtered.
     pub fn filtered_source_diags_with_prefix(&self, prefix: &str) -> (usize, usize) {
         let Self {
             diags: Some(inner),
@@ -886,12 +753,7 @@
     }};
 }
 
-<<<<<<< HEAD
 pub const ICE_BUG_REPORT_MESSAGE: &str = "The Move compiler has encountered an internal compiler error.\n \
-=======
-pub const ICE_BUG_REPORT_MESSAGE: &str =
-    "The Move compiler has encountered an internal compiler error.\n \
->>>>>>> 1326312d
     Please report this this issue to the IOTA Foundation Move language team,\n \
     including this error and any relevant code, to the IOTA Foundation issue tracker\n \
     at : https://github.com/iotaledger/iota/issues";
