// Copyright (c) The Diem Core Contributors
// Copyright (c) The Move Contributors
// Modifications Copyright (c) 2024 IOTA Stiftung
// SPDX-License-Identifier: Apache-2.0

<<<<<<< HEAD
use move_core_types::u256::U256;
use move_ir_types::location::*;
use move_proc_macros::growing_stack;

use super::core::{self, Context};
=======
>>>>>>> 1326312d
use crate::{
    debug_display, diag,
    editions::FeatureGate,
    expansion::ast::Value_,
    ice,
    naming::ast::{BuiltinTypeName_, FunctionSignature, Type, TypeName_, Type_},
    parser::ast::Ability_,
    shared::{ide::IDEAnnotation, string_utils::debug_print, AstDebug},
    typing::{
        ast::{self as T},
        core::{self, Context},
    },
};

//**************************************************************************************************
// Functions
//**************************************************************************************************

pub fn function_body_(context: &mut Context, b_: &mut T::FunctionBody_) {
    match b_ {
        T::FunctionBody_::Native | T::FunctionBody_::Macro => (),
        T::FunctionBody_::Defined(es) => sequence(context, es),
    }
}

pub fn function_signature(context: &mut Context, sig: &mut FunctionSignature) {
    for (_, _, st) in &mut sig.parameters {
        type_(context, st);
    }
    type_(context, &mut sig.return_type);
}

//**************************************************************************************************
// Types
//**************************************************************************************************

fn expected_types(context: &mut Context, ss: &mut [Option<Type>]) {
    for st_opt in ss.iter_mut().flatten() {
        type_(context, st_opt);
    }
}

fn types(context: &mut Context, ss: &mut Vec<Type>) {
    for st in ss {
        type_(context, st);
    }
}

pub fn type_(context: &mut Context, ty: &mut Type) {
    use Type_::*;
    match &mut ty.value {
        Anything | UnresolvedError | Param(_) | Unit => (),
        Ref(_, b) => type_(context, b),
        Var(tvar) => {
            debug_print!(context.debug.type_elaboration, ("before" => Var(*tvar)));
            let ty_tvar = sp(ty.loc, Var(*tvar));
            let replacement = core::unfold_type(&context.subst, ty_tvar);
            debug_print!(context.debug.type_elaboration, ("resolved" => replacement));
            let replacement = match replacement {
                sp!(loc, Var(_)) => {
                    let diag = ice!((
                        ty.loc,
                        "ICE unfold_type_base failed to expand type inf. var"
                    ));
                    context.env.add_diag(diag);
                    sp(loc, UnresolvedError)
                }
                sp!(loc, Anything) => {
                    let msg = "Could not infer this type. Try adding an annotation";
                    context
                        .env
                        .add_diag(diag!(TypeSafety::UninferredType, (ty.loc, msg)));
                    sp(loc, UnresolvedError)
                }
                sp!(loc, Fun(_, _)) if !context.in_macro_function => {
                    // catch this here for better location infomration (the tvar instead of the fun)
                    unexpected_lambda_type(context, ty.loc);
                    sp(loc, UnresolvedError)
                }
                t => t,
            };
            *ty = replacement;
            type_(context, ty);
            debug_print!(context.debug.type_elaboration, ("after" => ty));
        }
        Apply(Some(_), sp!(_, TypeName_::Builtin(_)), tys) => types(context, tys),
        aty @ Apply(Some(_), _, _) => {
            let diag = ice!((
                ty.loc,
                format!("ICE expanding pre-expanded type {}", debug_display!(aty))
            ));
            context.env.add_diag(diag);
            *ty = sp(ty.loc, UnresolvedError)
        }
        Apply(None, _, _) => {
            let abilities = core::infer_abilities(&context.modules, &context.subst, ty.clone());
            match &mut ty.value {
                Apply(abilities_opt, _, tys) => {
                    *abilities_opt = Some(abilities);
                    types(context, tys);
                }
                _ => {
                    let diag = ice!((ty.loc, "ICE type-apply switched to non-apply"));
                    context.env.add_diag(diag);
                    *ty = sp(ty.loc, UnresolvedError)
                }
            }
        }
        Fun(args, result) => {
            if context.in_macro_function {
                types(context, args);
                type_(context, result);
            } else {
                unexpected_lambda_type(context, ty.loc);
                *ty = sp(ty.loc, UnresolvedError)
            }
        }
    }
}

fn unexpected_lambda_type(context: &mut Context, loc: Loc) {
    if context
        .env
        .check_feature(context.current_package, FeatureGate::MacroFuns, loc)
    {
        let msg = "Unexpected lambda type. \
            Lambdas can only be used with 'macro' functions, as parameters or direct arguments";
        context
            .env
            .add_diag(diag!(TypeSafety::UnexpectedFunctionType, (loc, msg)));
    }
}

//**************************************************************************************************
// Expressions
//**************************************************************************************************

#[growing_stack]
fn sequence(context: &mut Context, (_, seq): &mut T::Sequence) {
    for item in seq {
        sequence_item(context, item)
    }
}

#[growing_stack]
fn sequence_item(context: &mut Context, item: &mut T::SequenceItem) {
    use T::SequenceItem_ as S;
    match &mut item.value {
        S::Seq(te) => exp(context, te),

        S::Declare(tbind) => lvalues(context, tbind),
        S::Bind(tbind, tys, te) => {
            lvalues(context, tbind);
            expected_types(context, tys);
            exp(context, te)
        }
    }
}

#[growing_stack]
pub fn exp(context: &mut Context, e: &mut T::Exp) {
    use T::UnannotatedExp_ as E;
    match &e.exp.value {
        // dont expand the type for return, abort, break, or continue
        E::Give(_, _) | E::Continue(_) | E::Return(_) | E::Abort(_) => {
            let t = e.ty.clone();
            match core::unfold_type(&context.subst, t) {
                sp!(_, Type_::Anything) => (),
                mut t => {
                    // report errors if there is an uninferred type argument somewhere
                    type_(context, &mut t);
                }
            }
            e.ty = sp(e.ty.loc, Type_::Anything)
        }
        E::Loop {
            has_break: false, ..
        } => {
            let t = e.ty.clone();
            match core::unfold_type(&context.subst, t) {
                sp!(_, Type_::Anything) => (),
                mut t => {
                    // report errors if there is an uninferred type argument somewhere
                    type_(context, &mut t);
                }
            }
            e.ty = sp(e.ty.loc, Type_::Anything)
        }
        _ => type_(context, &mut e.ty),
    }
    match &mut e.exp.value {
        E::Use(v) => {
            let from_user = false;
            let var = *v;
            let abs = core::infer_abilities(&context.modules, &context.subst, e.ty.clone());
            e.exp.value = if abs.has_ability_(Ability_::Copy) {
                E::Copy { from_user, var }
            } else {
                E::Move { from_user, var }
            }
        }
        E::Value(sp!(vloc, Value_::InferredNum(v))) => {
<<<<<<< HEAD
            use BuiltinTypeName_ as BT;
            let bt = match e.ty.value.builtin_name() {
                Some(sp!(_, bt)) if bt.is_numeric() => bt,
                _ => {
                    let diag = ice!((
                        e.exp.loc,
                        format!("ICE failed to infer number type for {}", debug_display!(e))
                    ));
                    context.env.add_diag(diag);
                    let _ = std::mem::replace(&mut e.ty.value, Type_::UnresolvedError);
                    let _ = std::mem::replace(&mut e.exp.value, E::UnresolvedError);
                    return;
                }
            };
            let v = *v;
            let u8_max = U256::from(u8::MAX);
            let u16_max = U256::from(u16::MAX);
            let u32_max = U256::from(u32::MAX);
            let u64_max = U256::from(u64::MAX);
            let u128_max = U256::from(u128::MAX);
            let u256_max = U256::max_value();
            let max = match bt {
                BT::U8 => u8_max,
                BT::U16 => u16_max,
                BT::U32 => u32_max,
                BT::U64 => u64_max,
                BT::U128 => u128_max,
                BT::U256 => u256_max,
                BT::Address | BT::Signer | BT::Vector | BT::Bool => unreachable!(),
            };
            let new_exp = if v > max {
                let msg = format!(
                    "Expected a literal of type '{}', but the value is too large.",
                    bt
                );
                let fix_bt = if v > u128_max {
                    BT::U256
                } else if v > u64_max {
                    BT::U128
                } else if v > u32_max {
                    BT::U64
                } else if v > u16_max {
                    BT::U32
                } else {
                    assert!(v > u8_max);
                    BT::U16
                };

                let fix = format!(
                    "Annotating the literal might help inference: '{value}{type}'",
                    value=v,
                    type=fix_bt,
                );
                context.env.add_diag(diag!(
                    TypeSafety::InvalidNum,
                    (e.exp.loc, "Invalid numerical literal"),
                    (e.ty.loc, msg),
                    (e.exp.loc, fix),
                ));
                E::UnresolvedError
=======
            if let Some(value) = inferred_numerical_value(context, e.exp.loc, *v, &e.ty) {
                e.exp.value = E::Value(sp(*vloc, value));
>>>>>>> 1326312d
            } else {
                e.exp.value = E::UnresolvedError
            }
        }

        E::Unit { .. }
        | E::Value(_)
        | E::Constant(_, _)
        | E::Move { .. }
        | E::Copy { .. }
        | E::BorrowLocal(_, _)
        | E::Continue(_)
        | E::ErrorConstant { .. }
        | E::UnresolvedError => (),

        E::ModuleCall(call) => module_call(context, call),
        E::Builtin(b, args) => {
            builtin_function(context, b);
            exp(context, args);
        }
        E::Vector(_vec_loc, _n, ty_arg, args) => {
            type_(context, ty_arg);
            exp(context, args);
        }

        E::IfElse(eb, et, ef) => {
            exp(context, eb);
            exp(context, et);
            exp(context, ef);
        }
        E::Match(esubject, arms) => {
            exp(context, esubject);
            for arm in arms.value.iter_mut() {
                match_arm(context, arm);
            }
        }
        E::VariantMatch(subject, _, arms) => {
            context.env.add_diag(ice!((
                e.exp.loc,
                "shouldn't find variant match before match compilation"
            )));
            exp(context, subject);
            for (_, rhs) in arms {
                exp(context, rhs);
            }
        }
        E::While(_, eb, eloop) => {
            exp(context, eb);
            exp(context, eloop);
        }
        E::Loop { body: eloop, .. } => exp(context, eloop),
        E::NamedBlock(_, seq) => sequence(context, seq),
        E::Block(seq) => sequence(context, seq),
        E::Assign(assigns, tys, er) => {
            lvalues(context, assigns);
            expected_types(context, tys);
            exp(context, er);
        }

        E::Return(base_exp)
        | E::Abort(base_exp)
        | E::Give(_, base_exp)
        | E::Dereference(base_exp)
        | E::UnaryExp(_, base_exp)
        | E::Borrow(_, base_exp, _)
        | E::TempBorrow(_, base_exp) => exp(context, base_exp),
        E::Mutate(el, er) => {
            exp(context, el);
            exp(context, er)
        }
        E::BinopExp(el, _, operand_ty, er) => {
            exp(context, el);
            exp(context, er);
            type_(context, operand_ty);
        }

        E::Pack(_, _, bs, fields) => {
            types(context, bs);
            for (_, _, (_, (bt, fe))) in fields.iter_mut() {
                type_(context, bt);
                exp(context, fe)
            }
        }
        E::PackVariant(_, _, _, bs, fields) => {
            types(context, bs);
            for (_, _, (_, (bt, fe))) in fields.iter_mut() {
                type_(context, bt);
                exp(context, fe)
            }
        }
        E::ExpList(el) => exp_list(context, el),
        E::Cast(el, rhs_ty) | E::Annotate(el, rhs_ty) => {
            exp(context, el);
            type_(context, rhs_ty);
        }
    }
}

fn inferred_numerical_value(
    context: &mut Context,
    eloc: Loc,
    value: U256,
    ty: &Type,
) -> Option<Value_> {
    use BuiltinTypeName_ as BT;
    let bt = match ty.value.builtin_name() {
        Some(sp!(_, bt)) if bt.is_numeric() => bt,
        _ => panic!("ICE inferred num failed {:?}", &ty.value),
    };
    let u8_max = U256::from(u8::MAX);
    let u16_max = U256::from(u16::MAX);
    let u32_max = U256::from(u32::MAX);
    let u64_max = U256::from(u64::MAX);
    let u128_max = U256::from(u128::MAX);
    let u256_max = U256::max_value();
    let max = match bt {
        BT::U8 => u8_max,
        BT::U16 => u16_max,
        BT::U32 => u32_max,
        BT::U64 => u64_max,
        BT::U128 => u128_max,
        BT::U256 => u256_max,
        BT::Address | BT::Signer | BT::Vector | BT::Bool => unreachable!(),
    };
    if value > max {
        let msg = format!(
            "Expected a literal of type '{}', but the value is too large.",
            bt
        );
        let fix_bt = if value > u128_max {
            BT::U256
        } else if value > u64_max {
            BT::U128
        } else if value > u32_max {
            BT::U64
        } else if value > u16_max {
            BT::U32
        } else {
            assert!(value > u8_max);
            BT::U16
        };

        let fix = format!(
            "Annotating the literal might help inference: '{value}{type}'",
            type=fix_bt,
        );
        context.env.add_diag(diag!(
            TypeSafety::InvalidNum,
            (eloc, "Invalid numerical literal"),
            (ty.loc, msg),
            (eloc, fix),
        ));
        None
    } else {
        let value_ = match bt {
            BT::U8 => Value_::U8(value.down_cast_lossy()),
            BT::U16 => Value_::U16(value.down_cast_lossy()),
            BT::U32 => Value_::U32(value.down_cast_lossy()),
            BT::U64 => Value_::U64(value.down_cast_lossy()),
            BT::U128 => Value_::U128(value.down_cast_lossy()),
            BT::U256 => Value_::U256(value),
            BT::Address | BT::Signer | BT::Vector | BT::Bool => unreachable!(),
        };
        Some(value_)
    }
}

fn match_arm(context: &mut Context, sp!(_, arm_): &mut T::MatchArm) {
    pat(context, &mut arm_.pattern);
    for (_, ty) in arm_.binders.iter_mut() {
        type_(context, ty);
    }
    if let Some(guard) = arm_.guard.as_mut() {
        exp(context, guard)
    }
    exp(context, &mut arm_.rhs);
}

fn pat(context: &mut Context, p: &mut T::MatchPattern) {
    use T::UnannotatedPat_ as P;
    type_(context, &mut p.ty);
    match &mut p.pat.value {
        P::Variant(_, _, _, bts, fields) | P::BorrowVariant(_, _, _, _, bts, fields) => {
            types(context, bts);
            for (_, _, (_, (bt, innerb))) in fields.iter_mut() {
                type_(context, bt);
                pat(context, innerb)
            }
        }
        P::Struct(_, _, bts, fields) | P::BorrowStruct(_, _, _, bts, fields) => {
            types(context, bts);
            for (_, _, (_, (bt, innerb))) in fields.iter_mut() {
                type_(context, bt);
                pat(context, innerb)
            }
        }
        P::Literal(sp!(vloc, Value_::InferredNum(v))) => {
            let num_ty: &Type = match &p.ty.value {
                Type_::Ref(_, inner) => inner,
                Type_::Unit
                | Type_::Param(_)
                | Type_::Apply(_, _, _)
                | Type_::Fun(_, _)
                | Type_::Var(_)
                | Type_::Anything
                | Type_::UnresolvedError => &p.ty,
            };
            if let Some(value) = inferred_numerical_value(context, p.pat.loc, *v, num_ty) {
                p.pat.value = P::Literal(sp(*vloc, value));
            } else {
                p.pat.value = P::ErrorPat;
            }
        }
        P::Or(lhs, rhs) => {
            pat(context, lhs);
            pat(context, rhs);
        }
        P::At(_var, inner) => pat(context, inner),
        P::Constant(_, _) | P::ErrorPat | P::Literal(_) | P::Binder(_, _) | P::Wildcard => (),
    }
}

fn lvalues(context: &mut Context, binds: &mut T::LValueList) {
    for b in &mut binds.value {
        lvalue(context, b)
    }
}

fn lvalue(context: &mut Context, b: &mut T::LValue) {
    use T::LValue_ as L;
    match &mut b.value {
        L::Ignore => (),
        L::Var {
            ty,
            unused_binding: true,
            ..
        } => {
            // silence type inference error for unused bindings
            if let Type_::Var(tvar) = &ty.value {
                let ty_tvar = sp(ty.loc, Type_::Var(*tvar));
                let replacement = core::unfold_type(&context.subst, ty_tvar);
                if let sp!(_, Type_::Anything) = replacement {
                    b.value = L::Ignore;
                    return;
                }
            }
            type_(context, ty);
        }
        L::Var { ty, .. } => {
            type_(context, ty);
        }
        L::BorrowUnpack(_, _, _, bts, fields) | L::Unpack(_, _, bts, fields) => {
            types(context, bts);
            for (_, _, (_, (bt, innerb))) in fields.iter_mut() {
                type_(context, bt);
                lvalue(context, innerb)
            }
        }
        L::BorrowUnpackVariant(..) | L::UnpackVariant(..) => {
            panic!("ICE shouldn't occur before match expansions")
        }
    }
}

fn module_call(context: &mut Context, call: &mut T::ModuleCall) {
    types(context, &mut call.type_arguments);
    exp(context, &mut call.arguments);
    types(context, &mut call.parameter_types)
}

fn builtin_function(context: &mut Context, b: &mut T::BuiltinFunction) {
    use T::BuiltinFunction_ as B;
    match &mut b.value {
        B::Freeze(bt) => {
            type_(context, bt);
        }
        B::Assert(_) => (),
    }
}

fn exp_list(context: &mut Context, items: &mut Vec<T::ExpListItem>) {
    for item in items {
        exp_list_item(context, item)
    }
}

fn exp_list_item(context: &mut Context, item: &mut T::ExpListItem) {
    use T::ExpListItem as I;
    match item {
        I::Single(e, st) => {
            exp(context, e);
            type_(context, st);
        }
        I::Splat(_, e, ss) => {
            exp(context, e);
            types(context, ss);
        }
    }
}

//**************************************************************************************************
// IDE Information
//**************************************************************************************************

pub fn ide_annotation(context: &mut Context, annotation: &mut IDEAnnotation) {
    match annotation {
        IDEAnnotation::MacroCallInfo(info) => {
            for t in info.type_arguments.iter_mut() {
                type_(context, t);
            }
            for t in info.by_value_args.iter_mut() {
                sequence_item(context, t);
            }
        }
        IDEAnnotation::ExpandedLambda => (),
        IDEAnnotation::DotAutocompleteInfo(info) => {
            for (_, t) in info.fields.iter_mut() {
                type_(context, t);
            }
        }
        IDEAnnotation::MissingMatchArms(_) => (),
        IDEAnnotation::EllipsisMatchEntries(_) => (),
        IDEAnnotation::PathAutocompleteInfo(_) => (),
    }
}<|MERGE_RESOLUTION|>--- conflicted
+++ resolved
@@ -3,14 +3,6 @@
 // Modifications Copyright (c) 2024 IOTA Stiftung
 // SPDX-License-Identifier: Apache-2.0
 
-<<<<<<< HEAD
-use move_core_types::u256::U256;
-use move_ir_types::location::*;
-use move_proc_macros::growing_stack;
-
-use super::core::{self, Context};
-=======
->>>>>>> 1326312d
 use crate::{
     debug_display, diag,
     editions::FeatureGate,
@@ -24,6 +16,9 @@
         core::{self, Context},
     },
 };
+use move_core_types::u256::U256;
+use move_ir_types::location::*;
+use move_proc_macros::growing_stack;
 
 //**************************************************************************************************
 // Functions
@@ -213,71 +208,8 @@
             }
         }
         E::Value(sp!(vloc, Value_::InferredNum(v))) => {
-<<<<<<< HEAD
-            use BuiltinTypeName_ as BT;
-            let bt = match e.ty.value.builtin_name() {
-                Some(sp!(_, bt)) if bt.is_numeric() => bt,
-                _ => {
-                    let diag = ice!((
-                        e.exp.loc,
-                        format!("ICE failed to infer number type for {}", debug_display!(e))
-                    ));
-                    context.env.add_diag(diag);
-                    let _ = std::mem::replace(&mut e.ty.value, Type_::UnresolvedError);
-                    let _ = std::mem::replace(&mut e.exp.value, E::UnresolvedError);
-                    return;
-                }
-            };
-            let v = *v;
-            let u8_max = U256::from(u8::MAX);
-            let u16_max = U256::from(u16::MAX);
-            let u32_max = U256::from(u32::MAX);
-            let u64_max = U256::from(u64::MAX);
-            let u128_max = U256::from(u128::MAX);
-            let u256_max = U256::max_value();
-            let max = match bt {
-                BT::U8 => u8_max,
-                BT::U16 => u16_max,
-                BT::U32 => u32_max,
-                BT::U64 => u64_max,
-                BT::U128 => u128_max,
-                BT::U256 => u256_max,
-                BT::Address | BT::Signer | BT::Vector | BT::Bool => unreachable!(),
-            };
-            let new_exp = if v > max {
-                let msg = format!(
-                    "Expected a literal of type '{}', but the value is too large.",
-                    bt
-                );
-                let fix_bt = if v > u128_max {
-                    BT::U256
-                } else if v > u64_max {
-                    BT::U128
-                } else if v > u32_max {
-                    BT::U64
-                } else if v > u16_max {
-                    BT::U32
-                } else {
-                    assert!(v > u8_max);
-                    BT::U16
-                };
-
-                let fix = format!(
-                    "Annotating the literal might help inference: '{value}{type}'",
-                    value=v,
-                    type=fix_bt,
-                );
-                context.env.add_diag(diag!(
-                    TypeSafety::InvalidNum,
-                    (e.exp.loc, "Invalid numerical literal"),
-                    (e.ty.loc, msg),
-                    (e.exp.loc, fix),
-                ));
-                E::UnresolvedError
-=======
             if let Some(value) = inferred_numerical_value(context, e.exp.loc, *v, &e.ty) {
                 e.exp.value = E::Value(sp(*vloc, value));
->>>>>>> 1326312d
             } else {
                 e.exp.value = E::UnresolvedError
             }
