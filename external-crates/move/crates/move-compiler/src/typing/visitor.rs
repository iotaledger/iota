// Copyright (c) The Move Contributors
// Modifications Copyright (c) 2024 IOTA Stiftung
// SPDX-License-Identifier: Apache-2.0

<<<<<<< HEAD
=======
use crate::{
    command_line::compiler::Visitor,
    diagnostics::WarningFilters,
    expansion::ast::ModuleIdent,
    naming::ast as N,
    parser::ast::{ConstantName, DatatypeName, FunctionName, VariantName},
    shared::CompilationEnv,
    typing::ast as T,
};

use move_ir_types::location::Loc;
>>>>>>> 1326312d
use move_proc_macros::growing_stack;

use crate::{
    command_line::compiler::Visitor,
    diagnostics::WarningFilters,
    expansion::ast::ModuleIdent,
    parser::ast::{ConstantName, FunctionName},
    shared::{program_info::TypingProgramInfo, CompilationEnv},
    typing::ast as T,
};

pub type TypingVisitorObj = Box<dyn TypingVisitor>;

pub trait TypingVisitor {
    fn visit(&mut self, env: &mut CompilationEnv, program: &mut T::Program);

    fn visitor(self) -> Visitor
    where
        Self: 'static + Sized,
    {
        Visitor::TypingVisitor(Box::new(self))
    }
}

pub trait TypingVisitorConstructor {
    type Context<'a>: Sized + TypingVisitorContext;

    fn context<'a>(env: &'a mut CompilationEnv, program: &T::Program) -> Self::Context<'a>;

    fn visit(&mut self, env: &mut CompilationEnv, program: &mut T::Program) {
        let mut context = Self::context(env, program);
        context.visit(program);
    }
}

pub enum LValueKind {
    Bind,
    Assign,
}

pub trait TypingVisitorContext {
    fn add_warning_filter_scope(&mut self, filter: WarningFilters);
    fn pop_warning_filter_scope(&mut self);

    /// Indicates if types should be visited during the traversal of other forms (struct and enum
    /// definitions, function signatures, expressions, etc.). This will not visit lvalue types
    /// unless VISIT_LVALUES is also enabled.
    const VISIT_TYPES: bool = false;

    /// Indicates if lvalues should be visited during the traversal of sequence forms.
    const VISIT_LVALUES: bool = false;

    /// Indicates if use_funs should be visited during the traversal.
    const VISIT_USE_FUNS: bool = false;

    /// By default, the visitor will visit all modules, and all functions and constants therein.
    /// For functions and constants, it will also visit their expressions. To change this behavior,
    /// consider enabling `VISIT_LVALUES`, VISIT_TYPES`, and `VISIT_USE_FUNS` or overwriting one of
    /// the `visit_<name>_custom` functions defined on this trait, as appropriate.
    fn visit(&mut self, program: &mut T::Program) {
        for (mident, mdef) in program.modules.key_cloned_iter_mut() {
            self.visit_module(mident, mdef);
        }
    }

    // -- MODULE DEFINITIONS --

    fn visit_module_custom(
        &mut self,
        _ident: ModuleIdent,
        _mdef: &mut T::ModuleDefinition,
    ) -> bool {
        false
    }

<<<<<<< HEAD
    /// By default, the visitor will visit all all expressions in all functions
    /// in all modules. A custom version should of this function should be
    /// created if different type of analysis is required.
    fn visit(&mut self, program: &mut T::Program_) {
        for (mident, mdef) in program.modules.key_cloned_iter_mut() {
            self.add_warning_filter_scope(mdef.warning_filter.clone());
            if self.visit_module_custom(mident, mdef) {
                self.pop_warning_filter_scope();
                continue;
            }
=======
    fn visit_module(&mut self, ident: ModuleIdent, mdef: &mut T::ModuleDefinition) {
        self.add_warning_filter_scope(mdef.warning_filter.clone());
        if self.visit_module_custom(ident, mdef) {
            self.pop_warning_filter_scope();
            return;
        }
        for (struct_name, sdef) in mdef.structs.key_cloned_iter_mut() {
            self.visit_struct(ident, struct_name, sdef)
        }
        for (enum_name, edef) in mdef.enums.key_cloned_iter_mut() {
            self.visit_enum(ident, enum_name, edef)
        }
        for (constant_name, cdef) in mdef.constants.key_cloned_iter_mut() {
            self.visit_constant(ident, constant_name, cdef)
        }
        for (function_name, fdef) in mdef.functions.key_cloned_iter_mut() {
            self.visit_function(ident, function_name, fdef)
        }
        if Self::VISIT_USE_FUNS {
            self.visit_use_funs(&mut mdef.use_funs);
        }
>>>>>>> 1326312d

        self.pop_warning_filter_scope();
    }

    // -- MODULE MEMBER DEFINITIONS --

    fn visit_struct_custom(
        &mut self,
        _module: ModuleIdent,
        _struct_name: DatatypeName,
        _sdef: &mut N::StructDefinition,
    ) -> bool {
        false
    }

    fn visit_struct(
        &mut self,
        module: ModuleIdent,
        struct_name: DatatypeName,
        sdef: &mut N::StructDefinition,
    ) {
        self.add_warning_filter_scope(sdef.warning_filter.clone());
        if self.visit_struct_custom(module, struct_name, sdef) {
            self.pop_warning_filter_scope();
            return;
        }
        if Self::VISIT_TYPES {
            match &mut sdef.fields {
                N::StructFields::Defined(_, fields) => {
                    for (_, _, (_, ty)) in fields {
                        self.visit_type(None, ty)
                    }
                }
                N::StructFields::Native(_) => (),
            }
        }
        self.pop_warning_filter_scope();
    }

    fn visit_enum_custom(
        &mut self,
        _module: ModuleIdent,
        _enum_name: DatatypeName,
        _edef: &mut N::EnumDefinition,
    ) -> bool {
        false
    }

    fn visit_enum(
        &mut self,
        module: ModuleIdent,
        enum_name: DatatypeName,
        edef: &mut N::EnumDefinition,
    ) {
        self.add_warning_filter_scope(edef.warning_filter.clone());
        if self.visit_enum_custom(module, enum_name, edef) {
            self.pop_warning_filter_scope();
            return;
        }
        for (vname, vdef) in edef.variants.key_cloned_iter_mut() {
            self.visit_variant(&module, &enum_name, vname, vdef);
        }
        self.pop_warning_filter_scope();
    }

    fn visit_variant_custom(
        &mut self,
        _module: &ModuleIdent,
        _enum_name: &DatatypeName,
        _variant_name: VariantName,
        _vdef: &mut N::VariantDefinition,
    ) -> bool {
        false
    }

    fn visit_variant(
        &mut self,
        module: &ModuleIdent,
        enum_name: &DatatypeName,
        variant_name: VariantName,
        vdef: &mut N::VariantDefinition,
    ) {
        if self.visit_variant_custom(module, enum_name, variant_name, vdef) {
            return;
        }
        if Self::VISIT_TYPES {
            match &mut vdef.fields {
                N::VariantFields::Defined(_, fields) => {
                    for (_, _, (_, ty)) in fields {
                        self.visit_type(None, ty)
                    }
                }
                N::VariantFields::Empty => (),
            }
        }
    }

    fn visit_constant_custom(
        &mut self,
        _module: ModuleIdent,
        _constant_name: ConstantName,
        _cdef: &mut T::Constant,
    ) -> bool {
        false
    }

    fn visit_constant(
        &mut self,
        module: ModuleIdent,
        constant_name: ConstantName,
        cdef: &mut T::Constant,
    ) {
        self.add_warning_filter_scope(cdef.warning_filter.clone());
        if self.visit_constant_custom(module, constant_name, cdef) {
            self.pop_warning_filter_scope();
            return;
        }
        self.visit_exp(&mut cdef.value);
        self.pop_warning_filter_scope();
    }

    fn visit_function_custom(
        &mut self,
        _module: ModuleIdent,
        _function_name: FunctionName,
        _fdef: &mut T::Function,
    ) -> bool {
        false
    }

    fn visit_function(
        &mut self,
        module: ModuleIdent,
        function_name: FunctionName,
        fdef: &mut T::Function,
    ) {
        self.add_warning_filter_scope(fdef.warning_filter.clone());
        if self.visit_function_custom(module, function_name, fdef) {
            self.pop_warning_filter_scope();
            return;
        }
        if Self::VISIT_TYPES {
            fdef.signature
                .parameters
                .iter_mut()
                .map(|(_, _, ty)| ty)
                .for_each(|ty| self.visit_type(None, ty));
            self.visit_type(None, &mut fdef.signature.return_type);
        }
        if let T::FunctionBody_::Defined(seq) = &mut fdef.body.value {
            self.visit_seq(seq);
        }
        self.pop_warning_filter_scope();
    }

    // -- TYPES --

    fn visit_type_custom(&mut self, _exp_loc: Option<Loc>, _ty: &mut N::Type) -> bool {
        false
    }

    /// Visit a type, including recursively. Note that this may be called manually even if
    /// `VISIT_TYPES` is set to `false`.
    #[growing_stack]
    fn visit_type(&mut self, exp_loc: Option<Loc>, ty: &mut N::Type) {
        if self.visit_type_custom(exp_loc, ty) {
            return;
        }
        match &mut ty.value {
            N::Type_::Unit => (),
            N::Type_::Ref(_, inner) => self.visit_type(exp_loc, inner),
            N::Type_::Param(_) => (),
            N::Type_::Apply(_, _, args) => {
                args.iter_mut().for_each(|ty| self.visit_type(exp_loc, ty))
            }
            N::Type_::Fun(args, ret) => {
                args.iter_mut().for_each(|ty| self.visit_type(exp_loc, ty));
                self.visit_type(exp_loc, ret);
            }
            N::Type_::Var(_) => (),
            N::Type_::Anything => (),
            N::Type_::UnresolvedError => (),
        }
    }

    // -- USE FUNS --

    fn visit_use_funs_custom(&mut self, _use_funs: &mut N::UseFuns) -> bool {
        false
    }

    fn visit_use_funs(&mut self, use_funs: &mut N::UseFuns) {
        let _ = self.visit_use_funs_custom(use_funs);
        // Nothing to traverse in the other case
    }

    // -- SEQUENCES AND EXPRESSIONS --

    fn visit_seq(&mut self, (use_funs, seq): &mut T::Sequence) {
        if Self::VISIT_USE_FUNS {
            self.visit_use_funs(use_funs);
        }
        for s in seq {
            self.visit_seq_item(s);
        }
    }

    /// Custom visit for a sequence item. It will skip `visit_seq_item` if `visit_seq_item_custom`
    /// returns true.
    fn visit_seq_item_custom(&mut self, _seq_item: &mut T::SequenceItem) -> bool {
        false
    }

    fn visit_seq_item(&mut self, seq_item: &mut T::SequenceItem) {
        use T::SequenceItem_ as SI;
        if self.visit_seq_item_custom(seq_item) {
            return;
        }
        match &mut seq_item.value {
            SI::Seq(e) => self.visit_exp(e),
            SI::Declare(lvalues) if Self::VISIT_LVALUES => {
                self.visit_lvalue_list(&LValueKind::Bind, lvalues);
            }
            SI::Declare(_) => (),
            SI::Bind(lvalues, ty_ann, e) => {
                // visit the RHS first to better match control flow
                self.visit_exp(e);
                if Self::VISIT_LVALUES {
                    self.visit_lvalue_list(&LValueKind::Bind, lvalues);
                }
                if Self::VISIT_TYPES {
                    ty_ann
                        .iter_mut()
                        .flatten()
                        .for_each(|ty| self.visit_type(Some(ty.loc), ty));
                }
            }
        }
    }

    /// Visit an lvalue list. Note that this may be called manually even if `VISIT_LVALUES` is set
    /// to `false`.
    fn visit_lvalue_list(&mut self, kind: &LValueKind, lvalues: &mut T::LValueList) {
        for lvalue in &mut lvalues.value {
            self.visit_lvalue(kind, lvalue);
        }
    }

    /// Custom visit for an lvalue. It will skip `visit_lvalue` if `visit_lvalue_custom` returns true.
    fn visit_lvalue_custom(&mut self, _kind: &LValueKind, _lvalue: &mut T::LValue) -> bool {
        false
    }

    /// Visit an lvalue, including recursively. Note that this may be called manually even if
    /// `VISIT_LVALUES` is set to `false`.
    #[growing_stack]
    fn visit_lvalue(&mut self, kind: &LValueKind, lvalue: &mut T::LValue) {
        if self.visit_lvalue_custom(kind, lvalue) {
            return;
        }
        match &mut lvalue.value {
            T::LValue_::Ignore => (),
            T::LValue_::Var {
                mut_: _,
                var: _,
                ty,
                unused_binding: _,
            } => {
                if Self::VISIT_TYPES {
                    self.visit_type(Some(lvalue.loc), ty);
                }
            }
            T::LValue_::UnpackVariant(_, _, _, tyargs, fields)
            | T::LValue_::BorrowUnpackVariant(_, _, _, _, tyargs, fields)
            | T::LValue_::Unpack(_, _, tyargs, fields)
            | T::LValue_::BorrowUnpack(_, _, _, tyargs, fields) => {
                if Self::VISIT_TYPES {
                    tyargs
                        .iter_mut()
                        .for_each(|ty| self.visit_type(Some(lvalue.loc), ty));
                }
                for (_, _, (_, (ty, lvalue))) in fields.iter_mut() {
                    if Self::VISIT_TYPES {
                        self.visit_type(Some(lvalue.loc), ty);
                    }
                    self.visit_lvalue(kind, lvalue);
                }
            }
        }
    }

    /// Custom visit for an expression. It will skip `visit_exp` if
    /// `visit_exp_custom` returns true.
    fn visit_exp_custom(&mut self, _exp: &mut T::Exp) -> bool {
        false
    }

    #[growing_stack]
    fn visit_exp(&mut self, exp: &mut T::Exp) {
        use T::UnannotatedExp_ as E;
        if self.visit_exp_custom(exp) {
            return;
        }
        if Self::VISIT_TYPES {
            self.visit_type(Some(exp.exp.loc), &mut exp.ty);
        }
        let sp!(exp_loc, uexp) = &mut exp.exp;
        let exp_loc = *exp_loc;
        match uexp {
            E::ModuleCall(c) => {
                if Self::VISIT_TYPES {
                    c.type_arguments
                        .iter_mut()
                        .for_each(|ty| self.visit_type(Some(exp_loc), ty));
                    c.parameter_types
                        .iter_mut()
                        .for_each(|ty| self.visit_type(Some(exp_loc), ty));
                }
                self.visit_exp(&mut c.arguments)
            }
            E::Builtin(bf, e) => {
                // visit the argument first to better match control flow
                self.visit_exp(e);
                use T::BuiltinFunction_ as BF;
                match &mut bf.value {
                    BF::Freeze(t) => {
                        if Self::VISIT_TYPES {
                            self.visit_type(Some(exp_loc), t)
                        }
                    }
                    BF::Assert(_) => (),
                }
            }
            E::Vector(_, _, ty, e) => {
                if Self::VISIT_TYPES {
                    self.visit_type(Some(exp_loc), ty);
                }
                self.visit_exp(e);
            }
            E::IfElse(e1, e2, e3) => {
                self.visit_exp(e1);
                self.visit_exp(e2);
                self.visit_exp(e3);
            }
            E::Match(esubject, arms) => {
                self.visit_exp(esubject);
                for sp!(_, arm) in arms.value.iter_mut() {
                    if let Some(guard) = arm.guard.as_mut() {
                        self.visit_exp(guard)
                    }
                    self.visit_exp(&mut arm.rhs);
                }
            }
            E::VariantMatch(esubject, _, arms) => {
                self.visit_exp(esubject);
                for (_, earm) in arms.iter_mut() {
                    self.visit_exp(earm);
                }
            }
            E::While(_, e1, e2) => {
                self.visit_exp(e1);
                self.visit_exp(e2);
            }
            E::Loop { body, .. } => self.visit_exp(body),
            E::NamedBlock(_, seq) => self.visit_seq(seq),
            E::Block(seq) => self.visit_seq(seq),
            E::Assign(lvalues, ty_ann, e) => {
                // visit the RHS first to better match control flow
                self.visit_exp(e);
                if Self::VISIT_LVALUES {
                    for lvalue in lvalues.value.iter_mut() {
                        self.visit_lvalue(&LValueKind::Assign, lvalue);
                    }
                }
                if Self::VISIT_TYPES {
                    ty_ann
                        .iter_mut()
                        .flatten()
                        .for_each(|ty| self.visit_type(Some(exp_loc), ty));
                }
            }
            E::Mutate(e1, e2) => {
                self.visit_exp(e1);
                self.visit_exp(e2);
            }
            E::Return(e) => self.visit_exp(e),
            E::Abort(e) => self.visit_exp(e),
            E::Give(_, e) => self.visit_exp(e),
            E::Dereference(e) => self.visit_exp(e),
            E::UnaryExp(_, e) => self.visit_exp(e),
            E::BinopExp(e1, _, ty, e2) => {
                if Self::VISIT_TYPES {
                    self.visit_type(Some(exp_loc), ty);
                }
                self.visit_exp(e1);
                self.visit_exp(e2);
            }
            E::Pack(_, _, tyargs, fields) | E::PackVariant(_, _, _, tyargs, fields) => {
                if Self::VISIT_TYPES {
                    tyargs
                        .iter_mut()
                        .for_each(|ty| self.visit_type(Some(exp_loc), ty));
                }
                fields.iter_mut().for_each(|(_, _, (_, (ty, e)))| {
                    if Self::VISIT_TYPES {
                        self.visit_type(Some(exp_loc), ty)
                    }
                    self.visit_exp(e);
                });
            }
            E::ExpList(list) => {
                for l in list {
                    match l {
                        T::ExpListItem::Single(e, ty) => {
                            self.visit_exp(e);
                            if Self::VISIT_TYPES {
                                self.visit_type(Some(exp_loc), ty)
                            }
                        }
                        T::ExpListItem::Splat(_, e, tys) => {
                            self.visit_exp(e);
                            if Self::VISIT_TYPES {
                                tys.iter_mut()
                                    .for_each(|ty| self.visit_type(Some(exp_loc), ty));
                            }
                        }
                    }
                }
            }
            E::Borrow(_, e, _) => self.visit_exp(e),
            E::TempBorrow(_, e) => self.visit_exp(e),
            E::Cast(e, ty) => {
                self.visit_exp(e);
                if Self::VISIT_TYPES {
                    self.visit_type(Some(exp_loc), ty)
                }
            }
            E::Annotate(e, ty) => {
                self.visit_exp(e);
                if Self::VISIT_TYPES {
                    self.visit_type(Some(exp_loc), ty)
                }
            }
            E::Unit { .. }
            | E::Value(_)
            | E::Move { .. }
            | E::Copy { .. }
            | E::Use(_)
            | E::Constant(..)
            | E::Continue(_)
            | E::BorrowLocal(..)
            | E::ErrorConstant { .. }
            | E::UnresolvedError => (),
        }
    }
}

impl<V: TypingVisitor + 'static> From<V> for TypingVisitorObj {
    fn from(value: V) -> Self {
        Box::new(value)
    }
}

impl<V: TypingVisitorConstructor> TypingVisitor for V {
    fn visit(&mut self, env: &mut CompilationEnv, program: &mut T::Program) {
        self.visit(env, program)
    }
}<|MERGE_RESOLUTION|>--- conflicted
+++ resolved
@@ -2,8 +2,6 @@
 // Modifications Copyright (c) 2024 IOTA Stiftung
 // SPDX-License-Identifier: Apache-2.0
 
-<<<<<<< HEAD
-=======
 use crate::{
     command_line::compiler::Visitor,
     diagnostics::WarningFilters,
@@ -15,17 +13,7 @@
 };
 
 use move_ir_types::location::Loc;
->>>>>>> 1326312d
 use move_proc_macros::growing_stack;
-
-use crate::{
-    command_line::compiler::Visitor,
-    diagnostics::WarningFilters,
-    expansion::ast::ModuleIdent,
-    parser::ast::{ConstantName, FunctionName},
-    shared::{program_info::TypingProgramInfo, CompilationEnv},
-    typing::ast as T,
-};
 
 pub type TypingVisitorObj = Box<dyn TypingVisitor>;
 
@@ -60,21 +48,25 @@
     fn add_warning_filter_scope(&mut self, filter: WarningFilters);
     fn pop_warning_filter_scope(&mut self);
 
-    /// Indicates if types should be visited during the traversal of other forms (struct and enum
-    /// definitions, function signatures, expressions, etc.). This will not visit lvalue types
-    /// unless VISIT_LVALUES is also enabled.
+    /// Indicates if types should be visited during the traversal of other forms
+    /// (struct and enum definitions, function signatures, expressions,
+    /// etc.). This will not visit lvalue types unless VISIT_LVALUES is also
+    /// enabled.
     const VISIT_TYPES: bool = false;
 
-    /// Indicates if lvalues should be visited during the traversal of sequence forms.
+    /// Indicates if lvalues should be visited during the traversal of sequence
+    /// forms.
     const VISIT_LVALUES: bool = false;
 
     /// Indicates if use_funs should be visited during the traversal.
     const VISIT_USE_FUNS: bool = false;
 
-    /// By default, the visitor will visit all modules, and all functions and constants therein.
-    /// For functions and constants, it will also visit their expressions. To change this behavior,
-    /// consider enabling `VISIT_LVALUES`, VISIT_TYPES`, and `VISIT_USE_FUNS` or overwriting one of
-    /// the `visit_<name>_custom` functions defined on this trait, as appropriate.
+    /// By default, the visitor will visit all modules, and all functions and
+    /// constants therein. For functions and constants, it will also visit
+    /// their expressions. To change this behavior, consider enabling
+    /// `VISIT_LVALUES`, VISIT_TYPES`, and `VISIT_USE_FUNS` or overwriting one
+    /// of the `visit_<name>_custom` functions defined on this trait, as
+    /// appropriate.
     fn visit(&mut self, program: &mut T::Program) {
         for (mident, mdef) in program.modules.key_cloned_iter_mut() {
             self.visit_module(mident, mdef);
@@ -91,18 +83,6 @@
         false
     }
 
-<<<<<<< HEAD
-    /// By default, the visitor will visit all all expressions in all functions
-    /// in all modules. A custom version should of this function should be
-    /// created if different type of analysis is required.
-    fn visit(&mut self, program: &mut T::Program_) {
-        for (mident, mdef) in program.modules.key_cloned_iter_mut() {
-            self.add_warning_filter_scope(mdef.warning_filter.clone());
-            if self.visit_module_custom(mident, mdef) {
-                self.pop_warning_filter_scope();
-                continue;
-            }
-=======
     fn visit_module(&mut self, ident: ModuleIdent, mdef: &mut T::ModuleDefinition) {
         self.add_warning_filter_scope(mdef.warning_filter.clone());
         if self.visit_module_custom(ident, mdef) {
@@ -124,7 +104,6 @@
         if Self::VISIT_USE_FUNS {
             self.visit_use_funs(&mut mdef.use_funs);
         }
->>>>>>> 1326312d
 
         self.pop_warning_filter_scope();
     }
@@ -286,8 +265,8 @@
         false
     }
 
-    /// Visit a type, including recursively. Note that this may be called manually even if
-    /// `VISIT_TYPES` is set to `false`.
+    /// Visit a type, including recursively. Note that this may be called
+    /// manually even if `VISIT_TYPES` is set to `false`.
     #[growing_stack]
     fn visit_type(&mut self, exp_loc: Option<Loc>, ty: &mut N::Type) {
         if self.visit_type_custom(exp_loc, ty) {
@@ -332,8 +311,8 @@
         }
     }
 
-    /// Custom visit for a sequence item. It will skip `visit_seq_item` if `visit_seq_item_custom`
-    /// returns true.
+    /// Custom visit for a sequence item. It will skip `visit_seq_item` if
+    /// `visit_seq_item_custom` returns true.
     fn visit_seq_item_custom(&mut self, _seq_item: &mut T::SequenceItem) -> bool {
         false
     }
@@ -365,21 +344,22 @@
         }
     }
 
-    /// Visit an lvalue list. Note that this may be called manually even if `VISIT_LVALUES` is set
-    /// to `false`.
+    /// Visit an lvalue list. Note that this may be called manually even if
+    /// `VISIT_LVALUES` is set to `false`.
     fn visit_lvalue_list(&mut self, kind: &LValueKind, lvalues: &mut T::LValueList) {
         for lvalue in &mut lvalues.value {
             self.visit_lvalue(kind, lvalue);
         }
     }
 
-    /// Custom visit for an lvalue. It will skip `visit_lvalue` if `visit_lvalue_custom` returns true.
+    /// Custom visit for an lvalue. It will skip `visit_lvalue` if
+    /// `visit_lvalue_custom` returns true.
     fn visit_lvalue_custom(&mut self, _kind: &LValueKind, _lvalue: &mut T::LValue) -> bool {
         false
     }
 
-    /// Visit an lvalue, including recursively. Note that this may be called manually even if
-    /// `VISIT_LVALUES` is set to `false`.
+    /// Visit an lvalue, including recursively. Note that this may be called
+    /// manually even if `VISIT_LVALUES` is set to `false`.
     #[growing_stack]
     fn visit_lvalue(&mut self, kind: &LValueKind, lvalue: &mut T::LValue) {
         if self.visit_lvalue_custom(kind, lvalue) {
