--- conflicted
+++ resolved
@@ -19,16 +19,12 @@
 pub mod expansion;
 pub mod hlir;
 pub mod interface_generator;
-pub mod iota_mode;
 pub mod ir_translation;
 pub mod linters;
 pub mod naming;
 pub mod parser;
 pub mod shared;
-<<<<<<< HEAD
-=======
 pub mod iota_mode;
->>>>>>> 1326312d
 mod to_bytecode;
 pub mod typing;
 pub mod unit_test;
