--- conflicted
+++ resolved
@@ -129,11 +129,7 @@
         }
     }
 
-<<<<<<< HEAD
-    /// Pushes a new alias map onto the alias information in the path expander.
-=======
     /// Pushes a new alias map onto the alias information in the hash expander.
->>>>>>> 1326312d
     pub fn push_alias_scope(&mut self, loc: Loc, new_scope: AliasMapBuilder) {
         let res = self
             .path_expander
@@ -396,15 +392,10 @@
                 .map(|(m, mem, k)| (std_address, m, mem, k)),
         );
     }
-<<<<<<< HEAD
     // if iota is defined and the current package is in Iota mode, add implicit iota
     // aliases
     if iota_address.is_some()
         && context.env().package_config(current_package).flavor == Flavor::Iota
-=======
-    // if iota is defined and the current package is in Iota mode, add implicit iota aliases
-    if iota_address.is_some() && context.env().package_config(current_package).flavor == Flavor::Iota
->>>>>>> 1326312d
     {
         let iota_address = iota_address.unwrap();
         modules.extend(
@@ -622,14 +613,9 @@
     context.pop_alias_scope(None);
 }
 
-<<<<<<< HEAD
 // Access a top level address as declared, not affected by any
 // aliasing/shadowing
-fn top_level_address(
-=======
-// Access a top level address as declared, not affected by any aliasing/shadowing
 pub(super) fn top_level_address(
->>>>>>> 1326312d
     context: &mut DefnContext,
     suggest_declaration: bool,
     ln: P::LeadingNameAccess,
@@ -1380,829 +1366,6 @@
 }
 
 //**************************************************************************************************
-<<<<<<< HEAD
-// Name Access Chain (Path) Resolution
-//**************************************************************************************************
-
-#[derive(Clone, Copy)]
-enum Access {
-    Type,
-    ApplyNamed,
-    ApplyPositional,
-    Term,
-    Module, // Just used for errors
-}
-
-// This trait describes the commands available to handle alias scopes and
-// expanding name access chains. This is used to model both legacy and modern
-// path expansion.
-
-trait PathExpander {
-    // Push a new innermost alias scope
-    fn push_alias_scope(
-        &mut self,
-        loc: Loc,
-        new_scope: AliasMapBuilder,
-    ) -> Result<Vec<UnnecessaryAlias>, Box<Diagnostic>>;
-
-    // Push a number of type parameters onto the alias information in the path
-    // expander. They are never resolved, but are tracked to apply appropriate
-    // shadowing.
-    fn push_type_parameters(&mut self, tparams: Vec<&Name>);
-
-    // Pop the innermost alias scope
-    fn pop_alias_scope(&mut self) -> AliasSet;
-
-    fn name_access_chain_to_attribute_value(
-        &mut self,
-        context: &mut DefnContext,
-        attribute_value: P::AttributeValue,
-    ) -> Option<E::AttributeValue>;
-
-    fn name_access_chain_to_module_access(
-        &mut self,
-        context: &mut DefnContext,
-        access: Access,
-        name_chain: P::NameAccessChain,
-    ) -> Option<E::ModuleAccess>;
-
-    fn name_access_chain_to_module_ident(
-        &mut self,
-        context: &mut DefnContext,
-        name_chain: P::NameAccessChain,
-    ) -> Option<E::ModuleIdent>;
-}
-
-// -----------------------------------------------
-// Legacy Implementation
-
-struct LegacyPathExpander {
-    aliases: legacy_aliases::AliasMap,
-    old_alias_maps: Vec<legacy_aliases::OldAliasMap>,
-}
-
-impl LegacyPathExpander {
-    fn new() -> LegacyPathExpander {
-        LegacyPathExpander {
-            aliases: legacy_aliases::AliasMap::new(),
-            old_alias_maps: vec![],
-        }
-    }
-}
-
-impl PathExpander for LegacyPathExpander {
-    fn push_alias_scope(
-        &mut self,
-        loc: Loc,
-        new_scope: AliasMapBuilder,
-    ) -> Result<Vec<UnnecessaryAlias>, Box<Diagnostic>> {
-        self.old_alias_maps
-            .push(self.aliases.add_and_shadow_all(loc, new_scope)?);
-        Ok(vec![])
-    }
-
-    fn push_type_parameters(&mut self, tparams: Vec<&Name>) {
-        self.old_alias_maps
-            .push(self.aliases.shadow_for_type_parameters(tparams));
-    }
-
-    fn pop_alias_scope(&mut self) -> AliasSet {
-        if let Some(outer_scope) = self.old_alias_maps.pop() {
-            self.aliases.set_to_outer_scope(outer_scope)
-        } else {
-            AliasSet::new()
-        }
-    }
-
-    fn name_access_chain_to_attribute_value(
-        &mut self,
-        context: &mut DefnContext,
-        sp!(loc, avalue_): P::AttributeValue,
-    ) -> Option<E::AttributeValue> {
-        use E::AttributeValue_ as EV;
-        use P::{AttributeValue_ as PV, LeadingNameAccess_ as LN, NameAccessChain_ as PN};
-        Some(sp(
-            loc,
-            match avalue_ {
-                PV::Value(v) => EV::Value(value(context, v)?),
-                PV::ModuleAccess(
-                    sp!(ident_loc, PN::Two(sp!(aloc, LN::AnonymousAddress(a)), n)),
-                ) => {
-                    let addr = Address::anonymous(aloc, a);
-                    let mident = sp(ident_loc, ModuleIdent_::new(addr, ModuleName(n)));
-                    if context.module_members.get(&mident).is_none() {
-                        context.env.add_diag(diag!(
-                            NameResolution::UnboundModule,
-                            (ident_loc, format!("Unbound module '{}'", mident))
-                        ));
-                    }
-                    EV::Module(mident)
-                }
-                // bit wonky, but this is the only spot currently where modules and expressions
-                // exist in the same namespace.
-                // TODO consider if we want to just force all of these checks into the well-known
-                // attribute setup
-                PV::ModuleAccess(sp!(ident_loc, PN::One(n)))
-                    if self.aliases.module_alias_get(&n).is_some() =>
-                {
-                    let sp!(_, mident_) = self.aliases.module_alias_get(&n).unwrap();
-                    let mident = sp(ident_loc, mident_);
-                    if context.module_members.get(&mident).is_none() {
-                        context.env.add_diag(diag!(
-                            NameResolution::UnboundModule,
-                            (ident_loc, format!("Unbound module '{}'", mident))
-                        ));
-                    }
-                    EV::Module(mident)
-                }
-                PV::ModuleAccess(sp!(ident_loc, PN::Two(sp!(aloc, LN::Name(n1)), n2)))
-                    if context
-                        .named_address_mapping
-                        .as_ref()
-                        .map(|m| m.contains_key(&n1.value))
-                        .unwrap_or(false) =>
-                {
-                    let addr = top_level_address(
-                        context,
-                        // suggest_declaration
-                        false,
-                        sp(aloc, LN::Name(n1)),
-                    );
-                    let mident = sp(ident_loc, ModuleIdent_::new(addr, ModuleName(n2)));
-                    if context.module_members.get(&mident).is_none() {
-                        context.env.add_diag(diag!(
-                            NameResolution::UnboundModule,
-                            (ident_loc, format!("Unbound module '{}'", mident))
-                        ));
-                    }
-                    EV::Module(mident)
-                }
-                PV::ModuleAccess(ma) => EV::ModuleAccess(self.name_access_chain_to_module_access(
-                    context,
-                    Access::Type,
-                    ma,
-                )?),
-            },
-        ))
-    }
-
-    fn name_access_chain_to_module_access(
-        &mut self,
-        context: &mut DefnContext,
-        access: Access,
-        sp!(loc, ptn_): P::NameAccessChain,
-    ) -> Option<E::ModuleAccess> {
-        use E::ModuleAccess_ as EN;
-        use P::{LeadingNameAccess_ as LN, NameAccessChain_ as PN};
-
-        let tn_ = match (access, ptn_) {
-            (Access::ApplyPositional, PN::One(n))
-            | (Access::ApplyNamed, PN::One(n))
-            | (Access::Type, PN::One(n)) => match self.aliases.member_alias_get(&n) {
-                Some((mident, mem)) => EN::ModuleAccess(mident, mem),
-                None => EN::Name(n),
-            },
-            (Access::Term, PN::One(n)) if is_valid_struct_or_constant_name(n.value.as_str()) => {
-                match self.aliases.member_alias_get(&n) {
-                    Some((mident, mem)) => EN::ModuleAccess(mident, mem),
-                    None => EN::Name(n),
-                }
-            }
-            (Access::Term, PN::One(n)) => EN::Name(n),
-            (Access::Module, PN::One(_n)) => {
-                context.env.add_diag(ice!((
-                    loc,
-                    "ICE path resolution produced an impossible path for a module"
-                )));
-                return None;
-            }
-            (_, PN::Two(sp!(nloc, LN::AnonymousAddress(_)), _)) => {
-                let diag = unexpected_address_module_error(loc, nloc, access);
-                context.env.add_diag(diag);
-                return None;
-            }
-
-            (_, PN::Two(sp!(_, LN::Name(n1)), n2)) => match self.aliases.module_alias_get(&n1) {
-                None => {
-                    context.env.add_diag(diag!(
-                        NameResolution::UnboundModule,
-                        (n1.loc, format!("Unbound module alias '{}'", n1))
-                    ));
-                    return None;
-                }
-                Some(mident) => EN::ModuleAccess(mident, n2),
-            },
-            (_, PN::Two(sp!(eloc, LN::GlobalAddress(_)), _)) => {
-                let mut diag: Diagnostic = create_feature_error(
-                    context.env.edition(None), // We already know we are failing, so no package.
-                    FeatureGate::Move2024Paths,
-                    eloc,
-                );
-                diag.add_secondary_label((
-                    eloc,
-                    "Paths that start with `::` are not valid in legacy move.",
-                ));
-                context.env.add_diag(diag);
-                return None;
-            }
-            (_, PN::Three(sp!(ident_loc, (ln, n2)), n3)) => {
-                let addr = top_level_address(context, /* suggest_declaration */ false, ln);
-                let mident = sp(ident_loc, ModuleIdent_::new(addr, ModuleName(n2)));
-                EN::ModuleAccess(mident, n3)
-            }
-        };
-        Some(sp(loc, tn_))
-    }
-
-    fn name_access_chain_to_module_ident(
-        &mut self,
-        context: &mut DefnContext,
-        sp!(loc, pn_): P::NameAccessChain,
-    ) -> Option<E::ModuleIdent> {
-        use P::NameAccessChain_ as PN;
-        match pn_ {
-            PN::One(name) => match self.aliases.module_alias_get(&name) {
-                None => {
-                    context.env.add_diag(diag!(
-                        NameResolution::UnboundModule,
-                        (name.loc, format!("Unbound module alias '{}'", name)),
-                    ));
-                    None
-                }
-                Some(mident) => Some(mident),
-            },
-            PN::Two(ln, n) => {
-                let pmident_ = P::ModuleIdent_ {
-                    address: ln,
-                    module: ModuleName(n),
-                };
-                Some(module_ident(context, sp(loc, pmident_)))
-            }
-            PN::Three(sp!(ident_loc, (ln, n)), mem) => {
-                // Process the module ident just for errors
-                let pmident_ = P::ModuleIdent_ {
-                    address: ln,
-                    module: ModuleName(n),
-                };
-                let _ = module_ident(context, sp(ident_loc, pmident_));
-                context.env.add_diag(diag!(
-                    NameResolution::NamePositionMismatch,
-                    (
-                        mem.loc,
-                        "Unexpected module member access. Expected a module identifier only",
-                    )
-                ));
-                None
-            }
-        }
-    }
-}
-
-fn unexpected_address_module_error(loc: Loc, nloc: Loc, access: Access) -> Diagnostic {
-    let case = match access {
-        Access::Type | Access::ApplyNamed | Access::ApplyPositional => "type",
-        Access::Term => "expression",
-        Access::Module => {
-            return ice!(
-                (
-                    loc,
-                    "ICE expected a module name and got one, but tried to report an error"
-                ),
-                (nloc, "Name location")
-            );
-        }
-    };
-    let unexpected_msg = format!(
-        "Unexpected module identifier. A module identifier is not a valid {}",
-        case
-    );
-    diag!(
-        NameResolution::NamePositionMismatch,
-        (loc, unexpected_msg),
-        (nloc, "Expected a module name".to_owned()),
-    )
-}
-
-// -----------------------------------------------
-// Move 2024 Implementation
-
-struct Move2024PathExpander {
-    aliases: AliasMap,
-}
-
-#[derive(Debug, PartialEq, Eq)]
-enum AccessChainResult {
-    ModuleAccess(Loc, E::ModuleAccess_),
-    Address(Loc, E::Address),
-    ModuleIdent(Loc, E::ModuleIdent),
-    UnresolvedName(Loc, Name),
-    ResolutionFailure(Box<AccessChainResult>, AccessChainFailure),
-}
-
-#[derive(Debug, PartialEq, Eq)]
-enum AccessChainFailure {
-    UnresolvedAlias(Name),
-    InvalidKind(String),
-}
-
-impl Move2024PathExpander {
-    fn new() -> Move2024PathExpander {
-        Move2024PathExpander {
-            aliases: AliasMap::new(),
-        }
-    }
-
-    fn resolve_root(
-        &mut self,
-        context: &mut DefnContext,
-        sp!(loc, name): P::LeadingNameAccess,
-    ) -> AccessChainResult {
-        use AccessChainFailure::*;
-        use AccessChainResult::*;
-        use P::LeadingNameAccess_ as LN;
-        match name {
-            LN::AnonymousAddress(address) => Address(loc, E::Address::anonymous(loc, address)),
-            LN::GlobalAddress(name) => {
-                if let Some(address) = context
-                    .named_address_mapping
-                    .expect("ICE no named address mapping")
-                    .get(&name.value)
-                {
-                    Address(loc, make_address(context, name, name.loc, *address))
-                } else {
-                    ResolutionFailure(Box::new(UnresolvedName(loc, name)), UnresolvedAlias(name))
-                }
-            }
-            LN::Name(name) => match self.resolve_name(context, NameSpace::LeadingAccess, name) {
-                result @ UnresolvedName(_, _) => {
-                    ResolutionFailure(Box::new(result), UnresolvedAlias(name))
-                }
-                other => other,
-            },
-        }
-    }
-
-    fn resolve_name(
-        &mut self,
-        context: &mut DefnContext,
-        namespace: NameSpace,
-        name: Name,
-    ) -> AccessChainResult {
-        use AccessChainFailure::*;
-        use AccessChainResult::*;
-        use E::ModuleAccess_ as EN;
-
-        match self.aliases.resolve(namespace, &name) {
-            Some(AliasEntry::Member(_, mident, sp!(_, mem))) => {
-                // We are preserving the name's original location, rather than referring to
-                // where the alias was defined. The name represents JUST the
-                // member name, though, so we do not change location of the
-                // module as we don't have this information. TODO maybe we
-                // should also keep the alias reference (or its location)?
-                ModuleAccess(name.loc, EN::ModuleAccess(mident, sp(name.loc, mem)))
-            }
-            Some(AliasEntry::Module(_, mident)) => {
-                // We are preserving the name's original location, rather than referring to
-                // where the alias was defined. The name represents JUST the
-                // module name, though, so we do not change location of the
-                // address as we don't have this information. TODO maybe we
-                // should also keep the alias reference (or its location)?
-                let sp!(
-                    _,
-                    ModuleIdent_ {
-                        address,
-                        module: ModuleName(sp!(_, module))
-                    }
-                ) = mident;
-                let module = ModuleName(sp(name.loc, module));
-                ModuleIdent(name.loc, sp(name.loc, ModuleIdent_ { address, module }))
-            }
-            Some(AliasEntry::Address(_, address)) => {
-                Address(name.loc, make_address(context, name, name.loc, address))
-            }
-            Some(AliasEntry::TypeParam(_)) => {
-                context.env.add_diag(ice!((
-                    name.loc,
-                    "ICE alias map misresolved name as type param"
-                )));
-                UnresolvedName(name.loc, name)
-            }
-            None => {
-                if let Some(entry) = self.aliases.resolve_any_for_error(&name) {
-                    let msg = match namespace {
-                        NameSpace::ModuleMembers => "a type, function, or constant".to_string(),
-                        // we exclude types from this message since it would have been caught in
-                        // the other namespace
-                        NameSpace::LeadingAccess => "an address or module".to_string(),
-                    };
-                    let result = match entry {
-                        AliasEntry::Address(_, address) => {
-                            Address(name.loc, make_address(context, name, name.loc, address))
-                        }
-                        AliasEntry::Module(_, mident) => ModuleIdent(name.loc, mident),
-                        AliasEntry::Member(_, mident, mem) => {
-                            ModuleAccess(name.loc, EN::ModuleAccess(mident, mem))
-                        }
-                        AliasEntry::TypeParam(_) => {
-                            context.env.add_diag(ice!((
-                                name.loc,
-                                "ICE alias map misresolved name as type param"
-                            )));
-                            UnresolvedName(name.loc, name)
-                        }
-                    };
-                    ResolutionFailure(Box::new(result), InvalidKind(msg))
-                } else {
-                    UnresolvedName(name.loc, name)
-                }
-            }
-        }
-    }
-
-    fn resolve_name_access_chain(
-        &mut self,
-        context: &mut DefnContext,
-        access: Access,
-        sp!(loc, chain): P::NameAccessChain,
-    ) -> AccessChainResult {
-        use AccessChainFailure::*;
-        use AccessChainResult::*;
-        use E::ModuleAccess_ as EN;
-        use P::NameAccessChain_ as PN;
-
-        match chain {
-            PN::One(name) => {
-                use crate::naming::ast::{BuiltinFunction_, BuiltinTypeName_};
-                let namespace = match access {
-                    Access::Type | Access::ApplyNamed | Access::ApplyPositional | Access::Term => {
-                        NameSpace::ModuleMembers
-                    }
-                    Access::Module => NameSpace::LeadingAccess,
-                };
-
-                // This is a hack to let `use std::vector` play nicely with `vector`,
-                // plus preserve things like `u64`, etc.
-                if !matches!(access, Access::Module)
-                    && (BuiltinFunction_::all_names().contains(&name.value)
-                        || BuiltinTypeName_::all_names().contains(&name.value))
-                {
-                    AccessChainResult::UnresolvedName(name.loc, name)
-                } else {
-                    self.resolve_name(context, namespace, name)
-                }
-            }
-            PN::Two(root_name, name) => match self.resolve_root(context, root_name) {
-                Address(_, address) => {
-                    ModuleIdent(loc, sp(loc, ModuleIdent_::new(address, ModuleName(name))))
-                }
-                ModuleIdent(_, mident) => ModuleAccess(loc, EN::ModuleAccess(mident, name)),
-                result @ ModuleAccess(_, _) => ResolutionFailure(
-                    Box::new(result),
-                    InvalidKind("a module or address".to_string()),
-                ),
-                result @ ResolutionFailure(_, _) => result,
-                result @ UnresolvedName(_, _) => {
-                    context
-                        .env
-                        .add_diag(ice!((loc, "ICE access chain expansion failed")));
-                    result
-                }
-            },
-            PN::Three(sp!(ident_loc, (root_name, next_name)), last_name) => {
-                match self.resolve_root(context, root_name) {
-                    Address(_, address) => {
-                        let mident =
-                            sp(ident_loc, ModuleIdent_::new(address, ModuleName(next_name)));
-                        ModuleAccess(loc, EN::ModuleAccess(mident, last_name))
-                    }
-                    // In Move Legacy, we always treated three-place names as fully-qualified. For
-                    // migration mode, if we could have gotten the correct result doing so, we emit
-                    // a migration change to globally-qualify that path and remediate the error.
-                    result @ ModuleIdent(_, _)
-                        if context.env.edition(context.current_package)
-                            == Edition::E2024_MIGRATION =>
-                    {
-                        if let Some(address) = top_level_address_opt(context, root_name) {
-                            context.env.add_diag(diag!(
-                                Migration::NeedsGlobalQualification,
-                                (root_name.loc, "Must globally qualify name")
-                            ));
-                            let mident =
-                                sp(ident_loc, ModuleIdent_::new(address, ModuleName(next_name)));
-                            ModuleAccess(loc, EN::ModuleAccess(mident, last_name))
-                        } else {
-                            ResolutionFailure(
-                                Box::new(result),
-                                InvalidKind("an address".to_string()),
-                            )
-                        }
-                    }
-                    result @ (ModuleIdent(_, _) | ModuleAccess(_, _)) => {
-                        ResolutionFailure(Box::new(result), InvalidKind("an address".to_string()))
-                    }
-                    result @ ResolutionFailure(_, _) => result,
-                    result @ UnresolvedName(_, _) => {
-                        context
-                            .env
-                            .add_diag(ice!((loc, "ICE access chain expansion failed")));
-                        result
-                    }
-                }
-            }
-        }
-    }
-}
-
-impl PathExpander for Move2024PathExpander {
-    fn push_alias_scope(
-        &mut self,
-        loc: Loc,
-        new_scope: AliasMapBuilder,
-    ) -> Result<Vec<UnnecessaryAlias>, Box<Diagnostic>> {
-        self.aliases.push_alias_scope(loc, new_scope)
-    }
-
-    fn push_type_parameters(&mut self, tparams: Vec<&Name>) {
-        self.aliases.push_type_parameters(tparams)
-    }
-
-    fn pop_alias_scope(&mut self) -> AliasSet {
-        self.aliases.pop_scope()
-    }
-
-    fn name_access_chain_to_attribute_value(
-        &mut self,
-        context: &mut DefnContext,
-        sp!(loc, avalue_): P::AttributeValue,
-    ) -> Option<E::AttributeValue> {
-        use E::AttributeValue_ as EV;
-        use P::AttributeValue_ as PV;
-        Some(sp(
-            loc,
-            match avalue_ {
-                PV::Value(v) => EV::Value(value(context, v)?),
-                // A bit strange, but we try to resolve it as a term and a module, and report
-                // an error if they both resolve (to different things)
-                PV::ModuleAccess(access_chain) => {
-                    let term_result =
-                        self.resolve_name_access_chain(context, Access::Term, access_chain.clone());
-                    let module_result =
-                        self.resolve_name_access_chain(context, Access::Module, access_chain);
-                    let result = match (term_result, module_result) {
-                        (t_res, m_res) if t_res == m_res => t_res,
-                        (
-                            AccessChainResult::ResolutionFailure(_, _)
-                            | AccessChainResult::UnresolvedName(_, _),
-                            other,
-                        )
-                        | (
-                            other,
-                            AccessChainResult::ResolutionFailure(_, _)
-                            | AccessChainResult::UnresolvedName(_, _),
-                        ) => other,
-                        (t_res, m_res) => {
-                            let msg = format!(
-                                "Ambiguous attribute value. It can resolve to both {} and {}",
-                                t_res.err_name(),
-                                m_res.err_name()
-                            );
-                            context
-                                .env
-                                .add_diag(diag!(Attributes::AmbiguousAttributeValue, (loc, msg)));
-                            return None;
-                        }
-                    };
-                    match result {
-                        AccessChainResult::ModuleIdent(_, mident) => {
-                            if context.module_members.get(&mident).is_none() {
-                                context.env.add_diag(diag!(
-                                    NameResolution::UnboundModule,
-                                    (loc, format!("Unbound module '{}'", mident))
-                                ));
-                            }
-                            EV::Module(mident)
-                        }
-                        AccessChainResult::ModuleAccess(loc, access) => {
-                            EV::ModuleAccess(sp(loc, access))
-                        }
-                        AccessChainResult::UnresolvedName(loc, name) => {
-                            EV::ModuleAccess(sp(loc, E::ModuleAccess_::Name(name)))
-                        }
-                        AccessChainResult::Address(_, a) => EV::Address(a),
-                        result @ AccessChainResult::ResolutionFailure(_, _) => {
-                            context.env.add_diag(access_chain_resolution_error(result));
-                            return None;
-                        }
-                    }
-                }
-            },
-        ))
-    }
-
-    fn name_access_chain_to_module_access(
-        &mut self,
-        context: &mut DefnContext,
-        access: Access,
-        chain: P::NameAccessChain,
-    ) -> Option<E::ModuleAccess> {
-        use AccessChainResult::*;
-        use E::ModuleAccess_ as EN;
-        use P::NameAccessChain_ as PN;
-
-        let loc = chain.loc;
-
-        let module_access = match access {
-            Access::ApplyPositional | Access::ApplyNamed | Access::Type => {
-                let resolved_name = self.resolve_name_access_chain(context, access, chain.clone());
-                match resolved_name {
-                    UnresolvedName(_, name) => EN::Name(name),
-                    ModuleAccess(_, access) => access,
-                    Address(_, _) => {
-                        context.env.add_diag(unexpected_access_error(
-                            resolved_name.loc(),
-                            "address".to_string(),
-                            access,
-                        ));
-                        return None;
-                    }
-                    ModuleIdent(_, sp!(_, ModuleIdent_ { address, module })) => {
-                        let mut diag = unexpected_access_error(
-                            resolved_name.loc(),
-                            "module".to_string(),
-                            access,
-                        );
-                        let base_str = format!("{}", chain);
-                        let realized_str = format!("{}::{}", address, module);
-                        if base_str != realized_str {
-                            diag.add_note(format!(
-                                "Resolved '{}' to module identifier '{}'",
-                                base_str, realized_str
-                            ));
-                        }
-                        context.env.add_diag(diag);
-                        return None;
-                    }
-                    result @ ResolutionFailure(_, _) => {
-                        context.env.add_diag(access_chain_resolution_error(result));
-                        return None;
-                    }
-                }
-            }
-            Access::Term => match chain.value {
-                PN::One(name) if !is_valid_struct_or_constant_name(&name.to_string()) => {
-                    EN::Name(name)
-                }
-                _ => {
-                    let resolved_name = self.resolve_name_access_chain(context, access, chain);
-                    match resolved_name {
-                        UnresolvedName(_, name) => EN::Name(name),
-                        ModuleAccess(_, access) => access,
-                        Address(_, _) => {
-                            context.env.add_diag(unexpected_access_error(
-                                resolved_name.loc(),
-                                "address".to_string(),
-                                access,
-                            ));
-                            return None;
-                        }
-                        ModuleIdent(_, _) => {
-                            context.env.add_diag(unexpected_access_error(
-                                resolved_name.loc(),
-                                "module".to_string(),
-                                access,
-                            ));
-                            return None;
-                        }
-                        result @ ResolutionFailure(_, _) => {
-                            context.env.add_diag(access_chain_resolution_error(result));
-                            return None;
-                        }
-                    }
-                }
-            },
-            Access::Module => {
-                context.env.add_diag(ice!((
-                    loc,
-                    "ICE module access should never resolve to a module member"
-                )));
-                return None;
-            }
-        };
-        Some(sp(loc, module_access))
-    }
-
-    fn name_access_chain_to_module_ident(
-        &mut self,
-        context: &mut DefnContext,
-        chain: P::NameAccessChain,
-    ) -> Option<E::ModuleIdent> {
-        use AccessChainResult::*;
-        let resolved_name = self.resolve_name_access_chain(context, Access::Module, chain);
-        match resolved_name {
-            ModuleIdent(_, mident) => Some(mident),
-            UnresolvedName(_, name) => {
-                context.env.add_diag(unbound_module_error(name));
-                None
-            }
-            Address(_, _) => {
-                context.env.add_diag(unexpected_access_error(
-                    resolved_name.loc(),
-                    "address".to_string(),
-                    Access::Module,
-                ));
-                None
-            }
-            ModuleAccess(_, _) => {
-                context.env.add_diag(unexpected_access_error(
-                    resolved_name.loc(),
-                    "module member".to_string(),
-                    Access::Module,
-                ));
-                None
-            }
-            result @ ResolutionFailure(_, _) => {
-                context.env.add_diag(access_chain_resolution_error(result));
-                None
-            }
-        }
-    }
-}
-
-impl AccessChainResult {
-    fn loc(&self) -> Loc {
-        match self {
-            AccessChainResult::ModuleAccess(loc, _) => *loc,
-            AccessChainResult::Address(loc, _) => *loc,
-            AccessChainResult::ModuleIdent(loc, _) => *loc,
-            AccessChainResult::UnresolvedName(loc, _) => *loc,
-            AccessChainResult::ResolutionFailure(inner, _) => inner.loc(),
-        }
-    }
-
-    fn err_name(&self) -> String {
-        match self {
-            AccessChainResult::ModuleAccess(_, _) => "a module member".to_string(),
-            AccessChainResult::ModuleIdent(_, _) => "a module".to_string(),
-            AccessChainResult::UnresolvedName(_, _) => "a name".to_string(),
-            AccessChainResult::Address(_, _) => "an address".to_string(),
-            AccessChainResult::ResolutionFailure(inner, _) => inner.err_name(),
-        }
-    }
-}
-
-fn unexpected_access_error(loc: Loc, result: String, access: Access) -> Diagnostic {
-    let case = match access {
-        Access::Type | Access::ApplyNamed => "type",
-        Access::ApplyPositional => "expression",
-        Access::Term => "expression",
-        Access::Module => "module",
-    };
-    let unexpected_msg = if result.starts_with('a') {
-        format!(
-            "Unexpected {0} identifier. An {0} identifier is not a valid {1}",
-            result, case
-        )
-    } else {
-        format!(
-            "Unexpected {0} identifier. A {0} identifier is not a valid {1}",
-            result, case
-        )
-    };
-    diag!(NameResolution::NamePositionMismatch, (loc, unexpected_msg),)
-}
-
-fn unbound_module_error(name: Name) -> Diagnostic {
-    diag!(
-        NameResolution::UnboundModule,
-        (name.loc, format!("Unbound module alias '{}'", name))
-    )
-}
-
-fn access_chain_resolution_error(result: AccessChainResult) -> Diagnostic {
-    if let AccessChainResult::ResolutionFailure(inner, reason) = result {
-        let loc = inner.loc();
-        let msg = match reason {
-            AccessChainFailure::InvalidKind(kind) => format!(
-                "Expected {} in this position, not {}",
-                kind,
-                inner.err_name()
-            ),
-            AccessChainFailure::UnresolvedAlias(name) => {
-                format!("Could not resolve the name '{}'", name)
-            }
-        };
-        diag!(NameResolution::NamePositionMismatch, (loc, msg))
-    } else {
-        ice!((
-            result.loc(),
-            "ICE compiler miscalled access chain resolution error handler"
-        ))
-    }
-}
-
-//**************************************************************************************************
-=======
->>>>>>> 1326312d
 // Aliases
 //**************************************************************************************************
 
@@ -3263,8 +2426,8 @@
     let final_e_opt = pfinal_item.map(|item| exp(context, Box::new(item)));
     let final_e = match final_e_opt {
         None => {
-            // if there is only one item in the sequence and it is unresolved, do not generated the
-            // final sequence unit-typed expression
+            // if there is only one item in the sequence and it is unresolved, do not
+            // generated the final sequence unit-typed expression
             if let Some(unresolved) = remove_single_unresolved(&mut items) {
                 unresolved
             } else {
