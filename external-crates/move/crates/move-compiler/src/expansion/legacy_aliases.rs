--- conflicted
+++ resolved
@@ -21,16 +21,10 @@
 
 #[derive(Clone, Debug)]
 pub struct AliasMap {
-<<<<<<< HEAD
-    modules: UniqueMap<Name, (Option<ScopeDepth>, ModuleIdent)>,
-    members: UniqueMap<Name, (Option<ScopeDepth>, (ModuleIdent, Name))>,
+    pub modules: UniqueMap<Name, (Option<ScopeDepth>, ModuleIdent)>,
+    pub members: UniqueMap<Name, (Option<ScopeDepth>, (ModuleIdent, Name))>,
     // essentially a mapping from ScopeDepth => AliasSet, which are the unused aliases at that
     // depth
-=======
-    pub modules: UniqueMap<Name, (Option<ScopeDepth>, ModuleIdent)>,
-    pub members: UniqueMap<Name, (Option<ScopeDepth>, (ModuleIdent, Name))>,
-    // essentially a mapping from ScopeDepth => AliasSet, which are the unused aliases at that depth
->>>>>>> 1326312d
     unused: Vec<AliasSet>,
 }
 
