--- conflicted
+++ resolved
@@ -105,8 +105,9 @@
 #[derive(Debug, Clone, Copy)]
 /// Specifies a source target or dependency
 pub enum TargetKind {
-    /// A source module. If is_root_package is false, some warnings might be suppressed.
-    /// Bytecode/CompiledModules will be generated for any Source target
+    /// A source module. If is_root_package is false, some warnings might be
+    /// suppressed. Bytecode/CompiledModules will be generated for any
+    /// Source target
     Source { is_root_package: bool },
     /// A dependency only used for linking.
     /// No bytecode or CompiledModules are generated
@@ -314,7 +315,7 @@
 
 #[derive(Debug, Clone, PartialEq)]
 pub enum FieldBindings {
-    Named(Fields<LValue>, Option<Loc>), /* Loc indicates ellipsis presence */
+    Named(Fields<LValue>, Option<Loc>), // Loc indicates ellipsis presence
     Positional(Vec<Ellipsis<LValue>>),
 }
 
@@ -1049,14 +1050,7 @@
 
 impl AstDebug for UseFuns {
     fn ast_debug(&self, w: &mut AstWriter) {
-<<<<<<< HEAD
         let UseFuns { explicit, implicit } = self;
-=======
-        let UseFuns {
-            explicit: explicit,
-            implicit,
-        } = self;
->>>>>>> 1326312d
         for use_fun in explicit {
             use_fun.ast_debug(w);
         }
