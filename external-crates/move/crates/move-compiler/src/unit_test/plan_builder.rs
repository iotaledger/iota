--- conflicted
+++ resolved
@@ -3,16 +3,6 @@
 // Modifications Copyright (c) 2024 IOTA Stiftung
 // SPDX-License-Identifier: Apache-2.0
 
-use std::collections::BTreeMap;
-
-use move_core_types::{
-    account_address::AccountAddress as MoveAddress, language_storage::ModuleId,
-    runtime_value::MoveValue, u256::U256, vm_status::StatusCode,
-};
-use move_ir_types::location::Loc;
-use move_symbol_pool::Symbol;
-
-use super::MoveErrorType;
 use crate::{
     cfgir::ast as G,
     diag,
@@ -32,8 +22,6 @@
         ExpectedFailure, ExpectedMoveError, ModuleTestPlan, MoveErrorType, TestArgument, TestCase,
     },
 };
-<<<<<<< HEAD
-=======
 use move_core_types::{
     account_address::AccountAddress as MoveAddress,
     language_storage::{ModuleId, TypeTag},
@@ -44,7 +32,6 @@
 use move_ir_types::location::Loc;
 use move_symbol_pool::Symbol;
 use std::collections::BTreeMap;
->>>>>>> 1326312d
 
 struct Context<'env> {
     env: &'env mut CompilationEnv,
@@ -207,8 +194,7 @@
                 let generated_type = match convert_builtin_type_to_typetag(&s_type.value) {
                     Some(generated_type) => generated_type,
                     None => {
-                        let msg =
-                            "Unsupported type for generated input for test. Only built-in types \
+                        let msg = "Unsupported type for generated input for test. Only built-in types \
                             are supported for generated test inputs";
                         let mut diag = diag!(
                             Attributes::InvalidTest,
