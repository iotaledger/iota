// Copyright (c) The Diem Core Contributors
// Copyright (c) The Move Contributors
// Modifications Copyright (c) 2024 IOTA Stiftung
// SPDX-License-Identifier: Apache-2.0

<<<<<<< HEAD
use std::{collections::BTreeMap, fmt};

=======
use crate::{
    compiled_unit::NamedCompiledModule, shared::files::MappedFiles, shared::NumericalAddress,
};
>>>>>>> 1326312d
use move_core_types::{
    account_address::AccountAddress,
    identifier::Identifier,
    language_storage::{ModuleId, TypeTag},
    runtime_value::MoveValue,
    vm_status::StatusCode,
};

use crate::{
    compiled_unit::NamedCompiledModule, diagnostics::FilesSourceText, shared::NumericalAddress,
};

pub mod filter_test_members;
pub mod plan_builder;

pub type TestName = String;

pub struct TestPlan {
    pub mapped_files: MappedFiles,
    pub module_tests: BTreeMap<ModuleId, ModuleTestPlan>,
    pub module_info: BTreeMap<ModuleId, NamedCompiledModule>,
}

#[derive(Debug, Clone)]
pub struct ModuleTestPlan {
    pub module_id: ModuleId,
    pub tests: BTreeMap<TestName, TestCase>,
}

#[derive(Debug, Clone)]
pub struct TestCase {
    pub test_name: TestName,
    pub arguments: Vec<TestArgument>,
    pub expected_failure: Option<ExpectedFailure>,
}

#[derive(Debug, Clone)]
pub enum TestArgument {
    Value(MoveValue),
    Generate { generated_type: TypeTag },
}

#[derive(Debug, Clone)]
pub enum ExpectedFailure {
    // expected failure, but codes are not checked
    Expected,
    // expected failure, abort code checked but without the module specified
    ExpectedWithCodeDEPRECATED(MoveErrorType),
    // expected failure, abort code with the module specified
    ExpectedWithError(ExpectedMoveError),
}

#[derive(Debug, Clone, Ord, PartialOrd, PartialEq, Eq)]
pub enum MoveErrorType {
    Code(u64),
    ConstantName(String),
}

#[derive(Debug, Clone, Ord, PartialOrd, PartialEq, Eq)]
pub struct ExpectedMoveError(
    pub StatusCode,
    pub Option<MoveErrorType>,
    pub move_binary_format::errors::Location,
);

pub struct ExpectedMoveErrorDisplay<'a> {
    error: &'a ExpectedMoveError,
    context: &'a BTreeMap<ModuleId, NamedCompiledModule>,
    is_past_tense: bool,
}

impl ModuleTestPlan {
    pub fn new(
        addr: &NumericalAddress,
        module_name: &str,
        tests: BTreeMap<TestName, TestCase>,
    ) -> Self {
        let addr = AccountAddress::new((*addr).into_bytes());
        let name = Identifier::new(module_name.to_owned()).unwrap();
        let module_id = ModuleId::new(addr, name);
        ModuleTestPlan { module_id, tests }
    }
}

impl TestPlan {
    pub fn new(
        tests: Vec<ModuleTestPlan>,
        mapped_files: MappedFiles,
        units: Vec<NamedCompiledModule>,
    ) -> Self {
        let module_tests: BTreeMap<_, _> = tests
            .into_iter()
            .map(|module_test| (module_test.module_id.clone(), module_test))
            .collect();

        let module_info = units
            .into_iter()
            .map(|unit| (unit.module.self_id(), unit))
            .collect();

        Self {
            mapped_files,
            module_tests,
            module_info,
        }
    }
}

impl<'a> ExpectedMoveError {
    pub fn with_context(
        &'a self,
        context: &'a BTreeMap<ModuleId, NamedCompiledModule>,
    ) -> ExpectedMoveErrorDisplay<'a> {
        ExpectedMoveErrorDisplay {
            error: self,
            context,
            is_past_tense: false,
        }
    }
}

impl<'a> ExpectedMoveErrorDisplay<'a> {
    pub fn past_tense(mut self) -> Self {
        self.is_past_tense = true;
        self
    }

    pub fn present_tense(mut self) -> Self {
        self.is_past_tense = false;
        self
    }
}

impl fmt::Display for MoveErrorType {
    fn fmt(&self, f: &mut fmt::Formatter<'_>) -> fmt::Result {
        match self {
            MoveErrorType::Code(code) => write!(f, "{}", code),
            MoveErrorType::ConstantName(name) => write!(f, "'{}'", name),
        }
    }
}

impl<'a> fmt::Display for ExpectedMoveErrorDisplay<'a> {
    fn fmt(&self, f: &mut fmt::Formatter<'_>) -> fmt::Result {
        use move_binary_format::errors::Location;
        let Self {
            error: ExpectedMoveError(status, sub_status, location),
            context,
            is_past_tense,
        } = self;
        let status_val: u64 = (*status).into();
        if *is_past_tense {
            match status {
                StatusCode::ABORTED => write!(f, "aborted")?,
                StatusCode::ARITHMETIC_ERROR => write!(f, "gave an arithmetic error")?,
                StatusCode::VECTOR_OPERATION_ERROR => write!(f, "gave a vector operation error")?,
                StatusCode::OUT_OF_GAS => write!(f, "ran out of gas")?,
                _ => write!(f, "gave a {status:?} (code {status_val}) error")?,
            };
        } else {
            match status {
                StatusCode::ABORTED => write!(f, "to abort")?,
                StatusCode::ARITHMETIC_ERROR => write!(f, "to give an arithmetic error")?,
                StatusCode::VECTOR_OPERATION_ERROR => {
                    write!(f, "to give a vector operation error")?
                }
                StatusCode::OUT_OF_GAS => write!(f, "to run out of gas")?,
                _ => write!(f, "to give a {status:?} (code {status_val}) error")?,
            };
        }
        if status == &StatusCode::ABORTED {
            match sub_status {
                Some(MoveErrorType::Code(code)) => write!(f, " with code {}", code)?,
                Some(MoveErrorType::ConstantName(name)) => {
                    write!(f, " with error constant '{}'", name)?
                }
                None => (),
            }
        } else if let Some(code) = sub_status {
            write!(f, " with sub-status {code}")?
        };
        if status != &StatusCode::OUT_OF_GAS {
            write!(f, " originating")?;
        }
        match location {
            Location::Undefined => write!(f, " in an unknown location"),
            Location::Module(id) => {
                let module_id =
                    if let Some(address_name) = context.get(id).and_then(|m| m.address_name()) {
                        format!("{}::{}", address_name, id.name())
                    } else {
                        id.short_str_lossless()
                    };
                write!(f, " in the module {}", module_id)
            }
        }
    }
}<|MERGE_RESOLUTION|>--- conflicted
+++ resolved
@@ -3,14 +3,9 @@
 // Modifications Copyright (c) 2024 IOTA Stiftung
 // SPDX-License-Identifier: Apache-2.0
 
-<<<<<<< HEAD
-use std::{collections::BTreeMap, fmt};
-
-=======
 use crate::{
     compiled_unit::NamedCompiledModule, shared::files::MappedFiles, shared::NumericalAddress,
 };
->>>>>>> 1326312d
 use move_core_types::{
     account_address::AccountAddress,
     identifier::Identifier,
@@ -18,10 +13,7 @@
     runtime_value::MoveValue,
     vm_status::StatusCode,
 };
-
-use crate::{
-    compiled_unit::NamedCompiledModule, diagnostics::FilesSourceText, shared::NumericalAddress,
-};
+use std::{collections::BTreeMap, fmt};
 
 pub mod filter_test_members;
 pub mod plan_builder;
