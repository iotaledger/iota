--- conflicted
+++ resolved
@@ -2,17 +2,10 @@
    ┌─ tests/move_2024/typing/recursive_macros_invalid.move:4:13
    │
  4 │         1 + self_cycle!()
-<<<<<<< HEAD
-   │             ^^^^^^^^^^^^^ Recursive macro expansion. 'a::m::self_cycle' cannot recursively expand itself
-   ·
-39 │         self_cycle!();
-   │         ------------- 'a::m::self_cycle' previously expanded here
-=======
    │             ^^^^^^^^^^^^ Recursive macro expansion. 'a::m::self_cycle' cannot recursively expand itself
    ·
 39 │         self_cycle!();
    │         ------------ 'a::m::self_cycle' previously expanded here
->>>>>>> 1326312d
 
 error[E04032]: unable to expand macro function
    ┌─ tests/move_2024/typing/recursive_macros_invalid.move:17:9
