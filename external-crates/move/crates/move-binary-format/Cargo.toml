--- conflicted
+++ resolved
@@ -18,13 +18,8 @@
 proptest = { workspace = true, optional = true }
 proptest-derive = { workspace = true, optional = true }
 ref-cast.workspace = true
-<<<<<<< HEAD
+serde.workspace = true
 variant_count = "1.1"
-move-core-types.workspace = true
-=======
->>>>>>> f8236f4d
-serde.workspace = true
-variant_count.workspace = true
 
 # wasm support (requires js feature of getrandom)
 getrandom = { workspace = true, features = ["js"], optional = true }
