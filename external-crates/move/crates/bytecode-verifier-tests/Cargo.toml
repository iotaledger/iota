[package]
name = "bytecode-verifier-tests"
version = "0.1.0"
<<<<<<< HEAD
authors = ["IOTA Foundation <contact@iota.org>"]
=======
authors = ["Diem Association <opensource@diem.com>"]
>>>>>>> 1326312d
edition = "2021"
homepage = "https://diem.com"
license = "Apache-2.0"
publish = false
repository = "https://github.com/diem/diem"
description = "Diem bytecode verifier tests"

[dev-dependencies]
<<<<<<< HEAD
hex.workspace = true
petgraph.workspace = true
proptest.workspace = true
=======
fail = { workspace = true, features = ["failpoints"] }
hex.workspace = true
petgraph.workspace = true
>>>>>>> 1326312d

move-abstract-interpreter.workspace = true
move-binary-format = { workspace = true, features = ["fuzzing"] }
# referred to via path for execution versioning
move-bytecode-verifier = { path = "../move-bytecode-verifier" }
move-bytecode-verifier-meter.workspace = true
move-core-types.workspace = true
move-vm-config.workspace = true

[features]
fuzzing = ["move-binary-format/fuzzing"]<|MERGE_RESOLUTION|>--- conflicted
+++ resolved
@@ -1,11 +1,7 @@
 [package]
 name = "bytecode-verifier-tests"
 version = "0.1.0"
-<<<<<<< HEAD
 authors = ["IOTA Foundation <contact@iota.org>"]
-=======
-authors = ["Diem Association <opensource@diem.com>"]
->>>>>>> 1326312d
 edition = "2021"
 homepage = "https://diem.com"
 license = "Apache-2.0"
@@ -14,15 +10,9 @@
 description = "Diem bytecode verifier tests"
 
 [dev-dependencies]
-<<<<<<< HEAD
-hex.workspace = true
-petgraph.workspace = true
-proptest.workspace = true
-=======
 fail = { workspace = true, features = ["failpoints"] }
 hex.workspace = true
 petgraph.workspace = true
->>>>>>> 1326312d
 
 move-abstract-interpreter.workspace = true
 move-binary-format = { workspace = true, features = ["fuzzing"] }
