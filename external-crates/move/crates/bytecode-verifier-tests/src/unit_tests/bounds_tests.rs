--- conflicted
+++ resolved
@@ -112,13 +112,8 @@
     let mut m = basic_test_module();
     match &mut m.struct_defs[0].field_information {
         StructFieldInformation::Declared(ref mut fields) => {
-<<<<<<< HEAD
-            fields[0].signature.0 = StructInstantiation(Box::new((
-                StructHandleIndex::new(0),
-=======
             fields[0].signature.0 = DatatypeInstantiation(Box::new((
                 DatatypeHandleIndex::new(0),
->>>>>>> 1326312d
                 vec![TypeParameter(0)],
             )));
             assert_eq!(
@@ -293,21 +288,6 @@
     }
 }
 
-<<<<<<< HEAD
-proptest! {
-    #[test]
-    fn valid_bounds(_module in CompiledModule::valid_strategy(20)) {
-        // valid_strategy will panic if there are any bounds check issues.
-    }
-}
-
-/// Ensure that valid modules that don't have any members (e.g. function args,
-/// struct fields) pass bounds checks.
-///
-/// There are some potentially tricky edge cases around ranges that are captured
-/// here.
-=======
->>>>>>> 1326312d
 #[test]
 fn invalid_variant_handle_index_for_enum_operation() {
     use Bytecode::*;
