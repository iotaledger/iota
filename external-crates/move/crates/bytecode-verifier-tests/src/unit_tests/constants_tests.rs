--- conflicted
+++ resolved
@@ -2,12 +2,7 @@
 // Copyright (c) The Move Contributors
 // Modifications Copyright (c) 2024 IOTA Stiftung
 // SPDX-License-Identifier: Apache-2.0
-<<<<<<< HEAD
-
-use move_binary_format::file_format::{empty_module, CompiledModule, Constant, SignatureToken};
-=======
 use move_binary_format::file_format::{empty_module, Constant, SignatureToken};
->>>>>>> 1326312d
 use move_bytecode_verifier::constants;
 use move_core_types::vm_status::StatusCode;
 
@@ -242,15 +237,9 @@
     invalid_type(SignatureToken::Signer, vec![0]);
     invalid_type(tvec(SignatureToken::Signer), vec![0]);
 
-<<<<<<< HEAD
     // TODO cannot check structs are banned currently. This can be handled by IR
     // and source lang tests
-    // invalid_type(SignatureToken::Struct(StructHandleIndex(0)), vec![0]);
-=======
-    // TODO cannot check structs are banned currently. This can be handled by IR and source lang
-    // tests
     // invalid_type(SignatureToken::Datatype(DatatypeHandleIndex(0)), vec![0]);
->>>>>>> 1326312d
 }
 
 fn tvec(s: SignatureToken) -> SignatureToken {
