--- conflicted
+++ resolved
@@ -25,31 +25,21 @@
 fn linear_summary() {
     let summary = {
         use Bytecode::*;
-<<<<<<< HEAD
-        LoopSummary::new(&VMControlFlowGraph::new(&[
-            // B0, L0
-            Nop,
-            //
-            Branch(2),
-            // B2, L1
-            Nop,
-            //
-            Branch(4),
-            // B4, L2
-            Ret,
-        ]))
-=======
-        LoopSummary::new(&VMControlFlowGraph::new(
-            &[
-                /* B0, L0 */ Nop,
-                /*        */ Branch(2),
-                /* B2, L1 */ Nop,
-                /*        */ Branch(4),
-                /* B4, L2 */ Ret,
-            ],
-            &[],
-        ))
->>>>>>> 1326312d
+        LoopSummary::new(&VMControlFlowGraph::new(
+            &[
+                // B0, L0
+                Nop,
+                //
+                Branch(2),
+                // B2, L1
+                Nop,
+                //
+                Branch(4),
+                // B4, L2
+                Ret,
+            ],
+            &[],
+        ))
     };
 
     let n: Vec<_> = summary.preorder().collect();
@@ -85,28 +75,19 @@
 fn non_loop_back_branch_summary() {
     let summary = {
         use Bytecode::*;
-<<<<<<< HEAD
-        LoopSummary::new(&VMControlFlowGraph::new(&[
-            // B0, L0
-            Nop,
-            //
-            Branch(3),
-            // B2, L2
-            Ret,
-            // B3, L1
-            Branch(2),
-        ]))
-=======
-        LoopSummary::new(&VMControlFlowGraph::new(
-            &[
-                /* B0, L0 */ Nop,
-                /*        */ Branch(3),
-                /* B2, L2 */ Ret,
-                /* B3, L1 */ Branch(2),
-            ],
-            &[],
-        ))
->>>>>>> 1326312d
+        LoopSummary::new(&VMControlFlowGraph::new(
+            &[
+                // B0, L0
+                Nop,
+                //
+                Branch(3),
+                // B2, L2
+                Ret,
+                // B3, L1
+                Branch(2),
+            ],
+            &[],
+        ))
     };
 
     let n: Vec<_> = summary.preorder().collect();
@@ -142,28 +123,19 @@
 fn branching_summary() {
     let summary = {
         use Bytecode::*;
-<<<<<<< HEAD
-        LoopSummary::new(&VMControlFlowGraph::new(&[
-            // B0, L0
-            LdTrue,
-            //
-            BrTrue(3),
-            // B2, L2
-            Nop,
-            // B3, L1
-            Ret,
-        ]))
-=======
-        LoopSummary::new(&VMControlFlowGraph::new(
-            &[
-                /* B0, L0 */ LdTrue,
-                /*        */ BrTrue(3),
-                /* B2, L2 */ Nop,
-                /* B3, L1 */ Ret,
-            ],
-            &[],
-        ))
->>>>>>> 1326312d
+        LoopSummary::new(&VMControlFlowGraph::new(
+            &[
+                // B0, L0
+                LdTrue,
+                //
+                BrTrue(3),
+                // B2, L2
+                Nop,
+                // B3, L1
+                Ret,
+            ],
+            &[],
+        ))
     };
 
     let n: Vec<_> = summary.preorder().collect();
@@ -203,31 +175,21 @@
 fn looping_summary() {
     let summary = {
         use Bytecode::*;
-<<<<<<< HEAD
-        LoopSummary::new(&VMControlFlowGraph::new(&[
-            // B0, L0
-            LdTrue,
-            //
-            BrTrue(4),
-            // B2, L2
-            Nop,
-            //
-            Branch(0),
-            // B4, L1
-            Ret,
-        ]))
-=======
-        LoopSummary::new(&VMControlFlowGraph::new(
-            &[
-                /* B0, L0 */ LdTrue,
-                /*        */ BrTrue(4),
-                /* B2, L2 */ Nop,
-                /*        */ Branch(0),
-                /* B4, L1 */ Ret,
-            ],
-            &[],
-        ))
->>>>>>> 1326312d
+        LoopSummary::new(&VMControlFlowGraph::new(
+            &[
+                // B0, L0
+                LdTrue,
+                //
+                BrTrue(4),
+                // B2, L2
+                Nop,
+                //
+                Branch(0),
+                // B4, L1
+                Ret,
+            ],
+            &[],
+        ))
     };
 
     let n: Vec<_> = summary.preorder().collect();
@@ -263,34 +225,23 @@
 fn branches_in_loops_summary() {
     let summary = {
         use Bytecode::*;
-<<<<<<< HEAD
-        LoopSummary::new(&VMControlFlowGraph::new(&[
-            // B0, L0
-            LdTrue,
-            //
-            BrTrue(3),
-            // B2, L3
-            Nop,
-            // B3, L1
-            LdFalse,
-            //
-            BrFalse(0),
-            // B5, L2
-            Ret,
-        ]))
-=======
-        LoopSummary::new(&VMControlFlowGraph::new(
-            &[
-                /* B0, L0 */ LdTrue,
-                /*        */ BrTrue(3),
-                /* B2, L3 */ Nop,
-                /* B3, L1 */ LdFalse,
-                /*        */ BrFalse(0),
-                /* B5, L2 */ Ret,
-            ],
-            &[],
-        ))
->>>>>>> 1326312d
+        LoopSummary::new(&VMControlFlowGraph::new(
+            &[
+                // B0, L0
+                LdTrue,
+                //
+                BrTrue(3),
+                // B2, L3
+                Nop,
+                // B3, L1
+                LdFalse,
+                //
+                BrFalse(0),
+                // B5, L2
+                Ret,
+            ],
+            &[],
+        ))
     };
 
     let n: Vec<_> = summary.preorder().collect();
@@ -334,58 +285,39 @@
 fn loops_in_branches_summary() {
     let summary = {
         use Bytecode::*;
-<<<<<<< HEAD
-        LoopSummary::new(&VMControlFlowGraph::new(&[
-            // B0,  L0
-            LdTrue,
-            //
-            BrTrue(8),
-            // B2,  L5
-            Nop,
-            // B3,  L6
-            LdFalse,
-            //
-            BrFalse(3),
-            // B5,  L7
-            LdTrue,
-            //
-            BrTrue(2),
-            // B7,  L8
-            Branch(13),
-            // B8,  L1
-            Nop,
-            // B9,  L2
-            LdTrue,
-            //
-            BrTrue(8),
-            // B11, L3
-            LdFalse,
-            //
-            BrFalse(9),
-            // B13, L4
-            Ret,
-        ]))
-=======
-        LoopSummary::new(&VMControlFlowGraph::new(
-            &[
-                /* B0,  L0 */ LdTrue,
-                /*         */ BrTrue(8),
-                /* B2,  L5   */ Nop,
-                /* B3,  L6     */ LdFalse,
-                /*             */ BrFalse(3),
-                /* B5,  L7   */ LdTrue,
-                /*           */ BrTrue(2),
-                /* B7,  L8 */ Branch(13),
-                /* B8,  L1   */ Nop,
-                /* B9,  L2   */ LdTrue,
-                /*           */ BrTrue(8),
-                /* B11, L3   */ LdFalse,
-                /*           */ BrFalse(9),
-                /* B13, L4 */ Ret,
-            ],
-            &[],
-        ))
->>>>>>> 1326312d
+        LoopSummary::new(&VMControlFlowGraph::new(
+            &[
+                // B0,  L0
+                LdTrue,
+                //
+                BrTrue(8),
+                // B2,  L5
+                Nop,
+                // B3,  L6
+                LdFalse,
+                //
+                BrFalse(3),
+                // B5,  L7
+                LdTrue,
+                //
+                BrTrue(2),
+                // B7,  L8
+                Branch(13),
+                // B8,  L1
+                Nop,
+                // B9,  L2
+                LdTrue,
+                //
+                BrTrue(8),
+                // B11, L3
+                LdFalse,
+                //
+                BrFalse(9),
+                // B13, L4
+                Ret,
+            ],
+            &[],
+        ))
     };
 
     let n: Vec<_> = summary.preorder().collect();
@@ -469,31 +401,21 @@
 fn loop_collapsing() {
     let summary = {
         use Bytecode::*;
-<<<<<<< HEAD
-        LoopSummary::new(&VMControlFlowGraph::new(&[
-            // B0, L0
-            LdTrue,
-            //
-            BrTrue(4),
-            // B2, L2
-            Nop,
-            //
-            Branch(0),
-            // B4, L1
-            Ret,
-        ]))
-=======
-        LoopSummary::new(&VMControlFlowGraph::new(
-            &[
-                /* B0, L0 */ LdTrue,
-                /*        */ BrTrue(4),
-                /* B2, L2 */ Nop,
-                /*        */ Branch(0),
-                /* B4, L1 */ Ret,
-            ],
-            &[],
-        ))
->>>>>>> 1326312d
+        LoopSummary::new(&VMControlFlowGraph::new(
+            &[
+                // B0, L0
+                LdTrue,
+                //
+                BrTrue(4),
+                // B2, L2
+                Nop,
+                //
+                Branch(0),
+                // B4, L1
+                Ret,
+            ],
+            &[],
+        ))
     };
 
     let mut partition = LoopPartition::new(&summary);
@@ -513,40 +435,27 @@
 fn nested_loop_collapsing() {
     let summary = {
         use Bytecode::*;
-<<<<<<< HEAD
-        LoopSummary::new(&VMControlFlowGraph::new(&[
-            // B0, L0
-            Nop,
-            // B1, L1
-            LdTrue,
-            //
-            BrTrue(1),
-            // B3, L2
-            LdFalse,
-            //
-            BrFalse(0),
-            // B5, L3
-            LdTrue,
-            //
-            BrTrue(0),
-            // B7, L4
-            Ret,
-        ]))
-=======
-        LoopSummary::new(&VMControlFlowGraph::new(
-            &[
-                /* B0, L0 */ Nop,
-                /* B1, L1   */ LdTrue,
-                /*          */ BrTrue(1),
-                /* B3, L2 */ LdFalse,
-                /*        */ BrFalse(0),
-                /* B5, L3 */ LdTrue,
-                /*        */ BrTrue(0),
-                /* B7, L4 */ Ret,
-            ],
-            &[],
-        ))
->>>>>>> 1326312d
+        LoopSummary::new(&VMControlFlowGraph::new(
+            &[
+                // B0, L0
+                Nop,
+                // B1, L1
+                LdTrue,
+                //
+                BrTrue(1),
+                // B3, L2
+                LdFalse,
+                //
+                BrFalse(0),
+                // B5, L3
+                LdTrue,
+                //
+                BrTrue(0),
+                // B7, L4
+                Ret,
+            ],
+            &[],
+        ))
     };
 
     let mut partition = LoopPartition::new(&summary);
