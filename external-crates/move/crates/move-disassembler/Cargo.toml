[package]
name = "move-disassembler"
version = "0.1.0"
<<<<<<< HEAD
authors = ["IOTA Foundation <contact@iota.org>"]
=======
authors = ["Diem Association <opensource@diem.com>"]
>>>>>>> 1326312d
edition = "2021"
license = "Apache-2.0"
publish = false
description = "Print a human-readable version of Move bytecode (.mv files)"

[dependencies]
anyhow.workspace = true
colored.workspace = true

<<<<<<< HEAD
=======
move-abstract-interpreter.workspace = true
>>>>>>> 1326312d
move-binary-format.workspace = true
move-bytecode-source-map.workspace = true
move-command-line-common.workspace = true
move-compiler.workspace = true
move-core-types.workspace = true
move-coverage.workspace = true
move-ir-types.workspace = true

bcs.workspace = true
clap.workspace = true
hex.workspace = true

[features]
default = []<|MERGE_RESOLUTION|>--- conflicted
+++ resolved
@@ -1,11 +1,7 @@
 [package]
 name = "move-disassembler"
 version = "0.1.0"
-<<<<<<< HEAD
 authors = ["IOTA Foundation <contact@iota.org>"]
-=======
-authors = ["Diem Association <opensource@diem.com>"]
->>>>>>> 1326312d
 edition = "2021"
 license = "Apache-2.0"
 publish = false
@@ -15,10 +11,7 @@
 anyhow.workspace = true
 colored.workspace = true
 
-<<<<<<< HEAD
-=======
 move-abstract-interpreter.workspace = true
->>>>>>> 1326312d
 move-binary-format.workspace = true
 move-bytecode-source-map.workspace = true
 move-command-line-common.workspace = true
