--- conflicted
+++ resolved
@@ -36,19 +36,9 @@
     #[clap(long = "skip-basic-blocks")]
     pub skip_basic_blocks: bool,
 
-<<<<<<< HEAD
-    /// Treat input file as a script (default is to treat file as a module)
-    #[clap(short = 's', long = "script")]
-    pub is_script: bool,
-
     /// The path to the bytecode file to disassemble; let's call it file.mv. We
     /// assume that two other files reside under the same directory: a
     /// source map file.mvsm (possibly) and the Move source code file.move.
-=======
-    /// The path to the bytecode file to disassemble; let's call it file.mv. We assume that two
-    /// other files reside under the same directory: a source map file.mvsm (possibly) and the Move
-    /// source code file.move.
->>>>>>> 1326312d
     #[clap(short = 'b', long = "bytecode")]
     pub bytecode_file_path: String,
 
