--- conflicted
+++ resolved
@@ -70,18 +70,11 @@
         self.global_env().symbol_pool().make(str)
     }
 
-<<<<<<< HEAD
     /// Get's the memory associated with a Call(Global,..) or Call(Exists, ..)
-    /// node. Crashes if the the node is not typed as expected.
-    fn get_memory_of_node(&self, node_id: NodeId) -> QualifiedInstId<StructId> {
+    /// node. Crashes if the node is not typed as expected.
+    fn get_memory_of_node(&self, node_id: NodeId) -> QualifiedInstId<DatatypeId> {
         // We do have a call `f<R<..>>` so extract the type from the function
         // instantiation.
-=======
-    /// Get's the memory associated with a Call(Global,..) or Call(Exists, ..) node. Crashes
-    /// if the node is not typed as expected.
-    fn get_memory_of_node(&self, node_id: NodeId) -> QualifiedInstId<DatatypeId> {
-        // We do have a call `f<R<..>>` so extract the type from the function instantiation.
->>>>>>> 1326312d
         let rty = &self.global_env().get_node_instantiation(node_id)[0];
         let (mid, sid, inst) = rty.require_datatype();
         mid.qualified_inst(sid, inst.to_owned())
