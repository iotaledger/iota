--- conflicted
+++ resolved
@@ -7,11 +7,7 @@
 publish = false
 
 [dependencies]
-<<<<<<< HEAD
-prettydiff = "0.4"
-=======
->>>>>>> f8236f4d
 anyhow.workspace = true
 move-command-line-common.workspace = true
-prettydiff.workspace = true
+prettydiff = "0.4"
 regex.workspace = true