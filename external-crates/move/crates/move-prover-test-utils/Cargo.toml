--- conflicted
+++ resolved
@@ -9,9 +9,5 @@
 [dependencies]
 anyhow.workspace = true
 move-command-line-common.workspace = true
-<<<<<<< HEAD
-prettydiff = "0.7"
-=======
 prettydiff.workspace = true
->>>>>>> 1326312d
 regex.workspace = true