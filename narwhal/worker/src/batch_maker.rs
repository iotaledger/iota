// Copyright (c) 2021, Facebook, Inc. and its affiliates
// Copyright (c) Mysten Labs, Inc.
// Modifications Copyright (c) 2024 IOTA Stiftung
// SPDX-License-Identifier: Apache-2.0

#[cfg(feature = "benchmark")]
use std::convert::TryInto;
use std::sync::Arc;

#[cfg(feature = "trace_transaction")]
use byteorder::{BigEndian, ReadBytesExt};
use config::WorkerId;
use fastcrypto::hash::Hash;
use futures::{future::BoxFuture, stream::FuturesUnordered, StreamExt};
use iota_metrics::{
    metered_channel::{Receiver, Sender},
    monitored_scope, spawn_logged_monitored_task,
};
<<<<<<< HEAD
=======
use iota_protocol_config::ProtocolConfig;
>>>>>>> c02945b9
use network::{client::NetworkClient, WorkerToPrimaryClient};
use store::{rocks::DBMap, Map};
use tokio::{
    task::JoinHandle,
    time::{sleep, Duration, Instant},
};
use tracing::{error, warn};
use types::{
    error::DagError, now, Batch, BatchAPI, BatchDigest, ConditionalBroadcastReceiver, MetadataAPI,
    Transaction, TxResponse, WorkerOwnBatchMessage,
};

use crate::metrics::WorkerMetrics;

// The number of batches to store / transmit in parallel.
pub const MAX_PARALLEL_BATCH: usize = 100;

#[cfg(test)]
#[path = "tests/batch_maker_tests.rs"]
pub mod batch_maker_tests;

/// Assemble clients transactions into batches.
pub struct BatchMaker {
    // Our worker's id.
    id: WorkerId,
    /// The preferred batch size (in bytes).
    batch_size_limit: usize,
    /// The maximum delay after which to seal the batch.
    max_batch_delay: Duration,
    /// Receiver for shutdown.
    rx_shutdown: ConditionalBroadcastReceiver,
    /// Channel to receive transactions from the network.
    rx_batch_maker: Receiver<(Vec<Transaction>, TxResponse)>,
    /// Output channel to deliver sealed batches to the `QuorumWaiter`.
    tx_quorum_waiter: Sender<(Batch, tokio::sync::oneshot::Sender<()>)>,
    /// Metrics handler
    node_metrics: Arc<WorkerMetrics>,
    /// The timestamp of the batch creation.
    /// Average resident time in the batch would be ~ (batch seal time -
    /// creation time) / 2
    batch_start_timestamp: Instant,
    /// The network client to send our batches to the primary.
    client: NetworkClient,
    /// The batch store to store our own batches.
    store: DBMap<BatchDigest, Batch>,
}

impl BatchMaker {
    #[must_use]
    pub fn spawn(
        id: WorkerId,
        batch_size_limit: usize,
        max_batch_delay: Duration,
        rx_shutdown: ConditionalBroadcastReceiver,
        rx_batch_maker: Receiver<(Vec<Transaction>, TxResponse)>,
        tx_quorum_waiter: Sender<(Batch, tokio::sync::oneshot::Sender<()>)>,
        node_metrics: Arc<WorkerMetrics>,
        client: NetworkClient,
        store: DBMap<BatchDigest, Batch>,
    ) -> JoinHandle<()> {
        spawn_logged_monitored_task!(
            async move {
                Self {
                    id,
                    batch_size_limit,
                    max_batch_delay,
                    rx_shutdown,
                    rx_batch_maker,
                    tx_quorum_waiter,
                    batch_start_timestamp: Instant::now(),
                    node_metrics,
                    client,
                    store,
                }
                .run()
                .await;
            },
            "BatchMakerTask"
        )
    }

    /// Main loop receiving incoming transactions and creating batches.
    async fn run(&mut self) {
        let timer = sleep(self.max_batch_delay);
        tokio::pin!(timer);

        let mut current_batch = Batch::new(vec![]);
        let mut current_responses = Vec::new();
        let mut current_batch_size = 0;

        let mut batch_pipeline = FuturesUnordered::new();

        loop {
            tokio::select! {
                // Assemble client transactions into batches of preset size.
                // Note that transactions are only consumed when the number of batches
                // 'in-flight' are below a certain number (MAX_PARALLEL_BATCH). This
                // condition will be met eventually if the store and network are functioning.
                Some((transactions, response_sender)) = self.rx_batch_maker.recv(), if batch_pipeline.len() < MAX_PARALLEL_BATCH => {
                    let _scope = monitored_scope("BatchMaker::recv");

                    // If there are multiple transactions, we only send back the digest of the first Batch.
                    // This currently poses no issue but needs to be fixed should a caller need to know the digest of all batches.
                    current_responses.push(response_sender);
                    for transaction in transactions {
                        current_batch_size += transaction.len();
                        current_batch.transactions_mut().push(transaction);

<<<<<<< HEAD
                        current_batch = Batch::new(vec![]);
                        current_responses = Vec::new();
                        current_batch_size = 0;
=======
                        if current_batch_size >= self.batch_size_limit {
                            if let Some(seal) = self.seal(false, current_batch, current_batch_size, current_responses).await{
                                batch_pipeline.push(seal);
                            }
                            self.node_metrics.parallel_worker_batches.set(batch_pipeline.len() as i64);
>>>>>>> c02945b9

                            current_batch = Batch::new(vec![], &self.protocol_config);
                            current_responses = Vec::new();
                            current_batch_size = 0;

                            timer.as_mut().reset(Instant::now() + self.max_batch_delay);
                            self.batch_start_timestamp = Instant::now();

                            // Yield once per size threshold to allow other tasks to run.
                            tokio::task::yield_now().await;
                        }
                    }
                },

                // If the timer triggers, seal the batch even if it contains few transactions.
                () = &mut timer => {
                    let _scope = monitored_scope("BatchMaker::timer");
                    if !current_batch.transactions().is_empty() {
                        if let Some(seal) = self.seal(true, current_batch, current_batch_size, current_responses).await {
                            batch_pipeline.push(seal);
                        }
                        self.node_metrics.parallel_worker_batches.set(batch_pipeline.len() as i64);

                        current_batch = Batch::new(vec![]);
                        current_responses = Vec::new();
                        current_batch_size = 0;
                    }
                    timer.as_mut().reset(Instant::now() + self.max_batch_delay);
                    self.batch_start_timestamp = Instant::now();
                }

                _ = self.rx_shutdown.receiver.recv() => {
                    return
                }

                // Process the pipeline of batches, this consumes items in the `batch_pipeline`
                // list, and ensures the main loop in run will always be able to make progress
                // by lowering it until condition batch_pipeline.len() < MAX_PARALLEL_BATCH is met.
                _ = batch_pipeline.next(), if !batch_pipeline.is_empty() => {
                    self.node_metrics.parallel_worker_batches.set(batch_pipeline.len() as i64);
                }

            }
        }
    }

    /// Seal and broadcast the current batch.
    async fn seal<'a>(
        &self,
        timeout: bool,
        mut batch: Batch,
        size: usize,
        responses: Vec<TxResponse>,
    ) -> Option<BoxFuture<'a, ()>> {
        #[cfg(feature = "benchmark")]
        {
            let digest = batch.digest();

            // Look for sample txs (they all start with 0) and gather their txs id (the next
            // 8 bytes).
            let tx_ids: Vec<_> = batch
                .transactions()
                .iter()
                .filter(|tx| tx[0] == 0u8 && tx.len() > 8)
                .filter_map(|tx| tx[1..9].try_into().ok())
                .collect();

            for id in tx_ids {
                // NOTE: This log entry is used to compute performance.
                tracing::info!(
                    "Batch {:?} contains sample tx {}",
                    digest,
                    u64::from_be_bytes(id)
                );
            }

            #[cfg(feature = "trace_transaction")]
            {
                // The first 8 bytes of each transaction message is reserved for an identifier
                // that's useful for debugging and tracking the lifetime of messages between
                // Narwhal and clients.
                let tracking_ids: Vec<_> = batch
                    .transactions()
                    .iter()
                    .map(|tx| {
                        let len = tx.len();
                        if len >= 8 {
                            (&tx[0..8]).read_u64::<BigEndian>().unwrap_or_default()
                        } else {
                            0
                        }
                    })
                    .collect();
                tracing::debug!(
                    "Tracking IDs of transactions in the Batch {:?}: {:?}",
                    digest,
                    tracking_ids
                );
            }

            // NOTE: This log entry is used to compute performance.
            tracing::info!("Batch {:?} contains {} B", digest, size);
        }

        let reason = if timeout { "timeout" } else { "size_reached" };

        self.node_metrics
            .created_batch_size
            .with_label_values(&[reason])
            .observe(size as f64);

        // Send the batch through the deliver channel for further processing.
        let (notify_done, broadcasted_to_quorum) = tokio::sync::oneshot::channel();
        if self
            .tx_quorum_waiter
            .send((batch.clone(), notify_done))
            .await
            .is_err()
        {
            tracing::debug!("{}", DagError::ShuttingDown);
            return None;
        }

        let batch_creation_duration = self.batch_start_timestamp.elapsed().as_secs_f64();

        tracing::debug!(
            "Batch {:?} took {} seconds to create due to {}",
            batch.digest(),
            batch_creation_duration,
            reason
        );

        // we are deliberately measuring this after the sending to the downstream
        // channel tx_quorum_waiter as the operation is blocking and affects any further
        // batch creation.
        self.node_metrics
            .created_batch_latency
            .with_label_values(&[reason])
            .observe(batch_creation_duration);

        // Clone things to not capture self
        let client = self.client.clone();
        let store = self.store.clone();
        let worker_id = self.id;

        // The batch has been sealed so we can officially set its creation time
        // for latency calculations.
        batch.versioned_metadata_mut().set_created_at(now());
        let metadata = batch.versioned_metadata().clone();

        Some(Box::pin(async move {
            let responses = responses;

            // Also wait quorum broadcast here.
            //
            // Error can only happen when the worker is shutting down.
            // All other errors, e.g. timeouts, failure responses from individual peers,
            // are retried indefinitely underneath.
            if broadcasted_to_quorum.await.is_err() {
                // Drop all response handlers to signal error.
                return;
            }

            // Now save it to disk
            let digest = batch.digest();

            if let Err(e) = store.insert(&digest, &batch) {
                error!("Store failed with error: {:?}", e);
                return;
            }

            // Send the batch to the primary.
            let message = WorkerOwnBatchMessage {
                digest,
                worker_id,
                metadata,
            };
            if let Err(e) = client.report_own_batch(message).await {
                warn!("Failed to report our batch: {}", e);
                // Drop all response handlers to signal error, since we
                // cannot ensure the primary has actually signaled the
                // batch will eventually be sent.
                // The transaction submitter will see the error and retry.
                return;
            }

            // We now signal back to the transaction senders that the transaction is in a
            // batch and also the digest of the batch.
            for response in responses {
                let _ = response.send(digest);
            }
        }))
    }
}<|MERGE_RESOLUTION|>--- conflicted
+++ resolved
@@ -16,10 +16,7 @@
     metered_channel::{Receiver, Sender},
     monitored_scope, spawn_logged_monitored_task,
 };
-<<<<<<< HEAD
-=======
 use iota_protocol_config::ProtocolConfig;
->>>>>>> c02945b9
 use network::{client::NetworkClient, WorkerToPrimaryClient};
 use store::{rocks::DBMap, Map};
 use tokio::{
@@ -65,6 +62,7 @@
     client: NetworkClient,
     /// The batch store to store our own batches.
     store: DBMap<BatchDigest, Batch>,
+    protocol_config: ProtocolConfig,
 }
 
 impl BatchMaker {
@@ -79,6 +77,7 @@
         node_metrics: Arc<WorkerMetrics>,
         client: NetworkClient,
         store: DBMap<BatchDigest, Batch>,
+        protocol_config: ProtocolConfig,
     ) -> JoinHandle<()> {
         spawn_logged_monitored_task!(
             async move {
@@ -93,6 +92,7 @@
                     node_metrics,
                     client,
                     store,
+                    protocol_config,
                 }
                 .run()
                 .await;
@@ -106,7 +106,7 @@
         let timer = sleep(self.max_batch_delay);
         tokio::pin!(timer);
 
-        let mut current_batch = Batch::new(vec![]);
+        let mut current_batch = Batch::new(vec![], &self.protocol_config);
         let mut current_responses = Vec::new();
         let mut current_batch_size = 0;
 
@@ -128,17 +128,11 @@
                         current_batch_size += transaction.len();
                         current_batch.transactions_mut().push(transaction);
 
-<<<<<<< HEAD
-                        current_batch = Batch::new(vec![]);
-                        current_responses = Vec::new();
-                        current_batch_size = 0;
-=======
                         if current_batch_size >= self.batch_size_limit {
                             if let Some(seal) = self.seal(false, current_batch, current_batch_size, current_responses).await{
                                 batch_pipeline.push(seal);
                             }
                             self.node_metrics.parallel_worker_batches.set(batch_pipeline.len() as i64);
->>>>>>> c02945b9
 
                             current_batch = Batch::new(vec![], &self.protocol_config);
                             current_responses = Vec::new();
@@ -162,7 +156,7 @@
                         }
                         self.node_metrics.parallel_worker_batches.set(batch_pipeline.len() as i64);
 
-                        current_batch = Batch::new(vec![]);
+                        current_batch = Batch::new(vec![], &self.protocol_config);
                         current_responses = Vec::new();
                         current_batch_size = 0;
                     }
