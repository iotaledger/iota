// Copyright (c) 2021, Facebook, Inc. and its affiliates
// Copyright (c) Mysten Labs, Inc.
// Modifications Copyright (c) 2024 IOTA Stiftung
// SPDX-License-Identifier: Apache-2.0
<<<<<<< HEAD

=======
>>>>>>> c02945b9
use std::time::Duration;

use async_trait::async_trait;
use bytes::Bytes;
use fastcrypto::{
    encoding::{Encoding, Hex},
    hash::Hash,
};
use futures::{stream::FuturesOrdered, StreamExt};
use primary::{
    consensus::{ConsensusRound, LeaderSchedule, LeaderSwapTable},
    Primary, CHANNEL_CAPACITY, NUM_SHUTDOWN_RECEIVERS,
};
use prometheus::Registry;
use storage::NodeStorage;
use store::{
    rocks,
    rocks::{MetricConf, ReadWriteOptions},
};
use test_utils::{
    batch, latest_protocol_version, temp_dir, test_network, transaction, CommitteeFixture,
};
use tokio::sync::watch;
use types::{
    BatchAPI, MockWorkerToPrimary, MockWorkerToWorker, PreSubscribedBroadcastSender,
    TransactionProto, TransactionsClient, WorkerBatchMessage, WorkerToWorkerClient,
};

use super::*;
use crate::{metrics::initialise_metrics, LocalNarwhalClient, TrivialTransactionValidator};

// A test validator that rejects every transaction / batch
#[derive(Clone)]
struct NilTxValidator;
#[async_trait]
impl TransactionValidator for NilTxValidator {
    type Error = eyre::Report;

    fn validate(&self, _tx: &[u8]) -> Result<(), Self::Error> {
        eyre::bail!("Invalid transaction");
    }
    fn validate_batch(&self, _txs: &Batch) -> Result<(), Self::Error> {
        eyre::bail!("Invalid batch");
    }
}

#[tokio::test]
async fn reject_invalid_clients_transactions() {
    let fixture = CommitteeFixture::builder().randomize_ports(true).build();
    let committee = fixture.committee();
    let worker_cache = fixture.worker_cache();

    let worker_id = 0;
    let my_primary = fixture.authorities().next().unwrap();
    let myself = my_primary.worker(worker_id);
    let public_key = my_primary.public_key();
    let client = NetworkClient::new_from_keypair(&my_primary.network_keypair());

    let parameters = Parameters {
        batch_size: 200, // Two transactions.
        ..Parameters::default()
    };

    // Create a new test store.
    let batch_store = rocks::DBMap::<BatchDigest, Batch>::open(
        temp_dir(),
        MetricConf::default(),
        None,
        Some("batches"),
        &ReadWriteOptions::default(),
    )
    .unwrap();

    let registry = Registry::new();
    let metrics = initialise_metrics(&registry);

    let mut tx_shutdown = PreSubscribedBroadcastSender::new(NUM_SHUTDOWN_RECEIVERS);

    // Spawn a `Worker` instance with a reject-all validator.
    Worker::spawn(
        my_primary.authority().clone(),
        myself.keypair(),
        worker_id,
        committee.clone(),
        worker_cache.clone(),
        parameters,
        NilTxValidator,
        client,
        batch_store,
        metrics,
        &mut tx_shutdown,
    );

    // Wait till other services have been able to start up
    tokio::task::yield_now().await;
    // Send enough transactions to create a batch.
    let address = worker_cache
        .worker(&public_key, &worker_id)
        .unwrap()
        .transactions;
    let config = iota_network_stack::config::Config::new();
    let channel = config.connect_lazy(&address).unwrap();
    let mut client = TransactionsClient::new(channel);
    let tx = transaction();
    let txn = TransactionProto {
        transactions: vec![Bytes::from(tx.clone())],
    };

    // Check invalid transactions are rejected
    let res = client.submit_transaction(txn).await;
    assert!(res.is_err());

    let worker_pk = worker_cache.worker(&public_key, &worker_id).unwrap().name;

    let batch = batch();
    let batch_message = WorkerBatchMessage {
        batch: batch.clone(),
    };

    // setup network : impersonate a send from another worker
    let another_primary = fixture.authorities().nth(2).unwrap();
    let another_worker = another_primary.worker(worker_id);
    let network = test_network(
        another_worker.keypair(),
        &another_worker.info().worker_address,
    );
    // ensure that the networks are connected
    network
        .connect(myself.info().worker_address.to_anemo_address().unwrap())
        .await
        .unwrap();
    let peer = network.peer(PeerId(worker_pk.0.to_bytes())).unwrap();

    // Check invalid batches are rejected
    let res = WorkerToWorkerClient::new(peer)
        .report_batch(batch_message)
        .await;
    assert!(res.is_err());
}

/// TODO: test both RemoteNarwhalClient and LocalNarwhalClient in the same test
/// case.
#[tokio::test]
async fn handle_remote_clients_transactions() {
    let fixture = CommitteeFixture::builder().randomize_ports(true).build();
    let committee = fixture.committee();
    let worker_cache = fixture.worker_cache();

    let worker_id = 0;
    let my_primary = fixture.authorities().next().unwrap();
    let myself = my_primary.worker(worker_id);
    let authority_public_key = my_primary.public_key();
    let client = NetworkClient::new_from_keypair(&my_primary.network_keypair());

    let parameters = Parameters {
        batch_size: 200, // Two transactions.
        ..Parameters::default()
    };

    // Create a new test store.
    let batch_store = rocks::DBMap::<BatchDigest, Batch>::open(
        temp_dir(),
        MetricConf::default(),
        None,
        Some("batches"),
        &ReadWriteOptions::default(),
    )
    .unwrap();

    let registry = Registry::new();
    let metrics = initialise_metrics(&registry);

    let mut tx_shutdown = PreSubscribedBroadcastSender::new(NUM_SHUTDOWN_RECEIVERS);

    // Spawn a `Worker` instance.
    Worker::spawn(
        my_primary.authority().clone(),
        myself.keypair(),
        worker_id,
        committee.clone(),
        worker_cache.clone(),
        parameters,
        TrivialTransactionValidator,
        client.clone(),
        batch_store,
        metrics,
        &mut tx_shutdown,
    );

    // Spawn a network listener to receive our batch's digest.
    let mut peer_networks = Vec::new();

    // Create batches
    let batch = batch();
    let batch_digest = batch.digest();

    let (tx_await_batch, mut rx_await_batch) = test_utils::test_channel!(CHANNEL_CAPACITY);
    let mut mock_primary_server = MockWorkerToPrimary::new();
    mock_primary_server
        .expect_report_own_batch()
        .withf(move |request| {
            let message = request.body();

            message.digest == batch_digest && message.worker_id == worker_id
        })
        .times(1)
        .returning(move |_| {
            tx_await_batch.try_send(()).unwrap();
            Ok(anemo::Response::new(()))
        });
    client.set_worker_to_primary_local_handler(Arc::new(mock_primary_server));

    // Spawn enough workers' listeners to acknowledge our batches.
    for worker in fixture.authorities().skip(1).map(|a| a.worker(worker_id)) {
        let mut mock_server = MockWorkerToWorker::new();
        mock_server
            .expect_report_batch()
            .returning(|_| Ok(anemo::Response::new(())));
        let routes = anemo::Router::new().add_rpc_service(WorkerToWorkerServer::new(mock_server));
        peer_networks.push(worker.new_network(routes));
    }

    // Wait till other services have been able to start up
    tokio::task::yield_now().await;
    // Send enough transactions to create a batch.
    let address = worker_cache
        .worker(&authority_public_key, &worker_id)
        .unwrap()
        .transactions;
    let config = iota_network_stack::config::Config::new();
    let channel = config.connect_lazy(&address).unwrap();
    let client = TransactionsClient::new(channel);

    let join_handle = tokio::task::spawn(async move {
        let mut fut_list = FuturesOrdered::new();
        for tx in batch.transactions() {
            let txn = TransactionProto {
                transactions: vec![Bytes::from(tx.clone())],
            };

            // Calls to submit_transaction are now blocking, so we need to drive them
            // all at the same time, rather than sequentially.
            let mut inner_client = client.clone();
            fut_list.push_back(async move {
                inner_client.submit_transaction(txn).await.unwrap();
            });
        }

        // Drive all sending in parallel.
        while fut_list.next().await.is_some() {}
    });

    // Ensure the primary received the batch's digest (ie. it did not panic).
    rx_await_batch.recv().await.unwrap();

    // Ensure sending ended.
    assert!(join_handle.await.is_ok());
}

/// TODO: test both RemoteNarwhalClient and LocalNarwhalClient in the same test
/// case.
#[tokio::test]
async fn handle_local_clients_transactions() {
    let fixture = CommitteeFixture::builder().randomize_ports(true).build();
    let committee = fixture.committee();
    let worker_cache = fixture.worker_cache();

    let worker_id = 0;
    let my_primary = fixture.authorities().next().unwrap();
    let myself = my_primary.worker(worker_id);
    let authority_public_key = my_primary.public_key();
    let client = NetworkClient::new_from_keypair(&my_primary.network_keypair());

    let parameters = Parameters {
        batch_size: 200, // Two transactions.
        ..Parameters::default()
    };

    // Create a new test store.
    let batch_store = rocks::DBMap::<BatchDigest, Batch>::open(
        temp_dir(),
        MetricConf::default(),
        None,
        Some("batches"),
        &ReadWriteOptions::default(),
    )
    .unwrap();

    let registry = Registry::new();
    let metrics = initialise_metrics(&registry);

    let mut tx_shutdown = PreSubscribedBroadcastSender::new(NUM_SHUTDOWN_RECEIVERS);

    // Spawn a `Worker` instance.
    Worker::spawn(
        my_primary.authority().clone(),
        myself.keypair(),
        worker_id,
        committee.clone(),
        worker_cache.clone(),
        parameters,
        TrivialTransactionValidator,
        client.clone(),
        batch_store,
        metrics,
        &mut tx_shutdown,
    );

    // Spawn a network listener to receive our batch's digest.
    let mut peer_networks = Vec::new();

    // Create batches
    let batch = batch();
    let batch_digest = batch.digest();

    let (tx_await_batch, mut rx_await_batch) = test_utils::test_channel!(CHANNEL_CAPACITY);
    let mut mock_primary_server = MockWorkerToPrimary::new();
    mock_primary_server
        .expect_report_own_batch()
        .withf(move |request| {
            let message = request.body();
            message.digest == batch_digest && message.worker_id == worker_id
        })
        .times(1)
        .returning(move |_| {
            tx_await_batch.try_send(()).unwrap();
            Ok(anemo::Response::new(()))
        });
    client.set_worker_to_primary_local_handler(Arc::new(mock_primary_server));

    // Spawn enough workers' listeners to acknowledge our batches.
    for worker in fixture.authorities().skip(1).map(|a| a.worker(worker_id)) {
        let mut mock_server = MockWorkerToWorker::new();
        mock_server
            .expect_report_batch()
            .returning(|_| Ok(anemo::Response::new(())));
        let routes = anemo::Router::new().add_rpc_service(WorkerToWorkerServer::new(mock_server));
        peer_networks.push(worker.new_network(routes));
    }

    // Wait till other services have been able to start up
    tokio::task::yield_now().await;
    // Send enough transactions to create a batch.
    let address = worker_cache
        .worker(&authority_public_key, &worker_id)
        .unwrap()
        .transactions;
    let client = LocalNarwhalClient::get_global(&address).unwrap().load();

    let join_handle = tokio::task::spawn(async move {
        let mut fut_list = FuturesOrdered::new();
        for txn in batch.transactions() {
            // Calls to submit_transaction are now blocking, so we need to drive them
            // all at the same time, rather than sequentially.
            let inner_client = client.clone();
            fut_list.push_back(async move {
                inner_client
                    .submit_transactions(vec![txn.clone()])
                    .await
                    .unwrap();
            });
        }

        // Drive all sending in parallel.
        while fut_list.next().await.is_some() {}
    });

    // Ensure the primary received the batch's digest (ie. it did not panic).
    rx_await_batch.recv().await.unwrap();

    // Ensure sending ended.
    assert!(join_handle.await.is_ok());
}

#[tokio::test]
async fn get_network_peers_from_admin_server() {
    // telemetry_subscribers::init_for_testing();
    let primary_1_parameters = Parameters {
        batch_size: 200, // Two transactions.
        ..Parameters::default()
    };
    let fixture = CommitteeFixture::builder().randomize_ports(true).build();
    let committee = fixture.committee();
    let worker_cache = fixture.worker_cache();
    let authority_1 = fixture.authorities().next().unwrap();
    let signer_1 = authority_1.keypair().copy();
    let client_1 = NetworkClient::new_from_keypair(&authority_1.network_keypair());

    let worker_id = 0;
    let worker_1_keypair = authority_1.worker(worker_id).keypair().copy();

    // Make the data store.
    let store = NodeStorage::reopen(temp_dir(), None);

    let (tx_new_certificates, _rx_new_certificates) =
        test_utils::test_new_certificates_channel!(CHANNEL_CAPACITY);
    let (tx_feedback, rx_feedback) = test_utils::test_channel!(CHANNEL_CAPACITY);
    let (_tx_consensus_round_updates, rx_consensus_round_updates) =
        watch::channel(ConsensusRound::default());
    let mut tx_shutdown = PreSubscribedBroadcastSender::new(NUM_SHUTDOWN_RECEIVERS);

    // Spawn Primary 1
    Primary::spawn(
        authority_1.authority().clone(),
        signer_1,
        authority_1.network_keypair().copy(),
        committee.clone(),
        worker_cache.clone(),
        latest_protocol_version(),
        primary_1_parameters.clone(),
        client_1.clone(),
        store.certificate_store.clone(),
        store.proposer_store.clone(),
        store.payload_store.clone(),
        store.vote_digest_store.clone(),
        tx_new_certificates,
        rx_feedback,
        rx_consensus_round_updates,
        &mut tx_shutdown,
        tx_feedback,
        &Registry::new(),
        LeaderSchedule::new(committee.clone(), LeaderSwapTable::default()),
    );

    // Wait for tasks to start
    tokio::time::sleep(Duration::from_secs(1)).await;

    let registry_1 = Registry::new();
    let metrics_1 = initialise_metrics(&registry_1);
    let mut tx_shutdown = PreSubscribedBroadcastSender::new(NUM_SHUTDOWN_RECEIVERS);

    let worker_1_parameters = Parameters {
        batch_size: 200, // Two transactions.
        ..Parameters::default()
    };

    // Spawn a `Worker` instance for primary 1.
    Worker::spawn(
        authority_1.authority().clone(),
        worker_1_keypair.copy(),
        worker_id,
        committee.clone(),
        worker_cache.clone(),
        worker_1_parameters.clone(),
        TrivialTransactionValidator,
        client_1.clone(),
        store.batch_store.clone(),
        metrics_1.clone(),
        &mut tx_shutdown,
    );

    let primary_1_peer_id = Hex::encode(authority_1.network_keypair().copy().public().0.as_bytes());
    let worker_1_peer_id = Hex::encode(worker_1_keypair.copy().public().0.as_bytes());

    // Wait for tasks to start
    tokio::time::sleep(Duration::from_secs(1)).await;

    // Test getting all known peers for worker 1
    let resp = reqwest::get(format!(
        "http://127.0.0.1:{}/known_peers",
        worker_1_parameters
            .network_admin_server
            .worker_network_admin_server_base_port
            + worker_id as u16
    ))
    .await
    .unwrap()
    .json::<Vec<String>>()
    .await
    .unwrap();

    // Assert we returned 3 peers (1 primary + 3 other workers)
    assert_eq!(4, resp.len());

    // Test getting all connected peers for worker 1 (worker at index 0 for primary
    // 1)
    let resp = reqwest::get(format!(
        "http://127.0.0.1:{}/peers",
        worker_1_parameters
            .network_admin_server
            .worker_network_admin_server_base_port
            + worker_id as u16
    ))
    .await
    .unwrap()
    .json::<Vec<String>>()
    .await
    .unwrap();

    // Assert we returned 1 peer (only worker's primary spawned)
    assert_eq!(1, resp.len());

    // Assert peer ids are correct
    let expected_peer_ids = [&primary_1_peer_id];
    assert!(expected_peer_ids.iter().all(|e| resp.contains(e)));

    let authority_2 = fixture.authorities().nth(1).unwrap();
    let signer_2 = authority_2.keypair().copy();
    let client_2 = NetworkClient::new_from_keypair(&authority_2.network_keypair());

    let worker_2_keypair = authority_2.worker(worker_id).keypair().copy();

    let primary_2_parameters = Parameters {
        batch_size: 200, // Two transactions.
        ..Parameters::default()
    };

    let (tx_new_certificates_2, _rx_new_certificates_2) =
        test_utils::test_new_certificates_channel!(CHANNEL_CAPACITY);
    let (tx_feedback_2, rx_feedback_2) = test_utils::test_channel!(CHANNEL_CAPACITY);
    let (_tx_consensus_round_updates, rx_consensus_round_updates) =
        watch::channel(ConsensusRound::default());

    let mut tx_shutdown_2 = PreSubscribedBroadcastSender::new(NUM_SHUTDOWN_RECEIVERS);

    // Spawn Primary 2
    Primary::spawn(
        authority_2.authority().clone(),
        signer_2,
        authority_2.network_keypair().copy(),
        committee.clone(),
        worker_cache.clone(),
        latest_protocol_version(),
        primary_2_parameters.clone(),
        client_2.clone(),
        store.certificate_store.clone(),
        store.proposer_store.clone(),
        store.payload_store.clone(),
        store.vote_digest_store.clone(),
        tx_new_certificates_2,
        rx_feedback_2,
        rx_consensus_round_updates,
        &mut tx_shutdown_2,
        tx_feedback_2,
        &Registry::new(),
        LeaderSchedule::new(committee.clone(), LeaderSwapTable::default()),
    );

    // Wait for tasks to start
    tokio::time::sleep(Duration::from_secs(1)).await;

    let registry_2 = Registry::new();
    let metrics_2 = initialise_metrics(&registry_2);

    let worker_2_parameters = Parameters {
        batch_size: 200, // Two transactions.
        ..Parameters::default()
    };

    let mut tx_shutdown_worker = PreSubscribedBroadcastSender::new(NUM_SHUTDOWN_RECEIVERS);

    // Spawn a `Worker` instance for primary 2.
    Worker::spawn(
        authority_2.authority().clone(),
        worker_2_keypair.copy(),
        worker_id,
        committee.clone(),
        worker_cache.clone(),
        worker_2_parameters.clone(),
        TrivialTransactionValidator,
        client_2,
        store.batch_store,
        metrics_2.clone(),
        &mut tx_shutdown_worker,
    );

    // Wait for tasks to start. Sleeping longer here to ensure all primaries and
    // workers have  a chance to connect to each other.
    tokio::time::sleep(Duration::from_secs(5)).await;

    let primary_2_peer_id = Hex::encode(authority_2.network_keypair().copy().public().0.as_bytes());
    let worker_2_peer_id = Hex::encode(worker_2_keypair.copy().public().0.as_bytes());

    // Test getting all known peers for worker 2 (worker at index 0 for primary 2)
    let resp = reqwest::get(format!(
        "http://127.0.0.1:{}/known_peers",
        worker_2_parameters
            .network_admin_server
            .worker_network_admin_server_base_port
            + worker_id as u16
    ))
    .await
    .unwrap()
    .json::<Vec<String>>()
    .await
    .unwrap();

    // Assert we returned 4 peers (1 primary + 3 other workers)
    assert_eq!(4, resp.len());

    // Test getting all connected peers for worker 1 (worker at index 0 for primary
    // 1)
    let resp = reqwest::get(format!(
        "http://127.0.0.1:{}/peers",
        worker_1_parameters
            .network_admin_server
            .worker_network_admin_server_base_port
            + worker_id as u16
    ))
    .await
    .unwrap()
    .json::<Vec<String>>()
    .await
    .unwrap();

    // Assert we returned 3 peers (2 primaries spawned + 1 other worker spawned)
    assert_eq!(3, resp.len());

    // Assert peer ids are correct
    let expected_peer_ids = [&primary_1_peer_id, &primary_2_peer_id, &worker_2_peer_id];
    assert!(expected_peer_ids.iter().all(|e| resp.contains(e)));

    // Test getting all connected peers for worker 2 (worker at index 0 for primary
    // 2)
    let resp = reqwest::get(format!(
        "http://127.0.0.1:{}/peers",
        worker_2_parameters
            .network_admin_server
            .worker_network_admin_server_base_port
            + worker_id as u16
    ))
    .await
    .unwrap()
    .json::<Vec<String>>()
    .await
    .unwrap();

    // Assert we returned 3 peers (2 primaries spawned  + 1 other worker spawned)
    assert_eq!(3, resp.len());

    // Assert peer ids are correct
    let expected_peer_ids = [&primary_1_peer_id, &primary_2_peer_id, &worker_1_peer_id];
    assert!(expected_peer_ids.iter().all(|e| resp.contains(e)));

    // Assert network connectivity metrics are also set as expected
    let filters = vec![
        (primary_2_peer_id.as_str(), "our_primary"),
        (primary_1_peer_id.as_str(), "other_primary"),
        (worker_1_peer_id.as_str(), "other_worker"),
    ];

    for f in filters {
        let mut m = HashMap::new();
        m.insert("peer_id", f.0);
        m.insert("type", f.1);

        assert_eq!(
            1,
            metrics_2
                .clone()
                .network_connection_metrics
                .unwrap()
                .network_peer_connected
                .get_metric_with(&m)
                .unwrap()
                .get()
        );
    }
}<|MERGE_RESOLUTION|>--- conflicted
+++ resolved
@@ -2,10 +2,7 @@
 // Copyright (c) Mysten Labs, Inc.
 // Modifications Copyright (c) 2024 IOTA Stiftung
 // SPDX-License-Identifier: Apache-2.0
-<<<<<<< HEAD
-
-=======
->>>>>>> c02945b9
+
 use std::time::Duration;
 
 use async_trait::async_trait;
@@ -47,7 +44,11 @@
     fn validate(&self, _tx: &[u8]) -> Result<(), Self::Error> {
         eyre::bail!("Invalid transaction");
     }
-    fn validate_batch(&self, _txs: &Batch) -> Result<(), Self::Error> {
+    fn validate_batch(
+        &self,
+        _txs: &Batch,
+        _protocol_config: &ProtocolConfig,
+    ) -> Result<(), Self::Error> {
         eyre::bail!("Invalid batch");
     }
 }
@@ -91,6 +92,7 @@
         worker_id,
         committee.clone(),
         worker_cache.clone(),
+        latest_protocol_version(),
         parameters,
         NilTxValidator,
         client,
@@ -120,7 +122,7 @@
 
     let worker_pk = worker_cache.worker(&public_key, &worker_id).unwrap().name;
 
-    let batch = batch();
+    let batch = batch(&latest_protocol_version());
     let batch_message = WorkerBatchMessage {
         batch: batch.clone(),
     };
@@ -187,6 +189,7 @@
         worker_id,
         committee.clone(),
         worker_cache.clone(),
+        latest_protocol_version(),
         parameters,
         TrivialTransactionValidator,
         client.clone(),
@@ -199,7 +202,7 @@
     let mut peer_networks = Vec::new();
 
     // Create batches
-    let batch = batch();
+    let batch = batch(&latest_protocol_version());
     let batch_digest = batch.digest();
 
     let (tx_await_batch, mut rx_await_batch) = test_utils::test_channel!(CHANNEL_CAPACITY);
@@ -306,6 +309,7 @@
         worker_id,
         committee.clone(),
         worker_cache.clone(),
+        latest_protocol_version(),
         parameters,
         TrivialTransactionValidator,
         client.clone(),
@@ -318,7 +322,7 @@
     let mut peer_networks = Vec::new();
 
     // Create batches
-    let batch = batch();
+    let batch = batch(&latest_protocol_version());
     let batch_digest = batch.digest();
 
     let (tx_await_batch, mut rx_await_batch) = test_utils::test_channel!(CHANNEL_CAPACITY);
@@ -449,6 +453,7 @@
         worker_id,
         committee.clone(),
         worker_cache.clone(),
+        latest_protocol_version(),
         worker_1_parameters.clone(),
         TrivialTransactionValidator,
         client_1.clone(),
@@ -564,6 +569,7 @@
         worker_id,
         committee.clone(),
         worker_cache.clone(),
+        latest_protocol_version(),
         worker_2_parameters.clone(),
         TrivialTransactionValidator,
         client_2,
