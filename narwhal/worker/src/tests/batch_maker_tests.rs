// Copyright (c) 2021, Facebook, Inc. and its affiliates
// Copyright (c) Mysten Labs, Inc.
// Modifications Copyright (c) 2024 IOTA Stiftung
// SPDX-License-Identifier: Apache-2.0
<<<<<<< HEAD

use prometheus::Registry;
use test_utils::{create_batch_store, transaction};
=======
use prometheus::Registry;
use test_utils::{create_batch_store, latest_protocol_version, transaction};
>>>>>>> c02945b9
use types::{MockWorkerToPrimary, PreSubscribedBroadcastSender};

use super::*;
use crate::NUM_SHUTDOWN_RECEIVERS;

fn create_network_client() -> NetworkClient {
    NetworkClient::new_with_empty_id()
}

#[tokio::test]
async fn make_batch() {
    let client = create_network_client();
    let store = create_batch_store();
    let mut tx_shutdown = PreSubscribedBroadcastSender::new(NUM_SHUTDOWN_RECEIVERS);
    let (tx_batch_maker, rx_batch_maker) = test_utils::test_channel!(1);
    let (tx_quorum_waiter, mut rx_quorum_waiter) = test_utils::test_channel!(1);
    let node_metrics = WorkerMetrics::new(&Registry::new());

    // Mock the primary client to always succeed.
    let mut mock_server = MockWorkerToPrimary::new();
    mock_server
        .expect_report_own_batch()
        .returning(|_| Ok(anemo::Response::new(())));
    client.set_worker_to_primary_local_handler(Arc::new(mock_server));

    // Spawn a `BatchMaker` instance.
    let id = 0;
    let _batch_maker_handle = BatchMaker::spawn(
        id,
        // max_batch_size
<<<<<<< HEAD
        200,
=======
        500,
>>>>>>> c02945b9
        // max_batch_delay
        Duration::from_millis(1_000_000), // Ensure the timer is not triggered.
        tx_shutdown.subscribe(),
        rx_batch_maker,
        tx_quorum_waiter,
        Arc::new(node_metrics),
        client,
        store.clone(),
    );

    // Send enough transactions to seal a batch.
    let tx = transaction();
    let txs = vec![transaction(), transaction(), transaction()];
    let (s0, r0) = tokio::sync::oneshot::channel();
    let (s1, r1) = tokio::sync::oneshot::channel();
    let (s2, r2) = tokio::sync::oneshot::channel();
    tx_batch_maker.send((vec![tx.clone()], s0)).await.unwrap();
    tx_batch_maker.send((txs.clone(), s1)).await.unwrap();
    tx_batch_maker.send((vec![tx.clone()], s2)).await.unwrap();

    // Ensure the batch is as expected.
<<<<<<< HEAD
    let expected_batch = Batch::new(vec![tx.clone(), tx.clone()]);
=======
    let expected_batch = Batch::new(
        vec![
            tx.clone(),
            txs[0].clone(),
            txs[1].clone(),
            txs[2].clone(),
            tx.clone(),
        ],
        &latest_protocol_version(),
    );
>>>>>>> c02945b9
    let (batch, resp) = rx_quorum_waiter.recv().await.unwrap();

    assert_eq!(batch.transactions(), expected_batch.transactions());

    // Eventually deliver message
    assert!(resp.send(()).is_ok());

    // Batch maker should finish creating the batch.
    assert!(r0.await.is_ok());
    assert!(r1.await.is_ok());
    assert!(r2.await.is_ok());

    // Ensure the batch is stored
    assert!(store.get(&expected_batch.digest()).unwrap().is_some());
}

#[tokio::test]
async fn batch_timeout() {
    let client = create_network_client();
    let store = create_batch_store();
    let mut tx_shutdown = PreSubscribedBroadcastSender::new(NUM_SHUTDOWN_RECEIVERS);
    let (tx_batch_maker, rx_batch_maker) = test_utils::test_channel!(1);
    let (tx_quorum_waiter, mut rx_quorum_waiter) = test_utils::test_channel!(1);
    let node_metrics = WorkerMetrics::new(&Registry::new());

    // Mock the primary client to always succeed.
    let mut mock_server = MockWorkerToPrimary::new();
    mock_server
        .expect_report_own_batch()
        .returning(|_| Ok(anemo::Response::new(())));
    client.set_worker_to_primary_local_handler(Arc::new(mock_server));

    // Spawn a `BatchMaker` instance.
    let id = 0;
    let _batch_maker_handle = BatchMaker::spawn(
        id,
        // max_batch_size
        200,
        // max_batch_delay
        Duration::from_millis(50), // Ensure the timer is triggered.
        tx_shutdown.subscribe(),
        rx_batch_maker,
        tx_quorum_waiter,
        Arc::new(node_metrics),
        client,
        store.clone(),
    );

    // Do not send enough transactions to seal a batch.
    let tx = transaction();
    let (s0, r0) = tokio::sync::oneshot::channel();
    tx_batch_maker.send((vec![tx.clone()], s0)).await.unwrap();

    // Ensure the batch is as expected.
    let (batch, resp) = rx_quorum_waiter.recv().await.unwrap();
    let expected_batch = Batch::new(vec![tx.clone()]);
    assert_eq!(batch.transactions(), expected_batch.transactions());

    // Eventually deliver message
    assert!(resp.send(()).is_ok());

    // Batch maker should finish creating the batch.
    assert!(r0.await.is_ok());

    // Ensure the batch is stored
    assert!(store.get(&batch.digest()).unwrap().is_some());
}<|MERGE_RESOLUTION|>--- conflicted
+++ resolved
@@ -2,14 +2,8 @@
 // Copyright (c) Mysten Labs, Inc.
 // Modifications Copyright (c) 2024 IOTA Stiftung
 // SPDX-License-Identifier: Apache-2.0
-<<<<<<< HEAD
-
-use prometheus::Registry;
-use test_utils::{create_batch_store, transaction};
-=======
 use prometheus::Registry;
 use test_utils::{create_batch_store, latest_protocol_version, transaction};
->>>>>>> c02945b9
 use types::{MockWorkerToPrimary, PreSubscribedBroadcastSender};
 
 use super::*;
@@ -40,11 +34,7 @@
     let _batch_maker_handle = BatchMaker::spawn(
         id,
         // max_batch_size
-<<<<<<< HEAD
-        200,
-=======
         500,
->>>>>>> c02945b9
         // max_batch_delay
         Duration::from_millis(1_000_000), // Ensure the timer is not triggered.
         tx_shutdown.subscribe(),
@@ -53,6 +43,7 @@
         Arc::new(node_metrics),
         client,
         store.clone(),
+        latest_protocol_version(),
     );
 
     // Send enough transactions to seal a batch.
@@ -66,9 +57,6 @@
     tx_batch_maker.send((vec![tx.clone()], s2)).await.unwrap();
 
     // Ensure the batch is as expected.
-<<<<<<< HEAD
-    let expected_batch = Batch::new(vec![tx.clone(), tx.clone()]);
-=======
     let expected_batch = Batch::new(
         vec![
             tx.clone(),
@@ -79,7 +67,6 @@
         ],
         &latest_protocol_version(),
     );
->>>>>>> c02945b9
     let (batch, resp) = rx_quorum_waiter.recv().await.unwrap();
 
     assert_eq!(batch.transactions(), expected_batch.transactions());
@@ -126,6 +113,7 @@
         Arc::new(node_metrics),
         client,
         store.clone(),
+        latest_protocol_version(),
     );
 
     // Do not send enough transactions to seal a batch.
@@ -135,7 +123,7 @@
 
     // Ensure the batch is as expected.
     let (batch, resp) = rx_quorum_waiter.recv().await.unwrap();
-    let expected_batch = Batch::new(vec![tx.clone()]);
+    let expected_batch = Batch::new(vec![tx.clone()], &latest_protocol_version());
     assert_eq!(batch.transactions(), expected_batch.transactions());
 
     // Eventually deliver message
