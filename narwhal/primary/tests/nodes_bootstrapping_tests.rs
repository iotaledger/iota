// Copyright (c) Mysten Labs, Inc.
// Modifications Copyright (c) 2024 IOTA Stiftung
// SPDX-License-Identifier: Apache-2.0
<<<<<<< HEAD

=======
>>>>>>> c02945b9
use std::time::Duration;

use bytes::Bytes;
use test_utils::cluster::{setup_tracing, Cluster};
use types::TransactionProto;

#[tokio::test(flavor = "current_thread", start_paused = true)]
async fn test_response_error_after_shutdown_internal_consensus() {
    // Enabled debug tracing so we can easily observe the
    // nodes logs.
    let _guard = setup_tracing();

    let delay = Duration::from_secs(10); // 10 seconds

    // A cluster of 4 nodes will be created, with internal consensus.
    let cluster = Cluster::new(None);

    // ==== Start first authority ====
    let authority = cluster.authority(0);
    authority.start(false, Some(1)).await;

    tokio::time::sleep(delay).await;

    authority.stop_all().await;

    tokio::time::sleep(delay).await;

    let worker_id = 0;
    let mut client = authority.new_transactions_client(&worker_id).await;

    // Create a fake transaction
    let tx_str = "test transaction".to_string();
    let tx = bcs::to_bytes(&tx_str).unwrap();
    let txn = TransactionProto {
        transactions: vec![Bytes::from(tx)],
    };

    // Should fail submitting to consensus.
    let Err(e) = client.submit_transaction(txn).await else {
        panic!("Submitting transactions after Narwhal shutdown should fail!");
    };
<<<<<<< HEAD
    assert!(
        e.message()
            .contains("tcp connect error: Connection refused"),
        "Actual: {}",
        e
    );
=======
    assert!(e.message().contains("tcp connect error:"), "Actual: {}", e);
>>>>>>> c02945b9
}

/// Nodes will be started in a staggered fashion. This is simulating
/// a real world scenario where nodes across validators will not start
/// in the same time.
#[ignore]
#[tokio::test]
async fn test_node_staggered_starts() {
    // Enabled debug tracing so we can easily observe the
    // nodes logs.
    let _guard = setup_tracing();

    let node_staggered_delay = Duration::from_secs(60 * 2); // 2 minutes

    // A cluster of 4 nodes will be created
    let cluster = Cluster::new(None);

    // ==== Start first authority ====
    cluster.authority(0).start(false, Some(1)).await;

    tokio::time::sleep(node_staggered_delay).await;

    // No node should be able to commit, no reported round was expected
    cluster.assert_progress(0, 0).await;

    // ==== Start second authority ====
    cluster.authority(1).start(false, Some(1)).await;

    tokio::time::sleep(node_staggered_delay).await;

    // No node should be able to commit, no reported round was expected
    cluster.assert_progress(0, 0).await;

    // ==== Start third authority ====
    // Now 2f + 1 nodes are becoming available and we expect all the nodes to
    // start making progress (advance in rounds).
    cluster.authority(2).start(false, Some(1)).await;

    tokio::time::sleep(node_staggered_delay).await;

    // We have only (f) unavailable nodes, so all should have made progress and
    // committed at least after the first round
    cluster.assert_progress(3, 2).await;

    // ==== Start fourth authority ====
    // Now 3f + 1 nodes are becoming available (the whole network) and all the nodes
    // should make progress
    cluster.authority(3).start(false, Some(1)).await;

    tokio::time::sleep(node_staggered_delay).await;

    // All nodes are available so all should have made progress and committed at
    // least after the first round
    cluster.assert_progress(4, 2).await;
}

/// All the nodes have an outage at the same time, when they recover, the rounds
/// begin to advance.
#[ignore]
#[tokio::test]
async fn test_full_outage_and_recovery() {
    let _guard = setup_tracing();

    let stop_and_start_delay = Duration::from_secs(12);
    let node_advance_delay = Duration::from_secs(60);

    // A cluster of 4 nodes will be created
    let mut cluster = Cluster::new(None);

    // ===== Start the cluster ====
    cluster.start(Some(4), Some(1), None).await;

    // Let the nodes advance a bit
    tokio::time::sleep(node_advance_delay).await;

    // Stop all the nodes
    cluster.authority(0).stop_all().await;
    tokio::time::sleep(stop_and_start_delay).await;

    cluster.authority(1).stop_all().await;
    tokio::time::sleep(stop_and_start_delay).await;

    cluster.authority(2).stop_all().await;
    tokio::time::sleep(stop_and_start_delay).await;

    cluster.authority(3).stop_all().await;
    tokio::time::sleep(stop_and_start_delay).await;

    // Start all the nodes
    cluster.authority(0).start(true, Some(1)).await;
    tokio::time::sleep(stop_and_start_delay).await;

    cluster.authority(1).start(true, Some(1)).await;
    tokio::time::sleep(stop_and_start_delay).await;

    cluster.authority(2).start(true, Some(1)).await;
    tokio::time::sleep(stop_and_start_delay).await;

    cluster.authority(3).start(true, Some(1)).await;

    // now wait a bit to give the opportunity to recover
    tokio::time::sleep(node_advance_delay).await;

    // Ensure that nodes have made progress
    cluster.assert_progress(4, 2).await;
}

#[ignore]
#[tokio::test]
async fn test_second_node_restart() {
    // Enabled debug tracing so we can easily observe the
    // nodes logs.
    let _guard = setup_tracing();

    let restart_delay = Duration::from_secs(120);
    let node_advance_delay = Duration::from_secs(60);

    // A cluster of 4 nodes will be created
    let mut cluster = Cluster::new(None);

    // ===== Start the cluster ====
    cluster.start(Some(4), Some(1), None).await;

    // Let the nodes advance a bit
    tokio::time::sleep(node_advance_delay).await;

    // Now restart node 2 with some delay between
    cluster.authority(2).restart(true, restart_delay).await;

    // now wait a bit to give the opportunity to recover
    tokio::time::sleep(node_advance_delay).await;

    // Ensure that nodes have made progress
    cluster.assert_progress(4, 2).await;

    // Now restart node 3 with some delay between
    cluster.authority(3).restart(true, restart_delay).await;

    // now wait a bit to give the opportunity to recover
    tokio::time::sleep(node_advance_delay).await;

    // Ensure that nodes have made progress
    cluster.assert_progress(4, 2).await;
}

#[ignore]
#[tokio::test]
/// We are testing the loss of liveness of a healthy cluster. While 3f+1 nodes
/// run we are shutting down f+1 nodes. Then we are bringing the f+1 nodes back
/// again We expect the restarted nodes to be able to make new proposals, and
/// all the nodes should be able to propose from where they left of at last
/// round, and the rounds should all advance.
async fn test_loss_of_liveness_without_recovery() {
    // Enabled debug tracing so we can easily observe the
    // nodes logs.
    let _guard = setup_tracing();

    let node_advance_delay = Duration::from_secs(60);

    // A cluster of 4 nodes will be created
    let mut cluster = Cluster::new(None);

    // ===== Start the cluster ====
    cluster.start(Some(4), Some(1), None).await;

    // Let the nodes advance a bit
    tokio::time::sleep(node_advance_delay).await;

    // Ensure that nodes have made progress
    cluster.assert_progress(4, 2).await;

    // Now stop node 2 & 3
    cluster.authority(2).stop_all().await;
    cluster.authority(3).stop_all().await;

    // wait and fetch the latest commit round
    tokio::time::sleep(node_advance_delay).await;
    let rounds_1 = cluster.assert_progress(2, 0).await;

    // wait and fetch again the rounds
    tokio::time::sleep(node_advance_delay).await;
    let rounds_2 = cluster.assert_progress(2, 0).await;

    // We assert that nodes haven't advanced at all
    assert_eq!(rounds_1, rounds_2);

    // Now bring up nodes
    cluster.authority(2).start(true, Some(1)).await;
    cluster.authority(3).start(true, Some(1)).await;

    // wait and fetch the latest commit round. All of them should have advanced and
    // we allow a small threshold in case some node is faster than the others
    tokio::time::sleep(node_advance_delay).await;
    let rounds_3 = cluster.assert_progress(4, 2).await;

    // we test that nodes 0 & 1 have actually advanced in rounds compared to before.
    assert!(rounds_3.get(&0) > rounds_2.get(&0));
    assert!(rounds_3.get(&1) > rounds_2.get(&1));
}

#[ignore]
#[tokio::test]
/// We are testing the loss of liveness of a healthy cluster. While 3f+1 nodes
/// run we are shutting down f+1 nodes one by one with some delay between them.
/// Then we are bringing the f+1 nodes back again. We expect the cluster to
/// recover and effectively make progress.
async fn test_loss_of_liveness_with_recovery() {
    // Enabled debug tracing so we can easily observe the
    // nodes logs.
    let _guard = setup_tracing();

    let node_advance_delay = Duration::from_secs(60);

    // A cluster of 4 nodes will be created
    let mut cluster = Cluster::new(None);

    // ===== Start the cluster ====
    cluster.start(Some(4), Some(1), None).await;

    // Let the nodes advance a bit
    tokio::time::sleep(node_advance_delay).await;

    // Ensure that nodes have made progress
    cluster.assert_progress(4, 2).await;

    // Now stop node 2
    cluster.authority(2).stop_all().await;

    // allow other nodes to advance
    tokio::time::sleep(node_advance_delay).await;

    // Now stop node 3
    cluster.authority(3).stop_all().await;

    // wait and fetch the latest commit round
    tokio::time::sleep(node_advance_delay).await;
    let rounds_1 = cluster.assert_progress(2, 0).await;

    // wait and fetch again the rounds
    tokio::time::sleep(node_advance_delay).await;
    let rounds_2 = cluster.assert_progress(2, 0).await;

    // We assert that nodes haven't advanced at all
    assert_eq!(rounds_1, rounds_2);

    // Now bring up nodes
    cluster.authority(2).start(true, Some(1)).await;
    cluster.authority(3).start(true, Some(1)).await;

    // wait and fetch the latest commit round
    tokio::time::sleep(node_advance_delay).await;
    let rounds_3 = cluster.assert_progress(4, 2).await;

    let round_2_max = rounds_2.values().max().unwrap();
    assert!(
        rounds_3.values().all(|v| v > round_2_max),
        "All the nodes should have advanced more from the previous round"
    );
}<|MERGE_RESOLUTION|>--- conflicted
+++ resolved
@@ -1,10 +1,7 @@
 // Copyright (c) Mysten Labs, Inc.
 // Modifications Copyright (c) 2024 IOTA Stiftung
 // SPDX-License-Identifier: Apache-2.0
-<<<<<<< HEAD
-
-=======
->>>>>>> c02945b9
+
 use std::time::Duration;
 
 use bytes::Bytes;
@@ -46,16 +43,7 @@
     let Err(e) = client.submit_transaction(txn).await else {
         panic!("Submitting transactions after Narwhal shutdown should fail!");
     };
-<<<<<<< HEAD
-    assert!(
-        e.message()
-            .contains("tcp connect error: Connection refused"),
-        "Actual: {}",
-        e
-    );
-=======
     assert!(e.message().contains("tcp connect error:"), "Actual: {}", e);
->>>>>>> c02945b9
 }
 
 /// Nodes will be started in a staggered fashion. This is simulating
