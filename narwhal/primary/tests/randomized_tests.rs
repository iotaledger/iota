--- conflicted
+++ resolved
@@ -1,10 +1,7 @@
 // Copyright (c) Mysten Labs, Inc.
 // Modifications Copyright (c) 2024 IOTA Stiftung
 // SPDX-License-Identifier: Apache-2.0
-<<<<<<< HEAD
-
-=======
->>>>>>> c02945b9
+
 use std::{
     collections::{BTreeSet, HashMap, HashSet, VecDeque},
     num::NonZeroUsize,
@@ -189,7 +186,7 @@
                 let handle = tokio::spawn(async move {
                     // Create a randomized DAG
                     let (certificates, committee) =
-                        generate_randomised_dag(committee_size, dag_rounds, run_id, mode);
+                        generate_randomised_dag(committee_size, dag_rounds, run_id, mode, &config);
 
                     // Now provide the DAG to create execution plans, run them via consensus
                     // and compare output against each other to ensure they are the same.
@@ -234,13 +231,24 @@
         slow_nodes_failure_probability: 0.5,
         minimum_committee_size: None,
     };
+    let protocol_config = latest_protocol_version();
 
     for seed in 0..=10 {
         // Compare the creation of DAG & committee
-        let (dag_1, committee_1) =
-            generate_randomised_dag(committee_size, number_of_rounds, seed, failure_modes);
-        let (dag_2, committee_2) =
-            generate_randomised_dag(committee_size, number_of_rounds, seed, failure_modes);
+        let (dag_1, committee_1) = generate_randomised_dag(
+            committee_size,
+            number_of_rounds,
+            seed,
+            failure_modes,
+            &protocol_config,
+        );
+        let (dag_2, committee_2) = generate_randomised_dag(
+            committee_size,
+            number_of_rounds,
+            seed,
+            failure_modes,
+            &protocol_config,
+        );
 
         assert_eq!(committee_1, committee_2);
         assert_eq!(dag_1, dag_2);
@@ -267,6 +275,7 @@
     number_of_rounds: Round,
     seed: u64,
     modes: FailureModes,
+    protocol_config: &ProtocolConfig,
 ) -> (VecDeque<Certificate>, Committee) {
     // Create an RNG to share for the committee creation
     let rand = StdRng::seed_from_u64(seed);
@@ -276,11 +285,17 @@
         .rng(rand)
         .build();
     let committee: Committee = fixture.committee();
-    let genesis = Certificate::genesis(&committee);
+    let genesis = Certificate::genesis(&latest_protocol_version(), &committee);
 
     // Create a known DAG
-    let (original_certificates, _last_round) =
-        make_certificates_with_parameters(seed, &committee, 1..=number_of_rounds, genesis, modes);
+    let (original_certificates, _last_round) = make_certificates_with_parameters(
+        seed,
+        &committee,
+        1..=number_of_rounds,
+        genesis,
+        modes,
+        protocol_config,
+    );
 
     (original_certificates, committee)
 }
@@ -290,18 +305,14 @@
 /// * nodes that don't create certificates at all for some rounds (failures)
 /// * leaders that don't get enough support (f+1) for their immediate round
 /// * slow nodes - nodes that create certificates but those might not referenced
-<<<<<<< HEAD
-///   by nodes of
-/// subsequent rounds.
-=======
 ///   by nodes of subsequent rounds.
->>>>>>> c02945b9
 pub fn make_certificates_with_parameters(
     seed: u64,
     committee: &Committee,
     range: RangeInclusive<Round>,
     initial_parents: Vec<Certificate>,
     modes: FailureModes,
+    protocol_config: &ProtocolConfig,
 ) -> (VecDeque<Certificate>, Vec<Certificate>) {
     let mut rand = StdRng::seed_from_u64(seed);
 
@@ -441,6 +452,7 @@
             // Now create the certificate with the provided parents
             let (_, certificate) = mock_certificate_with_rand(
                 committee,
+                protocol_config,
                 authority.id(),
                 round,
                 parents_digests.clone(),
@@ -456,7 +468,7 @@
             // update the total round stake
             total_round_stake += authority.stake();
         }
-        parents.clone_from(&next_parents);
+        parents = next_parents.clone();
 
         // Sanity checks
         // Ensure total stake of the round provides strong quorum
@@ -556,7 +568,7 @@
 
         // Compare the results with the previously executed plan results
         if committed_certificates.is_empty() {
-            committed_certificates.clone_from(&plan_committed_certificates);
+            committed_certificates = plan_committed_certificates.clone();
         } else {
             assert_eq!(
                 committed_certificates,
