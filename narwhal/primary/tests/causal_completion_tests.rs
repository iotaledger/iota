// Copyright (c) Mysten Labs, Inc.
// Modifications Copyright (c) 2024 IOTA Stiftung
// SPDX-License-Identifier: Apache-2.0
<<<<<<< HEAD

=======
>>>>>>> c02945b9
use std::time::Duration;

use bytes::Bytes;
use test_utils::cluster::{setup_tracing, Cluster};
use tracing::info;
use types::TransactionProto;

type StringTransaction = String;

#[ignore]
#[tokio::test]
async fn test_restore_from_disk() {
    // Enabled debug tracing so we can easily observe the
    // nodes logs.
    let _guard = setup_tracing();

    let mut cluster = Cluster::new(None);

    // start the cluster
    cluster.start(Some(4), Some(1), None).await;

    let id = 0;
    let client = cluster.authority(0).new_transactions_client(&id).await;

    // Subscribe to the transaction confirmation channel
    let mut receiver = cluster
        .authority(0)
        .primary()
        .await
        .tx_transaction_confirmation
        .subscribe();

    // Create arbitrary transactions
    let mut total_tx = 3;
    for tx in [
        string_transaction(),
        string_transaction(),
        string_transaction(),
    ] {
        let mut c = client.clone();
        tokio::spawn(async move {
            let tr = bcs::to_bytes(&tx).unwrap();
            let txn = TransactionProto {
                transactions: vec![Bytes::from(tr)],
            };

            c.submit_transaction(txn).await.unwrap();
        });
    }

    // wait for transactions to complete
    loop {
        if let Ok(_result) = receiver.recv().await {
            total_tx -= 1;
            if total_tx < 1 {
                break;
            }
        }
    }

    // Now stop node 0
    cluster.stop_node(0).await;

    // Let other primaries advance and primary 0 releases its port.
    tokio::time::sleep(Duration::from_secs(10)).await;

    // Now start the node 0 again
    cluster.start_node(0, true, Some(1)).await;

    // Let the node recover
    tokio::time::sleep(Duration::from_secs(2)).await;

    let node = cluster.authority(0);

    // Check the metrics to ensure the node was recovered from disk
    let primary = node.primary().await;

    let node_recovered_state =
        if let Some(metric) = primary.metric("recovered_consensus_state").await {
            let value = metric.get_counter().get_value();
            info!("Found metric for recovered consensus state.");

            value > 0.0
        } else {
            false
        };

    assert!(node_recovered_state, "Node did not recover state from disk");
}

fn string_transaction() -> StringTransaction {
    StringTransaction::from("test transaction")
}

#[ignore]
#[tokio::test]
async fn test_read_causal_signed_certificates() {
    const CURRENT_ROUND_METRIC: &str = "current_round";

    // Enabled debug tracing so we can easily observe the
    // nodes logs.
    let _guard = setup_tracing();

    let mut cluster = Cluster::new(None);

    // start the cluster
    cluster.start(Some(4), Some(1), None).await;

    // Let primaries advance little bit
    tokio::time::sleep(Duration::from_secs(10)).await;

    // Ensure all nodes advanced
    for authority in cluster.authorities().await {
        if let Some(metric) = authority.primary().await.metric(CURRENT_ROUND_METRIC).await {
            let value = metric.get_gauge().get_value();

            info!("Metric -> {:?}", value);

            // If the current round is increasing then it means that the
            // node starts catching up and is proposing.
            assert!(value > 1.0, "Node didn't progress further than the round 1");
        }
    }

    // Now stop node 0
    cluster.stop_node(0).await;

    // Let other primaries advance and primary 0 releases its port.
    tokio::time::sleep(Duration::from_secs(10)).await;

    // Now start the validator 0 again
    cluster.start_node(0, true, Some(1)).await;

    // Now check that the current round advances. Give the opportunity with a few
    // iterations. If metric hasn't picked up then we know that node can't make
    // progress.
    let mut node_made_progress = false;
    let node = cluster.authority(0).primary().await;

    for _ in 0..10 {
        tokio::time::sleep(Duration::from_secs(1)).await;

        if let Some(metric) = node.metric(CURRENT_ROUND_METRIC).await {
            let value = metric.get_gauge().get_value();
            info!("Metric -> {:?}", value);

            // If the current round is increasing then it means that the
            // node starts catching up and is proposing.
            if value > 1.0 {
                node_made_progress = true;
                break;
            }
        }
    }

    assert!(
        node_made_progress,
        "Node 0 didn't make progress - causal completion didn't succeed"
    );
}<|MERGE_RESOLUTION|>--- conflicted
+++ resolved
@@ -1,10 +1,7 @@
 // Copyright (c) Mysten Labs, Inc.
 // Modifications Copyright (c) 2024 IOTA Stiftung
 // SPDX-License-Identifier: Apache-2.0
-<<<<<<< HEAD
 
-=======
->>>>>>> c02945b9
 use std::time::Duration;
 
 use bytes::Bytes;
