// Copyright(C) Facebook, Inc. and its affiliates.
// Copyright (c) Mysten Labs, Inc.
// Modifications Copyright (c) 2024 IOTA Stiftung
// SPDX-License-Identifier: Apache-2.0
<<<<<<< HEAD

=======
>>>>>>> c02945b9
use indexmap::IndexMap;
use prometheus::Registry;
use test_utils::{fixture_payload, CommitteeFixture};
use types::PreSubscribedBroadcastSender;

use super::*;
use crate::{consensus::LeaderSwapTable, NUM_SHUTDOWN_RECEIVERS};

#[tokio::test]
async fn propose_empty() {
    let fixture = CommitteeFixture::builder().build();
    let committee = fixture.committee();
    let worker_cache = fixture.worker_cache();
    let primary = fixture.authorities().next().unwrap();
    let name = primary.id();

    let mut tx_shutdown = PreSubscribedBroadcastSender::new(NUM_SHUTDOWN_RECEIVERS);
    let (_tx_parents, rx_parents) = test_utils::test_channel!(1);
    let (_tx_committed_own_headers, rx_committed_own_headers) = test_utils::test_channel!(1);
    let (_tx_our_digests, rx_our_digests) = test_utils::test_channel!(1);
    let (tx_headers, mut rx_headers) = test_utils::test_channel!(1);
    let (tx_narwhal_round_updates, _rx_narwhal_round_updates) = watch::channel(0u64);

    let metrics = Arc::new(PrimaryMetrics::new(&Registry::new()));

    // Spawn the proposer.
    let _proposer_handle = Proposer::spawn(
        name,
        committee.clone(),
        ProposerStore::new_for_tests(),
        // header_num_of_batches_threshold
        32,
        // max_header_num_of_batches
        100,
        // max_header_delay
        Duration::from_millis(20),
        // min_header_delay
        Duration::from_millis(20),
        None,
        tx_shutdown.subscribe(),
        // rx_core
        rx_parents,
        // rx_workers
        rx_our_digests,
        // tx_core
        tx_headers,
        tx_narwhal_round_updates,
        rx_committed_own_headers,
        metrics,
        LeaderSchedule::new(committee.clone(), LeaderSwapTable::default()),
    );

    // Ensure the proposer makes a correct empty header.
    let header = rx_headers.recv().await.unwrap();
    assert_eq!(header.round(), 1);
    assert!(header.payload().is_empty());
    assert!(header.validate(&committee, &worker_cache).is_ok());
}

#[tokio::test]
async fn propose_payload_and_repropose_after_n_seconds() {
    let fixture = CommitteeFixture::builder().build();
    let committee = fixture.committee();
    let worker_cache = fixture.worker_cache();
    let primary = fixture.authorities().next().unwrap();
    let name = primary.id();
    let header_resend_delay = Duration::from_secs(3);

    let mut tx_shutdown = PreSubscribedBroadcastSender::new(NUM_SHUTDOWN_RECEIVERS);
    let (tx_parents, rx_parents) = test_utils::test_channel!(1);
    let (tx_our_digests, rx_our_digests) = test_utils::test_channel!(1);
    let (_tx_committed_own_headers, rx_committed_own_headers) = test_utils::test_channel!(1);
    let (tx_headers, mut rx_headers) = test_utils::test_channel!(1);
    let (tx_narwhal_round_updates, _rx_narwhal_round_updates) = watch::channel(0u64);

    let metrics = Arc::new(PrimaryMetrics::new(&Registry::new()));

    let max_num_of_batches = 10;

    // Spawn the proposer.
    let _proposer_handle = Proposer::spawn(
        name,
        committee.clone(),
        ProposerStore::new_for_tests(),
        // header_num_of_batches_threshold
        1,
        // max_header_num_of_batches
        max_num_of_batches,
        // max_header_delay
        Duration::from_millis(1_000_000), // Ensure it is not triggered.
        // min_header_delay
        Duration::from_millis(1_000_000), // Ensure it is not triggered.
        Some(header_resend_delay),
        tx_shutdown.subscribe(),
        // rx_core
        rx_parents,
        // rx_workers
        rx_our_digests,
        // tx_core
        tx_headers,
        tx_narwhal_round_updates,
        rx_committed_own_headers,
        metrics,
        LeaderSchedule::new(committee.clone(), LeaderSwapTable::default()),
    );

    // Send enough digests for the header payload.
    let mut b = [0u8; 32];
    let r: Vec<u8> = (0..32).map(|_v| rand::random::<u8>()).collect();
    b.copy_from_slice(r.as_slice());

    let digest = BatchDigest(b);
    let worker_id = 0;
    let created_at_ts = 0;
    let (tx_ack, rx_ack) = tokio::sync::oneshot::channel();
    tx_our_digests
        .send(OurDigestMessage {
            digest,
            worker_id,
            timestamp: created_at_ts,
            ack_channel: Some(tx_ack),
        })
        .await
        .unwrap();

    // Ensure the proposer makes a correct header from the provided payload.
    let header = rx_headers.recv().await.unwrap();
    assert_eq!(header.round(), 1);
    assert_eq!(
        header.payload().get(&digest),
        Some(&(worker_id, created_at_ts))
    );
    assert!(header.validate(&committee, &worker_cache).is_ok());

    // WHEN available batches are more than the maximum ones
    let batches: IndexMap<BatchDigest, (WorkerId, TimestampMs)> =
        fixture_payload((max_num_of_batches * 2) as u8);

    let mut ack_list = vec![];
    for (batch_id, (worker_id, created_at)) in batches {
        let (tx_ack, rx_ack) = tokio::sync::oneshot::channel();
        tx_our_digests
            .send(OurDigestMessage {
                digest: batch_id,
                worker_id,
                timestamp: created_at,
                ack_channel: Some(tx_ack),
            })
            .await
            .unwrap();

        ack_list.push(rx_ack);

        tokio::task::yield_now().await;
    }

    // AND send some parents to advance the round
    let parents: Vec<_> = fixture
        .headers()
        .iter()
        .take(4)
        .map(|h| fixture.certificate(h))
        .collect();

    let result = tx_parents.send((parents, 1)).await;
    assert!(result.is_ok());

    // THEN the header should contain max_num_of_batches
    let header = rx_headers.recv().await.unwrap();
    assert_eq!(header.round(), 2);
    assert_eq!(header.payload().len(), max_num_of_batches);
    assert!(rx_ack.await.is_ok());

    // Check all batches are acked.
    for rx_ack in ack_list {
        assert!(rx_ack.await.is_ok());
    }

    // WHEN wait to fetch again from the rx_headers a few times.
    // In theory after header_resend_delay we should receive again
    // the last created header.
    for _ in 0..3 {
        let resent_header = rx_headers.recv().await.unwrap();

        // THEN should be the exact same as the last sent
        assert_eq!(header, resent_header);
    }
}

#[tokio::test]
async fn equivocation_protection() {
    let fixture = CommitteeFixture::builder().build();
    let committee = fixture.committee();
    let worker_cache = fixture.worker_cache();
    let primary = fixture.authorities().next().unwrap();
    let authority_id = primary.id();
    let proposer_store = ProposerStore::new_for_tests();

    let mut tx_shutdown = PreSubscribedBroadcastSender::new(NUM_SHUTDOWN_RECEIVERS);
    let (tx_parents, rx_parents) = test_utils::test_channel!(1);
    let (tx_our_digests, rx_our_digests) = test_utils::test_channel!(1);
    let (tx_headers, mut rx_headers) = test_utils::test_channel!(1);
    let (tx_narwhal_round_updates, _rx_narwhal_round_updates) = watch::channel(0u64);
    let (_tx_committed_own_headers, rx_committed_own_headers) = test_utils::test_channel!(1);
    let metrics = Arc::new(PrimaryMetrics::new(&Registry::new()));

    // Spawn the proposer.
    let proposer_handle = Proposer::spawn(
        authority_id,
        committee.clone(),
        proposer_store.clone(),
        // header_num_of_batches_threshold
        1,
        // max_header_num_of_batches
        10,
        // max_header_delay
        Duration::from_millis(1_000_000), // Ensure it is not triggered.
        // min_header_delay
        Duration::from_millis(1_000_000), // Ensure it is not triggered.
        None,
        tx_shutdown.subscribe(),
        // rx_core
        rx_parents,
        // rx_workers
        rx_our_digests,
        // tx_core
        tx_headers,
        tx_narwhal_round_updates,
        rx_committed_own_headers,
        metrics,
        LeaderSchedule::new(committee.clone(), LeaderSwapTable::default()),
    );

    // Send enough digests for the header payload.
    let mut b = [0u8; 32];
    let r: Vec<u8> = (0..32).map(|_v| rand::random::<u8>()).collect();
    b.copy_from_slice(r.as_slice());

    let digest = BatchDigest(b);
    let worker_id = 0;
    let created_at_ts = 0;
    let (tx_ack, rx_ack) = tokio::sync::oneshot::channel();
    tx_our_digests
        .send(OurDigestMessage {
            digest,
            worker_id,
            timestamp: created_at_ts,
            ack_channel: Some(tx_ack),
        })
        .await
        .unwrap();

    // Create and send parents
    let parents: Vec<_> = fixture
        .headers()
        .iter()
        .take(3)
        .map(|h| fixture.certificate(h))
        .collect();

    let result = tx_parents.send((parents, 1)).await;
    assert!(result.is_ok());
    assert!(rx_ack.await.is_ok());

    // Ensure the proposer makes a correct header from the provided payload.
    let header = rx_headers.recv().await.unwrap();
    assert_eq!(
        header.payload().get(&digest),
        Some(&(worker_id, created_at_ts))
    );
    assert!(header.validate(&committee, &worker_cache).is_ok());

    // restart the proposer.
    tx_shutdown.send().unwrap();
    assert!(proposer_handle.await.is_ok());

    let mut tx_shutdown = PreSubscribedBroadcastSender::new(NUM_SHUTDOWN_RECEIVERS);
    let (tx_parents, rx_parents) = test_utils::test_channel!(1);
    let (tx_our_digests, rx_our_digests) = test_utils::test_channel!(1);
    let (tx_headers, mut rx_headers) = test_utils::test_channel!(1);
    let (tx_narwhal_round_updates, _rx_narwhal_round_updates) = watch::channel(0u64);
    let (_tx_committed_own_headers, rx_committed_own_headers) = test_utils::test_channel!(1);
    let metrics = Arc::new(PrimaryMetrics::new(&Registry::new()));

    let _proposer_handle = Proposer::spawn(
        authority_id,
        committee.clone(),
        proposer_store,
        // header_num_of_batches_threshold
        1,
        // max_header_num_of_batches
        10,
        // max_header_delay
        Duration::from_millis(1_000_000), // Ensure it is not triggered.
        // min_header_delay
        Duration::from_millis(1_000_000), // Ensure it is not triggered.
        None,
        tx_shutdown.subscribe(),
        // rx_core
        rx_parents,
        // rx_workers
        rx_our_digests,
        // tx_core
        tx_headers,
        tx_narwhal_round_updates,
        rx_committed_own_headers,
        metrics,
        LeaderSchedule::new(committee.clone(), LeaderSwapTable::default()),
    );

    // Send enough digests for the header payload.
    let mut b = [0u8; 32];
    let r: Vec<u8> = (0..32).map(|_v| rand::random::<u8>()).collect();
    b.copy_from_slice(r.as_slice());

    let digest = BatchDigest(b);
    let worker_id = 0;
    let (tx_ack, rx_ack) = tokio::sync::oneshot::channel();
    tx_our_digests
        .send(OurDigestMessage {
            digest,
            worker_id,
            timestamp: 0,
            ack_channel: Some(tx_ack),
        })
        .await
        .unwrap();

    // Create and send a superset parents, same round but different set from before
    let parents: Vec<_> = fixture
        .headers()
        .iter()
        .take(4)
        .map(|h| fixture.certificate(h))
        .collect();

    let result = tx_parents.send((parents, 1)).await;
    assert!(result.is_ok());
    assert!(rx_ack.await.is_ok());

    // Ensure the proposer makes the same header as before
    let new_header = rx_headers.recv().await.unwrap();
    if new_header.round() == header.round() {
        assert_eq!(header, new_header);
    }
}<|MERGE_RESOLUTION|>--- conflicted
+++ resolved
@@ -2,13 +2,10 @@
 // Copyright (c) Mysten Labs, Inc.
 // Modifications Copyright (c) 2024 IOTA Stiftung
 // SPDX-License-Identifier: Apache-2.0
-<<<<<<< HEAD
-
-=======
->>>>>>> c02945b9
+
 use indexmap::IndexMap;
 use prometheus::Registry;
-use test_utils::{fixture_payload, CommitteeFixture};
+use test_utils::{fixture_payload, latest_protocol_version, CommitteeFixture};
 use types::PreSubscribedBroadcastSender;
 
 use super::*;
@@ -35,6 +32,7 @@
     let _proposer_handle = Proposer::spawn(
         name,
         committee.clone(),
+        &latest_protocol_version(),
         ProposerStore::new_for_tests(),
         // header_num_of_batches_threshold
         32,
@@ -89,6 +87,7 @@
     let _proposer_handle = Proposer::spawn(
         name,
         committee.clone(),
+        &latest_protocol_version(),
         ProposerStore::new_for_tests(),
         // header_num_of_batches_threshold
         1,
@@ -142,7 +141,7 @@
 
     // WHEN available batches are more than the maximum ones
     let batches: IndexMap<BatchDigest, (WorkerId, TimestampMs)> =
-        fixture_payload((max_num_of_batches * 2) as u8);
+        fixture_payload((max_num_of_batches * 2) as u8, &latest_protocol_version());
 
     let mut ack_list = vec![];
     for (batch_id, (worker_id, created_at)) in batches {
@@ -164,10 +163,10 @@
 
     // AND send some parents to advance the round
     let parents: Vec<_> = fixture
-        .headers()
+        .headers(&latest_protocol_version())
         .iter()
         .take(4)
-        .map(|h| fixture.certificate(h))
+        .map(|h| fixture.certificate(&latest_protocol_version(), h))
         .collect();
 
     let result = tx_parents.send((parents, 1)).await;
@@ -216,6 +215,7 @@
     let proposer_handle = Proposer::spawn(
         authority_id,
         committee.clone(),
+        &latest_protocol_version(),
         proposer_store.clone(),
         // header_num_of_batches_threshold
         1,
@@ -260,10 +260,10 @@
 
     // Create and send parents
     let parents: Vec<_> = fixture
-        .headers()
+        .headers(&latest_protocol_version())
         .iter()
         .take(3)
-        .map(|h| fixture.certificate(h))
+        .map(|h| fixture.certificate(&latest_protocol_version(), h))
         .collect();
 
     let result = tx_parents.send((parents, 1)).await;
@@ -293,6 +293,7 @@
     let _proposer_handle = Proposer::spawn(
         authority_id,
         committee.clone(),
+        &latest_protocol_version(),
         proposer_store,
         // header_num_of_batches_threshold
         1,
@@ -336,10 +337,10 @@
 
     // Create and send a superset parents, same round but different set from before
     let parents: Vec<_> = fixture
-        .headers()
+        .headers(&latest_protocol_version())
         .iter()
         .take(4)
-        .map(|h| fixture.certificate(h))
+        .map(|h| fixture.certificate(&latest_protocol_version(), h))
         .collect();
 
     let result = tx_parents.send((parents, 1)).await;
