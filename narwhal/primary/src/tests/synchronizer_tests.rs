// Copyright (c) Mysten Labs, Inc.
// Modifications Copyright (c) 2024 IOTA Stiftung
// SPDX-License-Identifier: Apache-2.0

use std::{
    collections::{BTreeSet, HashMap},
    num::NonZeroUsize,
    sync::Arc,
    time::Duration,
};

use config::Committee;
use crypto::AggregateSignatureBytes;
use fastcrypto::{hash::Hash, traits::KeyPair};
use futures::{stream::FuturesUnordered, StreamExt};
use itertools::Itertools;
use network::client::NetworkClient;
use prometheus::Registry;
use test_utils::{
    latest_protocol_version, make_optimal_signed_certificates, mock_signed_certificate,
    CommitteeFixture,
};
use tokio::sync::watch;
use types::{
    error::DagError, Certificate, CertificateAPI, Header, HeaderAPI, Round,
    SignatureVerificationState,
};

use crate::{
    certificate_fetcher::CertificateFetcherCommand,
    common::create_db_stores,
    consensus::{gc_round, ConsensusRound},
    metrics::PrimaryMetrics,
    synchronizer::Synchronizer,
    PrimaryChannelMetrics,
};

#[tokio::test]
async fn accept_certificates() {
    let fixture = CommitteeFixture::builder().randomize_ports(true).build();
    let committee = fixture.committee();
    let worker_cache = fixture.worker_cache();
    let primary = fixture.authorities().last().unwrap();
    let network_key = primary.network_keypair().copy().private().0.to_bytes();
    let authority_id = primary.id();
    let metrics = Arc::new(PrimaryMetrics::new(&Registry::new()));
    let primary_channel_metrics = PrimaryChannelMetrics::new(&Registry::new());
    let client = NetworkClient::new_from_keypair(&primary.network_keypair());

    let (tx_certificate_fetcher, _rx_certificate_fetcher) = test_utils::test_channel!(1);
    let (tx_new_certificates, mut rx_new_certificates) = test_utils::test_channel!(3);
    let (tx_parents, mut rx_parents) = test_utils::test_channel!(4);
    let (_tx_consensus_round_updates, rx_consensus_round_updates) =
        watch::channel(ConsensusRound::default());

    // Create test stores.
    let (certificate_store, payload_store) = create_db_stores();

    // Make a synchronizer.
    let synchronizer = Arc::new(Synchronizer::new(
        authority_id,
        fixture.committee(),
        latest_protocol_version(),
        worker_cache.clone(),
        // gc_depth
        50,
        client.clone(),
        certificate_store.clone(),
        payload_store.clone(),
        tx_certificate_fetcher,
        tx_new_certificates.clone(),
        tx_parents.clone(),
        rx_consensus_round_updates.clone(),
        metrics.clone(),
        &primary_channel_metrics,
    ));

    let own_address = committee
        .primary_by_id(&authority_id)
        .unwrap()
        .to_anemo_address()
        .unwrap();
    let network = anemo::Network::bind(own_address)
        .server_name("narwhal")
        .private_key(network_key)
        .start(anemo::Router::new())
        .unwrap();
    client.set_primary_network(network.clone());

    // Send 3 certificates to the Synchronizer.
    let certificates: Vec<_> = fixture
        .headers()
        .iter()
        .take(3)
        .map(|h| fixture.certificate(h))
        .collect();
    for cert in certificates.clone() {
        synchronizer.try_accept_certificate(cert).await.unwrap();
    }

    // Ensure the Synchronizer sends the parents of the certificates to the
    // proposer.
    //
    // The first messages are the Synchronizer letting us know about the round of
    // parent certificates
    for _i in 0..3 {
        let received = rx_parents.recv().await.unwrap();
        assert_eq!(received, (vec![], 0));
    }
    // the next message actually contains the parents
    let received = rx_parents.recv().await.unwrap();
    assert_eq!(received, (certificates.clone(), 1));

    // Ensure the Synchronizer sends the certificates to the consensus.
    for x in certificates.clone() {
        let received = rx_new_certificates.recv().await.unwrap();
        assert_eq!(received, x);
    }

    // Ensure the certificates are stored.
    for x in &certificates {
        let stored = certificate_store.read(x.digest()).unwrap();
        assert_eq!(stored, Some(x.clone()));
    }

    let mut m = HashMap::new();
    m.insert("source", "other");
    assert_eq!(
        metrics
            .certificates_processed
            .get_metric_with(&m)
            .unwrap()
            .get(),
        3
    );
}

#[tokio::test]
async fn accept_suspended_certificates() {
    const NUM_AUTHORITIES: usize = 4;
    telemetry_subscribers::init_for_testing();
    let fixture = CommitteeFixture::builder()
        .randomize_ports(true)
        .committee_size(NonZeroUsize::new(NUM_AUTHORITIES).unwrap())
        .build();
    let worker_cache = fixture.worker_cache();
    let metrics = Arc::new(PrimaryMetrics::new(&Registry::new()));
    let primary_channel_metrics = PrimaryChannelMetrics::new(&Registry::new());

    let primary = fixture.authorities().next().unwrap();
    let authority_id = primary.id();
    let client = NetworkClient::new_from_keypair(&primary.network_keypair());

    let (certificate_store, payload_store) = create_db_stores();
    let (tx_certificate_fetcher, _rx_certificate_fetcher) = test_utils::test_channel!(100);
    let (tx_new_certificates, _rx_new_certificates) = test_utils::test_channel!(100);
    let (tx_parents, _rx_parents) = test_utils::test_channel!(100);
    let (_tx_consensus_round_updates, rx_consensus_round_updates) =
        watch::channel(ConsensusRound::new(1, 0));

    let synchronizer = Arc::new(Synchronizer::new(
        authority_id,
        fixture.committee(),
        latest_protocol_version(),
        worker_cache.clone(),
        // gc_depth
        50,
        client,
        certificate_store.clone(),
        payload_store.clone(),
        tx_certificate_fetcher,
        tx_new_certificates,
        tx_parents,
        rx_consensus_round_updates.clone(),
        metrics.clone(),
        &primary_channel_metrics,
    ));

    // Make fake certificates.
    let committee = fixture.committee();
    let genesis = Certificate::genesis(&committee)
        .iter()
        .map(|x| x.digest())
        .collect::<BTreeSet<_>>();
    let keys: Vec<_> = fixture
        .authorities()
        .map(|a| (a.id(), a.keypair().copy()))
        .collect();
    let (certificates, next_parents) =
        make_optimal_signed_certificates(1..=5, &genesis, &committee, keys.as_slice());
    let certificates = certificates.into_iter().collect_vec();

    // Try to accept certificates from round 2 to 5. All of them should be
    // suspended.
    let accept = FuturesUnordered::new();
    for cert in &certificates[NUM_AUTHORITIES..] {
        match synchronizer.try_accept_certificate(cert.clone()).await {
            Ok(()) => panic!("Unexpected acceptance of {cert:?}"),
            Err(DagError::Suspended(notify)) => {
                accept.push(async move { notify.wait().await });
                continue;
            }
            Err(e) => panic!("Unexpected error {e}"),
        }
    }

    // Try to accept certificates from round 1. All of them should be accepted.
    for cert in &certificates[..NUM_AUTHORITIES] {
        match synchronizer.try_accept_certificate(cert.clone()).await {
            Ok(()) => continue,
            Err(e) => panic!("Unexpected error {e}"),
        }
    }

    // Wait for all notifications to arrive.
    accept.collect::<Vec<()>>().await;

    // Try to accept certificates from round 2 and above again. All of them should
    // be accepted.
    for cert in &certificates[NUM_AUTHORITIES..] {
        match synchronizer.try_accept_certificate(cert.clone()).await {
            Ok(()) => continue,
            Err(e) => panic!("Unexpected error {e}"),
        }
    }

    // Create a certificate > 1000 rounds above the highest local round.
    let (_digest, cert) = mock_signed_certificate(
        keys.as_slice(),
        certificates.last().cloned().unwrap().origin(),
        2000,
        next_parents,
        &committee,
    );
    // The certificate should not be accepted or suspended.
    match synchronizer.try_accept_certificate(cert.clone()).await {
        Ok(()) => panic!("Unexpected success!"),
        Err(DagError::TooNew(_, _, _)) => {}
        Err(e) => panic!("Unexpected error {e}!"),
    }
}

#[tokio::test(flavor = "current_thread", start_paused = true)]
async fn synchronizer_recover_basic() {
    let fixture = CommitteeFixture::builder().randomize_ports(true).build();
    let committee = fixture.committee();
    let worker_cache = fixture.worker_cache();
    let primary = fixture.authorities().last().unwrap();
    let client = NetworkClient::new_from_keypair(&primary.network_keypair());
    let network_key = primary.network_keypair().copy().private().0.to_bytes();
    let name = primary.id();
    let metrics = Arc::new(PrimaryMetrics::new(&Registry::new()));
    let primary_channel_metrics = PrimaryChannelMetrics::new(&Registry::new());

    let (tx_certificate_fetcher, _rx_certificate_fetcher) = test_utils::test_channel!(1);
    let (tx_new_certificates, _rx_new_certificates) = test_utils::test_channel!(3);
    let (tx_parents, _rx_parents) = test_utils::test_channel!(4);
    let (_tx_consensus_round_updates, rx_consensus_round_updates) =
        watch::channel(ConsensusRound::default());

    // Create test stores.
    let (certificate_store, payload_store) = create_db_stores();

    // Make Synchronizer.
    let synchronizer = Arc::new(Synchronizer::new(
        name,
        fixture.committee(),
        latest_protocol_version(),
        worker_cache.clone(),
        // gc_depth
        50,
        client.clone(),
        certificate_store.clone(),
        payload_store.clone(),
        tx_certificate_fetcher,
        tx_new_certificates,
        tx_parents,
        rx_consensus_round_updates.clone(),
        metrics.clone(),
        &primary_channel_metrics,
    ));

    let own_address = committee
        .primary_by_id(&name)
        .unwrap()
        .to_anemo_address()
        .unwrap();
    let network = anemo::Network::bind(own_address)
        .server_name("narwhal")
        .private_key(network_key)
        .start(anemo::Router::new())
        .unwrap();
    client.set_primary_network(network.clone());

    // Send 3 certificates to Synchronizer.
    let certificates: Vec<_> = fixture
        .headers()
        .iter()
        .take(3)
        .map(|h| fixture.certificate(h))
        .collect();
    for cert in certificates.clone() {
        synchronizer.try_accept_certificate(cert).await.unwrap();
    }
    tokio::time::sleep(Duration::from_secs(5)).await;

    // Shutdown Synchronizer.
    drop(synchronizer);

    // Restart Synchronizer.
    let (tx_certificate_fetcher, _rx_certificate_fetcher) = test_utils::test_channel!(1);
    let (tx_new_certificates, _rx_new_certificates) = test_utils::test_channel!(3);
    let (tx_parents, mut rx_parents) = test_utils::test_channel!(4);

    let _synchronizer = Arc::new(Synchronizer::new(
        name,
        fixture.committee(),
        latest_protocol_version(),
        worker_cache.clone(),
        // gc_depth
        50,
        client.clone(),
        certificate_store.clone(),
        payload_store.clone(),
        tx_certificate_fetcher,
        tx_new_certificates,
        tx_parents,
        rx_consensus_round_updates.clone(),
        metrics.clone(),
        &primary_channel_metrics,
    ));
    client.set_primary_network(network.clone());

    // Ensure the Synchronizer sends the parent certificates to the proposer.

    // the recovery flow sends message that contains the parents
    let received = rx_parents.recv().await.unwrap();
    assert_eq!(received.1, 1);
    assert_eq!(received.0.len(), certificates.len());
    for c in &certificates {
        assert!(received.0.contains(c));
    }

    // Ensure the certificates are stored.
    for x in &certificates {
        let stored = certificate_store.read(x.digest()).unwrap();
        assert_eq!(stored, Some(x.clone()));
    }

    let mut m = HashMap::new();
    m.insert("source", "other");
    assert_eq!(
        metrics
            .certificates_processed
            .get_metric_with(&m)
            .unwrap()
            .get(),
        3
    );
}

#[tokio::test(flavor = "current_thread", start_paused = true)]
async fn synchronizer_recover_partial_certs() {
    let fixture = CommitteeFixture::builder().randomize_ports(true).build();
    let committee = fixture.committee();
    let worker_cache = fixture.worker_cache();
    let primary = fixture.authorities().last().unwrap();
    let client = NetworkClient::new_from_keypair(&primary.network_keypair());
    let network_key = primary.network_keypair().copy().private().0.to_bytes();
    let name = primary.id();
    let metrics = Arc::new(PrimaryMetrics::new(&Registry::new()));
    let primary_channel_metrics = PrimaryChannelMetrics::new(&Registry::new());

    let (tx_certificate_fetcher, _rx_certificate_fetcher) = test_utils::test_channel!(1);
    let (tx_new_certificates, _rx_new_certificates) = test_utils::test_channel!(3);
    let (tx_parents, _rx_parents) = test_utils::test_channel!(4);
    let (_tx_consensus_round_updates, rx_consensus_round_updates) =
        watch::channel(ConsensusRound::default());

    // Create test stores.
    let (certificate_store, payload_store) = create_db_stores();

    // Make a synchronizer.
    let synchronizer = Arc::new(Synchronizer::new(
        name,
        fixture.committee(),
        latest_protocol_version(),
        worker_cache.clone(),
        // gc_depth
        50,
        client.clone(),
        certificate_store.clone(),
        payload_store.clone(),
        tx_certificate_fetcher,
        tx_new_certificates.clone(),
        tx_parents.clone(),
        rx_consensus_round_updates.clone(),
        metrics.clone(),
        &primary_channel_metrics,
    ));

    let own_address = committee
        .primary_by_id(&name)
        .unwrap()
        .to_anemo_address()
        .unwrap();
    let network = anemo::Network::bind(own_address)
        .server_name("narwhal")
        .private_key(network_key)
        .start(anemo::Router::new())
        .unwrap();
    client.set_primary_network(network.clone());

    // Send 1 certificate.
    let certificates: Vec<Certificate> = fixture
        .headers()
        .iter()
        .take(3)
        .map(|h| fixture.certificate(h))
        .collect();
    let last_cert = certificates.clone().into_iter().last().unwrap();
    synchronizer
        .try_accept_certificate(last_cert)
        .await
        .unwrap();
    tokio::time::sleep(Duration::from_secs(2)).await;

    // Shutdown Synchronizer.
    drop(synchronizer);

    // Restart Synchronizer.
    let (tx_certificate_fetcher, _rx_certificate_fetcher) = test_utils::test_channel!(1);
    let (tx_new_certificates, _rx_new_certificates) = test_utils::test_channel!(3);
    let (tx_parents, mut rx_parents) = test_utils::test_channel!(4);

    let synchronizer = Arc::new(Synchronizer::new(
        name,
        fixture.committee(),
        latest_protocol_version(),
        worker_cache.clone(),
        // gc_depth
        50,
        client.clone(),
        certificate_store.clone(),
        payload_store.clone(),
        tx_certificate_fetcher,
        tx_new_certificates,
        tx_parents,
        rx_consensus_round_updates.clone(),
        metrics.clone(),
        &primary_channel_metrics,
    ));
    client.set_primary_network(network.clone());

    // Send remaining 2f certs.
    for cert in certificates.clone().into_iter().take(2) {
        synchronizer.try_accept_certificate(cert).await.unwrap();
    }
    tokio::time::sleep(Duration::from_secs(5)).await;

    for _ in 0..2 {
        let received = rx_parents.recv().await.unwrap();
        assert_eq!(received, (vec![], 0));
    }

    // the recovery flow sends message that contains the parents
    let received = rx_parents.recv().await.unwrap();
    assert_eq!(received.1, 1);
    assert_eq!(received.0.len(), certificates.len());
    for c in &certificates {
        assert!(received.0.contains(c));
    }
}

#[tokio::test(flavor = "current_thread", start_paused = true)]
async fn synchronizer_recover_previous_round() {
    let fixture = CommitteeFixture::builder().randomize_ports(true).build();
    let committee = fixture.committee();
    let worker_cache = fixture.worker_cache();
    let primary = fixture.authorities().last().unwrap();
    let client = NetworkClient::new_from_keypair(&primary.network_keypair());
    let network_key = primary.network_keypair().copy().private().0.to_bytes();
    let name = primary.id();
    let metrics = Arc::new(PrimaryMetrics::new(&Registry::new()));
    let primary_channel_metrics = PrimaryChannelMetrics::new(&Registry::new());

    let (tx_certificate_fetcher, _rx_certificate_fetcher) = test_utils::test_channel!(1);
    let (tx_new_certificates, _rx_new_certificates) = test_utils::test_channel!(6);
    let (tx_parents, _rx_parents) = test_utils::test_channel!(10);
    let (_tx_consensus_round_updates, rx_consensus_round_updates) =
        watch::channel(ConsensusRound::default());

    // Create test stores.
    let (certificate_store, payload_store) = create_db_stores();

    // Make a synchronizer.
    let synchronizer = Arc::new(Synchronizer::new(
        name,
        fixture.committee(),
        latest_protocol_version(),
        worker_cache.clone(),
        // gc_depth
        50,
        client.clone(),
        certificate_store.clone(),
        payload_store.clone(),
        tx_certificate_fetcher,
        tx_new_certificates.clone(),
        tx_parents.clone(),
        rx_consensus_round_updates.clone(),
        metrics.clone(),
        &primary_channel_metrics,
    ));

    let own_address = committee
        .primary_by_id(&name)
        .unwrap()
        .to_anemo_address()
        .unwrap();
    let network = anemo::Network::bind(own_address)
        .server_name("narwhal")
        .private_key(network_key)
        .start(anemo::Router::new())
        .unwrap();
    client.set_primary_network(network.clone());

    // Send 3 certificates from round 1, and 2 certificates from round 2 to
    // Synchronizer.
<<<<<<< HEAD
    let genesis_certs = Certificate::genesis(&committee);
=======
    let genesis_certs = Certificate::genesis(&latest_protocol_version(), &committee);
>>>>>>> c02945b9
    let genesis = genesis_certs
        .iter()
        .map(|x| x.digest())
        .collect::<BTreeSet<_>>();
    let keys = fixture
        .authorities()
        .map(|a| (a.id(), a.keypair().copy()))
        .take(3)
        .collect::<Vec<_>>();
    let (all_certificates, _next_parents) =
        make_optimal_signed_certificates(1..=2, &genesis, &committee, &keys);
    let all_certificates: Vec<_> = all_certificates.into_iter().collect();
    let round_1_certificates = all_certificates[0..3].to_vec();
    let round_2_certificates = all_certificates[3..5].to_vec();
    for cert in round_1_certificates
        .iter()
        .chain(round_2_certificates.iter())
    {
        synchronizer
            .try_accept_certificate(cert.clone())
            .await
            .unwrap();
    }

    tokio::time::sleep(Duration::from_secs(2)).await;

    // Shutdown Synchronizer.
    drop(synchronizer);

    // Restart Synchronizer.
    let (tx_certificate_fetcher, _rx_certificate_fetcher) = test_utils::test_channel!(1);
    let (tx_new_certificates, _rx_new_certificates) = test_utils::test_channel!(6);
    let (tx_parents, mut rx_parents) = test_utils::test_channel!(10);

    let _synchronizer = Arc::new(Synchronizer::new(
        name,
        fixture.committee(),
        latest_protocol_version(),
        worker_cache.clone(),
        // gc_depth
        50,
        client.clone(),
        certificate_store.clone(),
        payload_store.clone(),
        tx_certificate_fetcher,
        tx_new_certificates,
        tx_parents,
        rx_consensus_round_updates.clone(),
        metrics.clone(),
        &primary_channel_metrics,
    ));
    client.set_primary_network(network.clone());

    // the recovery flow sends message that contains the parents for the last round
    // for which we have a quorum of certificates, in this case is round 1.
    let received = rx_parents.recv().await.unwrap();
    assert_eq!(received.0.len(), round_1_certificates.len());
    assert_eq!(received.1, 1);
    for c in &round_1_certificates {
        assert!(received.0.contains(c));
    }
}

#[tokio::test]
async fn deliver_certificate_using_store() {
    let fixture = CommitteeFixture::builder().build();
    let primary = fixture.authorities().next().unwrap();
    let client = NetworkClient::new_from_keypair(&primary.network_keypair());
    let name = primary.id();
    let committee = fixture.committee();
    let worker_cache = fixture.worker_cache();
    let metrics = Arc::new(PrimaryMetrics::new(&Registry::new()));
    let primary_channel_metrics = PrimaryChannelMetrics::new(&Registry::new());

    let (certificates_store, payload_store) = create_db_stores();
    let (tx_certificate_fetcher, _rx_certificate_fetcher) = test_utils::test_channel!(1);
    let (tx_new_certificates, _rx_new_certificates) = test_utils::test_channel!(100);
    let (tx_parents, _rx_parents) = test_utils::test_channel!(100);
    let (_tx_consensus_round_updates, rx_consensus_round_updates) =
        watch::channel(ConsensusRound::default());

    let synchronizer = Synchronizer::new(
        name,
        fixture.committee(),
        latest_protocol_version(),
        worker_cache.clone(),
        // gc_depth
        50,
        client,
        certificates_store.clone(),
        payload_store.clone(),
        tx_certificate_fetcher,
        tx_new_certificates,
        tx_parents,
        rx_consensus_round_updates.clone(),
        metrics.clone(),
        &primary_channel_metrics,
    );

    // create some certificates in a complete DAG form
    let genesis_certs = Certificate::genesis(&committee);
    let genesis = genesis_certs
        .iter()
        .map(|x| x.digest())
        .collect::<BTreeSet<_>>();

    let keys = fixture
        .authorities()
        .map(|a| (a.id(), a.keypair().copy()))
        .take(3)
        .collect::<Vec<_>>();
    let (mut certificates, _next_parents) =
        make_optimal_signed_certificates(1..=4, &genesis, &committee, &keys);

    // insert the certificates in the DAG
    for certificate in certificates.clone() {
        certificates_store.write(certificate).unwrap();
    }

    // take the last one (top) and test for parents
    let test_certificate = certificates.pop_back().unwrap();

    // ensure that the certificate parents are found
    let parents_available = synchronizer
        .get_missing_parents(&test_certificate)
        .await
        .unwrap()
        .is_empty();
    assert!(parents_available);
}

#[tokio::test(flavor = "current_thread", start_paused = true)]
async fn deliver_certificate_not_found_parents() {
    let fixture = CommitteeFixture::builder().build();
    let primary = fixture.authorities().next().unwrap();
    let client = NetworkClient::new_from_keypair(&primary.network_keypair());
    let name = primary.id();
    let committee = fixture.committee();
    let worker_cache = fixture.worker_cache();
    let metrics = Arc::new(PrimaryMetrics::new(&Registry::new()));
    let primary_channel_metrics = PrimaryChannelMetrics::new(&Registry::new());

    let (certificates_store, payload_store) = create_db_stores();
    let (tx_certificate_fetcher, mut rx_certificate_fetcher) = test_utils::test_channel!(1);
    let (tx_new_certificates, _rx_new_certificates) = test_utils::test_channel!(100);
    let (tx_parents, _rx_parents) = test_utils::test_channel!(100);
    let (_tx_consensus_round_updates, rx_consensus_round_updates) =
        watch::channel(ConsensusRound::default());

    let synchronizer = Synchronizer::new(
        name,
        fixture.committee(),
        latest_protocol_version(),
        worker_cache.clone(),
        // gc_depth
        50,
        client,
        certificates_store,
        payload_store,
        tx_certificate_fetcher,
        tx_new_certificates,
        tx_parents,
        rx_consensus_round_updates.clone(),
        metrics.clone(),
        &primary_channel_metrics,
    );

    // create some certificates in a complete DAG form
    let genesis_certs = Certificate::genesis(&committee);
    let genesis = genesis_certs
        .iter()
        .map(|x| x.digest())
        .collect::<BTreeSet<_>>();

    let keys = fixture
        .authorities()
        .map(|a| (a.id(), a.keypair().copy()))
        .collect::<Vec<_>>();
    let (mut certificates, _next_parents) =
        make_optimal_signed_certificates(1..=4, &genesis, &committee, &keys);

    // take the last one (top) and test for parents
    let test_certificate = certificates.pop_back().unwrap();

    // we try to find the certificate's parents
    let parents_available = synchronizer
        .get_missing_parents(&test_certificate)
        .await
        .unwrap()
        .is_empty();

    // and we should fail
    assert!(!parents_available);

    let CertificateFetcherCommand::Ancestors(certificate) =
        rx_certificate_fetcher.recv().await.unwrap()
    else {
        panic!("Expected CertificateFetcherCommand::Ancestors");
    };

    // Be inactive would result in a kick signal from synchronizer to fetcher
    // eventually.
    let CertificateFetcherCommand::Kick = rx_certificate_fetcher.recv().await.unwrap() else {
        panic!("Expected CertificateFetcherCommand::Kick");
    };

    assert_eq!(certificate, test_certificate);
}

#[tokio::test]
async fn sanitize_fetched_certificates() {
    let fixture = CommitteeFixture::builder().build();
    let primary = fixture.authorities().next().unwrap();
    let client = NetworkClient::new_from_keypair(&primary.network_keypair());
    let name = primary.id();
    let committee = fixture.committee();
    let worker_cache = fixture.worker_cache();
    let metrics = Arc::new(PrimaryMetrics::new(&Registry::new()));
    let primary_channel_metrics = PrimaryChannelMetrics::new(&Registry::new());

    let (certificates_store, payload_store) = create_db_stores();
    let (tx_certificate_fetcher, _rx_certificate_fetcher) = test_utils::test_channel!(1);
    let (tx_new_certificates, _rx_new_certificates) = test_utils::test_channel!(10000);
    let (tx_parents, _rx_parents) = test_utils::test_channel!(10000);
    let (_tx_consensus_round_updates, rx_consensus_round_updates) =
        watch::channel(ConsensusRound::default());

    let synchronizer = Synchronizer::new(
        name,
        fixture.committee(),
        latest_protocol_version(),
        worker_cache.clone(),
        // gc_depth
        50,
        client,
        certificates_store.clone(),
        payload_store.clone(),
        tx_certificate_fetcher,
        tx_new_certificates,
        tx_parents,
        rx_consensus_round_updates.clone(),
        metrics.clone(),
        &primary_channel_metrics,
    );

    // create some certificates in a complete DAG form
    let genesis_certs = Certificate::genesis(&committee);
    let genesis = genesis_certs
        .iter()
        .map(|x| x.digest())
        .collect::<BTreeSet<_>>();

    let keys = fixture
        .authorities()
        .map(|a| (a.id(), a.keypair().copy()))
        .collect::<Vec<_>>();
    let (verified_certificates, _next_parents) =
        make_optimal_signed_certificates(1..=60, &genesis, &committee, &keys);

    const VERIFICATION_ROUND: u64 = 50;
    const LEAF_ROUND: u64 = 60;

    // Able to verify a batch of certificates with good signatures.
    synchronizer
        .sanitize_fetched_certificates(verified_certificates.iter().cloned().collect_vec())
        .await
        .unwrap();

    // Fail to verify a batch of certificates with good signatures for leaves,
    // but bad signatures at other rounds including the verification round.
    let mut certs = Vec::new();
    for cert in &verified_certificates {
        let r = cert.round();
        let mut cert = cert.clone();
        if r != LEAF_ROUND {
            cert.set_signature_verification_state(SignatureVerificationState::Unverified(
                AggregateSignatureBytes::default(),
            ));
        }
        certs.push(cert);
    }
    synchronizer
        .sanitize_fetched_certificates(certs)
        .await
        .unwrap_err();

    // Fail to verify a batch of certificates with bad signatures for leaves and the
    // verification round, but good signatures at other rounds.
    let mut certs = Vec::new();
    for cert in &verified_certificates {
        let r = cert.round();
        let mut cert = cert.clone();
        if r == VERIFICATION_ROUND || r == LEAF_ROUND {
            cert.set_signature_verification_state(SignatureVerificationState::Unverified(
                AggregateSignatureBytes::default(),
            ));
        }
        certs.push(cert);
    }
    synchronizer
        .sanitize_fetched_certificates(certs)
        .await
        .unwrap_err();

    // Able to verify a batch of certificates with good signatures for leaves and
    // the verification round, but bad signatures at other rounds.
    let mut certs = Vec::new();
    for cert in &verified_certificates {
        let r = cert.round();
        let mut cert = cert.clone();
        if r != VERIFICATION_ROUND && r != LEAF_ROUND {
            cert.set_signature_verification_state(SignatureVerificationState::Unverified(
                AggregateSignatureBytes::default(),
            ));
        }
        certs.push(cert);
    }
    synchronizer
        .sanitize_fetched_certificates(certs)
        .await
        .unwrap();

    // Able to verify a batch of certificates with good signatures, but leaves in
    // more rounds.
    let mut certs = Vec::new();
    for cert in &verified_certificates {
        let r = cert.round();
        if r % 5 == 0 {
            continue;
        }
        certs.push(cert.clone());
    }
    synchronizer
        .sanitize_fetched_certificates(certs)
        .await
        .unwrap();
}

#[tokio::test]
async fn sync_batches_drops_old() {
    telemetry_subscribers::init_for_testing();
    let fixture = CommitteeFixture::builder()
        .randomize_ports(true)
        .committee_size(NonZeroUsize::new(4).unwrap())
        .build();
    let worker_cache = fixture.worker_cache();
    let metrics = Arc::new(PrimaryMetrics::new(&Registry::new()));
    let primary = fixture.authorities().next().unwrap();
    let author = fixture.authorities().nth(2).unwrap();
    let client = NetworkClient::new_from_keypair(&primary.network_keypair());

    let (certificate_store, payload_store) = create_db_stores();
    let (tx_certificate_fetcher, _rx_certificate_fetcher) = test_utils::test_channel!(1);
    let (tx_new_certificates, _rx_new_certificates) = test_utils::test_channel!(100);
    let (tx_parents, _rx_parents) = test_utils::test_channel!(100);
    let (tx_consensus_round_updates, rx_consensus_round_updates) =
        watch::channel(ConsensusRound::new(1, 0));
    let primary_channel_metrics = PrimaryChannelMetrics::new(&Registry::new());

    let synchronizer = Arc::new(Synchronizer::new(
        primary.id(),
        fixture.committee(),
        latest_protocol_version(),
        worker_cache.clone(),
        // gc_depth
        50,
        client,
        certificate_store.clone(),
        payload_store.clone(),
        tx_certificate_fetcher,
        tx_new_certificates,
        tx_parents,
        rx_consensus_round_updates.clone(),
        metrics.clone(),
        &primary_channel_metrics,
    ));

    let mut certificates = HashMap::new();
    for _ in 0..3 {
        let header: Header = author
            .header_builder(&fixture.committee())
            .with_payload_batch(test_utils::fixture_batch_with_transactions(10), 0, 0)
            .build()
            .unwrap()
            .into();

        let certificate = fixture.certificate(&header);
        let digest = certificate.clone().digest();

        certificates.insert(digest, certificate.clone());
        certificate_store.write(certificate.clone()).unwrap();
        for (digest, (worker_id, _)) in certificate.header().payload() {
            payload_store.write(digest, worker_id).unwrap();
        }
    }
    let test_header: Header = author
        .header_builder(&fixture.committee())
        .round(2)
        .parents(certificates.keys().cloned().collect())
        .with_payload_batch(test_utils::fixture_batch_with_transactions(10), 1, 0)
        .build()
        .unwrap()
        .into();

    tokio::task::spawn(async move {
        tokio::time::sleep(Duration::from_millis(100)).await;
        let _ = tx_consensus_round_updates.send(ConsensusRound::new(30, 0));
    });
    match synchronizer.sync_header_batches(&test_header, 10).await {
        Err(DagError::TooOld(_, _, _)) => (),
        result => panic!("unexpected result {result:?}"),
    }
}

#[tokio::test]
<<<<<<< HEAD
=======
async fn gc_suspended_certificates_v1() {
    let cert_v1_config = get_protocol_config(28);
    const NUM_AUTHORITIES: usize = 4;
    const GC_DEPTH: Round = 5;

    telemetry_subscribers::init_for_testing();
    let fixture = CommitteeFixture::builder()
        .randomize_ports(true)
        .committee_size(NonZeroUsize::new(NUM_AUTHORITIES).unwrap())
        .build();
    let worker_cache = fixture.worker_cache();
    let metrics = Arc::new(PrimaryMetrics::new(&Registry::new()));
    let primary = fixture.authorities().next().unwrap();
    let client = NetworkClient::new_from_keypair(&primary.network_keypair());

    let (certificate_store, payload_store) = create_db_stores();
    let (tx_certificate_fetcher, _rx_certificate_fetcher) = test_utils::test_channel!(100);
    let (tx_new_certificates, mut rx_new_certificates) = test_utils::test_channel!(100);
    let (tx_parents, _rx_parents) = test_utils::test_channel!(100);
    let (tx_consensus_round_updates, rx_consensus_round_updates) =
        watch::channel(ConsensusRound::new(1, 0));
    let primary_channel_metrics = PrimaryChannelMetrics::new(&Registry::new());

    let synchronizer = Arc::new(Synchronizer::new(
        primary.id(),
        fixture.committee(),
        cert_v1_config.clone(),
        worker_cache.clone(),
        // gc_depth
        GC_DEPTH,
        client,
        certificate_store.clone(),
        payload_store.clone(),
        tx_certificate_fetcher,
        tx_new_certificates,
        tx_parents,
        rx_consensus_round_updates.clone(),
        metrics.clone(),
        &primary_channel_metrics,
    ));

    // Make 5 rounds of fake certificates.
    let committee: Committee = fixture.committee();
    let genesis = Certificate::genesis(&cert_v1_config, &committee)
        .iter()
        .map(|x| x.digest())
        .collect::<BTreeSet<_>>();
    let keys: Vec<_> = fixture
        .authorities()
        .map(|a| (a.id(), a.keypair().copy()))
        .collect();
    let (certificates, _next_parents) = make_optimal_signed_certificates(
        1..=5,
        &genesis,
        &committee,
        &cert_v1_config,
        keys.as_slice(),
    );
    let certificates = certificates.into_iter().collect_vec();

    // Try to accept certificates from round 2 and above. All of them should be
    // suspended.
    let accept = FuturesUnordered::new();
    for cert in &certificates[NUM_AUTHORITIES..] {
        match synchronizer.try_accept_certificate(cert.clone()).await {
            Ok(()) => panic!("Unexpected acceptance of {cert:?}"),
            Err(DagError::Suspended(notify)) => {
                accept.push(async move { notify.wait().await });
                continue;
            }
            Err(e) => panic!("Unexpected error {e}"),
        }
    }
    // Round 2~5 certificates are suspended.
    // Round 1~4 certificates are missing and referenced as parents.
    assert_eq!(
        synchronizer.get_suspended_stats().await,
        (NUM_AUTHORITIES * 4, NUM_AUTHORITIES * 4)
    );

    // Re-insertion of missing certificate as fetched certificates should be
    // suspended too.
    for cert in &certificates[NUM_AUTHORITIES * 2..NUM_AUTHORITIES * 4] {
        match synchronizer
            .try_accept_fetched_certificate(cert.clone())
            .await
        {
            Ok(()) => panic!("Unexpected acceptance of {cert:?}"),
            Err(DagError::Suspended(_)) => {
                continue;
            }
            Err(e) => panic!("Unexpected error {e}"),
        }
    }
    assert_eq!(
        synchronizer.get_suspended_stats().await,
        (NUM_AUTHORITIES * 4, NUM_AUTHORITIES * 4)
    );

    // At commit round 8, round 3 becomes the GC round.
    let _ = tx_consensus_round_updates.send(ConsensusRound::new(8, gc_round(8, GC_DEPTH)));

    // Wait for all notifications to arrive.
    accept.collect::<Vec<()>>().await;

    // Expected to receive:
    // Round 2~4 certificates will be accepted because of GC.
    // Round 5 certificates will be accepted because of no missing dependencies.
    let expected_certificates: HashMap<_, _> = certificates[NUM_AUTHORITIES..]
        .iter()
        .map(|cert| (cert.digest(), cert.clone()))
        .collect();
    let mut received_certificates = HashMap::new();
    for _ in 0..expected_certificates.len() {
        let cert = rx_new_certificates.try_recv().unwrap();
        received_certificates.insert(cert.digest(), cert);
    }
    assert_eq!(expected_certificates, received_certificates);
    // Suspended and missing certificates are cleared.
    assert_eq!(synchronizer.get_suspended_stats().await, (0, 0));
}

#[tokio::test]
>>>>>>> c02945b9
async fn gc_suspended_certificates_v2() {
    let cert_v2_config = latest_protocol_version();
    const NUM_AUTHORITIES: usize = 4;
    const GC_DEPTH: Round = 5;

    telemetry_subscribers::init_for_testing();
    let fixture = CommitteeFixture::builder()
        .randomize_ports(true)
        .committee_size(NonZeroUsize::new(NUM_AUTHORITIES).unwrap())
        .build();
    let worker_cache = fixture.worker_cache();
    let metrics = Arc::new(PrimaryMetrics::new(&Registry::new()));
    let primary = fixture.authorities().next().unwrap();
    let client = NetworkClient::new_from_keypair(&primary.network_keypair());

    let (certificate_store, payload_store) = create_db_stores();
    let (tx_certificate_fetcher, _rx_certificate_fetcher) = test_utils::test_channel!(100);
    let (tx_new_certificates, mut rx_new_certificates) = test_utils::test_channel!(100);
    let (tx_parents, _rx_parents) = test_utils::test_channel!(100);
    let (tx_consensus_round_updates, rx_consensus_round_updates) =
        watch::channel(ConsensusRound::new(1, 0));
    let primary_channel_metrics = PrimaryChannelMetrics::new(&Registry::new());

    let synchronizer = Arc::new(Synchronizer::new(
        primary.id(),
        fixture.committee(),
        cert_v2_config.clone(),
        worker_cache.clone(),
        // gc_depth
        GC_DEPTH,
        client,
        certificate_store.clone(),
        payload_store.clone(),
        tx_certificate_fetcher,
        tx_new_certificates,
        tx_parents,
        rx_consensus_round_updates.clone(),
        metrics.clone(),
        &primary_channel_metrics,
    ));

    // Make 5 rounds of fake certificates.
    let committee: Committee = fixture.committee();
    let genesis = Certificate::genesis(&committee)
        .iter()
        .map(|x| x.digest())
        .collect::<BTreeSet<_>>();
    let keys: Vec<_> = fixture
        .authorities()
        .map(|a| (a.id(), a.keypair().copy()))
        .collect();
    let (certificates, _next_parents) =
        make_optimal_signed_certificates(1..=5, &genesis, &committee, keys.as_slice());
    let certificates = certificates.into_iter().collect_vec();

    // Try to accept certificates from round 2 and above. All of them should be
    // suspended.
    let accept = FuturesUnordered::new();
    for cert in &certificates[NUM_AUTHORITIES..] {
        match synchronizer.try_accept_certificate(cert.clone()).await {
            Ok(()) => panic!("Unexpected acceptance of {cert:?}"),
            Err(DagError::Suspended(notify)) => {
                accept.push(async move { notify.wait().await });
                continue;
            }
            Err(e) => panic!("Unexpected error {e}"),
        }
    }
    // Round 2~5 certificates are suspended.
    // Round 1~4 certificates are missing and referenced as parents.
    assert_eq!(
        synchronizer.get_suspended_stats().await,
        (NUM_AUTHORITIES * 4, NUM_AUTHORITIES * 4)
    );

    // Re-insertion of missing certificate as fetched certificates should be
    // suspended too.
    for (idx, cert) in certificates[NUM_AUTHORITIES * 2..NUM_AUTHORITIES * 4]
        .iter()
        .enumerate()
    {
        let mut verified_cert = cert.clone();
        // Simulate CertificateV2 fetched certificate leaf only verification
        if (idx + NUM_AUTHORITIES * 2) < NUM_AUTHORITIES * 3 {
            // Round 3 certs are parents of round 4 certs, so we mark them as verified
            // indirectly
            verified_cert.set_signature_verification_state(
                SignatureVerificationState::VerifiedIndirectly(
                    verified_cert
                        .aggregated_signature()
                        .expect("Invalid Signature")
                        .clone(),
                ),
            )
        } else {
            // Round 4 certs are leaf certs in this case and are verified directly
            verified_cert.set_signature_verification_state(
                SignatureVerificationState::VerifiedDirectly(
                    verified_cert
                        .aggregated_signature()
                        .expect("Invalid Signature")
                        .clone(),
                ),
            )
        }
        match synchronizer
            .try_accept_fetched_certificate(verified_cert)
            .await
        {
            Ok(()) => panic!("Unexpected acceptance of {cert:?}"),
            Err(DagError::Suspended(_)) => {
                continue;
            }
            Err(e) => panic!("Unexpected error {e}"),
        }
    }
    assert_eq!(
        synchronizer.get_suspended_stats().await,
        (NUM_AUTHORITIES * 4, NUM_AUTHORITIES * 4)
    );

    // At commit round 8, round 3 becomes the GC round.
    let _ = tx_consensus_round_updates.send(ConsensusRound::new(8, gc_round(8, GC_DEPTH)));

    // Wait for all notifications to arrive.
    accept.collect::<Vec<()>>().await;

    // Expected to receive:
    // Round 2~4 certificates will be accepted because of GC.
    // Round 5 certificates will be accepted because of no missing dependencies.
    let expected_certificates: HashMap<_, _> = certificates[NUM_AUTHORITIES..]
        .iter()
        .map(|cert| (cert.digest(), cert.clone()))
        .collect();
    let mut received_certificates = HashMap::new();
    for _ in 0..expected_certificates.len() {
        let cert = rx_new_certificates.try_recv().unwrap();
        received_certificates.insert(cert.digest(), cert);
    }
    assert_eq!(expected_certificates, received_certificates);
    // Suspended and missing certificates are cleared.
    assert_eq!(synchronizer.get_suspended_stats().await, (0, 0));
}<|MERGE_RESOLUTION|>--- conflicted
+++ resolved
@@ -17,8 +17,8 @@
 use network::client::NetworkClient;
 use prometheus::Registry;
 use test_utils::{
-    latest_protocol_version, make_optimal_signed_certificates, mock_signed_certificate,
-    CommitteeFixture,
+    get_protocol_config, latest_protocol_version, make_optimal_signed_certificates,
+    mock_signed_certificate, CommitteeFixture,
 };
 use tokio::sync::watch;
 use types::{
@@ -89,10 +89,10 @@
 
     // Send 3 certificates to the Synchronizer.
     let certificates: Vec<_> = fixture
-        .headers()
+        .headers(&latest_protocol_version())
         .iter()
         .take(3)
-        .map(|h| fixture.certificate(h))
+        .map(|h| fixture.certificate(&latest_protocol_version(), h))
         .collect();
     for cert in certificates.clone() {
         synchronizer.try_accept_certificate(cert).await.unwrap();
@@ -178,7 +178,7 @@
 
     // Make fake certificates.
     let committee = fixture.committee();
-    let genesis = Certificate::genesis(&committee)
+    let genesis = Certificate::genesis(&latest_protocol_version(), &committee)
         .iter()
         .map(|x| x.digest())
         .collect::<BTreeSet<_>>();
@@ -186,8 +186,13 @@
         .authorities()
         .map(|a| (a.id(), a.keypair().copy()))
         .collect();
-    let (certificates, next_parents) =
-        make_optimal_signed_certificates(1..=5, &genesis, &committee, keys.as_slice());
+    let (certificates, next_parents) = make_optimal_signed_certificates(
+        1..=5,
+        &genesis,
+        &committee,
+        &latest_protocol_version(),
+        keys.as_slice(),
+    );
     let certificates = certificates.into_iter().collect_vec();
 
     // Try to accept certificates from round 2 to 5. All of them should be
@@ -231,6 +236,7 @@
         2000,
         next_parents,
         &committee,
+        &latest_protocol_version(),
     );
     // The certificate should not be accepted or suspended.
     match synchronizer.try_accept_certificate(cert.clone()).await {
@@ -294,10 +300,10 @@
 
     // Send 3 certificates to Synchronizer.
     let certificates: Vec<_> = fixture
-        .headers()
+        .headers(&latest_protocol_version())
         .iter()
         .take(3)
-        .map(|h| fixture.certificate(h))
+        .map(|h| fixture.certificate(&latest_protocol_version(), h))
         .collect();
     for cert in certificates.clone() {
         synchronizer.try_accept_certificate(cert).await.unwrap();
@@ -413,10 +419,10 @@
 
     // Send 1 certificate.
     let certificates: Vec<Certificate> = fixture
-        .headers()
+        .headers(&latest_protocol_version())
         .iter()
         .take(3)
-        .map(|h| fixture.certificate(h))
+        .map(|h| fixture.certificate(&latest_protocol_version(), h))
         .collect();
     let last_cert = certificates.clone().into_iter().last().unwrap();
     synchronizer
@@ -526,11 +532,7 @@
 
     // Send 3 certificates from round 1, and 2 certificates from round 2 to
     // Synchronizer.
-<<<<<<< HEAD
-    let genesis_certs = Certificate::genesis(&committee);
-=======
     let genesis_certs = Certificate::genesis(&latest_protocol_version(), &committee);
->>>>>>> c02945b9
     let genesis = genesis_certs
         .iter()
         .map(|x| x.digest())
@@ -540,8 +542,13 @@
         .map(|a| (a.id(), a.keypair().copy()))
         .take(3)
         .collect::<Vec<_>>();
-    let (all_certificates, _next_parents) =
-        make_optimal_signed_certificates(1..=2, &genesis, &committee, &keys);
+    let (all_certificates, _next_parents) = make_optimal_signed_certificates(
+        1..=2,
+        &genesis,
+        &committee,
+        &latest_protocol_version(),
+        &keys,
+    );
     let all_certificates: Vec<_> = all_certificates.into_iter().collect();
     let round_1_certificates = all_certificates[0..3].to_vec();
     let round_2_certificates = all_certificates[3..5].to_vec();
@@ -631,7 +638,7 @@
     );
 
     // create some certificates in a complete DAG form
-    let genesis_certs = Certificate::genesis(&committee);
+    let genesis_certs = Certificate::genesis(&latest_protocol_version(), &committee);
     let genesis = genesis_certs
         .iter()
         .map(|x| x.digest())
@@ -642,8 +649,13 @@
         .map(|a| (a.id(), a.keypair().copy()))
         .take(3)
         .collect::<Vec<_>>();
-    let (mut certificates, _next_parents) =
-        make_optimal_signed_certificates(1..=4, &genesis, &committee, &keys);
+    let (mut certificates, _next_parents) = make_optimal_signed_certificates(
+        1..=4,
+        &genesis,
+        &committee,
+        &latest_protocol_version(),
+        &keys,
+    );
 
     // insert the certificates in the DAG
     for certificate in certificates.clone() {
@@ -699,7 +711,7 @@
     );
 
     // create some certificates in a complete DAG form
-    let genesis_certs = Certificate::genesis(&committee);
+    let genesis_certs = Certificate::genesis(&latest_protocol_version(), &committee);
     let genesis = genesis_certs
         .iter()
         .map(|x| x.digest())
@@ -709,8 +721,13 @@
         .authorities()
         .map(|a| (a.id(), a.keypair().copy()))
         .collect::<Vec<_>>();
-    let (mut certificates, _next_parents) =
-        make_optimal_signed_certificates(1..=4, &genesis, &committee, &keys);
+    let (mut certificates, _next_parents) = make_optimal_signed_certificates(
+        1..=4,
+        &genesis,
+        &committee,
+        &latest_protocol_version(),
+        &keys,
+    );
 
     // take the last one (top) and test for parents
     let test_certificate = certificates.pop_back().unwrap();
@@ -777,7 +794,7 @@
     );
 
     // create some certificates in a complete DAG form
-    let genesis_certs = Certificate::genesis(&committee);
+    let genesis_certs = Certificate::genesis(&latest_protocol_version(), &committee);
     let genesis = genesis_certs
         .iter()
         .map(|x| x.digest())
@@ -787,8 +804,13 @@
         .authorities()
         .map(|a| (a.id(), a.keypair().copy()))
         .collect::<Vec<_>>();
-    let (verified_certificates, _next_parents) =
-        make_optimal_signed_certificates(1..=60, &genesis, &committee, &keys);
+    let (verified_certificates, _next_parents) = make_optimal_signed_certificates(
+        1..=60,
+        &genesis,
+        &committee,
+        &latest_protocol_version(),
+        &keys,
+    );
 
     const VERIFICATION_ROUND: u64 = 50;
     const LEAF_ROUND: u64 = 60;
@@ -911,13 +933,17 @@
     let mut certificates = HashMap::new();
     for _ in 0..3 {
         let header: Header = author
-            .header_builder(&fixture.committee())
-            .with_payload_batch(test_utils::fixture_batch_with_transactions(10), 0, 0)
+            .header_builder(&latest_protocol_version(), &fixture.committee())
+            .with_payload_batch(
+                test_utils::fixture_batch_with_transactions(10, &latest_protocol_version()),
+                0,
+                0,
+            )
             .build()
             .unwrap()
             .into();
 
-        let certificate = fixture.certificate(&header);
+        let certificate = fixture.certificate(&latest_protocol_version(), &header);
         let digest = certificate.clone().digest();
 
         certificates.insert(digest, certificate.clone());
@@ -927,10 +953,14 @@
         }
     }
     let test_header: Header = author
-        .header_builder(&fixture.committee())
+        .header_builder(&latest_protocol_version(), &fixture.committee())
         .round(2)
         .parents(certificates.keys().cloned().collect())
-        .with_payload_batch(test_utils::fixture_batch_with_transactions(10), 1, 0)
+        .with_payload_batch(
+            test_utils::fixture_batch_with_transactions(10, &latest_protocol_version()),
+            1,
+            0,
+        )
         .build()
         .unwrap()
         .into();
@@ -946,10 +976,8 @@
 }
 
 #[tokio::test]
-<<<<<<< HEAD
-=======
-async fn gc_suspended_certificates_v1() {
-    let cert_v1_config = get_protocol_config(28);
+async fn gc_suspended_certificates_v2() {
+    let cert_v2_config = latest_protocol_version();
     const NUM_AUTHORITIES: usize = 4;
     const GC_DEPTH: Round = 5;
 
@@ -974,7 +1002,7 @@
     let synchronizer = Arc::new(Synchronizer::new(
         primary.id(),
         fixture.committee(),
-        cert_v1_config.clone(),
+        cert_v2_config.clone(),
         worker_cache.clone(),
         // gc_depth
         GC_DEPTH,
@@ -991,7 +1019,7 @@
 
     // Make 5 rounds of fake certificates.
     let committee: Committee = fixture.committee();
-    let genesis = Certificate::genesis(&cert_v1_config, &committee)
+    let genesis = Certificate::genesis(&cert_v2_config, &committee)
         .iter()
         .map(|x| x.digest())
         .collect::<BTreeSet<_>>();
@@ -1003,128 +1031,9 @@
         1..=5,
         &genesis,
         &committee,
-        &cert_v1_config,
+        &cert_v2_config,
         keys.as_slice(),
     );
-    let certificates = certificates.into_iter().collect_vec();
-
-    // Try to accept certificates from round 2 and above. All of them should be
-    // suspended.
-    let accept = FuturesUnordered::new();
-    for cert in &certificates[NUM_AUTHORITIES..] {
-        match synchronizer.try_accept_certificate(cert.clone()).await {
-            Ok(()) => panic!("Unexpected acceptance of {cert:?}"),
-            Err(DagError::Suspended(notify)) => {
-                accept.push(async move { notify.wait().await });
-                continue;
-            }
-            Err(e) => panic!("Unexpected error {e}"),
-        }
-    }
-    // Round 2~5 certificates are suspended.
-    // Round 1~4 certificates are missing and referenced as parents.
-    assert_eq!(
-        synchronizer.get_suspended_stats().await,
-        (NUM_AUTHORITIES * 4, NUM_AUTHORITIES * 4)
-    );
-
-    // Re-insertion of missing certificate as fetched certificates should be
-    // suspended too.
-    for cert in &certificates[NUM_AUTHORITIES * 2..NUM_AUTHORITIES * 4] {
-        match synchronizer
-            .try_accept_fetched_certificate(cert.clone())
-            .await
-        {
-            Ok(()) => panic!("Unexpected acceptance of {cert:?}"),
-            Err(DagError::Suspended(_)) => {
-                continue;
-            }
-            Err(e) => panic!("Unexpected error {e}"),
-        }
-    }
-    assert_eq!(
-        synchronizer.get_suspended_stats().await,
-        (NUM_AUTHORITIES * 4, NUM_AUTHORITIES * 4)
-    );
-
-    // At commit round 8, round 3 becomes the GC round.
-    let _ = tx_consensus_round_updates.send(ConsensusRound::new(8, gc_round(8, GC_DEPTH)));
-
-    // Wait for all notifications to arrive.
-    accept.collect::<Vec<()>>().await;
-
-    // Expected to receive:
-    // Round 2~4 certificates will be accepted because of GC.
-    // Round 5 certificates will be accepted because of no missing dependencies.
-    let expected_certificates: HashMap<_, _> = certificates[NUM_AUTHORITIES..]
-        .iter()
-        .map(|cert| (cert.digest(), cert.clone()))
-        .collect();
-    let mut received_certificates = HashMap::new();
-    for _ in 0..expected_certificates.len() {
-        let cert = rx_new_certificates.try_recv().unwrap();
-        received_certificates.insert(cert.digest(), cert);
-    }
-    assert_eq!(expected_certificates, received_certificates);
-    // Suspended and missing certificates are cleared.
-    assert_eq!(synchronizer.get_suspended_stats().await, (0, 0));
-}
-
-#[tokio::test]
->>>>>>> c02945b9
-async fn gc_suspended_certificates_v2() {
-    let cert_v2_config = latest_protocol_version();
-    const NUM_AUTHORITIES: usize = 4;
-    const GC_DEPTH: Round = 5;
-
-    telemetry_subscribers::init_for_testing();
-    let fixture = CommitteeFixture::builder()
-        .randomize_ports(true)
-        .committee_size(NonZeroUsize::new(NUM_AUTHORITIES).unwrap())
-        .build();
-    let worker_cache = fixture.worker_cache();
-    let metrics = Arc::new(PrimaryMetrics::new(&Registry::new()));
-    let primary = fixture.authorities().next().unwrap();
-    let client = NetworkClient::new_from_keypair(&primary.network_keypair());
-
-    let (certificate_store, payload_store) = create_db_stores();
-    let (tx_certificate_fetcher, _rx_certificate_fetcher) = test_utils::test_channel!(100);
-    let (tx_new_certificates, mut rx_new_certificates) = test_utils::test_channel!(100);
-    let (tx_parents, _rx_parents) = test_utils::test_channel!(100);
-    let (tx_consensus_round_updates, rx_consensus_round_updates) =
-        watch::channel(ConsensusRound::new(1, 0));
-    let primary_channel_metrics = PrimaryChannelMetrics::new(&Registry::new());
-
-    let synchronizer = Arc::new(Synchronizer::new(
-        primary.id(),
-        fixture.committee(),
-        cert_v2_config.clone(),
-        worker_cache.clone(),
-        // gc_depth
-        GC_DEPTH,
-        client,
-        certificate_store.clone(),
-        payload_store.clone(),
-        tx_certificate_fetcher,
-        tx_new_certificates,
-        tx_parents,
-        rx_consensus_round_updates.clone(),
-        metrics.clone(),
-        &primary_channel_metrics,
-    ));
-
-    // Make 5 rounds of fake certificates.
-    let committee: Committee = fixture.committee();
-    let genesis = Certificate::genesis(&committee)
-        .iter()
-        .map(|x| x.digest())
-        .collect::<BTreeSet<_>>();
-    let keys: Vec<_> = fixture
-        .authorities()
-        .map(|a| (a.id(), a.keypair().copy()))
-        .collect();
-    let (certificates, _next_parents) =
-        make_optimal_signed_certificates(1..=5, &genesis, &committee, keys.as_slice());
     let certificates = certificates.into_iter().collect_vec();
 
     // Try to accept certificates from round 2 and above. All of them should be
