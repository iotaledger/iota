--- conflicted
+++ resolved
@@ -341,19 +341,11 @@
 }
 
 /// `Synchronizer` helps this primary and other peers stay in sync with each
-<<<<<<< HEAD
-/// other, w.r.t. certificates and the DAG. Specifically, it is responsible for
-/// - Validating and accepting certificates received from peers.
-/// - Triggering fetching for certificates and batches.
-/// - Broadcasting created certificates.
-///
-=======
 /// other, w.r.t. certificates and the DAG.
 /// Specifically, it is responsible for
 ///     - Validating and accepting certificates received from peers.
 ///     - Triggering fetching for certificates and batches.
 ///     - Broadcasting created certificates.
->>>>>>> 8c389f2d
 /// `Synchronizer` contains most of the certificate processing logic in Narwhal.
 #[derive(Clone)]
 pub struct Synchronizer {
