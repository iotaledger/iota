// Copyright (c) 2021, Facebook, Inc. and its affiliates
// Copyright (c) Mysten Labs, Inc.
// Modifications Copyright (c) 2024 IOTA Stiftung
// SPDX-License-Identifier: Apache-2.0
<<<<<<< HEAD

=======
>>>>>>> c02945b9
use std::{sync::Arc, time::Duration};

use config::{AuthorityIdentifier, Committee};
use crypto::{NetworkPublicKey, Signature};
use fastcrypto::signature_service::SignatureService;
use futures::{stream::FuturesUnordered, StreamExt};
use iota_macros::fail_point_async;
use iota_metrics::{metered_channel::Receiver, monitored_future, spawn_logged_monitored_task};
use iota_network_stack::anemo_ext::NetworkExt;
use iota_protocol_config::ProtocolConfig;
use storage::CertificateStore;
use tokio::{
    sync::oneshot,
    task::{JoinHandle, JoinSet},
};
use tracing::{debug, enabled, error, info, instrument, warn};
use types::{
    ensure,
    error::{DagError, DagResult},
    Certificate, CertificateDigest, ConditionalBroadcastReceiver, Header, HeaderAPI,
    PrimaryToPrimaryClient, RequestVoteRequest, Vote, VoteAPI,
};

use crate::{aggregators::VotesAggregator, metrics::PrimaryMetrics, synchronizer::Synchronizer};

#[cfg(test)]
#[path = "tests/certifier_tests.rs"]
pub mod certifier_tests;

/// This component is responisble for proposing headers to peers, collecting
/// votes on headers, and certifying headers into certificates.
///
/// It receives headers to propose from Proposer via `rx_headers`, and sends out
/// certificates to be broadcasted by calling
/// `Synchronizer::accept_own_certificate()`.
pub struct Certifier {
    /// The identifier of this primary.
    authority_id: AuthorityIdentifier,
    /// The committee information.
    committee: Committee,
    protocol_config: ProtocolConfig,
    /// The persistent storage keyed to certificates.
    certificate_store: CertificateStore,
    /// Handles synchronization with other nodes and our workers.
    synchronizer: Arc<Synchronizer>,
    /// Service to sign headers.
    signature_service: SignatureService<Signature, { crypto::INTENT_MESSAGE_LENGTH }>,
    /// Receiver for shutdown.
    rx_shutdown: ConditionalBroadcastReceiver,
    /// Receives our newly created headers from the `Proposer`.
    rx_headers: Receiver<Header>,
    /// Used to cancel vote requests for a previously-proposed header that is
    /// being replaced before a certificate could be formed.
    cancel_proposed_header: Option<oneshot::Sender<()>>,
    /// Handle to propose_header task. Our target is to have only one task
    /// running always, thus we cancel the previously running before we
    /// spawn the next one. However, we don't wait for the previous to
    /// finish to spawn the new one, so we might temporarily have more that one
    /// parallel running, which should be fine though.
    propose_header_tasks: JoinSet<DagResult<Certificate>>,
    /// A network sender to send the batches to the other workers.
    network: anemo::Network,
    /// Metrics handler
    metrics: Arc<PrimaryMetrics>,
}

impl Certifier {
    #[allow(clippy::too_many_arguments)]
    #[must_use]
    pub fn spawn(
        authority_id: AuthorityIdentifier,
        committee: Committee,
        protocol_config: ProtocolConfig,
        certificate_store: CertificateStore,
        synchronizer: Arc<Synchronizer>,
        signature_service: SignatureService<Signature, { crypto::INTENT_MESSAGE_LENGTH }>,
        rx_shutdown: ConditionalBroadcastReceiver,
        rx_headers: Receiver<Header>,
        metrics: Arc<PrimaryMetrics>,
        primary_network: anemo::Network,
    ) -> JoinHandle<()> {
        spawn_logged_monitored_task!(
            async move {
                Self {
                    authority_id,
                    committee,
                    protocol_config,
                    certificate_store,
                    synchronizer,
                    signature_service,
                    rx_shutdown,
                    rx_headers,
                    cancel_proposed_header: None,
                    propose_header_tasks: JoinSet::new(),
                    network: primary_network,
                    metrics,
                }
                .run_inner()
                .await
            },
            "CertifierTask"
        )
    }

    #[instrument(level = "info", skip_all)]
    async fn run_inner(self) {
        let core = async move { self.run().await };

        match core.await {
            Err(err @ DagError::ShuttingDown) => debug!("{:?}", err),
            Err(err) => panic!("{:?}", err),
            Ok(_) => {}
        }
    }

    // Requests a vote for a Header from the given peer. Retries indefinitely until
    // either a vote is received, or a permanent error is returned.
    #[instrument(level = "debug", skip_all, fields(header_digest = ?header.digest()))]
    async fn request_vote(
        network: anemo::Network,
        committee: Committee,
        certificate_store: CertificateStore,
        authority: AuthorityIdentifier,
        target: NetworkPublicKey,
        header: Header,
    ) -> DagResult<Vote> {
        let peer_id = anemo::PeerId(target.0.to_bytes());
        let peer = network.waiting_peer(peer_id);

        let mut client = PrimaryToPrimaryClient::new(peer);

        let mut missing_parents: Vec<CertificateDigest> = Vec::new();
        let mut attempt: u32 = 0;
        let vote: Vote = loop {
            attempt += 1;

            let parents = if missing_parents.is_empty() {
                Vec::new()
            } else {
                let expected_count = missing_parents.len();
                let parents: Vec<_> = certificate_store
                    .read_all(
                        missing_parents
                            .into_iter()
                            // Only provide certs that are parents for the requested vote.
                            .filter(|parent| header.parents().contains(parent)),
                    )?
                    .into_iter()
                    .flatten()
                    .collect();
                if parents.len() != expected_count {
                    warn!(
                        "tried to read {expected_count} missing certificates requested by remote primary for vote request, but only found {}",
                        parents.len()
                    );
                    return Err(DagError::ProposedHeaderMissingCertificates);
                }
                parents
            };

            let request = anemo::Request::new(RequestVoteRequest {
                header: header.clone(),
                parents,
            })
            .with_timeout(Duration::from_secs(5));
            match client.request_vote(request).await {
                Ok(response) => {
                    let response = response.into_body();
                    if response.vote.is_some() {
                        break response.vote.unwrap();
                    }
                    missing_parents = response.missing;
                }
                Err(status) => {
                    if status.status() == anemo::types::response::StatusCode::BadRequest {
                        return Err(DagError::NetworkError(format!(
                            "unrecoverable error requesting vote for {header}: {status:?}"
                        )));
                    }
                    missing_parents = Vec::new();
                }
            }

            // Retry delay. Using custom values here because pure exponential backoff is
            // hard to configure without it being either too aggressive or too
            // slow. We want the first retry to be instantaneous, next couple to
            // be fast, and to slow quickly thereafter.
            tokio::time::sleep(Duration::from_millis(match attempt {
                1 => 0,
                2 => 100,
                3 => 500,
                4 => 1_000,
                5 => 2_000,
                6 => 5_000,
                _ => 10_000,
            }))
            .await;
        };

        // Verify the vote. Note that only the header digest is signed by the vote.
        ensure!(
            vote.header_digest() == header.digest()
                && vote.origin() == header.author()
                && vote.author() == authority,
            DagError::UnexpectedVote(vote.header_digest())
        );
        // Possible equivocations.
        ensure!(
            header.epoch() == vote.epoch(),
            DagError::InvalidEpoch {
                expected: header.epoch(),
                received: vote.epoch()
            }
        );
        ensure!(
            header.round() == vote.round(),
            DagError::InvalidRound {
                expected: header.round(),
                received: vote.round()
            }
        );

        // Ensure the header is from the correct epoch.
        ensure!(
            vote.epoch() == committee.epoch(),
            DagError::InvalidEpoch {
                expected: committee.epoch(),
                received: vote.epoch()
            }
        );

        // Ensure the authority has voting rights.
        ensure!(
            committee.stake_by_id(vote.author()) > 0,
            DagError::UnknownAuthority(vote.author().to_string())
        );

        Ok(vote)
    }

    #[instrument(level = "debug", skip_all, fields(header_digest = ?header.digest()))]
    async fn propose_header(
        authority_id: AuthorityIdentifier,
        committee: Committee,
        protocol_config: ProtocolConfig,
        certificate_store: CertificateStore,
        signature_service: SignatureService<Signature, { crypto::INTENT_MESSAGE_LENGTH }>,
        metrics: Arc<PrimaryMetrics>,
        network: anemo::Network,
        header: Header,
        mut cancel: oneshot::Receiver<()>,
    ) -> DagResult<Certificate> {
        if header.epoch() != committee.epoch() {
            debug!(
                "Certifier received mismatched header proposal for epoch {}, currently at epoch {}",
                header.epoch(),
                committee.epoch()
            );
            return Err(DagError::InvalidEpoch {
                expected: committee.epoch(),
                received: header.epoch(),
            });
        }

        metrics.proposed_header_round.set(header.round() as i64);

        // Reset the votes aggregator and sign our own header.
        let mut votes_aggregator = VotesAggregator::new(&protocol_config, metrics.clone());
        let vote = Vote::new(&header, &authority_id, &signature_service).await;
        let mut certificate = votes_aggregator.append(vote, &committee, &header)?;

        // Trigger vote requests.
        let peers = committee
            .others_primaries_by_id(authority_id)
            .into_iter()
            .map(|(name, _, network_key)| (name, network_key));
        let mut requests: FuturesUnordered<_> = peers
            .map(|(name, target)| {
                let header = header.clone();
                Self::request_vote(
                    network.clone(),
                    committee.clone(),
                    certificate_store.clone(),
                    name,
                    target,
                    header,
                )
            })
            .collect();
        loop {
            if certificate.is_some() {
                break;
            }
            tokio::select! {
                result = &mut requests.next() => {
                    match result {
                        Some(Ok(vote)) => {
                            certificate = votes_aggregator.append(
                                vote,
                                &committee,
                                &header,
                            )?;
                        },
                        Some(Err(e)) => debug!("failed to get vote for header {header:?}: {e:?}"),
                        None => break,
                    }
                },
                _ = &mut cancel => {
                    debug!("canceling Header proposal {header} for round {}", header.round());
                    return Err(DagError::Canceled)
                },
            }
        }

        let certificate = certificate.ok_or_else(|| {
            // Log detailed header info if we failed to form a certificate.
            if enabled!(tracing::Level::WARN) {
                let mut msg = format!(
                    "Failed to form certificate from header {header:?} with parent certificates:\n"
                );
                for parent_digest in header.parents().iter() {
                    let parent_msg = match certificate_store.read(*parent_digest) {
                        Ok(Some(cert)) => format!("{cert:?}\n"),
                        Ok(None) => {
                            format!("!!!missing certificate for digest {parent_digest:?}!!!\n")
                        }
                        Err(e) => format!(
                            "!!!error retrieving certificate for digest {parent_digest:?}: {e:?}\n"
                        ),
                    };
                    msg.push_str(&parent_msg);
                }
                warn!(msg);
            }
            DagError::CouldNotFormCertificate(header.digest())
        })?;
        debug!("Assembled {certificate:?}");

        Ok(certificate)
    }

    // Logs Certifier errors as appropriate.
    fn process_result(result: &DagResult<()>) {
        match result {
            Ok(()) => (),
            Err(DagError::StoreError(e)) => {
                error!("{e}");
                panic!("Storage failure: killing node.");
            }
            Err(
                e @ DagError::TooOld(..)
                | e @ DagError::VoteTooOld(..)
                | e @ DagError::InvalidEpoch { .. },
            ) => debug!("{e}"),
            Err(e) => warn!("{e}"),
        }
    }

    // Main loop listening to incoming messages.
    pub async fn run(mut self) -> DagResult<Self> {
        info!(
            "Core on node {} has started successfully.",
            self.authority_id
        );
        loop {
            let result = tokio::select! {
                // We also receive here our new headers created by the `Proposer`.
                // TODO: move logic into Proposer.
                Some(header) = self.rx_headers.recv() => {
                    let (tx_cancel, rx_cancel) = oneshot::channel();
                    if let Some(cancel) = self.cancel_proposed_header {
                        let _ = cancel.send(());
                    }
                    self.cancel_proposed_header = Some(tx_cancel);

                    let name = self.authority_id;
                    let committee = self.committee.clone();
                    let certificate_store = self.certificate_store.clone();
                    let signature_service = self.signature_service.clone();
                    let metrics = self.metrics.clone();
                    let network = self.network.clone();
                    let protocol_config = self.protocol_config.clone();
                    fail_point_async!("narwhal-delay");
                    self.propose_header_tasks.spawn(monitored_future!(Self::propose_header(
                        name,
                        committee,
                        protocol_config,
                        certificate_store,
                        signature_service,
                        metrics,
                        network,
                        header,
                        rx_cancel,
                    )));
                    Ok(())
                },

                // Process certificates formed after receiving enough votes.
                // TODO: move logic into Proposer.
                Some(result) = self.propose_header_tasks.join_next() => {
                    match result {
                        Ok(Ok(certificate)) => {
                            fail_point_async!("narwhal-delay");
                            self.synchronizer.accept_own_certificate(certificate).await
                        },
                        Ok(Err(e)) => Err(e),
                        Err(e) => {
                            if e.is_cancelled() {
                                // Ungraceful shutdown.
                                Err(DagError::ShuttingDown)
                            } else if e.is_panic() {
                                // propagate panics.
                                std::panic::resume_unwind(e.into_panic());
                            } else {
                                panic!("propose header task failed: {e}");
                            }
                        },
                    }
                },

                _ = self.rx_shutdown.receiver.recv() => {
                    return Ok(self);
                }
            };

            Self::process_result(&result);
        }
    }
}<|MERGE_RESOLUTION|>--- conflicted
+++ resolved
@@ -2,10 +2,7 @@
 // Copyright (c) Mysten Labs, Inc.
 // Modifications Copyright (c) 2024 IOTA Stiftung
 // SPDX-License-Identifier: Apache-2.0
-<<<<<<< HEAD
-
-=======
->>>>>>> c02945b9
+
 use std::{sync::Arc, time::Duration};
 
 use config::{AuthorityIdentifier, Committee};
