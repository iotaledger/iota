// Copyright (c) Mysten Labs, Inc.
// Modifications Copyright (c) 2024 IOTA Stiftung
// SPDX-License-Identifier: Apache-2.0
<<<<<<< HEAD

=======
>>>>>>> c02945b9
use std::collections::HashMap;

use axum::{routing::get, Extension, Router};
use config::{AuthorityIdentifier, WorkerId};
use iota_metrics::{metrics, spawn_logged_monitored_task};
use iota_network_stack::multiaddr::Multiaddr;
use prometheus::{
    register_counter_with_registry, register_histogram_with_registry,
    register_int_counter_with_registry, register_int_gauge_with_registry, Counter, Histogram,
    IntCounter, IntGauge, Registry,
};
use tokio::task::JoinHandle;

const METRICS_ROUTE: &str = "/metrics";
const PRIMARY_METRICS_PREFIX: &str = "narwhal_primary";
const WORKER_METRICS_PREFIX: &str = "narwhal_worker";

#[derive(Clone)]
pub struct NarwhalBenchMetrics {
    pub narwhal_benchmark_duration: IntGauge,
    pub narwhal_client_num_success: IntCounter,
    pub narwhal_client_num_error: IntCounter,
    pub narwhal_client_num_submitted: IntCounter,
    pub narwhal_client_latency_s: Histogram,
    pub narwhal_client_latency_squared_s: Counter,
}

const LATENCY_SEC_BUCKETS: &[f64] = &[
    0.1, 0.25, 0.5, 0.75, 1., 1.25, 1.5, 1.75, 2., 2.5, 5., 10., 20., 30., 60., 90.,
];

impl NarwhalBenchMetrics {
    pub fn new(registry: &Registry) -> Self {
        NarwhalBenchMetrics {
            narwhal_benchmark_duration: register_int_gauge_with_registry!(
                "narwhal_benchmark_duration",
                "Duration of the benchmark",
                registry,
            )
            .unwrap(),
            narwhal_client_num_success: register_int_counter_with_registry!(
                "narwhal_client_num_success",
                "Total number of transaction success",
                registry,
            )
            .unwrap(),
            narwhal_client_num_error: register_int_counter_with_registry!(
                "narwhal_client_num_error",
                "Total number of transaction errors",
                registry,
            )
            .unwrap(),
            narwhal_client_num_submitted: register_int_counter_with_registry!(
                "narwhal_client_num_submitted",
                "Total number of transaction submitted to narwhal",
                registry,
            )
            .unwrap(),
            narwhal_client_latency_s: register_histogram_with_registry!(
                "narwhal_client_latency_s",
                "Total time in seconds to return a response",
                LATENCY_SEC_BUCKETS.to_vec(),
                registry,
            )
            .unwrap(),
            narwhal_client_latency_squared_s: register_counter_with_registry!(
                "narwhal_client_latency_squared_s",
                "Square of total time in seconds to return a response",
                registry,
            )
            .unwrap(),
        }
    }
}

pub fn new_registry() -> Registry {
    Registry::new_custom(None, None).unwrap()
}

pub fn primary_metrics_registry(authority_id: AuthorityIdentifier) -> Registry {
    let mut labels = HashMap::new();
    labels.insert("node_name".to_string(), authority_id.to_string());

    Registry::new_custom(Some(PRIMARY_METRICS_PREFIX.to_string()), Some(labels)).unwrap()
}

pub fn worker_metrics_registry(worker_id: WorkerId, authority_id: AuthorityIdentifier) -> Registry {
    let mut labels = HashMap::new();
    labels.insert("node_name".to_string(), authority_id.to_string());
    labels.insert("worker_id".to_string(), worker_id.to_string());

    Registry::new_custom(Some(WORKER_METRICS_PREFIX.to_string()), Some(labels)).unwrap()
}

#[must_use]
pub fn start_prometheus_server(addr: Multiaddr, registry: &Registry) -> JoinHandle<()> {
    let app = Router::new()
        .route(METRICS_ROUTE, get(metrics))
        .layer(Extension(registry.clone()));

    let socket_addr = addr
        .to_socket_addr()
        .expect("failed to convert Multiaddr to SocketAddr");

    spawn_logged_monitored_task!(
        async move {
<<<<<<< HEAD
            let listener = tokio::net::TcpListener::bind(socket_addr).await.unwrap();
            axum::serve(listener, app.into_make_service())
                .await
                .unwrap();
=======
            let listener = tokio::net::TcpListener::bind(&socket_addr).await.unwrap();
            axum::serve(listener, app).await.unwrap();
>>>>>>> c02945b9
        },
        "MetricsServerTask"
    )
}<|MERGE_RESOLUTION|>--- conflicted
+++ resolved
@@ -1,10 +1,7 @@
 // Copyright (c) Mysten Labs, Inc.
 // Modifications Copyright (c) 2024 IOTA Stiftung
 // SPDX-License-Identifier: Apache-2.0
-<<<<<<< HEAD
 
-=======
->>>>>>> c02945b9
 use std::collections::HashMap;
 
 use axum::{routing::get, Extension, Router};
@@ -111,15 +108,8 @@
 
     spawn_logged_monitored_task!(
         async move {
-<<<<<<< HEAD
-            let listener = tokio::net::TcpListener::bind(socket_addr).await.unwrap();
-            axum::serve(listener, app.into_make_service())
-                .await
-                .unwrap();
-=======
             let listener = tokio::net::TcpListener::bind(&socket_addr).await.unwrap();
             axum::serve(listener, app).await.unwrap();
->>>>>>> c02945b9
         },
         "MetricsServerTask"
     )
