// Copyright (c) Mysten Labs, Inc.
// Modifications Copyright (c) 2024 IOTA Stiftung
// SPDX-License-Identifier: Apache-2.0
<<<<<<< HEAD

=======
>>>>>>> c02945b9
use std::{fs::File, io::Write};

use clap::Parser;
use config::{CommitteeBuilder, Epoch, WorkerIndex, WorkerInfo};
use crypto::{KeyPair, NetworkKeyPair};
use fastcrypto::{
    hash::Hash,
    traits::{KeyPair as _, Signer},
};
use iota_network_stack::Multiaddr;
<<<<<<< HEAD
use move_bytecode_utils::layout::YamlRegistry;
use rand::{prelude::StdRng, SeedableRng};
use serde_reflection::{Result, Samples, Tracer, TracerConfig};
=======
use rand::{prelude::StdRng, SeedableRng};
use serde_reflection::{Registry, Result, Samples, Tracer, TracerConfig};
use test_utils::latest_protocol_version;
>>>>>>> c02945b9
use types::{
    Batch, BatchDigest, Certificate, CertificateDigest, Header, HeaderDigest, HeaderV1Builder,
    MetadataV1, VersionedMetadata, WorkerOthersBatchMessage, WorkerOwnBatchMessage,
    WorkerSynchronizeMessage,
};

#[allow(clippy::mutable_key_type)]
fn get_registry() -> Result<YamlRegistry> {
    let mut tracer = Tracer::new(TracerConfig::default());
    let mut samples = Samples::new();
    // 1. Record samples for types with custom deserializers.
    // We want to call
    // tracer.trace_value(&mut samples, ...)?;
    // with all the base types contained in messages, especially the ones with
    // custom serializers; or involving generics (see [serde_reflection documentation](https://docs.rs/serde-reflection/latest/serde_reflection/)).
    // Trace the corresponding header
    let mut rng = StdRng::from_seed([0; 32]);
    let (keys, network_keys): (Vec<_>, Vec<_>) = (0..4)
        .map(|_| {
            (
                KeyPair::generate(&mut rng),
                NetworkKeyPair::generate(&mut rng),
            )
        })
        .unzip();

    let kp = keys[0].copy();
    let pk = kp.public().clone();

    tracer.trace_value(&mut samples, &pk)?;

    let msg = b"Hello world!";
    let signature = kp.sign(msg);
    tracer.trace_value(&mut samples, &signature)?;

    let mut committee_builder = CommitteeBuilder::new(Epoch::default());
    for (i, (kp, network_key)) in keys.iter().zip(network_keys.iter()).enumerate() {
        let primary_address: Multiaddr = format!("/ip4/127.0.0.1/udp/{}", 100 + i).parse().unwrap();

        committee_builder = committee_builder.add_authority(
            kp.public().clone(),
            1,
            primary_address,
            network_key.public().clone(),
            i.to_string(),
        );
    }

    let committee = committee_builder.build();
    tracer.trace_value(&mut samples, &committee)?;

    let certificates: Vec<Certificate> = Certificate::genesis(&committee);

    // Find the author id inside the committee
    let authority = committee.authority_by_key(kp.public()).unwrap();

    // The values have to be "complete" in a data-centric sense, but not "correct"
    // cryptographically.
    let header_builder = HeaderV1Builder::default();
    let header = header_builder
        .author(authority.id())
        .epoch(0)
        .created_at(0)
        .round(1)
        .payload(
            (0..4u32)
                .map(|wid| (BatchDigest([0u8; 32]), (wid, 0u64)))
                .collect(),
        )
        .parents(certificates.iter().map(|x| x.digest()).collect())
        .build()
        .unwrap();
    tracer.trace_value(&mut samples, &header)?;

    let worker_pk = network_keys[0].public().clone();
    let signature = keys[0].sign(header.digest().as_ref());
    let certificate = Certificate::new_unsigned(
        &committee,
        Header::V1(header.clone()),
        vec![(authority.id(), signature)],
    )
    .unwrap();
    tracer.trace_value(&mut samples, &certificate)?;

    // WorkerIndex & WorkerInfo will be present in a protocol message once dynamic
    // worker integration is complete.
    let worker_index = WorkerIndex(
        vec![(
            0,
            WorkerInfo {
                name: worker_pk,
                worker_address: "/ip4/127.0.0.1/udp/500".to_string().parse().unwrap(),
                transactions: "/ip4/127.0.0.1/tcp/400/http".to_string().parse().unwrap(),
            },
        )]
        .into_iter()
        .collect(),
    );
    tracer.trace_value(&mut samples, &worker_index)?;

    let own_batch = WorkerOwnBatchMessage {
        digest: BatchDigest([0u8; 32]),
        worker_id: 0,
        metadata: VersionedMetadata::V1(MetadataV1 {
            created_at: 0,
            received_at: None,
        }),
    };
    let others_batch = WorkerOthersBatchMessage {
        digest: BatchDigest([0u8; 32]),
        worker_id: 0,
    };
    let sync = WorkerSynchronizeMessage {
        digests: vec![BatchDigest([0u8; 32])],
        target: authority.id(),
        is_certified: true,
    };

    tracer.trace_value(&mut samples, &own_batch)?;
    tracer.trace_value(&mut samples, &others_batch)?;
    tracer.trace_value(&mut samples, &sync)?;

    // 2. Trace the main entry point(s) + every enum separately.
    tracer.trace_type::<Batch>(&samples)?;
    tracer.trace_type::<BatchDigest>(&samples)?;
    tracer.trace_type::<HeaderDigest>(&samples)?;
    tracer.trace_type::<CertificateDigest>(&samples)?;

    Ok(YamlRegistry(tracer.registry()?))
}

#[derive(Debug, clap::ValueEnum, Clone, Copy)]
enum Action {
    Print,
    Test,
    Record,
}

#[derive(Debug, Parser)]
#[command(
    name = "Narwhal format generator",
    about = "Trace serde (de)serialization to generate format descriptions for Narwhal types"
)]
struct Options {
    #[arg(value_enum, default_value = "Print", ignore_case = true)]
    action: Action,
}

const FILE_PATH: &str = "node/tests/staged/narwhal.yaml";

fn main() {
    let options = Options::parse();
    let registry = get_registry().unwrap();
    match options.action {
        Action::Print => {
            let content = serde_yaml::to_string(&registry).unwrap();
            println!("{content}");
        }
        Action::Record => {
            let content = serde_yaml::to_string(&registry).unwrap();
            let mut f = File::create(FILE_PATH).unwrap();
            writeln!(f, "{}", content).unwrap();
        }
        Action::Test => {
            // If this test fails, run the following command from the folder `node`:
            // cargo -q run --example narwhal-generate-format -- print >
            // tests/staged/narwhal.yaml
            let reference = std::fs::read_to_string(FILE_PATH).unwrap();
            let reference: YamlRegistry = serde_yaml::from_str(&reference).unwrap();
            pretty_assertions::assert_eq!(reference, registry);
        }
    }
}<|MERGE_RESOLUTION|>--- conflicted
+++ resolved
@@ -1,10 +1,7 @@
 // Copyright (c) Mysten Labs, Inc.
 // Modifications Copyright (c) 2024 IOTA Stiftung
 // SPDX-License-Identifier: Apache-2.0
-<<<<<<< HEAD
 
-=======
->>>>>>> c02945b9
 use std::{fs::File, io::Write};
 
 use clap::Parser;
@@ -15,15 +12,9 @@
     traits::{KeyPair as _, Signer},
 };
 use iota_network_stack::Multiaddr;
-<<<<<<< HEAD
-use move_bytecode_utils::layout::YamlRegistry;
-use rand::{prelude::StdRng, SeedableRng};
-use serde_reflection::{Result, Samples, Tracer, TracerConfig};
-=======
 use rand::{prelude::StdRng, SeedableRng};
 use serde_reflection::{Registry, Result, Samples, Tracer, TracerConfig};
 use test_utils::latest_protocol_version;
->>>>>>> c02945b9
 use types::{
     Batch, BatchDigest, Certificate, CertificateDigest, Header, HeaderDigest, HeaderV1Builder,
     MetadataV1, VersionedMetadata, WorkerOthersBatchMessage, WorkerOwnBatchMessage,
@@ -31,7 +22,7 @@
 };
 
 #[allow(clippy::mutable_key_type)]
-fn get_registry() -> Result<YamlRegistry> {
+fn get_registry() -> Result<Registry> {
     let mut tracer = Tracer::new(TracerConfig::default());
     let mut samples = Samples::new();
     // 1. Record samples for types with custom deserializers.
@@ -75,7 +66,8 @@
     let committee = committee_builder.build();
     tracer.trace_value(&mut samples, &committee)?;
 
-    let certificates: Vec<Certificate> = Certificate::genesis(&committee);
+    let certificates: Vec<Certificate> =
+        Certificate::genesis(&latest_protocol_version(), &committee);
 
     // Find the author id inside the committee
     let authority = committee.authority_by_key(kp.public()).unwrap();
@@ -101,6 +93,7 @@
     let worker_pk = network_keys[0].public().clone();
     let signature = keys[0].sign(header.digest().as_ref());
     let certificate = Certificate::new_unsigned(
+        &latest_protocol_version(),
         &committee,
         Header::V1(header.clone()),
         vec![(authority.id(), signature)],
@@ -152,7 +145,7 @@
     tracer.trace_type::<HeaderDigest>(&samples)?;
     tracer.trace_type::<CertificateDigest>(&samples)?;
 
-    Ok(YamlRegistry(tracer.registry()?))
+    tracer.registry()
 }
 
 #[derive(Debug, clap::ValueEnum, Clone, Copy)]
@@ -192,7 +185,7 @@
             // cargo -q run --example narwhal-generate-format -- print >
             // tests/staged/narwhal.yaml
             let reference = std::fs::read_to_string(FILE_PATH).unwrap();
-            let reference: YamlRegistry = serde_yaml::from_str(&reference).unwrap();
+            let reference: Registry = serde_yaml::from_str(&reference).unwrap();
             pretty_assertions::assert_eq!(reference, registry);
         }
     }
