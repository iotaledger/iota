// Copyright (c) Mysten Labs, Inc.
// Modifications Copyright (c) 2024 IOTA Stiftung
// SPDX-License-Identifier: Apache-2.0

use std::{cell::RefCell, collections::HashMap, path::PathBuf, rc::Rc, sync::Arc, time::Duration};

use config::{AuthorityIdentifier, Committee, Parameters, WorkerCache, WorkerId};
use crypto::{KeyPair, NetworkKeyPair, PublicKey};
use executor::SerializedTransaction;
use fastcrypto::traits::KeyPair as _;
use itertools::Itertools;
use mysten_metrics::RegistryService;
use mysten_network::multiaddr::Multiaddr;
use network::client::NetworkClient;
use node::{
    execution_state::SimpleExecutionState, metrics::worker_metrics_registry,
    primary_node::PrimaryNode, worker_node::WorkerNode,
};
use prometheus::{proto::Metric, Registry};
use storage::NodeStorage;
use telemetry_subscribers::TelemetryGuards;
use tokio::{
    sync::{broadcast::Sender, mpsc::channel, RwLock, RwLockWriteGuard},
    task::JoinHandle,
};
use tonic::transport::Channel;
use tracing::info;
use types::TransactionsClient;
use worker::TrivialTransactionValidator;

use crate::{latest_protocol_version, temp_dir, CommitteeFixture};

#[cfg(test)]
#[path = "tests/cluster_tests.rs"]
pub mod cluster_tests;

pub struct Cluster {
    #[allow(unused)]
    fixture: CommitteeFixture,
    authorities: HashMap<usize, AuthorityDetails>,
    pub committee: Committee,
    pub worker_cache: WorkerCache,
    #[allow(dead_code)]
    parameters: Parameters,
}

impl Cluster {
    /// Initialises a new cluster by the provided parameters. The cluster will
    /// create all the authorities (primaries & workers) that are defined under
    /// the committee structure, but none of them will be started.
    ///
    /// Fields passed in via Parameters will be used, expect specified ports
    /// which have to be different for each instance. If None, the default
    /// Parameters will be used.
    pub fn new(parameters: Option<Parameters>) -> Self {
        let fixture = CommitteeFixture::builder().randomize_ports(true).build();
        let committee = fixture.committee();
        let worker_cache = fixture.worker_cache();
        let params = parameters.unwrap_or_else(Self::parameters);

        info!("###### Creating new cluster ######");
        info!("Validator keys:");
        let mut nodes = HashMap::new();

        for (id, authority_fixture) in fixture.authorities().enumerate() {
            info!("Key {id} -> {}", authority_fixture.public_key());

            let authority = AuthorityDetails::new(
                id,
                authority_fixture.id(),
                authority_fixture.keypair().copy(),
                authority_fixture.network_keypair().copy(),
                authority_fixture.worker_keypairs(),
                params.with_available_ports(),
                committee.clone(),
                worker_cache.clone(),
            );
            nodes.insert(id, authority);
        }

        Self {
            fixture,
            authorities: nodes,
            committee,
            worker_cache,
            parameters: params,
        }
    }

    /// Starts a cluster by the defined number of authorities. The authorities
    /// will be started sequentially started from the one with id zero up to
    /// the provided number `authorities_number`. If none number is provided,
    /// then the maximum number of authorities will be started.
    /// If a number higher than the available ones in the committee is provided
    /// then the method will panic.
    /// The workers_per_authority dictates how many workers per authority should
    /// also be started (the same number will be started for each authority). If
    /// none is provided then the maximum number of workers will be started.
    /// If the `boot_wait_time` is provided then between node starts we'll wait
    /// for this time before the next node is started. This is useful to
    /// simulate staggered node starts. If none is provided then the nodes
    /// will be started immediately the one after the other.
    pub async fn start(
        &mut self,
        authorities_number: Option<usize>,
        workers_per_authority: Option<usize>,
        boot_wait_time: Option<Duration>,
    ) {
        let max_authorities = self.committee.size();
        let authorities = authorities_number.unwrap_or(max_authorities);

        if authorities > max_authorities {
            panic!("Provided nodes number is greater than the maximum allowed");
        }

        for id in 0..authorities {
            info!("Spinning up node: {id}");
            self.start_node(id, false, workers_per_authority).await;

            if let Some(d) = boot_wait_time {
                // we don't want to wait after the last node has been bootstrapped
                if id < authorities - 1 {
                    info!(
                        "#### Will wait for {} seconds before starting the next node ####",
                        d.as_secs()
                    );
                    tokio::time::sleep(d).await;
                }
            }
        }
    }

    /// Starts the authority node by the defined id - if not already running -
    /// and the details are returned. If the node is already running then a
    /// panic is thrown instead.
    /// When the preserve_store is true, then the started authority will use the
    /// same path that has been used the last time when started (both the
    /// primary and the workers).
    /// This is basically a way to use the same storage between node restarts.
    /// When the preserve_store is false, then authority will start with an
    /// empty storage.
    /// If the `workers_per_authority` is provided then the corresponding number
    /// of workers will be started per authority. Otherwise if not provided,
    /// then maximum number of workers will be started per authority.
    pub async fn start_node(
        &mut self,
        id: usize,
        preserve_store: bool,
        workers_per_authority: Option<usize>,
    ) {
        let authority = self
            .authorities
            .get_mut(&id)
            .unwrap_or_else(|| panic!("Authority with id {} not found", id));

        // start the primary
        authority.start_primary(preserve_store).await;

        // start the workers
        if let Some(workers) = workers_per_authority {
            for worker_id in 0..workers {
                authority
                    .start_worker(worker_id as WorkerId, preserve_store)
                    .await;
            }
        } else {
            authority.start_all_workers(preserve_store).await;
        }
    }

    /// This method stops the authority (both the primary and the worker nodes)
    /// with the provided id.
    pub async fn stop_node(&self, id: usize) {
        if let Some(node) = self.authorities.get(&id) {
            node.stop_all().await;
            info!("Aborted node for id {id}");
        } else {
            info!("Node with {id} not found - nothing to stop");
        }
        // TODO: wait for the node's network port to be released.
    }

    /// Returns all the running authorities. Any authority that:
<<<<<<< HEAD
    /// * has been started ever or
    /// * has been stopped
    ///
=======
    ///     * has been started ever
    ///     * or has been stopped
>>>>>>> 8c389f2d
    /// will not be returned by this method.
    pub async fn authorities(&self) -> Vec<AuthorityDetails> {
        let mut result = Vec::new();

        for authority in self.authorities.values() {
            if authority.is_running().await {
                result.push(authority.clone());
            }
        }

        result
    }

    /// Returns the authority identified by the provided id. Will panic if the
    /// authority with the id is not found. The returned authority can be freely
    /// cloned and managed without having the need to fetch again.
    pub fn authority(&self, id: usize) -> AuthorityDetails {
        self.authorities
            .get(&id)
            .unwrap_or_else(|| panic!("Authority with id {} not found", id))
            .clone()
    }

    /// This method asserts the progress of the cluster.
    /// `expected_nodes`: Nodes expected to have made progress. Any number
    /// different than that will make the assertion fail.
    /// `commit_threshold`: The acceptable threshold between the minimum and
    /// maximum reported commit value from the nodes.
    pub async fn assert_progress(
        &self,
        expected_nodes: u64,
        commit_threshold: u64,
    ) -> HashMap<usize, u64> {
        let r = self.authorities_latest_commit_round().await;
        let rounds: HashMap<usize, u64> = r
            .into_iter()
            .map(|(key, value)| (key, value as u64))
            .collect();

        assert_eq!(
            rounds.len(),
            expected_nodes as usize,
            "Expected to have received commit metrics from {expected_nodes} nodes"
        );
        assert!(
            rounds.values().all(|v| v > &1),
            "All nodes are available so all should have made progress and committed at least after the first round"
        );

        if expected_nodes == 0 {
            return HashMap::new();
        }

        let (min, max) = rounds.values().minmax().into_option().unwrap();
        assert!(
            max - min <= commit_threshold,
            "Nodes shouldn't be that behind"
        );

        rounds
    }

    async fn authorities_latest_commit_round(&self) -> HashMap<usize, f64> {
        let mut authorities_latest_commit = HashMap::new();

        for authority in self.authorities().await {
            let primary = authority.primary().await;
            if let Some(metric) = primary.metric("last_committed_round").await {
                let value = metric.get_gauge().get_value();

                authorities_latest_commit.insert(primary.id, value);

                info!(
                    "[Node {}] Metric narwhal_primary_last_committed_round -> {value}",
                    primary.id
                );
            }
        }

        authorities_latest_commit
    }

    fn parameters() -> Parameters {
        Parameters {
            batch_size: 200,
            ..Parameters::default()
        }
    }
}

#[derive(Clone)]
pub struct PrimaryNodeDetails {
    pub id: usize,
    pub name: AuthorityIdentifier,
    pub key_pair: Arc<KeyPair>,
    pub network_key_pair: Arc<NetworkKeyPair>,
    pub tx_transaction_confirmation: Sender<SerializedTransaction>,
    node: PrimaryNode,
    store_path: PathBuf,
    _parameters: Parameters,
    committee: Committee,
    worker_cache: WorkerCache,
    handlers: Rc<RefCell<Vec<JoinHandle<()>>>>,
}

impl PrimaryNodeDetails {
    fn new(
        id: usize,
        name: AuthorityIdentifier,
        key_pair: KeyPair,
        network_key_pair: NetworkKeyPair,
        parameters: Parameters,
        committee: Committee,
        worker_cache: WorkerCache,
    ) -> Self {
        // used just to initialise the struct value
        let (tx, _) = tokio::sync::broadcast::channel(1);

        let registry_service = RegistryService::new(Registry::new());

        let node = PrimaryNode::new(parameters.clone(), registry_service);

        Self {
            id,
            name,
            key_pair: Arc::new(key_pair),
            network_key_pair: Arc::new(network_key_pair),
            tx_transaction_confirmation: tx,
            node,
            store_path: temp_dir(),
            _parameters: parameters,
            committee,
            worker_cache,
            handlers: Rc::new(RefCell::new(Vec::new())),
        }
    }

    /// Returns the metric - if exists - identified by the provided name.
    /// If metric has not been found then None is returned instead.
    pub async fn metric(&self, name: &str) -> Option<Metric> {
        let (_registry_id, registry) = self.node.registry().await.unwrap();
        let metrics = registry.gather();

        let metric = metrics.into_iter().find(|m| m.get_name() == name);
        metric.map(|m| m.get_metric().first().unwrap().clone())
    }

    async fn start(&mut self, client: NetworkClient, preserve_store: bool) {
        if self.is_running().await {
            panic!("Tried to start a node that is already running");
        }

        // Make the data store.
        let store_path = if preserve_store {
            self.store_path.clone()
        } else {
            temp_dir()
        };

        info!(
            "Primary Node {} will use path {:?}",
            self.id,
            store_path.clone()
        );

        // The channel returning the result for each transaction's execution.
        let (tx_transaction_confirmation, mut rx_transaction_confirmation) = channel(100);

        // Primary node
        let primary_store: NodeStorage = NodeStorage::reopen(store_path.clone(), None);

        self.node
            .start(
                self.key_pair.copy(),
                self.network_key_pair.copy(),
                self.committee.clone(),
                latest_protocol_version(),
                self.worker_cache.clone(),
                client,
                &primary_store,
                SimpleExecutionState::new(tx_transaction_confirmation),
            )
            .await
            .unwrap();

        let (tx, _) = tokio::sync::broadcast::channel(primary::CHANNEL_CAPACITY);
        let transactions_sender = tx.clone();
        // spawn a task to listen on the committed transactions
        // and translate to a mpmc channel
        let h = tokio::spawn(async move {
            while let Some(t) = rx_transaction_confirmation.recv().await {
                // send the transaction to the mpmc channel
                let _ = transactions_sender.send(t);
            }
        });

        // add the tasks's handle to the primary's handle so can be shutdown
        // with the others.
        self.handlers.replace(vec![h]);
        self.store_path = store_path;
        self.tx_transaction_confirmation = tx;
    }

    async fn stop(&self) {
        self.node.shutdown().await;
        self.handlers.borrow().iter().for_each(|h| h.abort());
        info!("Aborted primary node for id {}", self.id);
    }

    /// This method returns whether the node is still running or not. We
    /// iterate over all the handlers and check whether there is still any
    /// that is not finished. If we find at least one, then we report the
    /// node as still running.
    pub async fn is_running(&self) -> bool {
        self.node.is_running().await
    }
}

#[derive(Clone)]
pub struct WorkerNodeDetails {
    pub id: WorkerId,
    pub transactions_address: Multiaddr,
    pub registry: Registry,
    name: AuthorityIdentifier,
    primary_key: PublicKey,
    node: WorkerNode,
    committee: Committee,
    worker_cache: WorkerCache,
    store_path: PathBuf,
}

impl WorkerNodeDetails {
    fn new(
        id: WorkerId,
        name: AuthorityIdentifier,
        primary_key: PublicKey,
        parameters: Parameters,
        transactions_address: Multiaddr,
        committee: Committee,
        worker_cache: WorkerCache,
    ) -> Self {
        let registry_service = RegistryService::new(Registry::new());
        let node = WorkerNode::new(id, parameters, registry_service);

        Self {
            id,
            name,
            primary_key,
            registry: Registry::new(),
            store_path: temp_dir(),
            transactions_address,
            committee,
            worker_cache,
            node,
        }
    }

    /// Starts the node. When preserve_store is true then the last used
    async fn start(
        &mut self,
        keypair: NetworkKeyPair,
        client: NetworkClient,
        preserve_store: bool,
    ) {
        if self.is_running().await {
            panic!(
                "Worker with id {} is already running, can't start again",
                self.id
            );
        }

        let registry = worker_metrics_registry(self.id, self.name);

        // Make the data store.
        let store_path = if preserve_store {
            self.store_path.clone()
        } else {
            temp_dir()
        };

        let worker_store = NodeStorage::reopen(store_path.clone(), None);

        self.node
            .start(
                self.primary_key.clone(),
                keypair,
                self.committee.clone(),
                self.worker_cache.clone(),
                client,
                &worker_store,
                TrivialTransactionValidator,
                None,
            )
            .await
            .unwrap();

        self.store_path = store_path;
        self.registry = registry;
    }

    async fn stop(&self) {
        self.node.shutdown().await;
        info!("Aborted worker node for id {}", self.id);
    }

    /// This method returns whether the node is still running or not. We
    /// iterate over all the handlers and check whether there is still any
    /// that is not finished. If we find at least one, then we report the
    /// node as still running.
    pub async fn is_running(&self) -> bool {
        self.node.is_running().await
    }
}

/// The authority details hold all the necessary structs and details
/// to identify and manage a specific authority. An authority is
/// composed of its primary node and the worker nodes. Via this struct
/// we can manage the nodes one by one or in batch fashion (ex stop_all).
/// The Authority can be cloned and reused across the instances as its
/// internals are thread safe. So changes made from one instance will be
/// reflected to another.
#[allow(dead_code)]
#[derive(Clone)]
pub struct AuthorityDetails {
    pub id: usize,
    pub name: AuthorityIdentifier,
    pub public_key: PublicKey,
    internal: Arc<RwLock<AuthorityDetailsInternal>>,
}

struct AuthorityDetailsInternal {
    client: Option<NetworkClient>,
    primary: PrimaryNodeDetails,
    worker_keypairs: Vec<NetworkKeyPair>,
    workers: HashMap<WorkerId, WorkerNodeDetails>,
}

#[allow(clippy::arc_with_non_send_sync)]
impl AuthorityDetails {
    pub fn new(
        id: usize,
        name: AuthorityIdentifier,
        key_pair: KeyPair,
        network_key_pair: NetworkKeyPair,
        worker_keypairs: Vec<NetworkKeyPair>,
        parameters: Parameters,
        committee: Committee,
        worker_cache: WorkerCache,
    ) -> Self {
        // Create all the nodes we have in the committee
        let public_key = key_pair.public().clone();
        let primary = PrimaryNodeDetails::new(
            id,
            name,
            key_pair,
            network_key_pair,
            parameters.clone(),
            committee.clone(),
            worker_cache.clone(),
        );

        // Create all the workers - even if we don't intend to start them all. Those
        // act as place holder setups. That gives us the power in a clear way manage
        // the nodes independently.
        let mut workers = HashMap::new();
        for (worker_id, addresses) in worker_cache.workers.get(&public_key).unwrap().0.clone() {
            let worker = WorkerNodeDetails::new(
                worker_id,
                name,
                public_key.clone(),
                parameters.clone(),
                addresses.transactions.clone(),
                committee.clone(),
                worker_cache.clone(),
            );
            workers.insert(worker_id, worker);
        }

        let internal = AuthorityDetailsInternal {
            client: None,
            primary,
            worker_keypairs,
            workers,
        };

        Self {
            id,
            public_key,
            name,
            internal: Arc::new(RwLock::new(internal)),
        }
    }

    pub async fn client(&self) -> NetworkClient {
        let internal = self.internal.read().await;
        internal
            .client
            .as_ref()
            .expect("Requested network client which has not been initialised yet")
            .clone()
    }

    /// Starts the node's primary and workers. If the num_of_workers is provided
    /// then only those ones will be started. Otherwise all the available
    /// workers will be started instead.
    /// If the preserve_store value is true then the previous node's storage
    /// will be preserved. If false then the node will  start with a fresh
    /// (empty) storage.
    pub async fn start(&self, preserve_store: bool, num_of_workers: Option<usize>) {
        self.start_primary(preserve_store).await;

        let workers_to_start;
        {
            let internal = self.internal.read().await;
            workers_to_start = num_of_workers.unwrap_or(internal.workers.len());
        }

        for id in 0..workers_to_start {
            self.start_worker(id as WorkerId, preserve_store).await;
        }
    }

    /// Starts the primary node. If the preserve_store value is true then the
    /// previous node's storage will be preserved. If false then the node will
    /// start with a fresh (empty) storage.
    pub async fn start_primary(&self, preserve_store: bool) {
        let mut internal = self.internal.write().await;
        let client = self.create_client(&mut internal).await;

        internal.primary.start(client, preserve_store).await;
    }

    pub async fn stop_primary(&self) {
        let internal = self.internal.read().await;

        internal.primary.stop().await;
    }

    pub async fn start_all_workers(&self, preserve_store: bool) {
        let mut internal = self.internal.write().await;
        let client = self.create_client(&mut internal).await;

        let worker_keypairs = internal
            .worker_keypairs
            .iter()
            .map(|kp| kp.copy())
            .collect::<Vec<NetworkKeyPair>>();

        for (id, worker) in internal.workers.iter_mut() {
            let keypair = worker_keypairs.get(*id as usize).unwrap().copy();
            worker.start(keypair, client.clone(), preserve_store).await;
        }
    }

    /// Starts the worker node by the provided id. If worker is not found then
    /// a panic is raised. If the preserve_store value is true then the
    /// previous node's storage will be preserved. If false then the node will
    /// start with a fresh (empty) storage.
    pub async fn start_worker(&self, id: WorkerId, preserve_store: bool) {
        let mut internal = self.internal.write().await;
        let client = self.create_client(&mut internal).await;

        let keypair = internal.worker_keypairs.get(id as usize).unwrap().copy();
        let worker = internal
            .workers
            .get_mut(&id)
            .unwrap_or_else(|| panic!("Worker with id {} not found ", id));

        worker.start(keypair, client, preserve_store).await;
    }

    pub async fn stop_worker(&self, id: WorkerId) {
        let internal = self.internal.read().await;

        internal
            .workers
            .get(&id)
            .unwrap_or_else(|| panic!("Worker with id {} not found ", id))
            .stop()
            .await;
    }

    /// Stops all the nodes (primary & workers).
    pub async fn stop_all(&self) {
        let mut internal = self.internal.write().await;
        if let Some(client) = internal.client.as_ref() {
            client.shutdown();
        }
        internal.client = None;

        internal.primary.stop().await;
        for (_, worker) in internal.workers.iter() {
            worker.stop().await;
        }
    }

    /// Will restart the node with the current setup that has been chosen
    /// (ex same number of nodes).
    /// `preserve_store`: if true then the same storage will be used for the
    /// node
    /// `delay`: before starting again we'll wait for that long. If zero
    /// provided then won't wait at all
    pub async fn restart(&self, preserve_store: bool, delay: Duration) {
        let num_of_workers = self.workers().await.len();

        self.stop_all().await;

        tokio::time::sleep(delay).await;

        // now start again the node with the same workers
        self.start(preserve_store, Some(num_of_workers)).await;
    }

    /// Returns the current primary node running as a clone. If the primary
    /// node stops and starts again and it's needed by the user then this
    /// method should be called again to get the latest one.
    pub async fn primary(&self) -> PrimaryNodeDetails {
        let internal = self.internal.read().await;

        internal.primary.clone()
    }

    /// Returns the worker with the provided id. If not found then a panic
    /// is raised instead. If the worker is stopped and started again then
    /// the worker will need to be fetched again via this method.
    pub async fn worker(&self, id: WorkerId) -> WorkerNodeDetails {
        let internal = self.internal.read().await;

        internal
            .workers
            .get(&id)
            .unwrap_or_else(|| panic!("Worker with id {} not found ", id))
            .clone()
    }

    /// Helper method to return transaction addresses of
    /// all the worker nodes.
    /// Important: only the addresses of the running workers will
    /// be returned.
    pub async fn worker_transaction_addresses(&self) -> Vec<Multiaddr> {
        self.workers()
            .await
            .iter()
            .map(|w| w.transactions_address.clone())
            .collect()
    }

    /// Returns all the running workers
    async fn workers(&self) -> Vec<WorkerNodeDetails> {
        let internal = self.internal.read().await;
        let mut workers = Vec::new();

        for worker in internal.workers.values() {
            if worker.is_running().await {
                workers.push(worker.clone());
            }
        }

        workers
    }

    /// This method returns a new client to send transactions to the dictated
    /// worker identified by the `worker_id`. If the worker_id is not found then
    /// a panic is raised.
    pub async fn new_transactions_client(
        &self,
        worker_id: &WorkerId,
    ) -> TransactionsClient<Channel> {
        let internal = self.internal.read().await;

        let config = mysten_network::config::Config::new();
        let channel = config
            .connect_lazy(
                &internal
                    .workers
                    .get(worker_id)
                    .unwrap()
                    .transactions_address,
            )
            .unwrap();

        TransactionsClient::new(channel)
    }

    /// This method will return true either when the primary or any of
    /// the workers is running. In order to make sure that we don't end up
    /// in intermediate states we want to make sure that everything has
    /// stopped before we report something as not running (in case we want
    /// to start them again).
    async fn is_running(&self) -> bool {
        let internal = self.internal.read().await;

        if internal.primary.is_running().await {
            return true;
        }

        for (_, worker) in internal.workers.iter() {
            if worker.is_running().await {
                return true;
            }
        }
        false
    }

    // Creates a new network client if there isn't one yet initialised.
    async fn create_client(
        &self,
        internal: &mut RwLockWriteGuard<'_, AuthorityDetailsInternal>,
    ) -> NetworkClient {
        if internal.client.is_none() {
            let client = NetworkClient::new_from_keypair(&internal.primary.network_key_pair);
            internal.client = Some(client);
        }
        internal.client.as_ref().unwrap().clone()
    }
}

pub fn setup_tracing() -> TelemetryGuards {
    // Setup tracing
    let tracing_level = "debug";
    let network_tracing_level = "info";

    let log_filter = format!(
        "{tracing_level},h2={network_tracing_level},tower={network_tracing_level},hyper={network_tracing_level},tonic::transport={network_tracing_level},quinn={network_tracing_level}"
    );

    telemetry_subscribers::TelemetryConfig::new()
        // load env variables
        .with_env()
        // load special log filter
        .with_log_level(&log_filter)
        .init()
        .0
}<|MERGE_RESOLUTION|>--- conflicted
+++ resolved
@@ -181,14 +181,9 @@
     }
 
     /// Returns all the running authorities. Any authority that:
-<<<<<<< HEAD
     /// * has been started ever or
     /// * has been stopped
     ///
-=======
-    ///     * has been started ever
-    ///     * or has been stopped
->>>>>>> 8c389f2d
     /// will not be returned by this method.
     pub async fn authorities(&self) -> Vec<AuthorityDetails> {
         let mut result = Vec::new();
