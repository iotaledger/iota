--- conflicted
+++ resolved
@@ -1,10 +1,7 @@
 // Copyright (c) Mysten Labs, Inc.
 // Modifications Copyright (c) 2024 IOTA Stiftung
 // SPDX-License-Identifier: Apache-2.0
-<<<<<<< HEAD
-
-=======
->>>>>>> c02945b9
+
 use std::{cell::RefCell, collections::HashMap, path::PathBuf, rc::Rc, sync::Arc, time::Duration};
 
 use config::{AuthorityIdentifier, Committee, Parameters, WorkerCache, WorkerId};
@@ -186,7 +183,6 @@
     /// Returns all the running authorities. Any authority that:
     /// * has been started ever
     /// * or has been stopped
-    ///
     /// will not be returned by this method.
     pub async fn authorities(&self) -> Vec<AuthorityDetails> {
         let mut result = Vec::new();
@@ -429,7 +425,7 @@
         worker_cache: WorkerCache,
     ) -> Self {
         let registry_service = RegistryService::new(Registry::new());
-        let node = WorkerNode::new(id, parameters, registry_service);
+        let node = WorkerNode::new(id, latest_protocol_version(), parameters, registry_service);
 
         Self {
             id,
