// Copyright (c) Mysten Labs, Inc.
// Modifications Copyright (c) 2024 IOTA Stiftung
// SPDX-License-Identifier: Apache-2.0
<<<<<<< HEAD

=======
>>>>>>> c02945b9
use std::{collections::BTreeSet, sync::Arc};

use bytes::Bytes;
use fastcrypto::hash::Hash;
use narwhal_executor::{get_restored_consensus_output, MockExecutionState};
use primary::{
    consensus::{
        Bullshark, Consensus, ConsensusMetrics, ConsensusRound, LeaderSchedule, LeaderSwapTable,
    },
    NUM_SHUTDOWN_RECEIVERS,
};
use prometheus::Registry;
use storage::NodeStorage;
use telemetry_subscribers::TelemetryGuards;
use test_utils::{cluster::Cluster, latest_protocol_version, temp_dir, CommitteeFixture};
use tokio::sync::watch;
use types::{Certificate, PreSubscribedBroadcastSender, Round, TransactionProto};

#[tokio::test]
async fn test_recovery() {
    // Create storage
    let storage = NodeStorage::reopen(temp_dir(), None);

    let consensus_store = storage.consensus_store;
    let certificate_store = storage.certificate_store;

    // Setup consensus
    let fixture = CommitteeFixture::builder().build();
    let committee = fixture.committee();

    // Make certificates for rounds 1 and 2.
    let ids: Vec<_> = fixture.authorities().map(|a| a.id()).collect();
    let genesis = Certificate::genesis(&committee)
        .iter()
        .map(|x| x.digest())
        .collect::<BTreeSet<_>>();
    let (mut certificates, next_parents) =
        test_utils::make_optimal_certificates(&committee, 1..=2, &genesis, &ids);

    // Make two certificate (f+1) with round 3 to trigger the commits.
    let (_, certificate) =
        test_utils::mock_certificate(&committee, ids[0], 3, next_parents.clone());
    certificates.push_back(certificate);
    let (_, certificate) = test_utils::mock_certificate(&committee, ids[1], 3, next_parents);
    certificates.push_back(certificate);

    // Spawn the consensus engine and sink the primary channel.
    let (tx_waiter, rx_waiter) = test_utils::test_channel!(1);
    let (tx_primary, mut rx_primary) = test_utils::test_channel!(1);
    let (tx_output, mut rx_output) = test_utils::test_channel!(1);
    let (tx_consensus_round_updates, _rx_consensus_round_updates) =
        watch::channel(ConsensusRound::default());

    let mut tx_shutdown = PreSubscribedBroadcastSender::new(NUM_SHUTDOWN_RECEIVERS);

    const GC_DEPTH: Round = 50;
    const NUM_SUB_DAGS_PER_SCHEDULE: u64 = 100;
    let metrics = Arc::new(ConsensusMetrics::new(&Registry::new()));
    let bullshark = Bullshark::new(
        committee.clone(),
        consensus_store.clone(),
        latest_protocol_version(),
        metrics.clone(),
        NUM_SUB_DAGS_PER_SCHEDULE,
        LeaderSchedule::new(committee.clone(), LeaderSwapTable::default()),
    );

    let _consensus_handle = Consensus::spawn(
        committee,
        GC_DEPTH,
        consensus_store.clone(),
        certificate_store.clone(),
        tx_shutdown.subscribe(),
        rx_waiter,
        tx_primary,
        tx_consensus_round_updates,
        tx_output,
        bullshark,
        metrics,
    );
    tokio::spawn(async move { while rx_primary.recv().await.is_some() {} });

    // Feed all certificates to the consensus. Only the last certificate should
    // trigger commits, so the task should not block.
    while let Some(certificate) = certificates.pop_front() {
        // we store the certificates so we can enable the recovery
        // mechanism later.
        certificate_store.write(certificate.clone()).unwrap();
        tx_waiter.send(certificate).await.unwrap();
    }

    // Ensure the first 4 ordered certificates are from round 1 (they are the
    // parents of the committed leader); then the leader's certificate should be
    // committed.
    let consensus_index_counter = 4;
    let num_of_committed_certificates = 5;

    let committed_sub_dag = rx_output.recv().await.unwrap();
    let mut sequence = committed_sub_dag.certificates.into_iter();
    for i in 1..=num_of_committed_certificates {
        let output = sequence.next().unwrap();

        if i < 5 {
            assert_eq!(output.round(), 1);
        } else {
            assert_eq!(output.round(), 2);
        }
    }

    // Now assume that we want to recover from a crash. We are testing all the
    // recovery cases from having executed no certificates at all (or
    // certificate with index = 0), up to have executed the last committed
    // certificate
    for last_executed_certificate_index in 0..consensus_index_counter {
        let mut execution_state = MockExecutionState::new();
        execution_state
            .expect_last_executed_sub_dag_index()
            .times(1)
            .returning(|| 1);

        let consensus_output = get_restored_consensus_output(
            consensus_store.clone(),
            certificate_store.clone(),
            &execution_state,
        )
        .await
        .unwrap();

        // we expect to have recovered all the certificates from the last commit. The
        // Iota executor engine will not execute twice the same certificate.
        assert_eq!(consensus_output.len(), 1);
        assert!(
            consensus_output[0].len()
                >= (num_of_committed_certificates - last_executed_certificate_index) as usize
        );
    }
}

#[tokio::test]
async fn test_internal_consensus_output() {
    // Enabled debug tracing so we can easily observe the
    // nodes logs.
    let _guard = setup_tracing();

    let mut cluster = Cluster::new(None);

    // start the cluster
    cluster.start(Some(4), Some(1), None).await;

    // get a client to send transactions
    let worker_id = 0;

    let authority = cluster.authority(0);
    let mut client = authority.new_transactions_client(&worker_id).await;

    // Subscribe to the transaction confirmation channel
    let mut receiver = authority
        .primary()
        .await
        .tx_transaction_confirmation
        .subscribe();

    // Create arbitrary transactions
    let mut transactions = Vec::new();

    const NUM_OF_TRANSACTIONS: u32 = 10;
    for i in 0..NUM_OF_TRANSACTIONS {
        let tx = string_transaction(i);

        // serialise and send
        let tr = bcs::to_bytes(&tx).unwrap();
        let txn = TransactionProto {
            transactions: vec![Bytes::from(tr)],
        };
        client.submit_transaction(txn).await.unwrap();

        transactions.push(tx);
    }

    // wait for transactions to complete
    loop {
        let result = receiver.recv().await.unwrap();

        // deserialise transaction
        let output_transaction = bcs::from_bytes::<String>(&result).unwrap();

        // we always remove the first transaction and check with the one
        // sequenced. We want the transactions to be sequenced in the
        // same order as we post them.
        let expected_transaction = transactions.remove(0);

        assert_eq!(
            expected_transaction, output_transaction,
            "Expected to have received transaction with same id. Ordering is important"
        );

        if transactions.is_empty() {
            break;
        }
    }
}

fn string_transaction(id: u32) -> String {
    format!("test transaction:{id}")
}

fn setup_tracing() -> TelemetryGuards {
    // Setup tracing
    let tracing_level = "debug";
    let network_tracing_level = "info";

    let log_filter = format!(
        "{tracing_level},h2={network_tracing_level},tower={network_tracing_level},hyper={network_tracing_level},tonic::transport={network_tracing_level}"
    );

    telemetry_subscribers::TelemetryConfig::new()
        // load env variables
        .with_env()
        // load special log filter
        .with_log_level(&log_filter)
        .init()
        .0
}<|MERGE_RESOLUTION|>--- conflicted
+++ resolved
@@ -1,10 +1,7 @@
 // Copyright (c) Mysten Labs, Inc.
 // Modifications Copyright (c) 2024 IOTA Stiftung
 // SPDX-License-Identifier: Apache-2.0
-<<<<<<< HEAD
-
-=======
->>>>>>> c02945b9
+
 use std::{collections::BTreeSet, sync::Arc};
 
 use bytes::Bytes;
@@ -37,18 +34,34 @@
 
     // Make certificates for rounds 1 and 2.
     let ids: Vec<_> = fixture.authorities().map(|a| a.id()).collect();
-    let genesis = Certificate::genesis(&committee)
+    let genesis = Certificate::genesis(&latest_protocol_version(), &committee)
         .iter()
         .map(|x| x.digest())
         .collect::<BTreeSet<_>>();
-    let (mut certificates, next_parents) =
-        test_utils::make_optimal_certificates(&committee, 1..=2, &genesis, &ids);
+    let (mut certificates, next_parents) = test_utils::make_optimal_certificates(
+        &committee,
+        &latest_protocol_version(),
+        1..=2,
+        &genesis,
+        &ids,
+    );
 
     // Make two certificate (f+1) with round 3 to trigger the commits.
-    let (_, certificate) =
-        test_utils::mock_certificate(&committee, ids[0], 3, next_parents.clone());
+    let (_, certificate) = test_utils::mock_certificate(
+        &committee,
+        &latest_protocol_version(),
+        ids[0],
+        3,
+        next_parents.clone(),
+    );
     certificates.push_back(certificate);
-    let (_, certificate) = test_utils::mock_certificate(&committee, ids[1], 3, next_parents);
+    let (_, certificate) = test_utils::mock_certificate(
+        &committee,
+        &latest_protocol_version(),
+        ids[1],
+        3,
+        next_parents,
+    );
     certificates.push_back(certificate);
 
     // Spawn the consensus engine and sink the primary channel.
