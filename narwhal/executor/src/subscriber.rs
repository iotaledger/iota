// Copyright (c) Mysten Labs, Inc.
// Modifications Copyright (c) 2024 IOTA Stiftung
// SPDX-License-Identifier: Apache-2.0
<<<<<<< HEAD

=======
>>>>>>> c02945b9
use std::{
    collections::{HashMap, HashSet},
    sync::Arc,
    time::Duration,
    vec,
};

use config::{AuthorityIdentifier, Committee, WorkerCache, WorkerId};
use crypto::NetworkPublicKey;
use fastcrypto::hash::Hash;
use futures::{stream::FuturesOrdered, StreamExt};
use iota_metrics::{metered_channel, spawn_logged_monitored_task};
use iota_protocol_config::ProtocolConfig;
use network::{client::NetworkClient, PrimaryToWorkerClient};
use tokio::task::JoinHandle;
use tracing::{debug, error, info, warn};
use types::{
<<<<<<< HEAD
    Batch, BatchAPI, BatchDigest, Certificate, CertificateAPI, CommittedSubDag,
    ConditionalBroadcastReceiver, ConsensusOutput, FetchBatchesRequest, HeaderAPI, MetadataAPI,
    Timestamp,
=======
    error::LocalClientError, Batch, BatchAPI, BatchDigest, Certificate, CertificateAPI,
    CommittedSubDag, ConditionalBroadcastReceiver, ConsensusOutput, FetchBatchesRequest, HeaderAPI,
    MetadataAPI, Timestamp,
>>>>>>> c02945b9
};

use crate::{errors::SubscriberResult, metrics::ExecutorMetrics, ExecutionState};

/// The `Subscriber` receives certificates sequenced by the consensus and waits
/// until the downloaded all the transactions references by the certificates; it
/// then forward the certificates to the Executor.
pub struct Subscriber {
    /// Receiver for shutdown
    rx_shutdown: ConditionalBroadcastReceiver,
    /// A channel to receive sequenced consensus messages.
    rx_sequence: metered_channel::Receiver<CommittedSubDag>,
    /// Inner state.
    inner: Arc<Inner>,
}

struct Inner {
    authority_id: AuthorityIdentifier,
    worker_cache: WorkerCache,
    committee: Committee,
    _protocol_config: ProtocolConfig,
    client: NetworkClient,
    metrics: Arc<ExecutorMetrics>,
}

pub fn spawn_subscriber<State: ExecutionState + Send + Sync + 'static>(
    authority_id: AuthorityIdentifier,
    worker_cache: WorkerCache,
    committee: Committee,
    protocol_config: ProtocolConfig,
    client: NetworkClient,
    mut shutdown_receivers: Vec<ConditionalBroadcastReceiver>,
    rx_sequence: metered_channel::Receiver<CommittedSubDag>,
    metrics: Arc<ExecutorMetrics>,
    restored_consensus_output: Vec<CommittedSubDag>,
    state: State,
) -> Vec<JoinHandle<()>> {
    // This is ugly but has to be done this way for now
    // Currently network incorporate both server and client side of RPC interface
    // To construct server side we need to set up routes first, which requires
    // starting Primary Some cleanup is needed

    let (tx_notifier, rx_notifier) =
        metered_channel::channel(primary::CHANNEL_CAPACITY, &metrics.tx_notifier);

    let rx_shutdown_notify = shutdown_receivers
        .pop()
        .unwrap_or_else(|| panic!("Not enough shutdown receivers"));
    let rx_shutdown_subscriber = shutdown_receivers
        .pop()
        .unwrap_or_else(|| panic!("Not enough shutdown receivers"));

    vec![
        spawn_logged_monitored_task!(
            run_notify(state, rx_notifier, rx_shutdown_notify),
            "SubscriberNotifyTask"
        ),
        spawn_logged_monitored_task!(
            create_and_run_subscriber(
                authority_id,
                worker_cache,
                committee,
                protocol_config.clone(),
                rx_shutdown_subscriber,
                rx_sequence,
                client,
                metrics,
                restored_consensus_output,
                tx_notifier,
            ),
            "SubscriberTask"
        ),
    ]
}

async fn run_notify<State: ExecutionState + Send + Sync + 'static>(
    mut state: State,
    mut rx_notify: metered_channel::Receiver<ConsensusOutput>,
    mut rx_shutdown: ConditionalBroadcastReceiver,
) {
    loop {
        tokio::select! {
            Some(message) = rx_notify.recv() => {
                state.handle_consensus_output(message).await;
            }

            _ = rx_shutdown.receiver.recv() => {
                return
            }
        }
    }
}

async fn create_and_run_subscriber(
    authority_id: AuthorityIdentifier,
    worker_cache: WorkerCache,
    committee: Committee,
    _protocol_config: ProtocolConfig,
    rx_shutdown: ConditionalBroadcastReceiver,
    rx_sequence: metered_channel::Receiver<CommittedSubDag>,
    client: NetworkClient,
    metrics: Arc<ExecutorMetrics>,
    restored_consensus_output: Vec<CommittedSubDag>,
    tx_notifier: metered_channel::Sender<ConsensusOutput>,
) {
    info!("Starting subscriber");
    let subscriber = Subscriber {
        rx_shutdown,
        rx_sequence,
        inner: Arc::new(Inner {
            authority_id,
            committee,
            _protocol_config,
            worker_cache,
            client,
            metrics,
        }),
    };
    subscriber
        .run(restored_consensus_output, tx_notifier)
        .await
        .expect("Failed to run subscriber")
}

impl Subscriber {
    /// Returns the max number of sub-dag to fetch payloads concurrently.
    const MAX_PENDING_PAYLOADS: usize = 1000;

    /// Main loop connecting to the consensus to listen to sequence messages.
    async fn run(
        mut self,
        restored_consensus_output: Vec<CommittedSubDag>,
        tx_notifier: metered_channel::Sender<ConsensusOutput>,
    ) -> SubscriberResult<()> {
        // It's important to have the futures in ordered fashion as we want
        // to guarantee that will deliver to the executor the certificates
        // in the same order we received from rx_sequence. So it doesn't
        // matter if we somehow managed to fetch the batches from a later
        // certificate. Unless the earlier certificate's payload has been
        // fetched, no later certificate will be delivered.
        let mut waiting = FuturesOrdered::new();

        // First handle any consensus output messages that were restored due to a
        // restart. This needs to happen before we start listening on
        // rx_sequence and receive messages sequenced after these.
        for message in restored_consensus_output {
            let future = Self::fetch_batches(self.inner.clone(), message);
            waiting.push_back(future);

            self.inner
                .metrics
                .subscriber_recovered_certificates_count
                .inc();
        }

        // Listen to sequenced consensus message and process them.
        loop {
            tokio::select! {
                // Receive the ordered sequence of consensus messages from a consensus node.
                Some(sub_dag) = self.rx_sequence.recv(), if waiting.len() < Self::MAX_PENDING_PAYLOADS => {
                    // We can schedule more then MAX_PENDING_PAYLOADS payloads but
                    // don't process more consensus messages when more
                    // then MAX_PENDING_PAYLOADS is pending
                    waiting.push_back(Self::fetch_batches(self.inner.clone(), sub_dag));
                },

                // Receive here consensus messages for which we have downloaded all transactions data.
                Some(message) = waiting.next() => {
                    if let Err(e) = tx_notifier.send(message).await {
                        error!("tx_notifier closed: {}", e);
                        return Ok(());
                    }
                },

                _ = self.rx_shutdown.receiver.recv() => {
                    return Ok(())
                }

            }

            self.inner
                .metrics
                .waiting_elements_subscriber
                .set(waiting.len() as i64);
        }
    }

    /// Returns ordered vector of futures for downloading batches for
    /// certificates Order of futures returned follows order of batches in
    /// the certificates. See BatchFetcher for more details.
    async fn fetch_batches(inner: Arc<Inner>, deliver: CommittedSubDag) -> ConsensusOutput {
        let num_batches = deliver.num_batches();
        let num_certs = deliver.len();
        if num_batches == 0 {
            debug!("No batches to fetch, payload is empty");
            return ConsensusOutput {
                sub_dag: Arc::new(deliver),
                // Length of `batches` must match certificate count in `sub_dag` even if empty.
                batches: vec![Vec::new(); num_certs],
            };
        }

        let sub_dag = Arc::new(deliver);
        let mut subscriber_output = ConsensusOutput {
            sub_dag: sub_dag.clone(),
            batches: Vec::with_capacity(num_certs),
        };

        let mut batch_digests_and_workers: HashMap<
            NetworkPublicKey,
            (HashSet<BatchDigest>, HashSet<NetworkPublicKey>),
        > = HashMap::new();

        for cert in &sub_dag.certificates {
            for (digest, (worker_id, _)) in cert.header().payload().iter() {
                let own_worker_name = inner
                    .worker_cache
                    .worker(
                        inner
                            .committee
                            .authority(&inner.authority_id)
                            .unwrap()
                            .protocol_key(),
                        worker_id,
                    )
                    .unwrap_or_else(|_| panic!("worker_id {worker_id} is not in the worker cache"))
                    .name;
                let workers = Self::workers_for_certificate(&inner, cert, worker_id);
                let (batch_set, worker_set) = batch_digests_and_workers
                    .entry(own_worker_name)
                    .or_default();
                batch_set.insert(*digest);
                worker_set.extend(workers);
            }
        }

        let fetched_batches_timer = inner
            .metrics
            .batch_fetch_for_committed_subdag_total_latency
            .start_timer();
        inner
            .metrics
            .committed_subdag_batch_count
            .observe(num_batches as f64);
        let fetched_batches =
            Self::fetch_batches_from_workers(&inner, batch_digests_and_workers).await;
        drop(fetched_batches_timer);

        for batch in fetched_batches.values() {
            inner
                .metrics
                .consensus_output_transactions
                .inc_by(batch.transactions().len() as u64);
        }

        // Map all fetched batches to their respective certificates and submit as
        // consensus output
        for cert in &sub_dag.certificates {
            let mut output_batches = Vec::with_capacity(cert.header().payload().len());

            inner
                .metrics
                .subscriber_current_round
                .set(cert.round() as i64);

            inner
                .metrics
                .subscriber_certificate_latency
                .observe(cert.metadata().created_at.elapsed().as_secs_f64());

            for (digest, (_, _)) in cert.header().payload().iter() {
                inner.metrics.subscriber_processed_batches.inc();
                let batch = fetched_batches
                    .get(digest)
                    .expect("[Protocol violation] Batch not found in fetched batches from workers of certificate signers");

                debug!(
                    "Adding fetched batch {digest} from certificate {} to consensus output",
                    cert.digest()
                );
                output_batches.push(batch.clone());
            }
            subscriber_output.batches.push(output_batches);
        }
        subscriber_output
    }

    fn workers_for_certificate(
        inner: &Inner,
        certificate: &Certificate,
        worker_id: &WorkerId,
    ) -> Vec<NetworkPublicKey> {
        // Can include own authority and worker, but worker will always check local
        // storage when fetching paylods.
        let authorities = certificate.signed_authorities(&inner.committee);
        authorities
            .into_iter()
            .filter_map(|authority| {
                let worker = inner.worker_cache.worker(&authority, worker_id);
                match worker {
                    Ok(worker) => Some(worker.name),
                    Err(err) => {
                        error!(
                            "Worker {} not found for authority {}: {:?}",
                            worker_id, authority, err
                        );
                        None
                    }
                }
            })
            .collect()
    }

    async fn fetch_batches_from_workers(
        inner: &Inner,
        batch_digests_and_workers: HashMap<
            NetworkPublicKey,
            (HashSet<BatchDigest>, HashSet<NetworkPublicKey>),
        >,
    ) -> HashMap<BatchDigest, Batch> {
        let mut fetched_batches = HashMap::new();

        for (worker_name, (digests, known_workers)) in batch_digests_and_workers {
            debug!(
                "Attempting to fetch {} digests from {} known workers, {worker_name}'s",
                digests.len(),
                known_workers.len()
            );
            // TODO: Can further parallelize this by worker if necessary. Maybe move the
            // logic to NetworkClient.
            // Only have one worker for now so will leave this for a future
            // optimization.
            let request = FetchBatchesRequest {
                digests,
                known_workers,
            };
            let batches = loop {
                match inner
                    .client
                    .fetch_batches(worker_name.clone(), request.clone())
                    .await
                {
                    Ok(resp) => break resp.batches,
                    Err(e) => {
                        if !matches!(e, LocalClientError::ShuttingDown) {
                            warn!("Failed to fetch batches from worker {worker_name}: {e:?}");
                        }
                        // Loop forever on failure. During shutdown, this should get cancelled.
                        tokio::time::sleep(Duration::from_secs(1)).await;
                        continue;
                    }
                }
            };
            for (digest, batch) in batches {
                Self::record_fetched_batch_metrics(inner, &batch, &digest);
                fetched_batches.insert(digest, batch);
            }
        }

        fetched_batches
    }

    fn record_fetched_batch_metrics(inner: &Inner, batch: &Batch, digest: &BatchDigest) {
        let metadata = batch.versioned_metadata();
        if let Some(received_at) = metadata.received_at() {
            let remote_duration = received_at.elapsed().as_secs_f64();
            debug!(
                "Batch was fetched for execution after being received from another worker {}s ago.",
                remote_duration
            );
            inner
                .metrics
                .batch_execution_local_latency
                .with_label_values(&["other"])
                .observe(remote_duration);
        } else {
            let local_duration = batch
                .versioned_metadata()
                .created_at()
                .elapsed()
                .as_secs_f64();
            debug!(
                "Batch was fetched for execution after being created locally {}s ago.",
                local_duration
            );
            inner
                .metrics
                .batch_execution_local_latency
                .with_label_values(&["own"])
                .observe(local_duration);
        };

        let batch_fetch_duration = batch
            .versioned_metadata()
            .created_at()
            .elapsed()
            .as_secs_f64();
        inner
            .metrics
            .batch_execution_latency
            .observe(batch_fetch_duration);
        debug!(
            "Batch {:?} took {} seconds since it has been created to when it has been fetched for execution",
            digest, batch_fetch_duration,
        );
    }
}

// TODO: add a unit test<|MERGE_RESOLUTION|>--- conflicted
+++ resolved
@@ -1,10 +1,7 @@
 // Copyright (c) Mysten Labs, Inc.
 // Modifications Copyright (c) 2024 IOTA Stiftung
 // SPDX-License-Identifier: Apache-2.0
-<<<<<<< HEAD
-
-=======
->>>>>>> c02945b9
+
 use std::{
     collections::{HashMap, HashSet},
     sync::Arc,
@@ -22,15 +19,9 @@
 use tokio::task::JoinHandle;
 use tracing::{debug, error, info, warn};
 use types::{
-<<<<<<< HEAD
-    Batch, BatchAPI, BatchDigest, Certificate, CertificateAPI, CommittedSubDag,
-    ConditionalBroadcastReceiver, ConsensusOutput, FetchBatchesRequest, HeaderAPI, MetadataAPI,
-    Timestamp,
-=======
     error::LocalClientError, Batch, BatchAPI, BatchDigest, Certificate, CertificateAPI,
     CommittedSubDag, ConditionalBroadcastReceiver, ConsensusOutput, FetchBatchesRequest, HeaderAPI,
     MetadataAPI, Timestamp,
->>>>>>> c02945b9
 };
 
 use crate::{errors::SubscriberResult, metrics::ExecutorMetrics, ExecutionState};
