--- conflicted
+++ resolved
@@ -6,11 +6,7 @@
 
 use config::{AuthorityIdentifier, WorkerId};
 use fastcrypto::groups;
-<<<<<<< HEAD
-use fastcrypto_tbls::{dkg, nodes::PartyId};
-=======
 use fastcrypto_tbls::{dkg, dkg_v0, nodes::PartyId};
->>>>>>> c02945b9
 use store::{
     metrics::SamplingInterval,
     reopen,
