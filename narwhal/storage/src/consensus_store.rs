// Copyright (c) Mysten Labs, Inc.
// Modifications Copyright (c) 2024 IOTA Stiftung
// SPDX-License-Identifier: Apache-2.0

use std::collections::HashMap;

use config::AuthorityIdentifier;
use store::{
    reopen,
    rocks::{open_cf, DBMap, MetricConf, ReadWriteOptions},
    Map, TypedStoreError,
};
use tracing::debug;
use types::{CommittedSubDag, ConsensusCommit, ConsensusCommitV2, Round, SequenceNumber};

use crate::{NodeStorage, StoreResult};

/// The persistent storage of the sequencer.
pub struct ConsensusStore {
    /// The latest committed round of each validator.
    last_committed: DBMap<AuthorityIdentifier, Round>,
    /// The global consensus sequence
    committed_sub_dags_by_index_v2: DBMap<SequenceNumber, ConsensusCommit>,
}

impl ConsensusStore {
    /// Create a new consensus store structure by using already loaded maps.
    pub fn new(
        last_committed: DBMap<AuthorityIdentifier, Round>,
        committed_sub_dags_map: DBMap<SequenceNumber, ConsensusCommit>,
    ) -> Self {
        Self {
            last_committed,
            committed_sub_dags_by_index_v2: committed_sub_dags_map,
        }
    }

    pub fn new_for_tests() -> Self {
        let rocksdb = open_cf(
            tempfile::tempdir().unwrap(),
            None,
            MetricConf::default(),
            &[
                NodeStorage::LAST_COMMITTED_CF,
                NodeStorage::COMMITTED_SUB_DAG_INDEX_CF,
            ],
        )
        .expect("Cannot open database");
        let (last_committed_map, committed_sub_dag_map) = reopen!(&rocksdb, NodeStorage::LAST_COMMITTED_CF;<AuthorityIdentifier, Round>, NodeStorage::COMMITTED_SUB_DAG_INDEX_CF;<SequenceNumber, ConsensusCommit>);
        Self::new(last_committed_map, committed_sub_dag_map)
    }

    /// Clear the store.
    pub fn clear(&self) -> StoreResult<()> {
        self.last_committed.unsafe_clear()?;
        self.committed_sub_dags_by_index_v2.unsafe_clear()?;
        Ok(())
    }

    /// Persist the consensus state.
    pub fn write_consensus_state(
        &self,
        last_committed: &HashMap<AuthorityIdentifier, Round>,
        sub_dag: &CommittedSubDag,
    ) -> Result<(), TypedStoreError> {
        let commit = ConsensusCommit::V2(ConsensusCommitV2::from_sub_dag(sub_dag));

        let mut write_batch = self.last_committed.batch();
        write_batch.insert_batch(&self.last_committed, last_committed.iter())?;
        write_batch.insert_batch(
            &self.committed_sub_dags_by_index_v2,
            std::iter::once((sub_dag.sub_dag_index, commit)),
        )?;
        write_batch.write()
    }

    /// Load the last committed round of each validator.
    pub fn read_last_committed(&self) -> HashMap<AuthorityIdentifier, Round> {
        self.last_committed.unbounded_iter().collect()
    }

    /// Gets the latest sub dag index from the store
    pub fn get_latest_sub_dag_index(&self) -> SequenceNumber {
        self.committed_sub_dags_by_index_v2
            .unbounded_iter()
            .skip_to_last()
            .next()
            .map(|(seq, _)| seq)
            .unwrap_or_default()
    }

    /// Returns the latest subdag committed. If none is committed yet, then
    /// None is returned instead.
    pub fn get_latest_sub_dag(&self) -> Option<ConsensusCommit> {
        self.committed_sub_dags_by_index_v2
            .unbounded_iter()
            .skip_to_last()
            .next()
            .map(|(_, sub_dag)| sub_dag)
    }

    /// Load all the sub dags committed with sequence number of at least `from`.
    pub fn read_committed_sub_dags_from(
        &self,
        from: &SequenceNumber,
    ) -> StoreResult<Vec<ConsensusCommit>> {
        Ok(self
            .committed_sub_dags_by_index_v2
            .unbounded_iter()
            .skip_to(from)?
            .map(|(_, sub_dag)| sub_dag)
            .collect::<Vec<ConsensusCommit>>())
    }

    /// Load consensus commit with a given sequence number.
    pub fn read_consensus_commit(
        &self,
        seq: &SequenceNumber,
    ) -> StoreResult<Option<ConsensusCommit>> {
        self.committed_sub_dags_by_index_v2.get(seq)
    }

    /// Reads from storage the latest commit sub dag where its ReputationScores
    /// are marked as "final". If none exists yet then this method will
    /// return None.
    pub fn read_latest_commit_with_final_reputation_scores(&self) -> Option<ConsensusCommit> {
        for commit in self
            .committed_sub_dags_by_index_v2
            .unbounded_iter()
            .skip_to_last()
            .reverse()
            .map(|(_, sub_dag)| sub_dag)
        {
            // found a final of schedule score, so we'll return that
            if commit.reputation_score().final_of_schedule {
                debug!(
                    "Found latest final reputation scores: {:?} from commit {:?}",
                    commit.reputation_score(),
                    commit.sub_dag_index()
                );
                return Some(commit);
            }
        }
        debug!("No final reputation scores have been found");
        None
    }
}

#[cfg(test)]
mod test {
    use std::collections::HashMap;

<<<<<<< HEAD
    use test_utils::CommitteeFixture;
=======
    use test_utils::{latest_protocol_version, CommitteeFixture};
>>>>>>> c02945b9
    use types::{Certificate, CommittedSubDag, ReputationScores};

    use crate::ConsensusStore;

    #[tokio::test]
    async fn test_read_latest_final_reputation_scores() {
        // GIVEN
        let store = ConsensusStore::new_for_tests();
        let fixture = CommitteeFixture::builder().build();
        let committee = fixture.committee();

        // AND we add some commits without any final scores
        for sequence_number in 0..10 {
            let sub_dag = CommittedSubDag::new(
                vec![],
                Certificate::default(),
                sequence_number,
                ReputationScores::new(&committee),
                None,
            );

            store
                .write_consensus_state(&HashMap::new(), &sub_dag)
                .unwrap();
        }

        // WHEN we try to read the final schedule. The one of sub dag sequence 12 should
        // be returned
        let commit = store.read_latest_commit_with_final_reputation_scores();

        // THEN no commit is returned
        assert!(commit.is_none());

        // AND when adding more commits with some final scores amongst them
        for sequence_number in 10..=20 {
            let mut scores = ReputationScores::new(&committee);

            // we mark the sequence 14 & 20 committed sub dag as with final schedule
            if sequence_number == 14 || sequence_number == 20 {
                scores.final_of_schedule = true;
            }

            let sub_dag = CommittedSubDag::new(
                vec![],
                Certificate::default(),
                sequence_number,
                scores,
                None,
            );

            store
                .write_consensus_state(&HashMap::new(), &sub_dag)
                .unwrap();
        }

        // WHEN we try to read the final schedule. The one of sub dag sequence 20 should
        // be returned
        let commit = store
            .read_latest_commit_with_final_reputation_scores()
            .unwrap();

        assert!(commit.reputation_score().final_of_schedule);
        assert_eq!(commit.sub_dag_index(), 20)
    }
}<|MERGE_RESOLUTION|>--- conflicted
+++ resolved
@@ -150,11 +150,7 @@
 mod test {
     use std::collections::HashMap;
 
-<<<<<<< HEAD
-    use test_utils::CommitteeFixture;
-=======
     use test_utils::{latest_protocol_version, CommitteeFixture};
->>>>>>> c02945b9
     use types::{Certificate, CommittedSubDag, ReputationScores};
 
     use crate::ConsensusStore;
@@ -170,7 +166,7 @@
         for sequence_number in 0..10 {
             let sub_dag = CommittedSubDag::new(
                 vec![],
-                Certificate::default(),
+                Certificate::default(&latest_protocol_version()),
                 sequence_number,
                 ReputationScores::new(&committee),
                 None,
@@ -199,7 +195,7 @@
 
             let sub_dag = CommittedSubDag::new(
                 vec![],
-                Certificate::default(),
+                Certificate::default(&latest_protocol_version()),
                 sequence_number,
                 scores,
                 None,
