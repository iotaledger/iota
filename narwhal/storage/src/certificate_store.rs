// Copyright (c) Mysten Labs, Inc.
// Modifications Copyright (c) 2024 IOTA Stiftung
// SPDX-License-Identifier: Apache-2.0
<<<<<<< HEAD

=======
>>>>>>> c02945b9
use std::{
    cmp::Ordering,
    collections::{BTreeMap, HashMap},
    iter,
    num::NonZeroUsize,
    sync::Arc,
};

use config::AuthorityIdentifier;
use fastcrypto::hash::Hash;
use iota_common::sync::notify_read::NotifyRead;
use iota_macros::fail_point;
<<<<<<< HEAD
=======
use iota_metrics::{RegistryID, RegistryService};
>>>>>>> c02945b9
use lru::LruCache;
use parking_lot::Mutex;
use prometheus::{register_int_counter_with_registry, IntCounter, Registry};
use store::{rocks::DBMap, Map, TypedStoreError::RocksDBError};
use tap::Tap;
use types::{Certificate, CertificateDigest, Round};

use crate::StoreResult;

pub struct CertificateStoreCacheMetrics {
    // Prometheus RegistryService for the metrics
    registry_service: RegistryService,
    // The registry id & value, saved for cleaning up the registered metrics
    // after consensus shuts down.
    registry: (RegistryID, Registry),
    hit: IntCounter,
    miss: IntCounter,
}

impl CertificateStoreCacheMetrics {
    pub fn new(registry_service: RegistryService) -> Self {
        let registry = Registry::new_custom(None, None).unwrap();
        let registry_id = registry_service.add(registry.clone());
        Self {
            registry_service,
            registry: (registry_id, registry.clone()),
            hit: register_int_counter_with_registry!(
                "certificate_store_cache_hit",
                "The number of hits in the cache",
                registry,
            )
            .unwrap(),
            miss: register_int_counter_with_registry!(
                "certificate_store_cache_miss",
                "The number of miss in the cache",
                registry,
            )
            .unwrap(),
        }
    }

    pub fn unregister(&self) {
        self.registry_service.remove(self.registry.0);
    }
}

/// A cache trait to be used as temporary in-memory store when accessing the
/// underlying certificate_store. Using the cache allows to skip rocksdb access
/// giving us benefits both on less disk access (when value not in db's cache)
/// and also avoiding any additional deserialization costs.
pub trait Cache {
    fn write(&self, certificate: Certificate);
    fn write_all(&self, certificate: Vec<Certificate>);
    fn read(&self, digest: &CertificateDigest) -> Option<Certificate>;

    /// Returns the certificates by performing a look up in the cache. The
    /// method is expected to always return a result for every provided
    /// digest (when found will be Some, None otherwise) and in the same
    /// order.
    fn read_all(
        &self,
        digests: Vec<CertificateDigest>,
    ) -> Vec<(CertificateDigest, Option<Certificate>)>;

    /// Checks existence of one or more digests.
    fn contains(&self, digest: &CertificateDigest) -> bool;
    fn multi_contains<'a>(&self, digests: impl Iterator<Item = &'a CertificateDigest>)
    -> Vec<bool>;

    fn remove(&self, digest: &CertificateDigest);
    fn remove_all(&self, digests: Vec<CertificateDigest>);
}

/// An LRU cache for the certificate store.
#[derive(Clone)]
pub struct CertificateStoreCache {
    cache: Arc<Mutex<LruCache<CertificateDigest, Certificate>>>,
    metrics: Option<Arc<CertificateStoreCacheMetrics>>,
}

impl CertificateStoreCache {
    pub fn new(size: NonZeroUsize, metrics: Option<Arc<CertificateStoreCacheMetrics>>) -> Self {
        Self {
            cache: Arc::new(Mutex::new(LruCache::new(size))),
            metrics,
        }
    }

    fn report_result(&self, is_hit: bool) {
        if let Some(metrics) = self.metrics.as_ref() {
            if is_hit {
                metrics.hit.inc()
            } else {
                metrics.miss.inc()
            }
        }
    }
}

impl Cache for CertificateStoreCache {
    fn write(&self, certificate: Certificate) {
        let mut guard = self.cache.lock();
        guard.put(certificate.digest(), certificate);
    }

    fn write_all(&self, certificate: Vec<Certificate>) {
        let mut guard = self.cache.lock();
        for cert in certificate {
            guard.put(cert.digest(), cert);
        }
    }

    /// Fetches the certificate for the provided digest. This method will update
    /// the LRU record and mark it as "last accessed".
    fn read(&self, digest: &CertificateDigest) -> Option<Certificate> {
        let mut guard = self.cache.lock();
        guard
            .get(digest)
            .cloned()
            .tap(|v| self.report_result(v.is_some()))
    }

    /// Fetches the certificates for the provided digests. This method will
    /// update the LRU records and mark them as "last accessed".
    fn read_all(
        &self,
        digests: Vec<CertificateDigest>,
    ) -> Vec<(CertificateDigest, Option<Certificate>)> {
        let mut guard = self.cache.lock();
        digests
            .into_iter()
            .map(move |id| {
                (
                    id,
                    guard
                        .get(&id)
                        .cloned()
                        .tap(|v| self.report_result(v.is_some())),
                )
            })
            .collect()
    }

    // The method does not update the LRU record, thus
    // it will not count as a "last access" for the provided digest.
    fn contains(&self, digest: &CertificateDigest) -> bool {
        let guard = self.cache.lock();
        guard
            .contains(digest)
            .tap(|result| self.report_result(*result))
    }

    fn multi_contains<'a>(
        &self,
        digests: impl Iterator<Item = &'a CertificateDigest>,
    ) -> Vec<bool> {
        let guard = self.cache.lock();
        digests
            .map(|digest| {
                guard
                    .contains(digest)
                    .tap(|result| self.report_result(*result))
            })
            .collect()
    }

    fn remove(&self, digest: &CertificateDigest) {
        let mut guard = self.cache.lock();
        let _ = guard.pop(digest);
    }

    fn remove_all(&self, digests: Vec<CertificateDigest>) {
        let mut guard = self.cache.lock();
        for digest in digests {
            let _ = guard.pop(&digest);
        }
    }
}

/// The main storage when we have to deal with certificates. It maintains
/// two storages, one main which saves the certificates by their ids, and a
/// secondary one which acts as an index to allow us fast retrieval based
/// for queries based in certificate rounds.
/// It also offers pub/sub capabilities in write events. By using the
/// `notify_read` someone can wait to hear until a certificate by a specific
/// id has been written in storage.
#[derive(Clone)]
pub struct CertificateStore<T: Cache = CertificateStoreCache> {
    /// Holds the certificates by their digest id
    certificates_by_id: DBMap<CertificateDigest, Certificate>,
    /// A secondary index that keeps the certificate digest ids
    /// by the certificate rounds. Certificate origin is used to produce unique
    /// keys. This helps us to perform range requests based on rounds. We
    /// avoid storing again the certificate here to not waste space. To
    /// dereference we use the certificates_by_id storage.
    certificate_id_by_round: DBMap<(Round, AuthorityIdentifier), CertificateDigest>,
    /// A secondary index that keeps the certificate digest ids
    /// by the certificate origins. Certificate rounds are used to produce
    /// unique keys. This helps us to perform range requests based on
    /// rounds. We avoid storing again the certificate here to not waste
    /// space. To dereference we use the certificates_by_id storage.
    certificate_id_by_origin: DBMap<(AuthorityIdentifier, Round), CertificateDigest>,
    /// The pub/sub to notify for a write that happened for a certificate digest
    /// id
    notify_subscribers: Arc<NotifyRead<CertificateDigest, Certificate>>,
    /// An LRU cache to keep recent certificates
    cache: Arc<T>,
}

impl<T: Cache> CertificateStore<T> {
    pub fn new(
        certificates_by_id: DBMap<CertificateDigest, Certificate>,
        certificate_id_by_round: DBMap<(Round, AuthorityIdentifier), CertificateDigest>,
        certificate_id_by_origin: DBMap<(AuthorityIdentifier, Round), CertificateDigest>,
        certificate_store_cache: T,
    ) -> CertificateStore<T> {
        Self {
            certificates_by_id,
            certificate_id_by_round,
            certificate_id_by_origin,
            notify_subscribers: Arc::new(NotifyRead::new()),
            cache: Arc::new(certificate_store_cache),
        }
    }

    /// Inserts a certificate to the store
    pub fn write(&self, certificate: Certificate) -> StoreResult<()> {
        fail_point!("narwhal-store-before-write");

        let mut batch = self.certificates_by_id.batch();

        let id = certificate.digest();

        // write the certificate by its id
        batch.insert_batch(
            &self.certificates_by_id,
            iter::once((id, certificate.clone())),
        )?;

        // Index the certificate id by its round and origin.
        batch.insert_batch(
            &self.certificate_id_by_round,
            iter::once(((certificate.round(), certificate.origin()), id)),
        )?;
        batch.insert_batch(
            &self.certificate_id_by_origin,
            iter::once(((certificate.origin(), certificate.round()), id)),
        )?;

        // execute the batch (atomically) and return the result
        let result = batch.write();

        if result.is_ok() {
            self.notify_subscribers.notify(&id, &certificate);
        }

        // insert in cache
        self.cache.write(certificate);

        fail_point!("narwhal-store-after-write");
        result
    }

    /// Inserts multiple certificates in the storage. This is an atomic
    /// operation. In the end it notifies any subscribers that are waiting
    /// to hear for the value.
    pub fn write_all(
        &self,
        certificates: impl IntoIterator<Item = Certificate>,
    ) -> StoreResult<()> {
        fail_point!("narwhal-store-before-write");

        let mut batch = self.certificates_by_id.batch();

        let certificates: Vec<_> = certificates
            .into_iter()
            .map(|certificate| (certificate.digest(), certificate))
            .collect();

        // write the certificates by their ids
        batch.insert_batch(&self.certificates_by_id, certificates.clone())?;

        // write the certificates id by their rounds
        let values = certificates.iter().map(|(digest, c)| {
            let key = (c.round(), c.origin());
            let value = digest;
            (key, value)
        });
        batch.insert_batch(&self.certificate_id_by_round, values)?;

        // write the certificates id by their origins
        let values = certificates.iter().map(|(digest, c)| {
            let key = (c.origin(), c.round());
            let value = digest;
            (key, value)
        });
        batch.insert_batch(&self.certificate_id_by_origin, values)?;

        // execute the batch (atomically) and return the result
        let result = batch.write();

        if result.is_ok() {
            for (_id, certificate) in &certificates {
                self.notify_subscribers
                    .notify(&certificate.digest(), certificate);
            }
        }

        self.cache.write_all(
            certificates
                .into_iter()
                .map(|(_, certificate)| certificate)
                .collect(),
        );

        fail_point!("narwhal-store-after-write");
        result
    }

    /// Retrieves a certificate from the store. If not found
    /// then None is returned as result.
    pub fn read(&self, id: CertificateDigest) -> StoreResult<Option<Certificate>> {
        if let Some(certificate) = self.cache.read(&id) {
            return Ok(Some(certificate));
        }

        self.certificates_by_id.get(&id)
    }

    /// Retrieves a certificate from the store by round and authority.
    /// If not found, None is returned as result.
    pub fn read_by_index(
        &self,
        origin: AuthorityIdentifier,
        round: Round,
    ) -> StoreResult<Option<Certificate>> {
        match self.certificate_id_by_origin.get(&(origin, round))? {
            Some(d) => self.read(d),
            None => Ok(None),
        }
    }

    pub fn contains(&self, digest: &CertificateDigest) -> StoreResult<bool> {
        if self.cache.contains(digest) {
            return Ok(true);
        }
        self.certificates_by_id.contains_key(digest)
    }

    pub fn multi_contains<'a>(
        &self,
        digests: impl Iterator<Item = &'a CertificateDigest>,
    ) -> StoreResult<Vec<bool>> {
        // Batch checks into the cache and the certificate store.
        let digests = digests.enumerate().collect::<Vec<_>>();
        let mut found = self.cache.multi_contains(digests.iter().map(|(_, d)| *d));
        let store_lookups = digests
            .iter()
            .zip(found.iter())
            .filter_map(|((i, d), hit)| if *hit { None } else { Some((*i, *d)) })
            .collect::<Vec<_>>();
        let store_found = self
            .certificates_by_id
            .multi_contains_keys(store_lookups.iter().map(|(_, d)| *d))?;
        for ((i, _d), hit) in store_lookups.into_iter().zip(store_found.into_iter()) {
            debug_assert!(!found[i]);
            if hit {
                found[i] = true;
            }
        }
        Ok(found)
    }

    /// Retrieves multiple certificates by their provided ids. The results
    /// are returned in the same sequence as the provided keys.
    pub fn read_all(
        &self,
        ids: impl IntoIterator<Item = CertificateDigest>,
    ) -> StoreResult<Vec<Option<Certificate>>> {
        let mut found = HashMap::new();
        let mut missing = Vec::new();

        // first find whatever we can from our local cache
        let ids: Vec<CertificateDigest> = ids.into_iter().collect();
        for (id, certificate) in self.cache.read_all(ids.clone()) {
            if let Some(certificate) = certificate {
                found.insert(id, certificate.clone());
            } else {
                missing.push(id);
            }
        }

        // then fallback for all the misses on the storage
        let from_store = self.certificates_by_id.multi_get(&missing)?;
        from_store
            .iter()
            .zip(missing)
            .for_each(|(certificate, id)| {
                if let Some(certificate) = certificate {
                    found.insert(id, certificate.clone());
                }
            });

        Ok(ids.into_iter().map(|id| found.get(&id).cloned()).collect())
    }

    /// Waits to get notified until the requested certificate becomes available
    pub async fn notify_read(&self, id: CertificateDigest) -> StoreResult<Certificate> {
        // we register our interest to be notified with the value
        let receiver = self.notify_subscribers.register_one(&id);

        // let's read the value because we might have missed the opportunity
        // to get notified about it
        if let Ok(Some(cert)) = self.read(id) {
            // notify any obligations - and remove the entries
            self.notify_subscribers.notify(&id, &cert);

            // reply directly
            return Ok(cert);
        }

        // now wait to hear back the result
        let result = receiver.await;

        Ok(result)
    }

    /// Deletes a single certificate by its digest.
    pub fn delete(&self, id: CertificateDigest) -> StoreResult<()> {
        fail_point!("narwhal-store-before-write");
        // first read the certificate to get the round - we'll need in order
        // to delete the secondary index
        let cert = match self.read(id)? {
            Some(cert) => cert,
            None => return Ok(()),
        };

        let mut batch = self.certificates_by_id.batch();

        // write the certificate by its id
        batch.delete_batch(&self.certificates_by_id, iter::once(id))?;

        // write the certificate index by its round
        let key = (cert.round(), cert.origin());

        batch.delete_batch(&self.certificate_id_by_round, iter::once(key))?;

        // execute the batch (atomically) and return the result
        let result = batch.write();

        if result.is_ok() {
            self.cache.remove(&id);
        }

        fail_point!("narwhal-store-after-write");
        result
    }

    /// Deletes multiple certificates in an atomic way.
    pub fn delete_all(&self, ids: impl IntoIterator<Item = CertificateDigest>) -> StoreResult<()> {
        fail_point!("narwhal-store-before-write");
        // first read the certificates to get their rounds - we'll need in order
        // to delete the secondary index
        let ids: Vec<CertificateDigest> = ids.into_iter().collect();
        let certs = self.read_all(ids.clone())?;
        let keys_by_round = certs
            .into_iter()
            .filter_map(|c| c.map(|cert| (cert.round(), cert.origin())))
            .collect::<Vec<_>>();
        if keys_by_round.is_empty() {
            return Ok(());
        }

        let mut batch = self.certificates_by_id.batch();

        // delete the certificates from the secondary index
        batch.delete_batch(&self.certificate_id_by_round, keys_by_round)?;

        // delete the certificates by its ids
        batch.delete_batch(&self.certificates_by_id, ids.clone())?;

        // execute the batch (atomically) and return the result
        let result = batch.write();

        if result.is_ok() {
            self.cache.remove_all(ids);
        }

        fail_point!("narwhal-store-after-write");
        result
    }

    /// Retrieves all the certificates with round >= the provided round.
    /// The result is returned with certificates sorted in round asc order
    pub fn after_round(&self, round: Round) -> StoreResult<Vec<Certificate>> {
        // Skip to a row at or before the requested round.
        // TODO: Add a more efficient seek method to typed store.
        let mut iter = self.certificate_id_by_round.unbounded_iter();
        if round > 0 {
            iter = iter.skip_to(&(round - 1, AuthorityIdentifier::default()))?;
        }

        let mut digests = Vec::new();
        for ((r, _), d) in iter {
            match r.cmp(&round) {
                Ordering::Equal | Ordering::Greater => {
                    digests.push(d);
                }
                Ordering::Less => {
                    continue;
                }
            }
        }

        // Fetch all those certificates from main storage, return an error if any one is
        // missing.
        self.certificates_by_id
            .multi_get(digests.clone())?
            .into_iter()
            .map(|opt_cert| {
                opt_cert.ok_or_else(|| {
                    RocksDBError(format!(
                        "Certificate with some digests not found, CertificateStore invariant violation: {:?}",
                        digests
                    ))
                })
            })
            .collect()
    }

    /// Retrieves origins with certificates in each round >= the provided round.
    pub fn origins_after_round(
        &self,
        round: Round,
    ) -> StoreResult<BTreeMap<Round, Vec<AuthorityIdentifier>>> {
        // Skip to a row at or before the requested round.
        // TODO: Add a more efficient seek method to typed store.
        let mut iter = self.certificate_id_by_round.unbounded_iter();
        if round > 0 {
            iter = iter.skip_to(&(round - 1, AuthorityIdentifier::default()))?;
        }

        let mut result = BTreeMap::<Round, Vec<AuthorityIdentifier>>::new();
        for ((r, origin), _) in iter {
            if r < round {
                continue;
            }
            result.entry(r).or_default().push(origin);
        }
        Ok(result)
    }

    /// Retrieves the certificates of the last round and the round before that
    pub fn last_two_rounds_certs(&self) -> StoreResult<Vec<Certificate>> {
        // starting from the last element - hence the last round - move backwards until
        // we find certificates of different round.
        let certificates_reverse = self
            .certificate_id_by_round
            .unbounded_iter()
            .skip_to_last()
            .reverse();

        let mut round = 0;
        let mut certificates = Vec::new();

        for (key, digest) in certificates_reverse {
            let (certificate_round, _certificate_origin) = key;

            // We treat zero as special value (round unset) in order to
            // capture the last certificate's round.
            // We are now in a round less than the previous so we want to
            // stop consuming
            if round == 0 {
                round = certificate_round;
            } else if certificate_round < round - 1 {
                break;
            }

            let certificate = self.certificates_by_id.get(&digest)?.ok_or_else(|| {
                RocksDBError(format!(
                    "Certificate with id {} not found in main storage although it should",
                    digest
                ))
            })?;

            certificates.push(certificate);
        }

        Ok(certificates)
    }

    /// Retrieves the last certificate of the given origin.
    /// Returns None if there is no certificate for the origin.
    pub fn last_round(&self, origin: AuthorityIdentifier) -> StoreResult<Option<Certificate>> {
        let key = (origin, Round::MAX);
        if let Some(((name, _round), digest)) = self
            .certificate_id_by_origin
            .unbounded_iter()
            .skip_prior_to(&key)?
            .next()
        {
            if name == origin {
                return self.read(digest);
            }
        }
        Ok(None)
    }

    /// Retrieves the highest round number in the store.
    /// Returns 0 if there is no certificate in the store.
    pub fn highest_round_number(&self) -> Round {
        self.certificate_id_by_round
            .unbounded_iter()
            .skip_to_last()
            .reverse()
            .next()
            .map(|((round, _), _)| round)
            .unwrap_or_default()
    }

    /// Retrieves the last round number of the given origin.
    /// Returns None if there is no certificate for the origin.
    pub fn last_round_number(&self, origin: AuthorityIdentifier) -> StoreResult<Option<Round>> {
        let key = (origin, Round::MAX);
        if let Some(((name, round), _)) = self
            .certificate_id_by_origin
            .unbounded_iter()
            .skip_prior_to(&key)?
            .next()
        {
            if name == origin {
                return Ok(Some(round));
            }
        }
        Ok(None)
    }

    /// Retrieves the next round number bigger than the given round for the
    /// origin. Returns None if there is no more local certificate from the
    /// origin with bigger round.
    pub fn next_round_number(
        &self,
        origin: AuthorityIdentifier,
        round: Round,
    ) -> StoreResult<Option<Round>> {
        let key = (origin, round + 1);
        if let Some(((name, round), _)) = self
            .certificate_id_by_origin
            .unbounded_iter()
            .skip_to(&key)?
            .next()
        {
            if name == origin {
                return Ok(Some(round));
            }
        }
        Ok(None)
    }

    /// Clears both the main storage of the certificates and the secondary index
    pub fn clear(&self) -> StoreResult<()> {
        fail_point!("narwhal-store-before-write");

        self.certificates_by_id.unsafe_clear()?;
        self.certificate_id_by_round.unsafe_clear()?;
        self.certificate_id_by_origin.unsafe_clear()?;

        fail_point!("narwhal-store-after-write");
        Ok(())
    }

    /// Checks whether the storage is empty. The main storage is
    /// being used to determine this.
    pub fn is_empty(&self) -> bool {
        self.certificates_by_id.is_empty()
    }
}

#[cfg(test)]
mod test {
    use std::{
        collections::{BTreeSet, HashSet},
        num::NonZeroUsize,
        time::Instant,
    };

    use config::AuthorityIdentifier;
    use fastcrypto::hash::Hash;
    use futures::future::join_all;
    use store::{
        reopen,
        rocks::{open_cf, DBMap, MetricConf, ReadWriteOptions},
    };
    use test_utils::{temp_dir, CommitteeFixture};
    use types::{Certificate, CertificateAPI, CertificateDigest, HeaderAPI, Round};

    use crate::{certificate_store::CertificateStore, Cache, CertificateStoreCache};

    /// An implementation that basically disables the caching functionality when
    /// used for CertificateStore.
    #[derive(Clone)]
    struct NoCache {}

    impl Cache for NoCache {
        fn write(&self, _certificate: Certificate) {
            // no-op
        }

        fn write_all(&self, _certificate: Vec<Certificate>) {
            // no-op
        }

        fn read(&self, _digest: &CertificateDigest) -> Option<Certificate> {
            None
        }

        fn read_all(
            &self,
            digests: Vec<CertificateDigest>,
        ) -> Vec<(CertificateDigest, Option<Certificate>)> {
            digests.into_iter().map(|digest| (digest, None)).collect()
        }

        fn contains(&self, _digest: &CertificateDigest) -> bool {
            false
        }

        fn multi_contains<'a>(
            &self,
            digests: impl Iterator<Item = &'a CertificateDigest>,
        ) -> Vec<bool> {
            digests.map(|_| false).collect()
        }

        fn remove(&self, _digest: &CertificateDigest) {
            // no-op
        }

        fn remove_all(&self, _digests: Vec<CertificateDigest>) {
            // no-op
        }
    }

    fn new_store(path: std::path::PathBuf) -> CertificateStore {
        let (certificate_map, certificate_id_by_round_map, certificate_id_by_origin_map) =
            create_db_maps(path);

        let store_cache = CertificateStoreCache::new(NonZeroUsize::new(100).unwrap(), None);

        CertificateStore::new(
            certificate_map,
            certificate_id_by_round_map,
            certificate_id_by_origin_map,
            store_cache,
        )
    }

    fn new_store_no_cache(path: std::path::PathBuf) -> CertificateStore<NoCache> {
        let (certificate_map, certificate_id_by_round_map, certificate_id_by_origin_map) =
            create_db_maps(path);

        CertificateStore::new(
            certificate_map,
            certificate_id_by_round_map,
            certificate_id_by_origin_map,
            NoCache {},
        )
    }

    fn create_db_maps(
        path: std::path::PathBuf,
    ) -> (
        DBMap<CertificateDigest, Certificate>,
        DBMap<(Round, AuthorityIdentifier), CertificateDigest>,
        DBMap<(AuthorityIdentifier, Round), CertificateDigest>,
    ) {
        const CERTIFICATES_CF: &str = "certificates";
        const CERTIFICATE_ID_BY_ROUND_CF: &str = "certificate_id_by_round";
        const CERTIFICATE_ID_BY_ORIGIN_CF: &str = "certificate_id_by_origin";

        let rocksdb = open_cf(
            path,
            None,
            MetricConf::default(),
            &[
                CERTIFICATES_CF,
                CERTIFICATE_ID_BY_ROUND_CF,
                CERTIFICATE_ID_BY_ORIGIN_CF,
            ],
        )
        .expect("Cannot open database");

        reopen!(&rocksdb,
            CERTIFICATES_CF;<CertificateDigest, Certificate>,
            CERTIFICATE_ID_BY_ROUND_CF;<(Round, AuthorityIdentifier), CertificateDigest>,
            CERTIFICATE_ID_BY_ORIGIN_CF;<(AuthorityIdentifier, Round), CertificateDigest>
        )
    }

    // helper method that creates certificates for the provided
    // number of rounds.
    fn certificates(rounds: u64) -> Vec<Certificate> {
        let fixture = CommitteeFixture::builder().build();
        let committee = fixture.committee();
        let mut current_round: Vec<_> = Certificate::genesis(&committee)
            .into_iter()
            .map(|cert| cert.header().clone())
            .collect();

        let mut result: Vec<Certificate> = Vec::new();
        for i in 0..rounds {
            let parents: BTreeSet<_> = current_round
                .iter()
                .map(|header| fixture.certificate(header).digest())
                .collect();
            (_, current_round) = fixture.headers_round(i, &parents);

            result.extend(
                current_round
                    .iter()
                    .map(|h| fixture.certificate(h))
                    .collect::<Vec<Certificate>>(),
            );
        }

        result
    }

    #[tokio::test]
    async fn test_write_and_read() {
        test_write_and_read_by_store_type(new_store(temp_dir())).await;
        test_write_and_read_by_store_type(new_store_no_cache(temp_dir())).await;
    }

    async fn test_write_and_read_by_store_type<T: Cache>(store: CertificateStore<T>) {
        // GIVEN
        // create certificates for 10 rounds
        let certs = certificates(10);
        let digests = certs.iter().map(|c| c.digest()).collect::<Vec<_>>();

        // verify certs not in the store
        for cert in &certs {
            assert!(!store.contains(&cert.digest()).unwrap());
            assert!(&store.read(cert.digest()).unwrap().is_none());
        }

        let found = store.multi_contains(digests.iter()).unwrap();
        assert_eq!(found.len(), certs.len());
        for hit in found {
            assert!(!hit);
        }

        // store the certs
        for cert in &certs {
            store.write(cert.clone()).unwrap();
        }

        // verify certs in the store
        for cert in &certs {
            assert!(store.contains(&cert.digest()).unwrap());
            assert_eq!(cert, &store.read(cert.digest()).unwrap().unwrap())
        }

        let found = store.multi_contains(digests.iter()).unwrap();
        assert_eq!(found.len(), certs.len());
        for hit in found {
            assert!(hit);
        }
    }

    #[tokio::test]
    async fn test_write_all_and_read_all() {
        test_write_all_and_read_all_by_store_type(new_store(temp_dir())).await;
        test_write_all_and_read_all_by_store_type(new_store_no_cache(temp_dir())).await;
    }

    async fn test_write_all_and_read_all_by_store_type<T: Cache>(store: CertificateStore<T>) {
        // GIVEN
        // create certificates for 10 rounds
        let certs = certificates(10);
        let ids = certs
            .iter()
            .map(|c| c.digest())
            .collect::<Vec<CertificateDigest>>();

        // store them in both main and secondary index
        store.write_all(certs.clone()).unwrap();

        // AND if running with cache, just remove a few items to ensure that they'll be
        // fetched from storage
        store.cache.remove(&ids[0]);
        store.cache.remove(&ids[3]);
        store.cache.remove(&ids[9]);

        // WHEN
        let result = store.read_all(ids).unwrap();

        // THEN
        assert_eq!(certs.len(), result.len());

        for (i, cert) in result.into_iter().enumerate() {
            let c = cert.expect("Certificate should have been found");

            assert_eq!(&c, certs.get(i).unwrap());
        }
    }

    #[tokio::test]
    async fn test_next_round_number() {
        // GIVEN
        let store = new_store(temp_dir());

        // Create certificates for round 1, 2, 4, 6, 9, 10.
        let cert = certificates(1).first().unwrap().clone();
        let origin = cert.origin();
        let rounds = vec![1, 2, 4, 6, 9, 10];
        let mut certs = Vec::new();
        for r in &rounds {
            let mut c = cert.clone();
            c.header_mut().update_round(*r);
            certs.push(c);
        }

        store.write_all(certs).unwrap();

        // THEN
        let mut i = 0;
        let mut current_round = 0;
        while let Some(r) = store.next_round_number(origin, current_round).unwrap() {
            assert_eq!(rounds[i], r);
            i += 1;
            current_round = r;
        }
    }

    #[tokio::test]
    async fn test_last_two_rounds() {
        // GIVEN
        let store = new_store(temp_dir());

        // create certificates for 50 rounds
        let certs = certificates(50);
        let origin = certs[0].origin();

        // store them in both main and secondary index
        store.write_all(certs).unwrap();

        // WHEN
        let result = store.last_two_rounds_certs().unwrap();
        let last_round_cert = store.last_round(origin).unwrap().unwrap();
        let last_round_number = store.last_round_number(origin).unwrap().unwrap();
        let last_round_number_not_exist =
            store.last_round_number(AuthorityIdentifier(10u16)).unwrap();
        let highest_round_number = store.highest_round_number();

        // THEN
        assert_eq!(result.len(), 8);
        assert_eq!(last_round_cert.round(), 50);
        assert_eq!(last_round_number, 50);
        assert_eq!(highest_round_number, 50);
        for certificate in result {
            assert!(
                (certificate.round() == last_round_number)
                    || (certificate.round() == last_round_number - 1)
            );
        }
        assert!(last_round_number_not_exist.is_none());
    }

    #[tokio::test]
    async fn test_last_round_in_empty_store() {
        // GIVEN
        let store = new_store(temp_dir());

        // WHEN
        let result = store.last_two_rounds_certs().unwrap();
        let last_round_cert = store.last_round(AuthorityIdentifier::default()).unwrap();
        let last_round_number = store
            .last_round_number(AuthorityIdentifier::default())
            .unwrap();
        let highest_round_number = store.highest_round_number();

        // THEN
        assert!(result.is_empty());
        assert!(last_round_cert.is_none());
        assert!(last_round_number.is_none());
        assert_eq!(highest_round_number, 0);
    }

    #[tokio::test]
    async fn test_after_round() {
        // GIVEN
        let store = new_store(temp_dir());
        let total_rounds = 100;

        // create certificates for 50 rounds
        let now = Instant::now();

        println!("Generating certificates");

        let certs = certificates(total_rounds);
        println!(
            "Created certificates: {} seconds",
            now.elapsed().as_secs_f32()
        );

        let now = Instant::now();
        println!("Storing certificates");

        // store them in both main and secondary index
        store.write_all(certs.clone()).unwrap();

        println!(
            "Stored certificates: {} seconds",
            now.elapsed().as_secs_f32()
        );

        let round_cutoff = 21;

        // now filter the certificates over round 21
        let mut certs_ids_over_cutoff_round = certs
            .into_iter()
            .filter_map(|c| {
                if c.round() >= round_cutoff {
                    Some(c.digest())
                } else {
                    None
                }
            })
            .collect::<HashSet<_>>();

        // WHEN
        println!("Access after round {round_cutoff}, before {total_rounds}");
        let now = Instant::now();
        let result = store
            .after_round(round_cutoff)
            .expect("Error returned while reading after_round");

        println!("Total time: {} seconds", now.elapsed().as_secs_f32());

        // THEN
        let certs_per_round = 4;
        assert_eq!(
            result.len() as u64,
            (total_rounds - round_cutoff + 1) * certs_per_round
        );

        // AND result certificates should be returned in increasing order
        let mut last_round = 0;
        for certificate in result {
            assert!(certificate.round() >= last_round);
            last_round = certificate.round();

            // should be amongst the certificates of the cut-off round
            assert!(certs_ids_over_cutoff_round.remove(&certificate.digest()));
        }

        // AND none should be left in the original set
        assert!(certs_ids_over_cutoff_round.is_empty());

        // WHEN get rounds per origin.
        let rounds = store
            .origins_after_round(round_cutoff)
            .expect("Error returned while reading origins_after_round");
        assert_eq!(rounds.len(), (total_rounds - round_cutoff + 1) as usize);
        for origins in rounds.values() {
            assert_eq!(origins.len(), 4);
        }
    }

    #[tokio::test]
    async fn test_notify_read() {
        let store = new_store(temp_dir());

        // run the tests a few times
        for _ in 0..10 {
            let mut certs = certificates(3);
            let mut ids = certs
                .iter()
                .map(|c| c.digest())
                .collect::<Vec<CertificateDigest>>();

            let cloned_store = store.clone();

            // now populate a certificate
            let c1 = certs.remove(0);
            store.write(c1.clone()).unwrap();

            // spawn a task to notify_read on the certificate's id - we testing
            // the scenario where the value is already populated before
            // calling the notify read.
            let id = ids.remove(0);
            let handle_1 = tokio::spawn(async move { cloned_store.notify_read(id).await });

            // now spawn a series of tasks before writing anything in store
            let mut handles = vec![];
            for id in ids {
                let cloned_store = store.clone();
                let handle = tokio::spawn(async move {
                    // wait until the certificate gets populated
                    cloned_store.notify_read(id).await
                });

                handles.push(handle)
            }

            // and populate the rest with a write_all
            store.write_all(certs).unwrap();

            // now wait on handle an assert result for a single certificate
            let received_certificate = handle_1
                .await
                .expect("error")
                .expect("shouldn't receive store error");

            assert_eq!(received_certificate, c1);

            let result = join_all(handles).await;
            for r in result {
                let certificate_result = r.unwrap();
                assert!(certificate_result.is_ok());
            }

            // clear the store before next run
            store.clear().unwrap();
        }
    }

    #[tokio::test]
    async fn test_write_all_and_clear() {
        let store = new_store(temp_dir());

        // create certificates for 10 rounds
        let certs = certificates(10);

        // store them in both main and secondary index
        store.write_all(certs).unwrap();

        // confirm store is not empty
        assert!(!store.is_empty());

        // now clear the store
        store.clear().unwrap();

        // now confirm that store is empty
        assert!(store.is_empty());
    }

    #[tokio::test]
    async fn test_delete_by_store_type() {
        test_delete(new_store(temp_dir())).await;
        test_delete(new_store_no_cache(temp_dir())).await;
    }

    async fn test_delete<T: Cache>(store: CertificateStore<T>) {
        // GIVEN
        // create certificates for 10 rounds
        let certs = certificates(10);

        // store them in both main and secondary index
        store.write_all(certs.clone()).unwrap();

        // WHEN now delete a couple of certificates
        let to_delete = certs.iter().take(2).map(|c| c.digest()).collect::<Vec<_>>();

        store.delete(to_delete[0]).unwrap();
        store.delete(to_delete[1]).unwrap();

        // THEN
        assert!(store.read(to_delete[0]).unwrap().is_none());
        assert!(store.read(to_delete[1]).unwrap().is_none());
    }

    #[tokio::test]
    async fn test_delete_all_by_store_type() {
        test_delete_all(new_store(temp_dir())).await;
        test_delete_all(new_store_no_cache(temp_dir())).await;
    }

    async fn test_delete_all<T: Cache>(store: CertificateStore<T>) {
        // GIVEN
        // create certificates for 10 rounds
        let certs = certificates(10);

        // store them in both main and secondary index
        store.write_all(certs.clone()).unwrap();

        // WHEN now delete a couple of certificates
        let to_delete = certs.iter().take(2).map(|c| c.digest()).collect::<Vec<_>>();

        store.delete_all(to_delete.clone()).unwrap();

        // THEN
        assert!(store.read(to_delete[0]).unwrap().is_none());
        assert!(store.read(to_delete[1]).unwrap().is_none());
    }

    #[test]
    fn test_cache() {
        // cache should hold up to 5 elements
        let cache = CertificateStoreCache::new(NonZeroUsize::new(5).unwrap(), None);

        let certificates = certificates(5);

        // write 20 certificates
        for cert in &certificates {
            cache.write(cert.clone());
        }

        let digests = certificates.iter().map(|c| c.digest()).collect::<Vec<_>>();
        let hits = cache.multi_contains(digests.iter());

        for (i, cert) in certificates.iter().enumerate() {
            // first 15 certificates should not exist
            if i < 15 {
                assert!(!hits[i]);
                assert!(!cache.contains(&cert.digest()));
                assert!(cache.read(&cert.digest()).is_none());
            } else {
                assert!(hits[i]);
                assert!(cache.contains(&cert.digest()));
                assert!(cache.read(&cert.digest()).is_some());
            }
        }

        // now the same should happen when we use a write_all & read_all
        let cache = CertificateStoreCache::new(NonZeroUsize::new(5).unwrap(), None);

        cache.write_all(certificates.clone());

        let result = cache.read_all(certificates.iter().map(|c| c.digest()).collect());
        for (i, (_, cert)) in result.iter().enumerate() {
            // first 15 certificates should not exist
            if i < 15 {
                assert!(cert.is_none());
            } else {
                assert!(cert.is_some());
            }
        }
    }
}<|MERGE_RESOLUTION|>--- conflicted
+++ resolved
@@ -1,10 +1,7 @@
 // Copyright (c) Mysten Labs, Inc.
 // Modifications Copyright (c) 2024 IOTA Stiftung
 // SPDX-License-Identifier: Apache-2.0
-<<<<<<< HEAD
-
-=======
->>>>>>> c02945b9
+
 use std::{
     cmp::Ordering,
     collections::{BTreeMap, HashMap},
@@ -17,10 +14,7 @@
 use fastcrypto::hash::Hash;
 use iota_common::sync::notify_read::NotifyRead;
 use iota_macros::fail_point;
-<<<<<<< HEAD
-=======
 use iota_metrics::{RegistryID, RegistryService};
->>>>>>> c02945b9
 use lru::LruCache;
 use parking_lot::Mutex;
 use prometheus::{register_int_counter_with_registry, IntCounter, Registry};
@@ -632,13 +626,17 @@
     /// Retrieves the highest round number in the store.
     /// Returns 0 if there is no certificate in the store.
     pub fn highest_round_number(&self) -> Round {
-        self.certificate_id_by_round
+        if let Some(((round, _), _)) = self
+            .certificate_id_by_round
             .unbounded_iter()
             .skip_to_last()
             .reverse()
             .next()
-            .map(|((round, _), _)| round)
-            .unwrap_or_default()
+        {
+            round
+        } else {
+            0
+        }
     }
 
     /// Retrieves the last round number of the given origin.
@@ -714,7 +712,7 @@
         reopen,
         rocks::{open_cf, DBMap, MetricConf, ReadWriteOptions},
     };
-    use test_utils::{temp_dir, CommitteeFixture};
+    use test_utils::{latest_protocol_version, temp_dir, CommitteeFixture};
     use types::{Certificate, CertificateAPI, CertificateDigest, HeaderAPI, Round};
 
     use crate::{certificate_store::CertificateStore, Cache, CertificateStoreCache};
@@ -825,23 +823,28 @@
     fn certificates(rounds: u64) -> Vec<Certificate> {
         let fixture = CommitteeFixture::builder().build();
         let committee = fixture.committee();
-        let mut current_round: Vec<_> = Certificate::genesis(&committee)
-            .into_iter()
-            .map(|cert| cert.header().clone())
-            .collect();
+        let mut current_round: Vec<_> =
+            Certificate::genesis(&latest_protocol_version(), &committee)
+                .into_iter()
+                .map(|cert| cert.header().clone())
+                .collect();
 
         let mut result: Vec<Certificate> = Vec::new();
         for i in 0..rounds {
             let parents: BTreeSet<_> = current_round
                 .iter()
-                .map(|header| fixture.certificate(header).digest())
+                .map(|header| {
+                    fixture
+                        .certificate(&latest_protocol_version(), header)
+                        .digest()
+                })
                 .collect();
-            (_, current_round) = fixture.headers_round(i, &parents);
+            (_, current_round) = fixture.headers_round(i, &parents, &latest_protocol_version());
 
             result.extend(
                 current_round
                     .iter()
-                    .map(|h| fixture.certificate(h))
+                    .map(|h| fixture.certificate(&latest_protocol_version(), h))
                     .collect::<Vec<Certificate>>(),
             );
         }
