--- conflicted
+++ resolved
@@ -2,10 +2,7 @@
 // Copyright (c) Mysten Labs, Inc.
 // Modifications Copyright (c) 2024 IOTA Stiftung
 // SPDX-License-Identifier: Apache-2.0
-<<<<<<< HEAD
-
-=======
->>>>>>> c02945b9
+
 use std::{
     collections::{BTreeMap, BTreeSet, HashMap, HashSet, VecDeque},
     fmt,
@@ -26,10 +23,7 @@
     traits::{AggregateAuthenticator, Signer, VerifyingKey},
 };
 use indexmap::IndexMap;
-<<<<<<< HEAD
-=======
 use iota_protocol_config::ProtocolConfig;
->>>>>>> c02945b9
 use iota_util_mem::MallocSizeOf;
 use once_cell::sync::OnceCell;
 use proptest_derive::Arbitrary;
@@ -106,7 +100,7 @@
 }
 
 impl VersionedMetadata {
-    pub fn new() -> Self {
+    pub fn new(_protocol_config: &ProtocolConfig) -> Self {
         Self::V1(MetadataV1 {
             created_at: now(),
             received_at: None,
@@ -164,8 +158,8 @@
 }
 
 impl Batch {
-    pub fn new(transactions: Vec<Transaction>) -> Self {
-        Self::V2(BatchV2::new(transactions))
+    pub fn new(transactions: Vec<Transaction>, protocol_config: &ProtocolConfig) -> Self {
+        Self::V2(BatchV2::new(transactions, protocol_config))
     }
 
     pub fn size(&self) -> usize {
@@ -228,10 +222,10 @@
 }
 
 impl BatchV2 {
-    pub fn new(transactions: Vec<Transaction>) -> Self {
+    pub fn new(transactions: Vec<Transaction>, protocol_config: &ProtocolConfig) -> Self {
         Self {
             transactions,
-            versioned_metadata: VersionedMetadata::new(),
+            versioned_metadata: VersionedMetadata::new(protocol_config),
         }
     }
 
@@ -240,24 +234,6 @@
     }
 }
 
-<<<<<<< HEAD
-=======
-// TODO: Remove once we have removed BatchV1 from the codebase.
-pub fn validate_batch_version(
-    batch: &Batch,
-    protocol_config: &ProtocolConfig,
-) -> anyhow::Result<()> {
-    // We will only accept BatchV2 from the network.
-    match batch {
-        Batch::V1(_) => Err(anyhow::anyhow!(format!(
-            "Received {batch:?} but network is at {:?} and this batch version is no longer supported",
-            protocol_config.version
-        ))),
-        Batch::V2(_) => Ok(()),
-    }
-}
-
->>>>>>> c02945b9
 #[derive(
     Clone,
     Copy,
@@ -822,7 +798,7 @@
 }
 
 impl Certificate {
-    pub fn genesis(committee: &Committee) -> Vec<Self> {
+    pub fn genesis(_protocol_config: &ProtocolConfig, committee: &Committee) -> Vec<Self> {
         CertificateV2::genesis(committee)
             .into_iter()
             .map(Self::V2)
@@ -830,6 +806,7 @@
     }
 
     pub fn new_unverified(
+        protocol_config: &ProtocolConfig,
         committee: &Committee,
         header: Header,
         votes: Vec<(AuthorityIdentifier, Signature)>,
@@ -838,6 +815,7 @@
     }
 
     pub fn new_unsigned(
+        protocol_config: &ProtocolConfig,
         committee: &Committee,
         header: Header,
         votes: Vec<(AuthorityIdentifier, Signature)>,
@@ -886,11 +864,10 @@
             Self::V2(certificate) => certificate.origin(),
         }
     }
-}
-
-impl Default for Certificate {
-    fn default() -> Self {
-        Self::V2(CertificateV2::default())
+
+    // Used for testing
+    pub fn default(_protocol_config: &ProtocolConfig) -> Certificate {
+        Certificate::V2(CertificateV2::default())
     }
 }
 
@@ -920,230 +897,6 @@
     fn set_signature_verification_state(&mut self, state: SignatureVerificationState);
 }
 
-<<<<<<< HEAD
-=======
-#[serde_as]
-#[derive(Clone, Serialize, Deserialize, Default, MallocSizeOf)]
-pub struct CertificateV1 {
-    pub header: Header,
-    pub aggregated_signature: AggregateSignatureBytes,
-    #[serde_as(as = "NarwhalBitmap")]
-    signed_authorities: roaring::RoaringBitmap,
-    pub metadata: Metadata,
-}
-
-impl CertificateAPI for CertificateV1 {
-    fn header(&self) -> &Header {
-        &self.header
-    }
-
-    fn aggregated_signature(&self) -> Option<&AggregateSignatureBytes> {
-        Some(&self.aggregated_signature)
-    }
-
-    fn signature_verification_state(&self) -> &SignatureVerificationState {
-        unimplemented!("CertificateV2 field! Use aggregated_signature.");
-    }
-
-    fn set_signature_verification_state(&mut self, _state: SignatureVerificationState) {
-        unimplemented!("CertificateV2 field! Use aggregated_signature.");
-    }
-
-    fn signed_authorities(&self) -> &roaring::RoaringBitmap {
-        &self.signed_authorities
-    }
-
-    fn metadata(&self) -> &Metadata {
-        &self.metadata
-    }
-
-    // Used for testing.
-    fn update_header(&mut self, header: Header) {
-        self.header = header;
-    }
-
-    fn header_mut(&mut self) -> &mut Header {
-        &mut self.header
-    }
-}
-
-impl CertificateV1 {
-    pub fn genesis(committee: &Committee) -> Vec<Self> {
-        committee
-            .authorities()
-            .map(|authority| Self {
-                header: Header::V1(HeaderV1 {
-                    author: authority.id(),
-                    epoch: committee.epoch(),
-                    ..Default::default()
-                }),
-                ..Self::default()
-            })
-            .collect()
-    }
-
-    pub fn new_unverified(
-        committee: &Committee,
-        header: Header,
-        votes: Vec<(AuthorityIdentifier, Signature)>,
-    ) -> DagResult<Certificate> {
-        Self::new_unsafe(committee, header, votes, true)
-    }
-
-    pub fn new_unsigned(
-        committee: &Committee,
-        header: Header,
-        votes: Vec<(AuthorityIdentifier, Signature)>,
-    ) -> DagResult<Certificate> {
-        Self::new_unsafe(committee, header, votes, false)
-    }
-
-    fn new_unsafe(
-        committee: &Committee,
-        header: Header,
-        votes: Vec<(AuthorityIdentifier, Signature)>,
-        check_stake: bool,
-    ) -> DagResult<Certificate> {
-        let mut votes = votes;
-        votes.sort_by_key(|(pk, _)| *pk);
-        let mut votes: VecDeque<_> = votes.into_iter().collect();
-
-        let mut weight = 0;
-        let mut sigs = Vec::new();
-
-        let filtered_votes = committee
-            .authorities()
-            .enumerate()
-            .filter(|(_, authority)| {
-                if !votes.is_empty() && authority.id() == votes.front().unwrap().0 {
-                    sigs.push(votes.pop_front().unwrap());
-                    weight += authority.stake();
-                    // If there are repeats, also remove them
-                    while !votes.is_empty() && votes.front().unwrap() == sigs.last().unwrap() {
-                        votes.pop_front().unwrap();
-                    }
-                    return true;
-                }
-                false
-            })
-            .map(|(index, _)| index as u32);
-
-        let signed_authorities= roaring::RoaringBitmap::from_sorted_iter(filtered_votes)
-            .map_err(|_| DagError::InvalidBitmap("Failed to convert votes into a bitmap of authority keys. Something is likely very wrong...".to_string()))?;
-
-        // Ensure that all authorities in the set of votes are known
-        ensure!(
-            votes.is_empty(),
-            DagError::UnknownAuthority(votes.front().unwrap().0.to_string())
-        );
-
-        // Ensure that the authorities have enough weight
-        ensure!(
-            !check_stake || weight >= committee.quorum_threshold(),
-            DagError::CertificateRequiresQuorum
-        );
-
-        let aggregated_signature = if sigs.is_empty() {
-            AggregateSignature::default()
-        } else {
-            AggregateSignature::aggregate::<Signature, Vec<&Signature>>(
-                sigs.iter().map(|(_, sig)| sig).collect(),
-            )
-            .map_err(|_| DagError::InvalidSignature)?
-        };
-
-        Ok(Certificate::V1(CertificateV1 {
-            header,
-            aggregated_signature: AggregateSignatureBytes::from(&aggregated_signature),
-            signed_authorities,
-            metadata: Metadata::default(),
-        }))
-    }
-
-    /// This function requires that certificate was verified against given
-    /// committee
-    pub fn signed_authorities(&self, committee: &Committee) -> Vec<PublicKey> {
-        assert_eq!(committee.epoch(), self.epoch());
-        let (_stake, pks) = self.signed_by(committee);
-        pks
-    }
-
-    pub fn signed_by(&self, committee: &Committee) -> (Stake, Vec<PublicKey>) {
-        // Ensure the certificate has a quorum.
-        let mut weight = 0;
-
-        let auth_indexes = self.signed_authorities.iter().collect::<Vec<_>>();
-        let mut auth_iter = 0;
-        let pks = committee
-            .authorities()
-            .enumerate()
-            .filter(|(i, authority)| match auth_indexes.get(auth_iter) {
-                Some(index) if *index == *i as u32 => {
-                    weight += authority.stake();
-                    auth_iter += 1;
-                    true
-                }
-                _ => false,
-            })
-            .map(|(_, authority)| authority.protocol_key().clone())
-            .collect();
-        (weight, pks)
-    }
-
-    /// Verifies the validity of the certificate.
-    pub fn verify(
-        self,
-        committee: &Committee,
-        worker_cache: &WorkerCache,
-    ) -> DagResult<Certificate> {
-        // Ensure the header is from the correct epoch.
-        ensure!(
-            self.epoch() == committee.epoch(),
-            DagError::InvalidEpoch {
-                expected: committee.epoch(),
-                received: self.epoch()
-            }
-        );
-
-        // Genesis certificates are always valid.
-        if self.round() == 0 && Self::genesis(committee).contains(&self) {
-            return Ok(Certificate::V1(self));
-        }
-
-        // Save signature verifications when the header is invalid.
-        self.header.validate(committee, worker_cache)?;
-
-        let (weight, pks) = self.signed_by(committee);
-
-        ensure!(
-            weight >= committee.quorum_threshold(),
-            DagError::CertificateRequiresQuorum
-        );
-
-        // Verify the signatures
-        let certificate_digest: Digest<{ crypto::DIGEST_LENGTH }> = Digest::from(self.digest());
-        AggregateSignature::try_from(&self.aggregated_signature)
-            .map_err(|_| DagError::InvalidSignature)?
-            .verify_secure(&to_intent_message(certificate_digest), &pks[..])
-            .map_err(|_| DagError::InvalidSignature)?;
-
-        Ok(Certificate::V1(self))
-    }
-
-    pub fn round(&self) -> Round {
-        self.header.round()
-    }
-
-    pub fn epoch(&self) -> Epoch {
-        self.header.epoch()
-    }
-
-    pub fn origin(&self) -> AuthorityIdentifier {
-        self.header.author()
-    }
-}
-
->>>>>>> c02945b9
 // Holds AggregateSignatureBytes but with the added layer to specify the
 // signatures verification state. This will be used to take advantage of the
 // certificate chain that is formed via the DAG by only verifying the
@@ -1288,7 +1041,7 @@
             })
             .map(|(index, _)| index as u32);
 
-        let signed_authorities= roaring::RoaringBitmap::from_sorted_iter(filtered_votes)
+        let signed_authorities = roaring::RoaringBitmap::from_sorted_iter(filtered_votes)
             .map_err(|_| DagError::InvalidBitmap("Failed to convert votes into a bitmap of authority keys. Something is likely very wrong...".to_string()))?;
 
         // Ensure that all authorities in the set of votes are known
@@ -1309,7 +1062,7 @@
             AggregateSignature::aggregate::<Signature, Vec<&Signature>>(
                 sigs.iter().map(|(_, sig)| sig).collect(),
             )
-            .map_err(|_| DagError::InvalidSignature)?
+                .map_err(|_| DagError::InvalidSignature)?
         };
 
         let aggregate_signature_bytes = AggregateSignatureBytes::from(&aggregated_signature);
@@ -1436,14 +1189,8 @@
 // SignatureVerificationState is why the modified certificate is being returned.
 pub fn validate_received_certificate_version(
     mut certificate: Certificate,
+    protocol_config: &ProtocolConfig,
 ) -> anyhow::Result<Certificate> {
-<<<<<<< HEAD
-=======
-    // If network has advanced to using version 28, which sets
-    // narwhal_certificate_v2 to true, we will start using CertificateV2 locally
-    // and so we will only accept CertificateV2 from the network. Otherwise
-    // CertificateV1 is used.
->>>>>>> c02945b9
     match certificate {
         Certificate::V2(_) => {
             // CertificateV2 was received from the network so we need to mark
@@ -1776,17 +1523,14 @@
 mod tests {
     use std::time::Duration;
 
-<<<<<<< HEAD
-=======
     use test_utils::latest_protocol_version;
->>>>>>> c02945b9
     use tokio::time::sleep;
 
     use crate::{Batch, BatchAPI, BatchV2, MetadataAPI, MetadataV1, Timestamp, VersionedMetadata};
 
     #[tokio::test]
     async fn test_elapsed() {
-        let batch = Batch::new(vec![]);
+        let batch = Batch::new(vec![], &latest_protocol_version());
 
         assert!(*batch.versioned_metadata().created_at() > 0);
 
