--- conflicted
+++ resolved
@@ -480,13 +480,7 @@
 
     use config::AuthorityIdentifier;
     use indexmap::IndexMap;
-<<<<<<< HEAD
-    use test_utils::CommitteeFixture;
-
-    use crate::{Certificate, CommittedSubDag, Header, HeaderV1Builder, ReputationScores};
-=======
     use test_utils::{latest_protocol_version, CommitteeFixture};
->>>>>>> c02945b9
 
     use crate::{Certificate, CommittedSubDag, Header, HeaderV1Builder, ReputationScores};
 
@@ -506,8 +500,13 @@
             .build()
             .unwrap();
 
-        let certificate =
-            Certificate::new_unsigned(&committee, Header::V1(header), Vec::new()).unwrap();
+        let certificate = Certificate::new_unsigned(
+            &latest_protocol_version(),
+            &committee,
+            Header::V1(header),
+            Vec::new(),
+        )
+        .unwrap();
 
         // AND we initialise the sub dag via the "restore" way
         let sub_dag_round = CommittedSubDag {
@@ -542,8 +541,13 @@
             .build()
             .unwrap();
 
-        let certificate =
-            Certificate::new_unsigned(&committee, Header::V1(header), Vec::new()).unwrap();
+        let certificate = Certificate::new_unsigned(
+            &latest_protocol_version(),
+            &committee,
+            Header::V1(header),
+            Vec::new(),
+        )
+        .unwrap();
 
         // AND
         let sub_dag_round_2 = CommittedSubDag::new(
@@ -569,8 +573,13 @@
             .build()
             .unwrap();
 
-        let certificate =
-            Certificate::new_unsigned(&committee, Header::V1(header), Vec::new()).unwrap();
+        let certificate = Certificate::new_unsigned(
+            &latest_protocol_version(),
+            &committee,
+            Header::V1(header),
+            Vec::new(),
+        )
+        .unwrap();
 
         // WHEN create the sub dag based on the "previously committed" sub dag.
         let sub_dag_round_4 = CommittedSubDag::new(
