--- conflicted
+++ resolved
@@ -10,7 +10,7 @@
 base64.workspace = true
 bcs.workspace = true
 bytes.workspace = true
-derive_builder = "0.20"
+derive_builder.workspace = true
 enum_dispatch.workspace = true
 futures.workspace = true
 indexmap.workspace = true
@@ -33,38 +33,21 @@
 config = { path = "../config", package = "narwhal-config" }
 crypto = { path = "../crypto", package = "narwhal-crypto" }
 fastcrypto.workspace = true
-<<<<<<< HEAD
-once_cell.workspace = true
-
-iota-common.workspace = true
-=======
 iota-protocol-config.workspace = true
 once_cell.workspace = true
 
 iota-common.workspace = true
 iota-metrics.workspace = true
->>>>>>> c02945b9
 iota-network-stack.workspace = true
 iota-util-mem.workspace = true
 store = { path = "../../crates/typed-store", package = "typed-store" }
 
 [dev-dependencies]
 criterion.workspace = true
-serde_test = "1.0"
+serde_test.workspace = true
 test-utils = { path = "../test-utils", package = "narwhal-test-utils" }
 
-<<<<<<< HEAD
-iota-metrics.workspace = true
-
-[target.'cfg(not(target_env = "msvc"))'.build-dependencies]
-protobuf-src = "1.1"
-
 [build-dependencies]
-prost-build = "0.13"
-rustversion = "1.0"
-=======
-[build-dependencies]
->>>>>>> c02945b9
 tonic-build.workspace = true
 anemo-build.workspace = true
 
