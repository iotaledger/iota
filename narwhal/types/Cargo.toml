--- conflicted
+++ resolved
@@ -39,12 +39,8 @@
 [dev-dependencies]
 criterion.workspace = true
 iota-metrics.workspace = true
-<<<<<<< HEAD
+prometheus.workspace = true
 serde_test = "1.0.147"
-=======
-prometheus.workspace = true
-serde_test.workspace = true
->>>>>>> 9572be26
 test-utils = { path = "../test-utils", package = "narwhal-test-utils" }
 
 [build-dependencies]
