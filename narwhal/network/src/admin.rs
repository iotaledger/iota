// Copyright (c) Mysten Labs, Inc.
// Modifications Copyright (c) 2024 IOTA Stiftung
// SPDX-License-Identifier: Apache-2.0

use std::{
<<<<<<< HEAD
    net::{IpAddr, Ipv4Addr, SocketAddr, TcpListener},
=======
    net::{IpAddr, Ipv4Addr, SocketAddr},
>>>>>>> c02945b9
    time::Duration,
};

use axum::{extract::Extension, http::StatusCode, routing::get, Json, Router};
<<<<<<< HEAD
use iota_metrics::{spawn_logged_monitored_task, spawn_monitored_task};
use tokio::{task::JoinHandle, time::sleep};
=======
use iota_metrics::spawn_logged_monitored_task;
use tokio::{net::TcpListener, task::JoinHandle, time::sleep};
>>>>>>> c02945b9
use tracing::{error, info};
use types::ConditionalBroadcastReceiver;

pub fn start_admin_server(
    port: u16,
    network: anemo::Network,
    mut tr_shutdown: ConditionalBroadcastReceiver,
) -> Vec<JoinHandle<()>> {
    let mut router = Router::new()
        .route("/peers", get(get_peers))
        .route("/known_peers", get(get_known_peers));

    router = router.layer(Extension(network));

    let socket_address = SocketAddr::new(IpAddr::V4(Ipv4Addr::LOCALHOST), port);
    info!(
        address =% socket_address,
        "starting admin server"
    );

    let mut handles = Vec::new();
<<<<<<< HEAD
    // Spawn a task to shutdown server.
    handles.push(spawn_monitored_task!(async move {
        _ = tr_shutdown.receiver.recv().await;
        handle.shutdown();
    }));
=======
>>>>>>> c02945b9

    handles.push(spawn_logged_monitored_task!(
        async move {
            // retry a few times before quitting
            let mut total_retries = 10;

            loop {
                total_retries -= 1;

                match TcpListener::bind(socket_address).await {
                    Ok(listener) => {
                        axum::serve(listener, router)
                            .with_graceful_shutdown(async move {
                                _ = tr_shutdown.receiver.recv().await;
                            })
                            .await
                            .unwrap_or_else(|err| {
                                panic!("Failed to boot admin {}: {err}", socket_address)
                            });

                        return;
                    }
                    Err(err) => {
                        if total_retries == 0 {
                            error!("{}", err);
                            panic!("Failed to boot admin {}: {}", socket_address, err);
                        }

                        error!("{}", err);

                        // just sleep for a bit before retrying in case the port
                        // has not been de-allocated
                        sleep(Duration::from_secs(1)).await;

                        continue;
                    }
                }
            }
        },
        "AdminServerTask"
    ));

    handles
}

async fn get_peers(
    Extension(network): Extension<anemo::Network>,
) -> (StatusCode, Json<Vec<String>>) {
    (
        StatusCode::OK,
        Json(network.peers().iter().map(|x| x.to_string()).collect()),
    )
}

async fn get_known_peers(
    Extension(network): Extension<anemo::Network>,
) -> (StatusCode, Json<Vec<String>>) {
    (
        StatusCode::OK,
        Json(
            network
                .known_peers()
                .get_all()
                .iter()
                .map(|x| format!("{}: {:?}", x.peer_id, x.address))
                .collect(),
        ),
    )
}<|MERGE_RESOLUTION|>--- conflicted
+++ resolved
@@ -3,22 +3,13 @@
 // SPDX-License-Identifier: Apache-2.0
 
 use std::{
-<<<<<<< HEAD
-    net::{IpAddr, Ipv4Addr, SocketAddr, TcpListener},
-=======
     net::{IpAddr, Ipv4Addr, SocketAddr},
->>>>>>> c02945b9
     time::Duration,
 };
 
 use axum::{extract::Extension, http::StatusCode, routing::get, Json, Router};
-<<<<<<< HEAD
-use iota_metrics::{spawn_logged_monitored_task, spawn_monitored_task};
-use tokio::{task::JoinHandle, time::sleep};
-=======
 use iota_metrics::spawn_logged_monitored_task;
 use tokio::{net::TcpListener, task::JoinHandle, time::sleep};
->>>>>>> c02945b9
 use tracing::{error, info};
 use types::ConditionalBroadcastReceiver;
 
@@ -40,14 +31,6 @@
     );
 
     let mut handles = Vec::new();
-<<<<<<< HEAD
-    // Spawn a task to shutdown server.
-    handles.push(spawn_monitored_task!(async move {
-        _ = tr_shutdown.receiver.recv().await;
-        handle.shutdown();
-    }));
-=======
->>>>>>> c02945b9
 
     handles.push(spawn_logged_monitored_task!(
         async move {
