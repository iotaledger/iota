--- conflicted
+++ resolved
@@ -6,11 +6,7 @@
 
 ## Preparation
 
-<<<<<<< HEAD
-1. Make sure you have completed all the [prerequisites](https://docs.iota.io/devnet/build/install).
-=======
 1. Make sure you have completed all the [prerequisites](https://wiki.iota.org/devnet/build/install).
->>>>>>> 96b5ba55
 
 2. Build the `iota` binary, which you will need for the genesis ceremony. This step can be done on any machine you like. It does not have to be done on the machine on which you will run the validator.
 
@@ -39,11 +35,7 @@
       b. `active_address` is correct in `client.yaml`.
       b. `iota.keystore` contains your account key pair.
 
-<<<<<<< HEAD
-   If at this point you can't find where `client.yaml` or `iota.keystore` is or have other questions, read [Iota Client CLI tutorial](https://docs.iota.io/devnet/build/cli-client).
-=======
    If at this point you can't find where `client.yaml` or `iota.keystore` is or have other questions, read [Iota Client CLI tutorial](https://wiki.iota.org/devnet/build/cli-client).
->>>>>>> 96b5ba55
 
 ```bash
 $IOTA_BINARY client
@@ -111,11 +103,7 @@
 
 #### Operation Cap
 
-<<<<<<< HEAD
 Operation Cap allows a validator to authorizer another account to perform certain actions on behalf of this validator. Read about [Operation Cap here](./validator-operation/validator-tasks#operation-cap).
-=======
-Operation Cap allows a validator to authorizer another account to perform certain actions on behalf of this validator. Read about [Operation Cap here](iota_for_node_operators.md#operation-cap).
->>>>>>> 96b5ba55
 
 The Operation Cap holder (either the valdiator itself or the delegatee) updates its Gas Price and reports validator peers with the Operation Cap.
 
@@ -165,21 +153,12 @@
 
 This will generate a `validator.info` file and key pair files. The output of this command includes:
 
-<<<<<<< HEAD
 1. Four key pair files (Read [more here](./validator-operation/validator-tasks/#key-management)). ==Set their permissions with the minimal visibility (chmod 600, for example) and store them securely==. They are needed when running the validator node as covered below.
    a. If you follow this guide thoroughly, this key pair is actually copied from your `iota.keystore` file.
 2. `validator.info` file that contains your validator info. **Double check all information is correct**.
 
 Then run
 
-=======
-1. Four key pair files (Read [more here](iota_for_node_operators.md#key-management)). ==Set their permissions with the minimal visibility (chmod 600, for example) and store them securely==. They are needed when running the validator node as covered below.
-   a. If you follow this guide thoroughly, this key pair is actually copied from your `iota.keystore` file.
-2. `validator.info` file that contains your validator info. **Double check all information is correct**.
-
-Then run
-
->>>>>>> 96b5ba55
 ```bash
 $IOTA_BINARY validator become-candidate {path-to}validator.info
 ```
