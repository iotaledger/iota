[package]
name = "nodefw-ebpf"
version = "0.1.0"
edition = "2021"

[dependencies]
aya-bpf = { git = "https://github.com/aya-rs/aya" }
aya-log-ebpf = { git = "https://github.com/aya-rs/aya" }
memoffset = "0.9"
<<<<<<< HEAD
network-types = "0.0"
=======
network-types = "0.0.5"
>>>>>>> 96b5ba55
nodefw-common = { path = "../nodefw-common" }

[[bin]]
name = "nodefw"
path = "src/main.rs"

[profile.dev]
opt-level = 3
debug = false
debug-assertions = false
overflow-checks = false
lto = true
panic = "abort"
incremental = false
codegen-units = 1
rpath = false

[profile.release]
lto = true
panic = "abort"
codegen-units = 1

[workspace]
members = []<|MERGE_RESOLUTION|>--- conflicted
+++ resolved
@@ -7,11 +7,7 @@
 aya-bpf = { git = "https://github.com/aya-rs/aya" }
 aya-log-ebpf = { git = "https://github.com/aya-rs/aya" }
 memoffset = "0.9"
-<<<<<<< HEAD
-network-types = "0.0"
-=======
 network-types = "0.0.5"
->>>>>>> 96b5ba55
 nodefw-common = { path = "../nodefw-common" }
 
 [[bin]]
