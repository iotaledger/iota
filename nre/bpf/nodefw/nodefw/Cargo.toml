[package]
name = "nodefw"
version = "0.1.0"
edition = "2021"
publish = false

[dependencies]
anyhow = "1"
<<<<<<< HEAD
axum = { version = "0.7", default-features = false, features = ["headers", "tokio", "http1", "http2", "json", "matched-path", "original-uri", "form", "query"] }
axum-server = { version = "0.6", default-features = false }
=======
axum = { version = "0.6.6", default-features = false, features = ["headers", "tokio", "http1", "http2", "json", "matched-path", "original-uri", "form", "query"] }
axum-server = { version = "0.5.1", default-features = false, features = ["tls-rustls"] }
>>>>>>> 96b5ba55
aya = { git = "https://github.com/aya-rs/aya", features = ["async_tokio"] }
aya-log = { git = "https://github.com/aya-rs/aya" }
clap = { version = "4.5", features = ["derive"] }
env_logger = "0.11"
http-body = "0.4"
libc = "0.2"
log = "0.4"
<<<<<<< HEAD
nix = { version = "0.29", features = ["time"] }
nodefw-common = { path = "../nodefw-common", features = ["user"] }
serde.workspace = true
serde_json = { workspace = true, features = ["preserve_order", "arbitrary_precision"] }
tokio = { version = "1.25", features = ["macros", "rt", "rt-multi-thread", "net", "signal", "time"] }
tokio-util = "0.7"
tower = { version = "0.4", features = ["full", "util", "timeout", "load-shed", "limit"] }
tower-http = { version = "0.5", features = ["cors", "full", "trace", "set-header", "propagate-header"] }
tracing = "0.1"
=======
nix = { version = "0.27.1", features = ["time"] }
nodefw-common = { path = "../nodefw-common", features = ["user"] }
serde = { version = "1.0.144", features = ["derive", "rc"] }
serde_json = { version = "1.0.95", features = ["preserve_order", "arbitrary_precision"] }
tokio = { version = "1.25", features = ["macros", "rt", "rt-multi-thread", "net", "signal", "time"] }
tokio-util = "0.7.10"
tower = { version = "0.4.12", features = ["full", "util", "timeout", "load-shed", "limit"] }
tower-http = { version = "0.3.4", features = ["cors", "full", "trace", "set-header", "propagate-header"] }
tracing = "0.1.37"
>>>>>>> 96b5ba55

[[bin]]
name = "nodefw"
path = "src/main.rs"<|MERGE_RESOLUTION|>--- conflicted
+++ resolved
@@ -6,13 +6,8 @@
 
 [dependencies]
 anyhow = "1"
-<<<<<<< HEAD
 axum = { version = "0.7", default-features = false, features = ["headers", "tokio", "http1", "http2", "json", "matched-path", "original-uri", "form", "query"] }
 axum-server = { version = "0.6", default-features = false }
-=======
-axum = { version = "0.6.6", default-features = false, features = ["headers", "tokio", "http1", "http2", "json", "matched-path", "original-uri", "form", "query"] }
-axum-server = { version = "0.5.1", default-features = false, features = ["tls-rustls"] }
->>>>>>> 96b5ba55
 aya = { git = "https://github.com/aya-rs/aya", features = ["async_tokio"] }
 aya-log = { git = "https://github.com/aya-rs/aya" }
 clap = { version = "4.5", features = ["derive"] }
@@ -20,27 +15,15 @@
 http-body = "0.4"
 libc = "0.2"
 log = "0.4"
-<<<<<<< HEAD
 nix = { version = "0.29", features = ["time"] }
 nodefw-common = { path = "../nodefw-common", features = ["user"] }
 serde.workspace = true
 serde_json = { workspace = true, features = ["preserve_order", "arbitrary_precision"] }
 tokio = { version = "1.25", features = ["macros", "rt", "rt-multi-thread", "net", "signal", "time"] }
-tokio-util = "0.7"
-tower = { version = "0.4", features = ["full", "util", "timeout", "load-shed", "limit"] }
-tower-http = { version = "0.5", features = ["cors", "full", "trace", "set-header", "propagate-header"] }
-tracing = "0.1"
-=======
-nix = { version = "0.27.1", features = ["time"] }
-nodefw-common = { path = "../nodefw-common", features = ["user"] }
-serde = { version = "1.0.144", features = ["derive", "rc"] }
-serde_json = { version = "1.0.95", features = ["preserve_order", "arbitrary_precision"] }
-tokio = { version = "1.25", features = ["macros", "rt", "rt-multi-thread", "net", "signal", "time"] }
 tokio-util = "0.7.10"
 tower = { version = "0.4.12", features = ["full", "util", "timeout", "load-shed", "limit"] }
 tower-http = { version = "0.3.4", features = ["cors", "full", "trace", "set-header", "propagate-header"] }
 tracing = "0.1.37"
->>>>>>> 96b5ba55
 
 [[bin]]
 name = "nodefw"
