{
    "clone": {
        "ignore": {
            "folders": [
                "target$",
                "node_modules$",
                "\\.turbo$",
                "\\.pnpm-store$",
                "(?<!package_a|package_b)\/build\/"
            ],
            "files": [],
            "file_types": [
                "\\.key\\b"
            ]
        }
    },
    "deletions": {
        "crates": [
            "sui-common"
        ],
        "folders": [],
        "files": []
    },
    "path_renames": {
        "ignore": {
            "folders": [
                "^target$",
                "^\\.git$"
            ],
            "files": [
                "mysten_labs_red\\.svg",
                "sui-lutris\\.pdf"
            ],
            "file_types": []
        },
        "patterns": [
            {
                "regex": "suiscan",
                "replacement": "iotascan"
            },
            {
                "regex": "suivision",
                "replacement": "iotavision"
            },
            {
                "regex": "mysten-network",
                "replacement": "iota-network-stack"
            },
            {
                "regex": "(?<![A-Z])(Sui)(?=[^a-z]|$)",
                "replacement": "Iota"
            },
            {
                "regex": "(?<![a-zA-Z])(sui)(?=[^a-z]|$)",
                "replacement": "iota"
            },
            {
                "regex": "(?<![a-zA-Z])(mysten)(?=[^a-z]|$)(?!_labs_red)",
                "replacement": "iota"
            },
            {
                "regex": "suiop",
                "replacement": "iotaop"
            },
            {
                "regex": "ISuiBridge",
                "replacement": "IIotaBridge"
            },
            {
                "regex": "(?<![A-Z])(Suins)(?=[^a-z]|$)",
                "replacement": "IotaNS"
            },
            {
                "regex": "(?<![a-zA-Z])(suins)(?=[^a-z]|$)",
                "replacement": "iotans"
            }
        ]
    },
    "code_renames": {
        "ignore": {
            "folders": [
                "^target$",
                "^\\.git$",
                "^scripts",
                "packages_compiled/*",
                "bytecode_snapshot/*"
            ],
            "files": [
                "20873329\\.yaml",
                "LICENSE-docs",
                "docusaurus\\.config\\.js",
                "deny\\.toml"
            ],
            "file_types": [
                "\\.svg\\b",
                "\\.png\\b",
                "\\.jpg\\b",
                "\\.jpeg\\b",
                "\\.ico\\b",
                "\\.bin\\b",
                "\\.gif\\b",
                "\\.pdf\\b",
                "\\.mv\\b",
                "\\.bcs\\b",
                "\\.woff\\b",
                "\\.woff2\\b",
                "\\.wasm\\b",
                "\\.ttf\\b",
                "\\.otf\\b",
                "\\.chk\\b",
                "\\.errmap\\b",
                "\\.ai\\b",
                "\\.mp3\\b",
                "\\.wav\\b",
                "\\.mvsm\\b"
            ]
        },
        "patterns": [
            {
                "regex": "authors = \\[\"Mysten Labs <build@mystenlabs\\.com>\"\\]",
                "replacement": "authors = [\"IOTA Foundation <info@iota.org>\"]"
            },
            {
                "regex": "authors = \\[\"Mysten Labs <eng@mystenlabs\\.com>\"\\]",
                "replacement": "authors = [\"IOTA Foundation <info@iota.org>\"]"
            },
            {
                "regex": "\"author\": \"Mysten Labs <build@mystenlabs\\.com>\"",
                "replacement": "\"author\": \"IOTA Foundation <info@iota.org>\""
            },
            {
                "regex": "(?<!# Modifications Copyright \\(c\\) 2024 IOTA Stiftung\\s)(?<!# Copyright \\(c\\) 2024 IOTA Stiftung\\s)(^# SPDX-License-Identifier: Apache-2\\.0)",
                "replacement": "# Modifications Copyright (c) 2024 IOTA Stiftung\\n# SPDX-License-Identifier: Apache-2.0",
                "comment": "add IOTA copyright if not present"
            },
            {
                "regex": "(?<!\/\/ Modifications Copyright \\(c\\) 2024 IOTA Stiftung\\s)(^\\+\/\/ SPDX-License-Identifier: Apache-2\\.0)",
                "replacement": "+// Modifications Copyright (c) 2024 IOTA Stiftung\\n+// SPDX-License-Identifier: Apache-2.0",
                "comment": "add IOTA copyright if not present"
            },
            {
                "regex": "(?<!\/\/ Modifications Copyright \\(c\\) 2024 IOTA Stiftung\\s)(?<!\/\/ Copyright \\(c\\) 2024 IOTA Stiftung\\s)(^\/\/ SPDX-License-Identifier: Apache-2\\.0)",
                "replacement": "// Modifications Copyright (c) 2024 IOTA Stiftung\\n// SPDX-License-Identifier: Apache-2.0",
                "comment": "add IOTA copyright if not present"
            },
            {
                "regex": "(?<!\/\/ Modifications Copyright \\(c\\) 2024 IOTA Stiftung\\s)(?<!\/\/ Copyright \\(c\\) 2024 IOTA Stiftung\\s)(^\/\/ SPDX-License-Identifier: MIT)",
                "replacement": "// Modifications Copyright (c) 2024 IOTA Stiftung\\n// SPDX-License-Identifier: MIT",
                "comment": "add IOTA copyright if not present"
            },
            {
                "regex": "https:\/\/discord\\.gg\/BK6WFhud",
                "replacement": "https://discord.iota.org",
                "comment": "update discord invite link"
            },            
            {
                "regex": "data\\.amplitude\\.com\/mystenlabs\/",
                "replacement": "data.amplitude.com/iotaledger/"
            },            
            {
                "regex": "docs\\.[Mm]ysten[Ll]abs\\.com",
                "replacement": "docs.iota.org"
            },
            {
                "regex": "\\{\\`\\$\\{new Date\\(\\)\\.getFullYear\\(\\)\\}\\s+Mysten\\s+Labs\\.\\s+All\\s+rights\\s+reserved\\.\\`\\}",
                "replacement": "{`${new Date().getFullYear()} <a href='https://www.iota.org/'>IOTA Stiftung</a>. The explorer is adapted from the <a href='https://github.com/MystenLabs/sui/tree/mainnet-v1.22.0/apps/explorer'>Sui Explorer</a>, © 2024 by <a href='https://mystenlabs.com/'>Mysten Labs</a>, licensed under <a href='https://github.com/MystenLabs/sui/blob/mainnet-v1.22.0/LICENSE'>Apache License 2.0</a>. All rights reserved.`}",
                "comment": "Fix the explorer copyright"
            },
            {
                "regex": "https://github\\.com/stefan-mysten/iota/tree/rust_sdk_api_examples/crates/iota-sdk/examples#preqrequisites",
                "replacement": "https://github.com/iotaledger/iota/tree/develop/crates/iota-sdk/README.md#prerequisites",
                "comment": "Fix an outdated link"
            },
            {
                "regex": "https://github\\.com/MystenLabs/blob/main/crates/mysten-util-mem/src/external_impls\\.rs",
                "replacement": "https://github.com/iotaledger/iota/blob/develop/crates/iota-util-mem/src/external_impls.rs",
                "comment": "Fix a broken link"
            },
            {
                "regex": "https:\\/\\/github\\.com\\/iotaledger\\/iota\\/blob\\/[a-zA-Z-_]+\\/crates\\/[a-zA-Z-_]+\\/docs\\/([a-zA-Z-_\\/]+)\\/([a-zA-Z-_]+)\\.md",
                "replacement": "/references/framework/\\g<1>/\\g<2>.md",
                "comment": "Docs got moved to the docs folder"
            },
            {
                "regex": "[Mm]ysten[Ll]abs\\.com\/#community",
                "replacement": "iota.org/connect/contact"
            },
            {
                "regex": "[Mm]ysten[Ll]abs\\.com\/blog",
                "replacement": "blog.iota.org"
            },
            {
                "regex": "[Mm]ysten[Ll]abs\\.com\/legal\\?content=privacy",
                "replacement": "iota.org/cookie-policy"
            },
            {
                "regex": "[Mm]ysten[Ll]abs\\.com\/legal#termsofservice",
                "replacement": "iota.org/terms-of-use"
            },   
            {
                "regex": "[Mm]ysten[Ll]abs\\.com\/legal#privacypolicy",
                "replacement": "iota.org/privacy-policy"
            },
            {
                "regex": "sdk\\.[Mm]ysten[Ll]abs\\.com\/typescript",
<<<<<<< HEAD
                "replacement": "wiki.iota.org/ts-sdk/typescript"
            },
            {
                "regex": "sdk\\.[Mm]ysten[Ll]abs\\.com\/",
                "replacement": "wiki.iota.org/ts-sdk/"
            },
            {
                "regex": "sdk\\.[Mm]ysten[Ll]abs\\.com",
                "replacement": "wiki.iota.org/ts-sdk/typescript"
=======
                "replacement": "docs.iota.org/references/ts-sdk/typescript"
            },
            {
                "regex": "sdk\\.[Mm]ysten[Ll]abs\\.com\/",
                "replacement": "docs.iota.org/references/ts-sdk/"
            },
            {
                "regex": "sdk\\.[Mm]ysten[Ll]abs\\.com",
                "replacement": "docs.iota.org/references/ts-sdk/typescript"
>>>>>>> 9864dcb0
            },
            {
                "regex": "[Mm]ysten[Ll]abs\\.com",
                "replacement": "iota.org"
            },
            {
                "regex": "mysten-labs\\.vercel\\.app",
                "replacement": "iota-foundation.vercel.app"
            },
            {
                "regex": "medium\\.com\/mysten-labs",
                "replacement": "medium.com/iota-foundation"
            },            
            {
                "regex": "linkedin\\.com\/company\/mysten-labs",
                "replacement": "linkedin.com/company/iotafoundation"
            },
            {
                "regex": "twitter\\.com\/Mysten_Labs",
                "replacement": "x.com/iota"
            },            
            {
                "regex": "https:\/\/sui\\.io",
                "replacement": "https://iota.org"
            },
            {
                "regex": "https:\/\/suifoundation\\.org",
                "replacement": "https://iota.org"
            },
            {
                "regex": "docs\\.sui\\.io",
                "replacement": "docs.iota.org"
            },            
            {
                "regex": "suiexplorer\\.com",
                "replacement": "explorer.iota.org"
            },
            {
                "regex": "[Ss]uiscan\\.xyz",
                "replacement": "iotascan.xyz"
            },
            {
                "regex": "[Ss]uivision\\.xyz",
                "replacement": "iotavision.xyz"
            },
            {
                "regex": "suibridge\\.io",
                "replacement": "iotabridge.io"
            },
            {
                "regex": "hub\\.docker\\.com\/r\/mysten\/",
                "replacement": "hub.docker.com/r/iotaledger/"
            },
            {
                "regex": "twitter\\.com\/suinetwork",
                "replacement": "x.com/iota"
            },
            {
                "regex": "mystenlabs\\.okta\\.com",
                "replacement": "iotafoundation.okta.com"
            },
            {
                "regex": "suiwallet\\.banxa\\.com",
                "replacement": "iotawallet.banxa.com"
            },
            {
                "regex": "suifrens\\.com",
                "replacement": "iotafrens.com"
            },
            {
                "regex": "suins\\.io",
                "replacement": "iotans.io"
            },        
            {
                "regex": "[Mm]ysten[Ll]abs\/sui(?!-rust-sdk)",
                "replacement": "iotaledger/iota"
            },
            {
                "regex": "github\\.com\/[Mm]ysten[Ll]abs(?!\/fastcrypto)(?!\/mysticeti)(?!(\/tree\/develop)?\/narwhal)(?!\/fastnft)",
                "replacement": "github.com/iotaledger",
                "ignore": {
                    "files": [
                        "Cargo\\.toml",
                        "Cargo\\.lock"
                    ]
                },
                "comment": "replace 'github.com/mystenlabs' with 'github.com/iotaledger' except for 'fastcrypto', 'mysticeti', 'narwhal', 'fastnft' repositories"
            },
            {
                "regex": "github\\.com\/stefan-mysten\/",
                "replacement": "github.com/iotaledger/"
            },
            {
                "regex": "mystenlabs\\.github\\.io\/",
                "replacement": "github.com/iotaledger/"
            },
            {
                "regex": "Mysten source service",
                "replacement": "IOTA source service"
            },
            {
                "regex": "Mysten's network tooling",
                "replacement": "IOTA's network tooling"
            },
            {
                "regex": "Mysten metrics",
                "replacement": "IOTA metrics"
            },
            {
                "regex": "mystens metric",
                "replacement": "IOTA's metric"
            },
            {
                "regex": "Mysten org",
                "replacement": "IOTA Foundation"
            },
            {
                "regex": "mysten-labs",
                "replacement": "iota-foundation"
            },
            {
                "regex": "(?<!developed by )Mysten Labs(?!, Inc)",
                "replacement": "IOTA Foundation",
                "comment": "replace 'Mysten Labs' with 'IOTA Foundation' except for 'Mysten Labs, Inc' or if prefixed with 'developed by'"
            },
            {
                "regex": "Mysten Lab(?!s, Inc)",
                "replacement": "IOTA Foundation"
            },
            {
                "regex": "-Mysten",
                "replacement": "-Iota"
            },
            {
                "regex": "Mysten Kiosk",
                "replacement": "IOTA Kiosk"
            },
            {
                "regex": "(?<!developed by )\\bMysten\\b(?! Labs, Inc)",
                "replacement": "IOTA Foundation",
                "comment": "replace 'Mysten' with 'IOTA Foundation' except for 'Mysten Labs, Inc' or if prefixed with 'developed by'"
            },
            {
                "regex": ", Mysten Labs, Inc\\.",
                "replacement": ", IOTA Foundation"
            },    
            {
                "regex": "mysten-employees",
                "replacement": "iotafoundation-employees"
            },
            {
                "regex": "@MystenLabs",
                "replacement": "@IF"
            },
            {
                "regex": "(?<!github\\.com\/)[mM]ysten[lL]abs\/(?!fastcrypto)",
                "replacement": "iotaledger/",
                "ignore": {
                    "files": [
                        "Cargo\\.toml",
                        "Cargo\\.lock"
                    ]
                },
                "comment": "replace 'mystenlabs/' with 'iotaledger/' except for 'fastcrypto' or if prefixed with 'github.com/'"
            },
            {
                "regex": "\"publisher\": \"mysten\"",
                "replacement": "\"publisher\": \"IOTA Foundation\""
            },            
            {
                "regex": "repo = \"MystenLabs\"",
                "replacement": "repo = \"iotaledger\""
            },
            {
                "regex": "(?<!github\\.com\/)(?<![A-Z])(MystenLabs)(?=[^a-z]|$)(?!\/fastcrypto)(?!_[Rr]ed\\.svg)",
                "replacement": "IotaFoundation",
                "ignore": {
                    "files": [
                        "Cargo\\.toml",
                        "Cargo\\.lock"
                    ]
                },
                "comment": "replace 'MystenLabs' with 'IotaFoundation' except for 'fastcrypto' or if prefixed with 'github.com/' or uppercase letter"
            },
            {
                "regex": "(?<!github\\.com\/)MystenLabs(?!/fastcrypto\\.git)(?!_[Rr]ed\\.svg)",
                "replacement": "IOTA Foundation",
                "ignore": {
                    "files": [
                        "Cargo\\.toml",
                        "Cargo\\.lock"
                    ]
                },
                "comment": "replace 'MystenLabs' with 'IOTA Foundation' except for 'fastcrypto.git' or if prefixed with github.com/"
            },
            {
                "regex": "mysten_labs(?!_red)",
                "replacement": "iota",
                "ignore": {
                    "files": [
                        "Cargo\\.toml",
                        "Cargo\\.lock"
                    ]
                },
                "comment": "replace 'mysten_labs' with 'iota' except for 'mysten_labs_red'"
            },            
            {
                "regex": "mystenlabs org",
                "replacement": "IOTA Foundation"
            },
            {
                "regex": "(?<!github\\.com\/)mystenlabs",
                "replacement": "iota",
                "ignore": {
                    "files": [
                        "Cargo\\.toml",
                        "Cargo\\.lock"
                    ]
                },
                "comment": "replace 'mystenlabs' with 'iota' except for if prefixed with 'github.com/'"
            },            
            {
                "regex": "--scope mysten",
                "replacement": "--scope iota"
            },            
            {
                "regex": "@Mysten_Labs",
                "replacement": "@IOTA_Foundation"
            },
            {
                "regex": "@mysten/sui\\.js(?=[^a-z]|$)",
                "replacement": "@iota/iota-sdk",
                "comment": "we renamed the sdk to 'iota-sdk'"
            },
            {
                "regex": "@mysten/sui(?=[^a-z]|$)",
                "replacement": "@iota/iota-sdk",
                "comment": "we renamed the sdk to 'iota-sdk'"
            },
            {
                "regex": "@mysten",
                "replacement": "@iota"
            },
            {
                "regex": "[Ss]ui\\.js",
                "replacement": "iota-sdk",
                "comment": "we renamed the sdk to 'iota-sdk'"
            },
            {
                "regex": "x-sUi-RpC-vERSION",
                "replacement": "x-sui-rpc-version",
                "comment": "fix wrong casing in older Sui codebase"
            },
            {
                "regex": "(?<![A-Z])(SUI)(?=[^a-zA-Z]|$)",
                "replacement": "IOTA",
                "comment": "replace 'SUI' with 'IOTA' except if prefixed with uppercase letter or followed by alphabetic character"
            },
            {
                "regex": "Sui Smart Contract Platform",
                "replacement": "IOTA Smart Contract Platform"
            },
            {
                "regex": "(?<![A-Z])(Sui)(?=[^a-z]|$)",
                "replacement": "Iota",
                "comment": "replace 'Sui' with 'Iota' except if prefixed with uppercase letter or followed by lowercase letter"
            },
            {
                "regex": "KisokClientProvider",
                "replacement": "KioskClientProvider",
                "comment": "replace 'KisokClientProvider' with 'KioskClientProvider' to fix a typo"
            },
            {
                "regex": "sui-common\\.workspace",
                "replacement": "sui-authority-aggregation.workspace",
                "comment": "remove accidentally added sui-common crate"
            },
            {
                "regex": "sui_common::authority_aggregation",
                "replacement": "sui_authority_aggregation",
                "comment": "remove accidentally added sui-common crate"
            },
            {
                "regex": "\"sui-common\",",
                "replacement": "\"sui-authority-aggregation\",",
                "comment": "remove accidentally added sui-common crate"
            },            
            {
                "regex": "\\bSUi\\b",
                "replacement": "Iota",
                "comment": "replace 'SUi' with 'Iota' to fix a typo"
            },            
            {
                "regex": "(?<![A-Z])(Suis)(?=[^a-z]|$)",
                "replacement": "Iotas",
                "comment": "replace 'Suis' with 'Iotas' except if prefixed with uppercase letter or followed by lowercase letter"
            },
            {
                "regex": "(?<![a-zA-Z])(suis)(?=[^a-z]|$)",
                "replacement": "iotas",
                "comment": "replace 'suis' with 'iotas' except if prefixed with alphabetic character or followed by lowercase letter"
            },
            {
                "regex": "(?<![a-zA-Z])(sui)(?=[^a-z]|$)(?!-foundation\/sips)(?!-rust-sdk)",
                "replacement": "iota",
                "comment": "replace 'sui' with 'iota' except if prefixed with alphabetic character or followed by lowercase letter or '-foundation/sips' or '-rust-sdk'"
            },
            {
                "regex": "(?<![A-Z])(MIST)(?=[^a-zA-Z]|$)",
                "replacement": "NANOS",
                "comment": "replace 'MIST' with 'NANOS' except if prefixed with uppercase letter or followed by alphabetic character"
            },
            {
                "regex": "(?<![A-Z])(Mist)(?=[^a-z]|$)",
                "replacement": "Nanos",
                "comment": "replace 'Mist' with 'Nanos' except if prefixed with uppercase letter or followed by lowercase letter"
            },
            {
                "regex": "(?<![a-zA-Z])(mist)(?=[^a-z]|$)",
                "replacement": "nanos",
                "comment": "replace 'mist' with 'nanos' except if prefixed with alphabetic character or followed by lowercase letter"
            },
            {
                "regex": "(?<![A-Z])(MYSTEN_LABS)(?=[^a-zA-Z]|$)",
                "replacement": "IOTA_FOUNDATION",
                "comment": "replace 'MYSTEN_LABS' with 'IOTA_FOUNDATION' except if prefixed with uppercase letter or followed by alphabetic character"
            },
            {
                "regex": "mysten\/",
                "replacement": "iotaledger/",
                "ignore": {
                    "files": [
                        "Cargo\\.toml",
                        "Cargo\\.lock"
                    ]
                },
                "comment": "replace 'mysten/' with 'iotaledger/'"
            },            
            {
                "regex": "mysten-network",
                "replacement": "iota-network-stack",
                "comment": "replace 'mysten-network' with 'iota-network-stack' to prevent non-unique crate names"
            },
            {
                "regex": "default_mysten_network_config",
                "replacement": "default_iota_network_config"
            },
            {
                "regex": "mysten_network",
                "replacement": "iota_network_stack",
                "comment": "replace 'mysten_network' with 'iota_network_stack' to prevent non-unique crate names"
            },
            {
                "regex": "(?<![A-Z])(MYSTEN)(?=[^a-zA-Z]|$)",
                "replacement": "IOTA",
                "comment": "replace 'MYSTEN' with 'IOTA' except if prefixed with uppercase letter or followed by alphabetic character"
            },
            {
                "regex": "(?<!developed by )(?<![A-Z])(Mysten)(?=[^a-z]|$)(?! Labs, Inc)(?!Labs)",
                "replacement": "Iota",
                "ignore": {
                    "files": [
                        "Cargo\\.toml",
                        "Cargo\\.lock"
                    ]
                },
                "comment": "replace 'Mysten' with 'Iota' except for 'Mysten Labs, Inc' or if prefixed with 'developed by' or uppercase letter"
            },
            {
                "regex": "(?<!github\\.com/[Mm]ysten[Ll]abs/)(?<!github\\.com/[Mm]ysten[Ll]abs/blob/main/crates/)mysten-(?!labs)(?!mainnet-)(?!testnet-)",
                "replacement": "iota-",
                "comment": "replace 'mysten-' with 'iota-' except for 'mysten-labs', 'mysten-mainnet-', 'mysten-testnet-' or if prefixed with 'github.com/mystenlabs/' or 'github.com/mystenlabs/blob/main/crates/'"
            },
            {
                "regex": "(?<![Mm]ysten[Ll]abs\/)(?<![a-zA-Z])(mysten)(?=[^a-z]|$)(?!(_)labs)(?!/sui-rust-sdk)",
                "replacement": "iota",
                "comment": "replace 'mysten' with 'iota' except for 'mystenlabs/' or if prefixed with alphabetic character or 'mystenlabs/' or if followed by lowercase letter or '_labs' or '/sui-rust-sdk'"
            },
            {
                "regex": "(?<![A-Z])(Suins)(?=[^a-z]|$)",
                "replacement": "IotaNS",
                "comment": "replace 'Suins' with 'IotaNS' except if prefixed with uppercase letter or followed by lowercase letter"
            },
            {
                "regex": "NotASuins",
                "replacement": "NotAnIotaNS",
                "comment": "replace 'NotASuins' with 'NotAnIotaNS'"
            },
            {
                "regex": "(?<![a-zA-Z])(suins)(?=[^a-z]|$)",
                "replacement": "iotans",
                "comment": "replace 'suins' with 'iotans' except if prefixed with alphabetic character or followed by lowercase letter"
            },
            {
                "regex": "suiprivkey",
                "replacement": "iotaprivkey"
            },
            {
                "regex": "suix",
                "replacement": "iotax"
            },
            {
                "regex": "ISuiBridge",
                "replacement": "IIotaBridge"
            },
            {
                "regex": "WSUI",
                "replacement": "WIOTA"
            },
            {
                "regex": "SUIUSD",
                "replacement": "IOTAUSD"
            },
            {
                "regex": "SUIs",
                "replacement": "IOTAs"
            },
            {
                "regex": "Suifren",
                "replacement": "Iotafren"
            },
            {
                "regex": "suifren",
                "replacement": "iotafren"
            },
            {
                "regex": "suiop",
                "replacement": "iotaop"
            },
            {
                "regex": "suioop",
                "replacement": "iotaoop"
            },
            {
                "regex": "suipop",
                "replacement": "iotaop"
            },            
            {
                "regex": "suiwallet",
                "replacement": "iotawallet"
            },
            {
                "regex": "suidb",
                "replacement": "iotadb"
            },
            {
                "regex": "suinode",
                "replacement": "iotanode"
            },
            {
                "regex": "suiaddress",
                "replacement": "iotaaddress"
            },
            {
                "regex": "suisig",
                "replacement": "iotasig"
            },
            {
                "regex": "suicomm",
                "replacement": "iotacomm"
            },
            {
                "regex": "suival",
                "replacement": "iotaval"
            },
            {
                "regex": "suifn",
                "replacement": "iotafn"
            },
            {
                "regex": "SUISCAN",
                "replacement": "IOTASCAN"
            },
            {
                "regex": "suiscan",
                "replacement": "iotascan"
            },
            {
                "regex": "SUIVISION",
                "replacement": "IOTAVISION"
            },
            {
                "regex": "suivision",
                "replacement": "iotavision"
            },
            {
                "regex": "SUISYS",
                "replacement": "IOTASYS"
            },
            {
                "regex": "suisys",
                "replacement": "iotasys"
            },
            {
                "regex": "iota\/blob\/main\/crates",
                "replacement": "iota/blob/develop/crates",
                "comment": "change branch name from 'main' to 'develop'"
            },
            {
                "regex": "name = \"iota-sdk\"\\sversion = \"0\\.0\\.0\"",
                "replacement": "name = \"sui-sdk\"\nversion = \"0.0.0\"",
                "comment": "temporary fix until there is a fork of the sui-rust-sdk"
            },
            {
                "regex": "iota-sdk2 = \\{ package = \"iota-sdk\"",
                "replacement": "iota-sdk2 = { package = \"sui-sdk\"",
                "comment": "temporary fix until there is a fork of the sui-rust-sdk"
            },
            {
                "regex": "(?<![a-zA-Z])(skp)(?=[^a-z]|$)",
                "replacement": "ikp",
                "comment": "sui_key_pair => iota_key_pair"
            }
        ]
    },
    "overwrites": [
        {
            "source": "../../docs",
            "destination": "docs/",
            "min_sem_version": "",
            "max_sem_version": "",
            "comment": "we always use our own docs"
        },
        {
            "source": "../../.github",
            "destination": ".github/",
            "min_sem_version": "",
            "max_sem_version": "",
            "comment": "we always use our own github CI"
        },
        {
            "source": "../../.cargo",
            "destination": ".cargo/",
            "min_sem_version": "",
            "max_sem_version": "",
            "comment": "we always use our own config"
        },
        {
            "source": "../../.config",
            "destination": ".config/",
            "min_sem_version": "",
            "max_sem_version": "",
            "comment": "we always use our own config"
        },
        {
            "source": "../../.changeset",
            "destination": ".changeset/",
            "min_sem_version": "",
            "max_sem_version": "",
            "comment": "we always use our own config"
        },
        {
            "source": "../../.clippy.toml",
            "destination": ".clippy.toml",
            "min_sem_version": "",
            "max_sem_version": "",
            "comment": "we always use our own linter rules"
        },
        {
            "source": "../../consensus/.clippy.toml",
            "destination": "consensus/.clippy.toml",
            "min_sem_version": "",
            "max_sem_version": "",
            "comment": "we always use our own linter rules"
        },
        {
            "source": "../../narwhal/.clippy.toml",
            "destination": "narwhal/.clippy.toml",
            "min_sem_version": "",
            "max_sem_version": "",
            "comment": "we always use our own linter rules"
        },
        {
            "source": "../../.typos.toml",
            "destination": ".typos.toml",
            "min_sem_version": "",
            "max_sem_version": "",
            "comment": "we always use our own linter rules"
        },
        {
            "source": "../../dprint.json",
            "destination": "dprint.json",
            "min_sem_version": "",
            "max_sem_version": "",
            "comment": "we always use our own linter rules"
        },
        {
            "source": "../../rustfmt.toml",
            "destination": "rustfmt.toml",
            "min_sem_version": "",
            "max_sem_version": "",
            "comment": "we always use our own linter rules"
        },
        {
            "source": "overwrites_slipstream/turbo.json",
            "destination": "turbo.json",
            "min_sem_version": "",
            "max_sem_version": "mainnet-v1.29.0",
            "comment": "we always use our own config, but the format changed in 1.29.2"
        },
        {
            "source": "overwrites_slipstream/apps_wallet_turbo.json",
            "destination": "apps/wallet/turbo.json",
            "min_sem_version": "",
            "max_sem_version": "mainnet-v1.29.0",
            "comment": "we always use our own config, but the format changed in 1.29.2"
        },
        {
            "source": "../../turbo.json",
            "destination": "turbo.json",
            "min_sem_version": "mainnet-v1.29.1",
            "max_sem_version": "",
            "comment": "we always use our own config, but the format changed in 1.29.2"
        },
        {
            "source": "../../apps/wallet/turbo.json",
            "destination": "apps/wallet/turbo.json",
            "min_sem_version": "mainnet-v1.29.1",
            "max_sem_version": "",
            "comment": "we always use our own config, but the format changed in 1.29.2"
        },
        {
            "source": "../../pnpm-workspace.yaml",
            "destination": "pnpm-workspace.yaml",
            "min_sem_version": "",
            "max_sem_version": "",
            "comment": "we always use our own workspace definition"
        },        
        {
            "source": "../../.eslintrc.js",
            "destination": ".eslintrc.js",
            "min_sem_version": "",
            "max_sem_version": "",
            "comment": "we always use our own linter rules"
        },
        {
            "source": "../../prettier.config.js",
            "destination": "prettier.config.js",
            "min_sem_version": "",
            "max_sem_version": "",
            "comment": "we always use our own linter rules"
        },
        {
            "source": "../../.prettierignore",
            "destination": ".prettierignore",
            "min_sem_version": "",
            "max_sem_version": "",
            "comment": "we always use our own linter rules"
        },
        {
            "source": "../../.github/CODEOWNERS",
            "destination": ".github/CODEOWNERS",
            "min_sem_version": "",
            "max_sem_version": "",
            "comment": "we always use our own CODEOWNERS"
        },
        {
            "source": "../../CONTRIBUTING.md",
            "destination": "CONTRIBUTING.md",
            "min_sem_version": "",
            "max_sem_version": "",
            "comment": "we always use our own contributing guide"
        },
        {
            "source": "../../apps/apps-backend",
            "destination": "apps/apps-backend/",
            "min_sem_version": "",
            "max_sem_version": "",
            "comment": "this only exists in our fork"
        },
        {
            "source": "../../apps/explorer",
            "destination": "apps/explorer/",
            "min_sem_version": "mainnet-v1.23.0",
            "max_sem_version": "",
            "comment": "this was removed from the upstream repo, but we still need it"
        },
        {
            "source": "../../apps/ui",
            "destination": "apps/ui/",
            "min_sem_version": "mainnet-v1.23.0",
            "max_sem_version": "",
            "comment": "this was removed from the upstream repo, but we still need it"
        },
        {
            "source": "../../apps/ui-icons",
            "destination": "apps/ui-icons/",
            "min_sem_version": "",
            "max_sem_version": "",
            "comment": "this only exists in our fork"
        },
        {
            "source": "../../apps/ui-kit",
            "destination": "apps/ui-kit/",
            "min_sem_version": "",
            "max_sem_version": "",
            "comment": "this only exists in our fork"
        },
        {
            "source": "../../apps/wallet-dashboard",
            "destination": "apps/wallet-dashboard/",
            "min_sem_version": "",
            "max_sem_version": "",
            "comment": "this only exists in our fork"
        }
    ],
    "patches": {
        "clippy": {
            "min_sem_version": "",
            "max_sem_version": "",
            "revert": true,
            "comment": "we want to have some extra clippy rules, which we need to revert at the end"
        },
        "pnpm-workspace": {
            "min_sem_version": "",
            "max_sem_version": "",
            "revert": true,
            "comment": "we don't want to lint 'apps' and 'docs' which we simply copied from our repo"
        },
        "iota-authority-aggregation-clone": {
            "min_sem_version": "",
            "max_sem_version": "1.30.0",
            "revert": false,
            "comment": "this is needed to remove the sui-common crate, but was patched by them in 1.30.0"
        }
    },
    "commands": []
}<|MERGE_RESOLUTION|>--- conflicted
+++ resolved
@@ -203,17 +203,6 @@
             },
             {
                 "regex": "sdk\\.[Mm]ysten[Ll]abs\\.com\/typescript",
-<<<<<<< HEAD
-                "replacement": "wiki.iota.org/ts-sdk/typescript"
-            },
-            {
-                "regex": "sdk\\.[Mm]ysten[Ll]abs\\.com\/",
-                "replacement": "wiki.iota.org/ts-sdk/"
-            },
-            {
-                "regex": "sdk\\.[Mm]ysten[Ll]abs\\.com",
-                "replacement": "wiki.iota.org/ts-sdk/typescript"
-=======
                 "replacement": "docs.iota.org/references/ts-sdk/typescript"
             },
             {
@@ -223,7 +212,6 @@
             {
                 "regex": "sdk\\.[Mm]ysten[Ll]abs\\.com",
                 "replacement": "docs.iota.org/references/ts-sdk/typescript"
->>>>>>> 9864dcb0
             },
             {
                 "regex": "[Mm]ysten[Ll]abs\\.com",
