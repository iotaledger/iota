diff --git a/.cargo/config.toml b/.cargo/config.toml
index cc5620ecfe..d2ad8f1dac 100644
--- a/.cargo/config.toml
+++ b/.cargo/config.toml
@@ -6,7 +6,7 @@ ci-udeps = "udeps --all-targets --backend=depinfo"
 ci-udeps-external = "udeps --all-targets --manifest-path external-crates/move/Cargo.toml --backend=depinfo"
 
 [build]
-rustflags = ["-C", "force-frame-pointers=yes", "-C", "force-unwind-tables=yes"]
+rustflags = ["-C", "force-frame-pointers=yes", "-C", "force-unwind-tables=yes", "--cfg", "msim"]
 
 # 64 bit MSVC, override default 1M stack with 8M stack
 [target.x86_64-pc-windows-msvc]
diff --git a/Cargo.toml b/Cargo.toml
index 6fd5380358..f2111d330c 100644
--- a/Cargo.toml
+++ b/Cargo.toml
<<<<<<< HEAD
@@ -477,3 +477,5 @@ typed-store-derive = { path = "crates/typed-store-derive" }
 typed-store-error = { path = "crates/typed-store-error" }
 
 [patch.crates-io]
+tokio = { git = "ssh://git@github.com/iotaledger/iota-sim.git", rev = "8fe1939f4bf1e54d0638756c82aaa6c29212e2bb" }
+futures-timer = { git = "ssh://git@github.com/iotaledger/iota-sim.git", rev = "8fe1939f4bf1e54d0638756c82aaa6c29212e2bb" }
=======
@@ -682,5 +682,7 @@ field_names = "0.2.0"
 semver = "1.0.16"
 spinners = "4.1.0"
 include_dir = "0.7.3"
+
+[patch.crates-io]
+tokio = { git = "https://github.com/iotaledger/iota-sim.git", rev = "f16ef50ba7d874fe1f0960f248f6c651a634d6a5" }
+futures-timer = { git = "https://github.com/iotaledger/iota-sim.git", rev = "f16ef50ba7d874fe1f0960f248f6c651a634d6a5" }
>>>>>>> 041a4629
<|MERGE_RESOLUTION|>--- conflicted
+++ resolved
@@ -15,14 +15,6 @@
 index 6fd5380358..f2111d330c 100644
 --- a/Cargo.toml
 +++ b/Cargo.toml
-<<<<<<< HEAD
-@@ -477,3 +477,5 @@ typed-store-derive = { path = "crates/typed-store-derive" }
- typed-store-error = { path = "crates/typed-store-error" }
- 
- [patch.crates-io]
-+tokio = { git = "ssh://git@github.com/iotaledger/iota-sim.git", rev = "8fe1939f4bf1e54d0638756c82aaa6c29212e2bb" }
-+futures-timer = { git = "ssh://git@github.com/iotaledger/iota-sim.git", rev = "8fe1939f4bf1e54d0638756c82aaa6c29212e2bb" }
-=======
 @@ -682,5 +682,7 @@ field_names = "0.2.0"
  semver = "1.0.16"
  spinners = "4.1.0"
@@ -30,5 +22,4 @@
 +
 +[patch.crates-io]
 +tokio = { git = "https://github.com/iotaledger/iota-sim.git", rev = "f16ef50ba7d874fe1f0960f248f6c651a634d6a5" }
-+futures-timer = { git = "https://github.com/iotaledger/iota-sim.git", rev = "f16ef50ba7d874fe1f0960f248f6c651a634d6a5" }
->>>>>>> 041a4629
++futures-timer = { git = "https://github.com/iotaledger/iota-sim.git", rev = "f16ef50ba7d874fe1f0960f248f6c651a634d6a5" }