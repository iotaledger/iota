--- conflicted
+++ resolved
@@ -477,21 +477,11 @@
     }
 }
 
-<<<<<<< HEAD
-/// native fun internal_hash_to
-///
-/// Implementation of the Move native function
-/// `internal_hash_to(type: u8, m: &vector<u8>): vector<u8>`
-///     gas cost: group_ops_bls12381_X_hash_to_base_cost +
-/// group_ops_bls12381_X_hash_to_cost_per_byte * |input|         where X is the
-/// requested type
-=======
 #[rustfmt::skip]
 /// native fun internal_hash_to
 /// Implementation of the Move native function `internal_hash_to(type: u8, m: &vector<u8>): vector<u8>`
 ///     gas cost: group_ops_bls12381_X_hash_to_base_cost + group_ops_bls12381_X_hash_to_cost_per_byte * |input|
 ///               where X is the requested type
->>>>>>> 8c389f2d
 pub fn internal_hash_to(
     context: &mut NativeContext,
     ty_args: Vec<Type>,
