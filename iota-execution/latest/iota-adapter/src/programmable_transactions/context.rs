// Copyright (c) Mysten Labs, Inc.
// Modifications Copyright (c) 2024 IOTA Stiftung
// SPDX-License-Identifier: Apache-2.0

pub use checked::*;

#[iota_macros::with_checked_arithmetic]
mod checked {
    use std::{
        borrow::Borrow,
        collections::{BTreeMap, BTreeSet, HashMap},
        sync::Arc,
    };

    use iota_move_natives::object_runtime::{
        self, LoadedRuntimeObject, ObjectRuntime, RuntimeResults, get_all_uids, max_event_error,
    };
    use iota_protocol_config::ProtocolConfig;
    use iota_types::{
        balance::Balance,
        base_types::{IotaAddress, MoveObjectType, ObjectID, TxContext},
        coin::Coin,
        error::{ExecutionError, ExecutionErrorKind, command_argument_error},
        event::Event,
        execution::{ExecutionResults, ExecutionResultsV2},
        execution_status::CommandArgumentError,
        metrics::LimitsMetrics,
        move_package::MovePackage,
        object::{Data, MoveObject, Object, ObjectInner, Owner},
        storage::{BackingPackageStore, DenyListResult, PackageObject},
        transaction::{Argument, CallArg, ObjectArg},
    };
    use move_binary_format::{
        CompiledModule,
        errors::{Location, PartialVMError, PartialVMResult, VMError, VMResult},
        file_format::{CodeOffset, FunctionDefinitionIndex, TypeParameterIndex},
    };
    use move_core_types::{
        account_address::AccountAddress,
        identifier::IdentStr,
        language_storage::{ModuleId, StructTag, TypeTag},
        resolver::ModuleResolver,
        vm_status::StatusCode,
    };
    use move_vm_runtime::{
        move_vm::MoveVM,
        native_extensions::NativeContextExtensions,
        session::{LoadedFunctionInstantiation, SerializedReturnValues},
    };
    use move_vm_types::{data_store::DataStore, loaded_data::runtime_types::Type};
    use tracing::instrument;

    use crate::{
        adapter::new_native_extensions,
        error::convert_vm_error,
        execution_mode::ExecutionMode,
        execution_value::{
            CommandKind, ExecutionState, InputObjectMetadata, InputValue, ObjectContents,
            ObjectValue, RawValueType, ResultValue, TryFromValue, UsageKind, Value,
        },
        gas_charger::GasCharger,
        programmable_transactions::linkage_view::LinkageView,
        type_resolver::TypeTagResolver,
    };

    /// Maintains all runtime state specific to programmable transactions
    pub struct ExecutionContext<'vm, 'state, 'a> {
        /// The protocol config
        pub protocol_config: &'a ProtocolConfig,
        /// Metrics for reporting exceeded limits
        pub metrics: Arc<LimitsMetrics>,
        /// The MoveVM
        pub vm: &'vm MoveVM,
        /// The LinkageView for this session
        pub linkage_view: LinkageView<'state>,
        pub native_extensions: NativeContextExtensions<'state>,
        /// The global state, used for resolving packages
        pub state_view: &'state dyn ExecutionState,
        /// A shared transaction context, contains transaction digest
        /// information and manages the creation of new object IDs
        pub tx_context: &'a mut TxContext,
        /// The gas charger used for metering
        pub gas_charger: &'a mut GasCharger,
        /// Additional transfers not from the Move runtime
        additional_transfers: Vec<(/* new owner */ IotaAddress, ObjectValue)>,
        /// Newly published packages
        new_packages: Vec<MovePackage>,
        /// User events are claimed after each Move call
        user_events: Vec<(ModuleId, StructTag, Vec<u8>)>,
        // runtime data
        /// The runtime value for the Gas coin, None if it has been taken/moved
        gas: InputValue,
        /// The runtime value for the inputs/call args, None if it has been
        /// taken/moved
        inputs: Vec<InputValue>,
        /// The results of a given command. For most commands, the inner vector
        /// will have length 1. It will only not be 1 for Move calls
        /// with multiple return values. Inner values are None if
        /// taken/moved by-value
        results: Vec<Vec<ResultValue>>,
        /// Map of arguments that are currently borrowed in this command, true
        /// if the borrow is mutable This gets cleared out when new
        /// results are pushed, i.e. the end of a command
        borrowed: HashMap<Argument, /* mut */ bool>,
    }

    /// A write for an object that was generated outside of the Move
    /// ObjectRuntime
    struct AdditionalWrite {
        /// The new owner of the object
        recipient: Owner,
        /// the type of the object,
        type_: Type,
        /// if the object has public transfer or not, i.e. if it has store
        has_public_transfer: bool,
        /// contents of the object
        bytes: Vec<u8>,
    }

    impl<'vm, 'state, 'a> ExecutionContext<'vm, 'state, 'a> {
        /// Creates a new instance of the transaction execution context,
        /// initializing the necessary components such as protocol
        /// configuration, Move VM, gas management, inputs, and native
        /// extensions. This function processes the input arguments, sets up gas
        /// handling for the transaction, and prepares the state for
        /// executing Move programs.
        #[instrument(name = "ExecutionContext::new", level = "trace", skip_all)]
        pub fn new(
            protocol_config: &'a ProtocolConfig,
            metrics: Arc<LimitsMetrics>,
            vm: &'vm MoveVM,
            state_view: &'state dyn ExecutionState,
            tx_context: &'a mut TxContext,
            gas_charger: &'a mut GasCharger,
            inputs: Vec<CallArg>,
        ) -> Result<Self, ExecutionError>
        where
            'a: 'state,
        {
            let mut linkage_view = LinkageView::new(Box::new(state_view.as_iota_resolver()));
            let mut input_object_map = BTreeMap::new();
            let inputs = inputs
                .into_iter()
                .map(|call_arg| {
                    load_call_arg(
                        protocol_config,
                        vm,
                        state_view,
                        &mut linkage_view,
                        &[],
                        &mut input_object_map,
                        call_arg,
                    )
                })
                .collect::<Result<_, ExecutionError>>()?;
            let gas = if let Some(gas_coin) = gas_charger.gas_coin() {
                let mut gas = load_object(
                    protocol_config,
                    vm,
                    state_view,
                    &mut linkage_view,
                    &[],
                    &mut input_object_map,
                    // imm override
                    false,
                    gas_coin,
                )?;
                // subtract the max gas budget. This amount is off limits in the programmable
                // transaction, so to mimic this "off limits" behavior, we act
                // as if the coin has less balance than it really does
                let Some(Value::Object(ObjectValue {
                    contents: ObjectContents::Coin(coin),
                    ..
                })) = &mut gas.inner.value
                else {
                    invariant_violation!("Gas object should be a populated coin")
                };

                let max_gas_in_balance = gas_charger.gas_budget();
                let Some(new_balance) = coin.balance.value().checked_sub(max_gas_in_balance) else {
                    invariant_violation!(
                        "Transaction input checker should check that there is enough gas"
                    );
                };
                coin.balance = Balance::new(new_balance);
                gas
            } else {
                InputValue {
                    object_metadata: None,
                    inner: ResultValue {
                        last_usage_kind: None,
                        value: None,
                    },
                }
            };
            let native_extensions = new_native_extensions(
                state_view.as_child_resolver(),
                input_object_map,
                !gas_charger.is_unmetered(),
                protocol_config,
                metrics.clone(),
                tx_context.epoch(),
            );

            // Set the profiler if in CLI
            #[skip_checked_arithmetic]
            move_vm_profiler::gas_profiler_feature_enabled! {
                use move_vm_profiler::GasProfiler;
                use move_vm_types::gas::GasMeter;

                let tx_digest = tx_context.digest();
                let remaining_gas: u64 =
                    move_vm_types::gas::GasMeter::remaining_gas(gas_charger.move_gas_status())
                        .into();
                gas_charger
                    .move_gas_status_mut()
                    .set_profiler(GasProfiler::init(
                        &vm.config().profiler_config,
                        format!("{}", tx_digest),
                        remaining_gas,
                    ));
            }

            Ok(Self {
                protocol_config,
                metrics,
                vm,
                linkage_view,
                native_extensions,
                state_view,
                tx_context,
                gas_charger,
                gas,
                inputs,
                results: vec![],
                additional_transfers: vec![],
                new_packages: vec![],
                user_events: vec![],
                borrowed: HashMap::new(),
            })
        }

        pub fn object_runtime(&mut self) -> &ObjectRuntime {
            self.native_extensions.get()
        }

        /// Create a new ID and update the state
        pub fn fresh_id(&mut self) -> Result<ObjectID, ExecutionError> {
            let object_id = self.tx_context.fresh_id();
            let object_runtime: &mut ObjectRuntime = self.native_extensions.get_mut();
            object_runtime
                .new_id(object_id)
                .map_err(|e| self.convert_vm_error(e.finish(Location::Undefined)))?;
            Ok(object_id)
        }

        /// Delete an ID and update the state
        pub fn delete_id(&mut self, object_id: ObjectID) -> Result<(), ExecutionError> {
            let object_runtime: &mut ObjectRuntime = self.native_extensions.get_mut();
            object_runtime
                .delete_id(object_id)
                .map_err(|e| self.convert_vm_error(e.finish(Location::Undefined)))
        }

        /// Set the link context for the session from the linkage information in
        /// the MovePackage found at `package_id`.  Returns the runtime
        /// ID of the link context package on success.
        pub fn set_link_context(
            &mut self,
            package_id: ObjectID,
        ) -> Result<AccountAddress, ExecutionError> {
            if self.linkage_view.has_linkage(package_id) {
                // Setting same context again, can skip.
                return Ok(self
                    .linkage_view
                    .original_package_id()
                    .unwrap_or(*package_id));
            }

            let package = package_for_linkage(&self.linkage_view, package_id)
                .map_err(|e| self.convert_vm_error(e))?;

            self.linkage_view.set_linkage(package.move_package())
        }

        /// Load a type using the context's current session.
        pub fn load_type(&mut self, type_tag: &TypeTag) -> VMResult<Type> {
            load_type(
                self.vm,
                &mut self.linkage_view,
                &self.new_packages,
                type_tag,
            )
        }

        /// Load a type using the context's current session.
        pub fn load_type_from_struct(&mut self, struct_tag: &StructTag) -> VMResult<Type> {
            load_type_from_struct(
                self.vm,
                &mut self.linkage_view,
                &self.new_packages,
                struct_tag,
            )
        }

        /// Takes the user events from the runtime and tags them with the Move
        /// module of the function that was invoked for the command
        pub fn take_user_events(
            &mut self,
            module_id: &ModuleId,
            function: FunctionDefinitionIndex,
            last_offset: CodeOffset,
        ) -> Result<(), ExecutionError> {
            let object_runtime: &mut ObjectRuntime = self.native_extensions.get_mut();
            let events = object_runtime.take_user_events();
            let num_events = self.user_events.len() + events.len();
            let max_events = self.protocol_config.max_num_event_emit();
            if num_events as u64 > max_events {
                let err = max_event_error(max_events)
                    .at_code_offset(function, last_offset)
                    .finish(Location::Module(module_id.clone()));
                return Err(self.convert_vm_error(err));
            }
            let new_events = events
                .into_iter()
                .map(|(ty, tag, value)| {
                    let layout = self
                        .vm
                        .get_runtime()
                        .type_to_type_layout(&ty)
                        .map_err(|e| self.convert_vm_error(e))?;
                    let Some(bytes) = value.simple_serialize(&layout) else {
                        invariant_violation!("Failed to deserialize already serialized Move value");
                    };
                    Ok((module_id.clone(), tag, bytes))
                })
                .collect::<Result<Vec<_>, ExecutionError>>()?;
            self.user_events.extend(new_events);
            Ok(())
        }

        /// Get the argument value. Cloning the value if it is copyable, and
        /// setting its value to None if it is not (making it
        /// unavailable). Errors if out of bounds, if the argument is
        /// borrowed, if it is unavailable (already taken), or if it is
        /// an object that cannot be taken by value (shared or immutable)
        pub fn by_value_arg<V: TryFromValue>(
            &mut self,
            command_kind: CommandKind<'_>,
            arg_idx: usize,
            arg: Argument,
        ) -> Result<V, ExecutionError> {
            self.by_value_arg_(command_kind, arg)
                .map_err(|e| command_argument_error(e, arg_idx))
        }
        fn by_value_arg_<V: TryFromValue>(
            &mut self,
            command_kind: CommandKind<'_>,
            arg: Argument,
        ) -> Result<V, CommandArgumentError> {
            let shared_obj_deletion_enabled = self.protocol_config.shared_object_deletion();
            let is_borrowed = self.arg_is_borrowed(&arg);
            let (input_metadata_opt, val_opt) = self.borrow_mut(arg, UsageKind::ByValue)?;
            let is_copyable = if let Some(val) = val_opt {
                val.is_copyable()
            } else {
                return Err(CommandArgumentError::InvalidValueUsage);
            };
            // If it was taken, we catch this above.
            // If it was not copyable and was borrowed, error as it creates a dangling
            // reference in effect.
            // We allow copyable values to be copied out even if borrowed, as we do not care
            // about referential transparency at this level.
            if !is_copyable && is_borrowed {
                return Err(CommandArgumentError::InvalidValueUsage);
            }
            // Gas coin cannot be taken by value, except in TransferObjects
            if matches!(arg, Argument::GasCoin)
                && !matches!(command_kind, CommandKind::TransferObjects)
            {
                return Err(CommandArgumentError::InvalidGasCoinUsage);
            }
            // Immutable objects cannot be taken by value
            if matches!(
                input_metadata_opt,
                Some(InputObjectMetadata::InputObject {
                    owner: Owner::Immutable,
                    ..
                })
            ) {
                return Err(CommandArgumentError::InvalidObjectByValue);
            }
            if (
                // this check can be removed after shared_object_deletion feature flag is removed
                matches!(
                    input_metadata_opt,
                    Some(InputObjectMetadata::InputObject {
                        owner: Owner::Shared { .. },
                        ..
                    })
                ) && !shared_obj_deletion_enabled
            ) {
                return Err(CommandArgumentError::InvalidObjectByValue);
            }

            // Any input object taken by value must be mutable
            if matches!(
                input_metadata_opt,
                Some(InputObjectMetadata::InputObject {
                    is_mutable_input: false,
                    ..
                })
            ) {
                return Err(CommandArgumentError::InvalidObjectByValue);
            }

            let val = if is_copyable {
                val_opt.as_ref().unwrap().clone()
            } else {
                val_opt.take().unwrap()
            };
            V::try_from_value(val)
        }

        /// Mimic a mutable borrow by taking the argument value, setting its
        /// value to None, making it unavailable. The value will be
        /// marked as borrowed and must be returned with restore_arg
        /// Errors if out of bounds, if the argument is borrowed, if it is
        /// unavailable (already taken), or if it is an object that
        /// cannot be mutably borrowed (immutable)
        pub fn borrow_arg_mut<V: TryFromValue>(
            &mut self,
            arg_idx: usize,
            arg: Argument,
        ) -> Result<V, ExecutionError> {
            self.borrow_arg_mut_(arg)
                .map_err(|e| command_argument_error(e, arg_idx))
        }
        fn borrow_arg_mut_<V: TryFromValue>(
            &mut self,
            arg: Argument,
        ) -> Result<V, CommandArgumentError> {
            // mutable borrowing requires unique usage
            if self.arg_is_borrowed(&arg) {
                return Err(CommandArgumentError::InvalidValueUsage);
            }
            self.borrowed.insert(arg, /* is_mut */ true);
            let (input_metadata_opt, val_opt) = self.borrow_mut(arg, UsageKind::BorrowMut)?;
            let is_copyable = if let Some(val) = val_opt {
                val.is_copyable()
            } else {
                // error if taken
                return Err(CommandArgumentError::InvalidValueUsage);
            };
            if let Some(InputObjectMetadata::InputObject {
                is_mutable_input: false,
                ..
            }) = input_metadata_opt
            {
                return Err(CommandArgumentError::InvalidObjectByMutRef);
            }
            // if it is copyable, don't take it as we allow for the value to be copied even
            // if mutably borrowed
            let val = if is_copyable {
                val_opt.as_ref().unwrap().clone()
            } else {
                val_opt.take().unwrap()
            };
            V::try_from_value(val)
        }

        /// Mimics an immutable borrow by cloning the argument value without
        /// setting its value to None Errors if out of bounds, if the
        /// argument is mutably borrowed, or if it is unavailable
        /// (already taken)
        pub fn borrow_arg<V: TryFromValue>(
            &mut self,
            arg_idx: usize,
            arg: Argument,
            type_: &Type,
        ) -> Result<V, ExecutionError> {
            self.borrow_arg_(arg, type_)
                .map_err(|e| command_argument_error(e, arg_idx))
        }
        fn borrow_arg_<V: TryFromValue>(
            &mut self,
            arg: Argument,
            arg_type: &Type,
        ) -> Result<V, CommandArgumentError> {
            // immutable borrowing requires the value was not mutably borrowed.
            // If it was copied, that is okay.
            // If it was taken/moved, we will find out below
            if self.arg_is_mut_borrowed(&arg) {
                return Err(CommandArgumentError::InvalidValueUsage);
            }
            self.borrowed.insert(arg, /* is_mut */ false);
            let (_input_metadata_opt, val_opt) = self.borrow_mut(arg, UsageKind::BorrowImm)?;
            if val_opt.is_none() {
                return Err(CommandArgumentError::InvalidValueUsage);
            }

            // We eagerly reify receiving argument types at the first usage of them.
            if let &mut Some(Value::Receiving(_, _, ref mut recv_arg_type @ None)) = val_opt {
                let Type::Reference(inner) = arg_type else {
                    return Err(CommandArgumentError::InvalidValueUsage);
                };
                *recv_arg_type = Some(*(*inner).clone());
            }

            V::try_from_value(val_opt.as_ref().unwrap().clone())
        }

        /// Restore an argument after being mutably borrowed
        pub fn restore_arg<Mode: ExecutionMode>(
            &mut self,
            updates: &mut Mode::ArgumentUpdates,
            arg: Argument,
            value: Value,
        ) -> Result<(), ExecutionError> {
            Mode::add_argument_update(self, updates, arg, &value)?;
            let was_mut_opt = self.borrowed.remove(&arg);
            assert_invariant!(
                was_mut_opt.is_some() && was_mut_opt.unwrap(),
                "Should never restore a non-mut borrowed value. \
                The take+restore is an implementation detail of mutable references"
            );
            // restore is exclusively used for mut
            let Ok((_, value_opt)) = self.borrow_mut_impl(arg, None) else {
                invariant_violation!("Should be able to borrow argument to restore it")
            };

            let old_value = value_opt.replace(value);
            assert_invariant!(
                old_value.is_none() || old_value.unwrap().is_copyable(),
                "Should never restore a non-taken value, unless it is copyable. \
                The take+restore is an implementation detail of mutable references"
            );

            Ok(())
        }

        /// Transfer the object to a new owner
        pub fn transfer_object(
            &mut self,
            obj: ObjectValue,
            addr: IotaAddress,
        ) -> Result<(), ExecutionError> {
            self.additional_transfers.push((addr, obj));
            Ok(())
        }

        /// Create a new package
        pub fn new_package<'p>(
            &self,
            modules: &[CompiledModule],
            dependencies: impl IntoIterator<Item = &'p MovePackage>,
        ) -> Result<MovePackage, ExecutionError> {
            MovePackage::new_initial(
                modules,
                self.protocol_config.max_move_package_size(),
                self.protocol_config.move_binary_format_version(),
                dependencies,
            )
        }

        /// Create a package upgrade from `previous_package` with `new_modules`
        /// and `dependencies`
        pub fn upgrade_package<'p>(
            &self,
            storage_id: ObjectID,
            previous_package: &MovePackage,
            new_modules: &[CompiledModule],
            dependencies: impl IntoIterator<Item = &'p MovePackage>,
        ) -> Result<MovePackage, ExecutionError> {
            previous_package.new_upgraded(
                storage_id,
                new_modules,
                self.protocol_config,
                dependencies,
            )
        }

        /// Add a newly created package to write as an effect of the transaction
        pub fn write_package(&mut self, package: MovePackage) {
            self.new_packages.push(package);
        }

        /// Return the last package pushed in `write_package`.
        /// This function should be used in block of codes that push a package,
        /// verify it, run the init and in case of error will remove the
        /// package. The package has to be pushed for the init to run
        /// correctly.
        pub fn pop_package(&mut self) -> Option<MovePackage> {
            self.new_packages.pop()
        }

        /// Finish a command: clearing the borrows and adding the results to the
        /// result vector
        pub fn push_command_results(&mut self, results: Vec<Value>) -> Result<(), ExecutionError> {
            assert_invariant!(
                self.borrowed.values().all(|is_mut| !is_mut),
                "all mut borrows should be restored"
            );
            // clear borrow state
            self.borrowed = HashMap::new();
            self.results
                .push(results.into_iter().map(ResultValue::new).collect());
            Ok(())
        }

        /// Determine the object changes and collect all user events
        pub fn finish<Mode: ExecutionMode>(self) -> Result<ExecutionResults, ExecutionError> {
            let Self {
                protocol_config,
                vm,
                linkage_view,
                mut native_extensions,
                tx_context,
                gas_charger,
                additional_transfers,
                new_packages,
                gas,
                inputs,
                results,
                user_events,
                state_view,
                ..
            } = self;
            let tx_digest = tx_context.digest();
            let gas_id_opt = gas.object_metadata.as_ref().map(|info| info.id());
            let mut loaded_runtime_objects = BTreeMap::new();
            let mut additional_writes = BTreeMap::new();
            let mut by_value_shared_objects = BTreeSet::new();
            for input in inputs.into_iter().chain(std::iter::once(gas)) {
                let InputValue {
                    object_metadata:
                        Some(InputObjectMetadata::InputObject {
                            // We are only interested in mutable inputs.
                            is_mutable_input: true,
                            id,
                            version,
                            owner,
                        }),
                    inner: ResultValue { value, .. },
                } = input
                else {
                    continue;
                };
                loaded_runtime_objects.insert(id, LoadedRuntimeObject {
                    version,
                    is_modified: true,
                });
                if let Some(Value::Object(object_value)) = value {
                    add_additional_write(&mut additional_writes, owner, object_value)?;
                } else if owner.is_shared() {
                    by_value_shared_objects.insert(id);
                }
            }
            // check for unused values
            // disable this check for dev inspect
            if !Mode::allow_arbitrary_values() {
                for (i, command_result) in results.iter().enumerate() {
                    for (j, result_value) in command_result.iter().enumerate() {
                        let ResultValue {
                            last_usage_kind,
                            value,
                        } = result_value;
                        match value {
                            None => (),
                            Some(Value::Object(_)) => {
                                return Err(ExecutionErrorKind::UnusedValueWithoutDrop {
                                    result_idx: i as u16,
                                    secondary_idx: j as u16,
                                }
                                .into());
                            }
                            Some(Value::Raw(RawValueType::Any, _)) => (),
                            Some(Value::Raw(RawValueType::Loaded { abilities, .. }, _)) => {
                                // - nothing to check for drop
                                // - if it does not have drop, but has copy, the last usage must be
                                //   by value in order to "lie" and say that the last usage is
                                //   actually a take instead of a clone
                                // - Otherwise, an error
                                if abilities.has_drop()
                                    || (abilities.has_copy()
                                        && matches!(last_usage_kind, Some(UsageKind::ByValue)))
                                {
                                } else {
                                    let msg = if abilities.has_copy() {
                                        "The value has copy, but not drop. \
                                        Its last usage must be by-value so it can be taken."
                                    } else {
                                        "Unused value without drop"
                                    };
                                    return Err(ExecutionError::new_with_source(
                                        ExecutionErrorKind::UnusedValueWithoutDrop {
                                            result_idx: i as u16,
                                            secondary_idx: j as u16,
                                        },
                                        msg,
                                    ));
                                }
                            }
                            // Receiving arguments can be dropped without being received
                            Some(Value::Receiving(_, _, _)) => (),
                        }
                    }
                }
            }
            // add transfers from TransferObjects command
            for (recipient, object_value) in additional_transfers {
                let owner = Owner::AddressOwner(recipient);
                add_additional_write(&mut additional_writes, owner, object_value)?;
            }
            // Refund unused gas
            if let Some(gas_id) = gas_id_opt {
                refund_max_gas_budget(&mut additional_writes, gas_charger, gas_id)?;
            }

            let object_runtime: ObjectRuntime = native_extensions.remove();

            let RuntimeResults {
                writes,
                user_events: remaining_events,
                loaded_child_objects,
                mut created_object_ids,
                deleted_object_ids,
            } = object_runtime.finish()?;
            assert_invariant!(
                remaining_events.is_empty(),
                "Events should be taken after every Move call"
            );

            loaded_runtime_objects.extend(loaded_child_objects);

            let mut written_objects = BTreeMap::new();
            for package in new_packages {
                let package_obj = Object::new_from_package(package, tx_digest);
                let id = package_obj.id();
                created_object_ids.insert(id);
                written_objects.insert(id, package_obj);
            }
            for (id, additional_write) in additional_writes {
                let AdditionalWrite {
                    recipient,
                    type_,
                    has_public_transfer,
                    bytes,
                } = additional_write;
                // safe given the invariant that the runtime correctly propagates
                // has_public_transfer
                let move_object = unsafe {
                    create_written_object(
                        vm,
                        &linkage_view,
                        protocol_config,
                        &loaded_runtime_objects,
                        id,
                        type_,
                        has_public_transfer,
                        bytes,
                    )?
                };
                let object = Object::new_move(move_object, recipient, tx_digest);
                written_objects.insert(id, object);
                if let Some(loaded) = loaded_runtime_objects.get_mut(&id) {
                    loaded.is_modified = true;
                }
            }

            for (id, (recipient, ty, value)) in writes {
                let abilities = vm
                    .get_runtime()
                    .get_type_abilities(&ty)
                    .map_err(|e| convert_vm_error(e, vm, &linkage_view))?;
                let has_public_transfer = abilities.has_store();
                let layout = vm
                    .get_runtime()
                    .type_to_type_layout(&ty)
                    .map_err(|e| convert_vm_error(e, vm, &linkage_view))?;
                let Some(bytes) = value.simple_serialize(&layout) else {
                    invariant_violation!("Failed to deserialize already serialized Move value");
                };
                // safe because has_public_transfer has been determined by the abilities
                let move_object = unsafe {
                    create_written_object(
                        vm,
                        &linkage_view,
                        protocol_config,
                        &loaded_runtime_objects,
                        id,
                        ty,
                        has_public_transfer,
                        bytes,
                    )?
                };
                let object = Object::new_move(move_object, recipient, tx_digest);
                written_objects.insert(id, object);
            }

            // Before finishing, ensure that any shared object taken by value by the
            // transaction is either:
            // 1. Mutated (and still has a shared ownership); or
            // 2. Deleted.
            // Otherwise, the shared object operation is not allowed and we fail the
            // transaction.
            for id in &by_value_shared_objects {
                // If it's been written it must have been reshared so must still have an
                // ownership of `Shared`.
                if let Some(obj) = written_objects.get(id) {
                    if !obj.is_shared() {
                        return Err(ExecutionError::new(
                            ExecutionErrorKind::SharedObjectOperationNotAllowed,
                            Some(
                                format!(
                                    "Shared object operation on {} not allowed: \
                                     cannot be frozen, transferred, or wrapped",
                                    id
                                )
                                .into(),
                            ),
                        ));
                    }
                } else {
                    // If it's not in the written objects, the object must have been deleted.
                    // Otherwise it's an error.
                    if !deleted_object_ids.contains(id) {
                        return Err(ExecutionError::new(
                            ExecutionErrorKind::SharedObjectOperationNotAllowed,
                            Some(
                                format!("Shared object operation on {} not allowed: \
                                         shared objects used by value must be re-shared if not deleted", id).into(),
                            ),
                        ));
                    }
                }
            }

            if protocol_config.enable_coin_deny_list_v2() {
                let DenyListResult {
                    result,
                    num_non_gas_coin_owners,
                } = state_view.check_coin_deny_list(&written_objects);
                gas_charger.charge_coin_transfers(protocol_config, num_non_gas_coin_owners)?;
                result?;
            }

            let user_events = user_events
                .into_iter()
                .map(|(module_id, tag, contents)| {
                    Event::new(
                        module_id.address(),
                        module_id.name(),
                        tx_context.sender(),
                        tag,
                        contents,
                    )
                })
                .collect();

            Ok(ExecutionResults::V2(ExecutionResultsV2 {
                written_objects,
                modified_objects: loaded_runtime_objects
                    .into_iter()
                    .filter_map(|(id, loaded)| loaded.is_modified.then_some(id))
                    .collect(),
                created_object_ids: created_object_ids.into_iter().collect(),
                deleted_object_ids: deleted_object_ids.into_iter().collect(),
                user_events,
            }))
        }

        /// Convert a VM Error to an execution one
        pub fn convert_vm_error(&self, error: VMError) -> ExecutionError {
            crate::error::convert_vm_error(error, self.vm, &self.linkage_view)
        }

        /// Special case errors for type arguments to Move functions
        pub fn convert_type_argument_error(&self, idx: usize, error: VMError) -> ExecutionError {
            use iota_types::execution_status::TypeArgumentError;
            use move_core_types::vm_status::StatusCode;
            match error.major_status() {
                StatusCode::NUMBER_OF_TYPE_ARGUMENTS_MISMATCH => {
                    ExecutionErrorKind::TypeArityMismatch.into()
                }
                StatusCode::TYPE_RESOLUTION_FAILURE => ExecutionErrorKind::TypeArgumentError {
                    argument_idx: idx as TypeParameterIndex,
                    kind: TypeArgumentError::TypeNotFound,
                }
                .into(),
                StatusCode::CONSTRAINT_NOT_SATISFIED => ExecutionErrorKind::TypeArgumentError {
                    argument_idx: idx as TypeParameterIndex,
                    kind: TypeArgumentError::ConstraintNotSatisfied,
                }
                .into(),
                _ => self.convert_vm_error(error),
            }
        }

        /// Returns true if the value at the argument's location is borrowed,
        /// mutably or immutably
        fn arg_is_borrowed(&self, arg: &Argument) -> bool {
            self.borrowed.contains_key(arg)
        }

        /// Returns true if the value at the argument's location is mutably
        /// borrowed
        fn arg_is_mut_borrowed(&self, arg: &Argument) -> bool {
            matches!(self.borrowed.get(arg), Some(/* mut */ true))
        }

        /// Internal helper to borrow the value for an argument and update the
        /// most recent usage
        fn borrow_mut(
            &mut self,
            arg: Argument,
            usage: UsageKind,
        ) -> Result<(Option<&InputObjectMetadata>, &mut Option<Value>), CommandArgumentError>
        {
            self.borrow_mut_impl(arg, Some(usage))
        }

        /// Internal helper to borrow the value for an argument
        /// Updates the most recent usage if specified
        fn borrow_mut_impl(
            &mut self,
            arg: Argument,
            update_last_usage: Option<UsageKind>,
        ) -> Result<(Option<&InputObjectMetadata>, &mut Option<Value>), CommandArgumentError>
        {
            let (metadata, result_value) = match arg {
                Argument::GasCoin => (self.gas.object_metadata.as_ref(), &mut self.gas.inner),
                Argument::Input(i) => {
                    let Some(input_value) = self.inputs.get_mut(i as usize) else {
                        return Err(CommandArgumentError::IndexOutOfBounds { idx: i });
                    };
                    (input_value.object_metadata.as_ref(), &mut input_value.inner)
                }
                Argument::Result(i) => {
                    let Some(command_result) = self.results.get_mut(i as usize) else {
                        return Err(CommandArgumentError::IndexOutOfBounds { idx: i });
                    };
                    if command_result.len() != 1 {
                        return Err(CommandArgumentError::InvalidResultArity { result_idx: i });
                    }
                    (None, &mut command_result[0])
                }
                Argument::NestedResult(i, j) => {
                    let Some(command_result) = self.results.get_mut(i as usize) else {
                        return Err(CommandArgumentError::IndexOutOfBounds { idx: i });
                    };
                    let Some(result_value) = command_result.get_mut(j as usize) else {
                        return Err(CommandArgumentError::SecondaryIndexOutOfBounds {
                            result_idx: i,
                            secondary_idx: j,
                        });
                    };
                    (None, result_value)
                }
            };
            if let Some(usage) = update_last_usage {
                result_value.last_usage_kind = Some(usage);
            }
            Ok((metadata, &mut result_value.value))
        }

        /// Executes a Move function bypassing visibility checks, allowing the
        /// execution of private or protected functions. This method
        /// sets up the necessary gas status and data store, and then
        /// delegates the execution to the Move VM runtime.
        pub(crate) fn execute_function_bypass_visibility(
            &mut self,
            module: &ModuleId,
            function_name: &IdentStr,
            ty_args: Vec<Type>,
            args: Vec<impl Borrow<[u8]>>,
        ) -> VMResult<SerializedReturnValues> {
            let gas_status = self.gas_charger.move_gas_status_mut();
            let mut data_store = IotaDataStore::new(&self.linkage_view, &self.new_packages);
            self.vm.get_runtime().execute_function_bypass_visibility(
                module,
                function_name,
                ty_args,
                args,
                &mut data_store,
                gas_status,
                &mut self.native_extensions,
            )
        }

        /// Loads a Move function from the specified module with the given type
        /// arguments without executing it. This function initializes
        /// the data store and delegates the loading process to the Move
        /// VM runtime.
        pub(crate) fn load_function(
            &mut self,
            module_id: &ModuleId,
            function_name: &IdentStr,
            type_arguments: &[Type],
        ) -> VMResult<LoadedFunctionInstantiation> {
            let mut data_store = IotaDataStore::new(&self.linkage_view, &self.new_packages);
            self.vm.get_runtime().load_function(
                module_id,
                function_name,
                type_arguments,
                &mut data_store,
            )
        }

        /// Constructs an `ObjectValue` based on the provided Move object type,
        /// transferability, usage context, and byte contents. This
        /// function utilizes the protocol configuration, Move VM, and
        /// linkage view to properly interpret and instantiate the object.
        pub(crate) fn make_object_value(
            &mut self,
            type_: MoveObjectType,
            used_in_non_entry_move_call: bool,
            contents: &[u8],
        ) -> Result<ObjectValue, ExecutionError> {
            make_object_value(
                self.protocol_config,
                self.vm,
                &mut self.linkage_view,
                &self.new_packages,
                type_,
                used_in_non_entry_move_call,
                contents,
            )
        }

        /// Publishes a bundle of Move modules to the blockchain under the
        /// specified sender's account address. The function initializes
        /// a data store and delegates the publishing operation to the Move VM
        /// runtime.
        pub fn publish_module_bundle(
            &mut self,
            modules: Vec<Vec<u8>>,
            sender: AccountAddress,
        ) -> VMResult<()> {
            // TODO: publish_module_bundle() currently doesn't charge gas.
            // Do we want to charge there?
            let mut data_store = IotaDataStore::new(&self.linkage_view, &self.new_packages);
            self.vm.get_runtime().publish_module_bundle(
                modules,
                sender,
                &mut data_store,
                self.gas_charger.move_gas_status_mut(),
            )
        }
    }

    impl<'vm, 'state, 'a> TypeTagResolver for ExecutionContext<'vm, 'state, 'a> {
        /// Retrieves the `TypeTag` corresponding to the provided `Type` by
        /// querying the Move VM runtime.
        fn get_type_tag(&self, type_: &Type) -> Result<TypeTag, ExecutionError> {
            self.vm
                .get_runtime()
                .get_type_tag(type_)
                .map_err(|e| self.convert_vm_error(e))
        }
    }

    /// Fetch the package at `package_id` with a view to using it as a link
    /// context.  Produces an error if the object at that ID does not exist,
    /// or is not a package.
    fn package_for_linkage(
        linkage_view: &LinkageView,
        package_id: ObjectID,
    ) -> VMResult<PackageObject> {
        use move_binary_format::errors::PartialVMError;
        use move_core_types::vm_status::StatusCode;

        match linkage_view.get_package_object(&package_id) {
            Ok(Some(package)) => Ok(package),
            Ok(None) => Err(PartialVMError::new(StatusCode::LINKER_ERROR)
                .with_message(format!("Cannot find link context {package_id} in store"))
                .finish(Location::Undefined)),
            Err(err) => Err(PartialVMError::new(StatusCode::LINKER_ERROR)
                .with_message(format!(
                    "Error loading link context {package_id} from store: {err}"
                ))
                .finish(Location::Undefined)),
        }
    }

    /// Loads a `Type` from the given `StructTag`, retrieving the corresponding
    /// struct from the package in storage. The function sets up the linkage
    /// context to resolve the struct's module and verifies
    /// any type parameter constraints. If the struct has type parameters, they
    /// are recursively loaded and verified.
    pub fn load_type_from_struct(
        vm: &MoveVM,
        linkage_view: &mut LinkageView,
        new_packages: &[MovePackage],
        struct_tag: &StructTag,
    ) -> VMResult<Type> {
        fn verification_error<T>(code: StatusCode) -> VMResult<T> {
            Err(PartialVMError::new(code).finish(Location::Undefined))
        }

        let StructTag {
            address,
            module,
            name,
            type_params,
        } = struct_tag;

        // Load the package that the struct is defined in, in storage
        let defining_id = ObjectID::from_address(*address);
        let package = package_for_linkage(linkage_view, defining_id)?;

        // Set the defining package as the link context while loading the
        // struct
        let original_address = linkage_view
            .set_linkage(package.move_package())
            .map_err(|e| {
                PartialVMError::new(StatusCode::UNKNOWN_INVARIANT_VIOLATION_ERROR)
                    .with_message(e.to_string())
                    .finish(Location::Undefined)
            })?;

        let runtime_id = ModuleId::new(original_address, module.clone());
        let data_store = IotaDataStore::new(linkage_view, new_packages);
        let res = vm.get_runtime().load_type(&runtime_id, name, &data_store);
        linkage_view.reset_linkage();
        let (idx, struct_type) = res?;

        // Recursively load type parameters, if necessary
        let type_param_constraints = struct_type.type_param_constraints();
        if type_param_constraints.len() != type_params.len() {
            return verification_error(StatusCode::NUMBER_OF_TYPE_ARGUMENTS_MISMATCH);
        }

        if type_params.is_empty() {
            Ok(Type::Datatype(idx))
        } else {
            let loaded_type_params = type_params
                .iter()
                .map(|type_param| load_type(vm, linkage_view, new_packages, type_param))
                .collect::<VMResult<Vec<_>>>()?;

            // Verify that the type parameter constraints on the struct are met
            for (constraint, param) in type_param_constraints.zip(&loaded_type_params) {
                let abilities = vm.get_runtime().get_type_abilities(param)?;
                if !constraint.is_subset(abilities) {
                    return verification_error(StatusCode::CONSTRAINT_NOT_SATISFIED);
                }
            }

            Ok(Type::DatatypeInstantiation(Box::new((
                idx,
                loaded_type_params,
            ))))
        }
    }

    /// Load `type_tag` to get a `Type` in the provided `session`.  `session`'s
    /// linkage context may be reset after this operation, because during
    /// the operation, it may change when loading a struct.
    pub fn load_type(
        vm: &MoveVM,
        linkage_view: &mut LinkageView,
        new_packages: &[MovePackage],
        type_tag: &TypeTag,
    ) -> VMResult<Type> {
        Ok(match type_tag {
            TypeTag::Bool => Type::Bool,
            TypeTag::U8 => Type::U8,
            TypeTag::U16 => Type::U16,
            TypeTag::U32 => Type::U32,
            TypeTag::U64 => Type::U64,
            TypeTag::U128 => Type::U128,
            TypeTag::U256 => Type::U256,
            TypeTag::Address => Type::Address,
            TypeTag::Signer => Type::Signer,

            TypeTag::Vector(inner) => {
                Type::Vector(Box::new(load_type(vm, linkage_view, new_packages, inner)?))
            }
            TypeTag::Struct(struct_tag) => {
                return load_type_from_struct(vm, linkage_view, new_packages, struct_tag);
            }
        })
    }

    /// Constructs an `ObjectValue` based on the provided `MoveObjectType`,
    /// contents, and additional flags such as transferability and usage
    /// context. If the object is a coin, it deserializes the contents into
    /// a `Coin` type; otherwise, it treats the contents as raw data. The
    /// function then loads the corresponding struct type from the Move
    /// package and verifies its abilities if needed.
    pub(crate) fn make_object_value(
        protocol_config: &ProtocolConfig,
        vm: &MoveVM,
        linkage_view: &mut LinkageView,
        new_packages: &[MovePackage],
        type_: MoveObjectType,
        used_in_non_entry_move_call: bool,
        contents: &[u8],
    ) -> Result<ObjectValue, ExecutionError> {
        let contents = if type_.is_coin() {
            let Ok(coin) = Coin::from_bcs_bytes(contents) else {
                invariant_violation!("Could not deserialize a coin")
            };
            ObjectContents::Coin(coin)
        } else {
            ObjectContents::Raw(contents.to_vec())
        };

        let tag: StructTag = type_.into();
<<<<<<< HEAD
        let type_ = load_type_from_struct(vm, linkage_view, new_packages, &tag).map_err(|e| {
            crate::error::convert_vm_error(
                e,
                vm,
                linkage_view,
                protocol_config.resolve_abort_locations_to_package_id(),
            )
        })?;
        let abilities = vm.get_runtime().get_type_abilities(&type_).map_err(|e| {
            crate::error::convert_vm_error(
                e,
                vm,
                linkage_view,
                protocol_config.resolve_abort_locations_to_package_id(),
            )
        })?;
        let has_public_transfer = abilities.has_store();
=======
        let type_ = load_type_from_struct(vm, linkage_view, new_packages, &tag)
            .map_err(|e| crate::error::convert_vm_error(e, vm, linkage_view))?;
        let has_public_transfer = if protocol_config.recompute_has_public_transfer_in_execution() {
            let abilities = vm
                .get_runtime()
                .get_type_abilities(&type_)
                .map_err(|e| crate::error::convert_vm_error(e, vm, linkage_view))?;
            abilities.has_store()
        } else {
            has_public_transfer
        };
>>>>>>> 0cce2947
        Ok(ObjectValue {
            type_,
            has_public_transfer,
            used_in_non_entry_move_call,
            contents,
        })
    }

    /// Converts a provided `Object` into an `ObjectValue`, extracting and
    /// validating the `MoveObjectType` and contents. This function assumes
    /// the object contains Move-specific data and passes the extracted data
    /// through `make_object_value` to create the corresponding `ObjectValue`.
    pub(crate) fn value_from_object(
        protocol_config: &ProtocolConfig,
        vm: &MoveVM,
        linkage_view: &mut LinkageView,
        new_packages: &[MovePackage],
        object: &Object,
    ) -> Result<ObjectValue, ExecutionError> {
        let ObjectInner {
            data: Data::Move(object),
            ..
        } = object.as_inner()
        else {
            invariant_violation!("Expected a Move object");
        };

        let used_in_non_entry_move_call = false;
        make_object_value(
            protocol_config,
            vm,
            linkage_view,
            new_packages,
            object.type_().clone(),
            used_in_non_entry_move_call,
            object.contents(),
        )
    }

    /// Load an input object from the state_view
    fn load_object(
        protocol_config: &ProtocolConfig,
        vm: &MoveVM,
        state_view: &dyn ExecutionState,
        linkage_view: &mut LinkageView,
        new_packages: &[MovePackage],
        input_object_map: &mut BTreeMap<ObjectID, object_runtime::InputObject>,
        override_as_immutable: bool,
        id: ObjectID,
    ) -> Result<InputValue, ExecutionError> {
        let Some(obj) = state_view.read_object(&id) else {
            // protected by transaction input checker
            invariant_violation!("Object {} does not exist yet", id);
        };
        // override_as_immutable ==> Owner::Shared
        assert_invariant!(
            !override_as_immutable || matches!(obj.owner, Owner::Shared { .. }),
            "override_as_immutable should only be set for shared objects"
        );
        let is_mutable_input = match obj.owner {
            Owner::AddressOwner(_) => true,
            Owner::Shared { .. } => !override_as_immutable,
            Owner::Immutable => false,
            Owner::ObjectOwner(_) => {
                // protected by transaction input checker
                invariant_violation!("ObjectOwner objects cannot be input")
            }
        };
        let owner = obj.owner;
        let version = obj.version();
        let object_metadata = InputObjectMetadata::InputObject {
            id,
            is_mutable_input,
            owner,
            version,
        };
        let obj_value = value_from_object(protocol_config, vm, linkage_view, new_packages, obj)?;
        let contained_uids = {
            let fully_annotated_layout = vm
                .get_runtime()
                .type_to_fully_annotated_layout(&obj_value.type_)
                .map_err(|e| convert_vm_error(e, vm, linkage_view))?;
            let mut bytes = vec![];
            obj_value.write_bcs_bytes(&mut bytes);
            match get_all_uids(&fully_annotated_layout, &bytes) {
                Err(e) => {
                    invariant_violation!("Unable to retrieve UIDs for object. Got error: {e}")
                }
                Ok(uids) => uids,
            }
        };
        let runtime_input = object_runtime::InputObject {
            contained_uids,
            owner,
            version,
        };
        let prev = input_object_map.insert(id, runtime_input);
        // protected by transaction input checker
        assert_invariant!(prev.is_none(), "Duplicate input object {}", id);
        Ok(InputValue::new_object(object_metadata, obj_value))
    }

    /// Load an a CallArg, either an object or a raw set of BCS bytes
    fn load_call_arg(
        protocol_config: &ProtocolConfig,
        vm: &MoveVM,
        state_view: &dyn ExecutionState,
        linkage_view: &mut LinkageView,
        new_packages: &[MovePackage],
        input_object_map: &mut BTreeMap<ObjectID, object_runtime::InputObject>,
        call_arg: CallArg,
    ) -> Result<InputValue, ExecutionError> {
        Ok(match call_arg {
            CallArg::Pure(bytes) => InputValue::new_raw(RawValueType::Any, bytes),
            CallArg::Object(obj_arg) => load_object_arg(
                protocol_config,
                vm,
                state_view,
                linkage_view,
                new_packages,
                input_object_map,
                obj_arg,
            )?,
        })
    }

    /// Load an ObjectArg from state view, marking if it can be treated as
    /// mutable or not
    fn load_object_arg(
        protocol_config: &ProtocolConfig,
        vm: &MoveVM,
        state_view: &dyn ExecutionState,
        linkage_view: &mut LinkageView,
        new_packages: &[MovePackage],
        input_object_map: &mut BTreeMap<ObjectID, object_runtime::InputObject>,
        obj_arg: ObjectArg,
    ) -> Result<InputValue, ExecutionError> {
        match obj_arg {
            ObjectArg::ImmOrOwnedObject((id, _, _)) => load_object(
                protocol_config,
                vm,
                state_view,
                linkage_view,
                new_packages,
                input_object_map,
                // imm override
                false,
                id,
            ),
            ObjectArg::SharedObject { id, mutable, .. } => load_object(
                protocol_config,
                vm,
                state_view,
                linkage_view,
                new_packages,
                input_object_map,
                // imm override
                !mutable,
                id,
            ),
            ObjectArg::Receiving((id, version, _)) => {
                Ok(InputValue::new_receiving_object(id, version))
            }
        }
    }

    /// Generate an additional write for an ObjectValue
    fn add_additional_write(
        additional_writes: &mut BTreeMap<ObjectID, AdditionalWrite>,
        owner: Owner,
        object_value: ObjectValue,
    ) -> Result<(), ExecutionError> {
        let ObjectValue {
            type_,
            has_public_transfer,
            contents,
            ..
        } = object_value;
        let bytes = match contents {
            ObjectContents::Coin(coin) => coin.to_bcs_bytes(),
            ObjectContents::Raw(bytes) => bytes,
        };
        let object_id = MoveObject::id_opt(&bytes).map_err(|e| {
            ExecutionError::invariant_violation(format!("No id for Raw object bytes. {e}"))
        })?;
        let additional_write = AdditionalWrite {
            recipient: owner,
            type_,
            has_public_transfer,
            bytes,
        };
        additional_writes.insert(object_id, additional_write);
        Ok(())
    }

    /// The max budget was deducted from the gas coin at the beginning of the
    /// transaction, now we return exactly that amount. Gas will be charged
    /// by the execution engine
    fn refund_max_gas_budget(
        additional_writes: &mut BTreeMap<ObjectID, AdditionalWrite>,
        gas_charger: &mut GasCharger,
        gas_id: ObjectID,
    ) -> Result<(), ExecutionError> {
        let Some(AdditionalWrite { bytes, .. }) = additional_writes.get_mut(&gas_id) else {
            invariant_violation!("Gas object cannot be wrapped or destroyed")
        };
        let Ok(mut coin) = Coin::from_bcs_bytes(bytes) else {
            invariant_violation!("Gas object must be a coin")
        };
        let Some(new_balance) = coin.balance.value().checked_add(gas_charger.gas_budget()) else {
            return Err(ExecutionError::new_with_source(
                ExecutionErrorKind::CoinBalanceOverflow,
                "Gas coin too large after returning the max gas budget",
            ));
        };
        coin.balance = Balance::new(new_balance);
        *bytes = coin.to_bcs_bytes();
        Ok(())
    }

    /// Generate an MoveObject given an updated/written object
    /// # Safety
    ///
    /// This function assumes proper generation of has_public_transfer, either
    /// from the abilities of the StructTag, or from the runtime correctly
    /// propagating from the inputs
    unsafe fn create_written_object(
        vm: &MoveVM,
        linkage_view: &LinkageView,
        protocol_config: &ProtocolConfig,
        objects_modified_at: &BTreeMap<ObjectID, LoadedRuntimeObject>,
        id: ObjectID,
        type_: Type,
        has_public_transfer: bool,
        contents: Vec<u8>,
    ) -> Result<MoveObject, ExecutionError> {
        debug_assert_eq!(
            id,
            MoveObject::id_opt(&contents).expect("object contents should start with an id")
        );
        let old_obj_ver = objects_modified_at
            .get(&id)
            .map(|obj: &LoadedRuntimeObject| obj.version);

        let type_tag = vm
            .get_runtime()
            .get_type_tag(&type_)
            .map_err(|e| crate::error::convert_vm_error(e, vm, linkage_view))?;

        let struct_tag = match type_tag {
            TypeTag::Struct(inner) => *inner,
            _ => invariant_violation!("Non struct type for object"),
        };
        MoveObject::new_from_execution(
            struct_tag.into(),
            has_public_transfer,
            old_obj_ver.unwrap_or_default(),
            contents,
            protocol_config,
        )
    }

    // Implementation of the `DataStore` trait for the Move VM.
    // When used during execution it may have a list of new packages that have
    // just been published in the current context. Those are used for module/type
    // resolution when executing module init.
    // It may be created with an empty slice of packages either when no
    // publish/upgrade are performed or when a type is requested not during
    // execution.
    pub(crate) struct IotaDataStore<'state, 'a> {
        linkage_view: &'a LinkageView<'state>,
        new_packages: &'a [MovePackage],
    }

    impl<'state, 'a> IotaDataStore<'state, 'a> {
        pub(crate) fn new(
            linkage_view: &'a LinkageView<'state>,
            new_packages: &'a [MovePackage],
        ) -> Self {
            Self {
                linkage_view,
                new_packages,
            }
        }

        fn get_module(&self, module_id: &ModuleId) -> Option<&Vec<u8>> {
            for package in self.new_packages {
                let module = package.get_module(module_id);
                if module.is_some() {
                    return module;
                }
            }
            None
        }
    }

    // TODO: `DataStore` will be reworked and this is likely to disappear.
    //       Leaving this comment around until then as testament to better days to
    // come...
    impl<'state, 'a> DataStore for IotaDataStore<'state, 'a> {
        fn link_context(&self) -> AccountAddress {
            self.linkage_view.link_context()
        }

        fn relocate(&self, module_id: &ModuleId) -> PartialVMResult<ModuleId> {
            self.linkage_view.relocate(module_id).map_err(|err| {
                PartialVMError::new(StatusCode::LINKER_ERROR)
                    .with_message(format!("Error relocating {module_id}: {err:?}"))
            })
        }

        fn defining_module(
            &self,
            runtime_id: &ModuleId,
            struct_: &IdentStr,
        ) -> PartialVMResult<ModuleId> {
            self.linkage_view
                .defining_module(runtime_id, struct_)
                .map_err(|err| {
                    PartialVMError::new(StatusCode::LINKER_ERROR).with_message(format!(
                        "Error finding defining module for {runtime_id}::{struct_}: {err:?}"
                    ))
                })
        }

        fn load_module(&self, module_id: &ModuleId) -> VMResult<Vec<u8>> {
            if let Some(bytes) = self.get_module(module_id) {
                return Ok(bytes.clone());
            }
            match self.linkage_view.get_module(module_id) {
                Ok(Some(bytes)) => Ok(bytes),
                Ok(None) => Err(PartialVMError::new(StatusCode::LINKER_ERROR)
                    .with_message(format!("Cannot find {:?} in data cache", module_id))
                    .finish(Location::Undefined)),
                Err(err) => {
                    let msg = format!("Unexpected storage error: {:?}", err);
                    Err(
                        PartialVMError::new(StatusCode::UNKNOWN_INVARIANT_VIOLATION_ERROR)
                            .with_message(msg)
                            .finish(Location::Undefined),
                    )
                }
            }
        }

        fn publish_module(&mut self, _module_id: &ModuleId, _blob: Vec<u8>) -> VMResult<()> {
            // we cannot panic here because during execution and publishing this is
            // currently called from the publish flow in the Move runtime
            Ok(())
        }
    }
}<|MERGE_RESOLUTION|>--- conflicted
+++ resolved
@@ -1208,37 +1208,13 @@
         };
 
         let tag: StructTag = type_.into();
-<<<<<<< HEAD
-        let type_ = load_type_from_struct(vm, linkage_view, new_packages, &tag).map_err(|e| {
-            crate::error::convert_vm_error(
-                e,
-                vm,
-                linkage_view,
-                protocol_config.resolve_abort_locations_to_package_id(),
-            )
-        })?;
-        let abilities = vm.get_runtime().get_type_abilities(&type_).map_err(|e| {
-            crate::error::convert_vm_error(
-                e,
-                vm,
-                linkage_view,
-                protocol_config.resolve_abort_locations_to_package_id(),
-            )
-        })?;
-        let has_public_transfer = abilities.has_store();
-=======
         let type_ = load_type_from_struct(vm, linkage_view, new_packages, &tag)
             .map_err(|e| crate::error::convert_vm_error(e, vm, linkage_view))?;
-        let has_public_transfer = if protocol_config.recompute_has_public_transfer_in_execution() {
-            let abilities = vm
-                .get_runtime()
-                .get_type_abilities(&type_)
-                .map_err(|e| crate::error::convert_vm_error(e, vm, linkage_view))?;
-            abilities.has_store()
-        } else {
-            has_public_transfer
-        };
->>>>>>> 0cce2947
+        let abilities = vm
+            .get_runtime()
+            .get_type_abilities(&type_)
+            .map_err(|e| crate::error::convert_vm_error(e, vm, linkage_view))?;
+        let has_public_transfer = abilities.has_store();
         Ok(ObjectValue {
             type_,
             has_public_transfer,
