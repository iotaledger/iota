[workspace]
resolver = "2"

exclude = [
  "external-crates/move/crates/bytecode-interpreter-crypto",
  "external-crates/move/crates/bytecode-verifier-libfuzzer",
  "external-crates/move/crates/bytecode-verifier-prop-tests",
  "external-crates/move/crates/bytecode-verifier-tests",
  "external-crates/move/crates/bytecode-verifier-transactional-tests",
  "external-crates/move/crates/enum-compat-util",
  "external-crates/move/crates/invalid-mutations",
  "external-crates/move/crates/language-benchmarks",
  "external-crates/move/crates/module-generation",
  "external-crates/move/crates/move-abstract-interpreter",
  "external-crates/move/crates/move-abstract-stack",
  "external-crates/move/crates/move-analyzer",
  "external-crates/move/crates/move-binary-format",
  "external-crates/move/crates/move-borrow-graph",
  "external-crates/move/crates/move-bytecode-source-map",
  "external-crates/move/crates/move-bytecode-utils",
  "external-crates/move/crates/move-bytecode-verifier",
  "external-crates/move/crates/move-bytecode-verifier-meter",
  "external-crates/move/crates/move-bytecode-viewer",
  "external-crates/move/crates/move-cli",
  "external-crates/move/crates/move-command-line-common",
  "external-crates/move/crates/move-compiler",
  "external-crates/move/crates/move-compiler-transactional-tests",
  "external-crates/move/crates/move-core-types",
  "external-crates/move/crates/move-coverage",
  "external-crates/move/crates/move-disassembler",
  "external-crates/move/crates/move-docgen",
  "external-crates/move/crates/move-ir-compiler",
  "external-crates/move/crates/move-ir-compiler-transactional-tests",
  "external-crates/move/crates/move-ir-to-bytecode",
  "external-crates/move/crates/move-ir-to-bytecode-syntax",
  "external-crates/move/crates/move-ir-types",
  "external-crates/move/crates/move-model",
  "external-crates/move/crates/move-package",
  "external-crates/move/crates/move-proc-macros",
  "external-crates/move/crates/move-prover",
  "external-crates/move/crates/move-prover-test-utils",
  "external-crates/move/crates/move-stackless-bytecode",
  "external-crates/move/crates/move-stdlib",
  "external-crates/move/crates/move-stdlib-natives",
  "external-crates/move/crates/move-symbol-pool",
  "external-crates/move/crates/move-transactional-test-runner",
  "external-crates/move/crates/move-unit-test",
  "external-crates/move/crates/move-vm-config",
  "external-crates/move/crates/move-vm-integration-tests",
  "external-crates/move/crates/move-vm-profiler",
  "external-crates/move/crates/move-vm-runtime",
  "external-crates/move/crates/move-vm-test-utils",
  "external-crates/move/crates/move-vm-transactional-tests",
  "external-crates/move/crates/move-vm-types",
  "external-crates/move/crates/serializer-tests",
  "external-crates/move/crates/test-generation",
  "external-crates/move/move-execution/v0/crates/bytecode-verifier-tests",
  "external-crates/move/move-execution/v0/crates/move-abstract-interpreter",
  "external-crates/move/move-execution/v0/crates/move-bytecode-verifier",
  "external-crates/move/move-execution/v0/crates/move-stdlib-natives",
  "external-crates/move/move-execution/v0/crates/move-vm-runtime",
  "sdk/move-bytecode-template",
]

members = [
  "consensus/config",
  "consensus/core",
  "crates/bin-version",
  "crates/iota",
  "crates/iota-adapter-transactional-tests",
  "crates/iota-analytics-indexer",
  "crates/iota-analytics-indexer-derive",
  "crates/iota-archival",
  "crates/iota-authority-aggregation",
  "crates/iota-aws-orchestrator",
  "crates/iota-benchmark",
  "crates/iota-bridge",
  "crates/iota-bridge-cli",
  "crates/iota-bridge-indexer",
  "crates/iota-cluster-test",
  "crates/iota-common",
  "crates/iota-config",
  "crates/iota-core",
  "crates/iota-cost",
  "crates/iota-data-ingestion",
  "crates/iota-data-ingestion-core",
  "crates/iota-e2e-tests",
  "crates/iota-enum-compat-util",
  "crates/iota-faucet",
  "crates/iota-framework",
  "crates/iota-framework-snapshot",
  "crates/iota-framework-tests",
  "crates/iota-genesis-builder",
  "crates/iota-graphql-config",
  "crates/iota-graphql-e2e-tests",
  "crates/iota-graphql-rpc",
  "crates/iota-graphql-rpc-client",
  "crates/iota-graphql-rpc-headers",
  "crates/iota-indexer",
  "crates/iota-indexer-builder",
  "crates/iota-json",
  "crates/iota-json-rpc",
  "crates/iota-json-rpc-api",
  "crates/iota-json-rpc-tests",
  "crates/iota-json-rpc-types",
  "crates/iota-keys",
  "crates/iota-light-client",
  "crates/iota-macros",
  "crates/iota-metric-checker",
  "crates/iota-metrics",
  "crates/iota-move",
  "crates/iota-move-build",
  "crates/iota-move-lsp",
  "crates/iota-network",
  "crates/iota-network-stack",
  "crates/iota-node",
  "crates/iota-open-rpc",
  "crates/iota-open-rpc-macros",
  "crates/iota-package-dump",
  "crates/iota-package-management",
  "crates/iota-package-resolver",
  "crates/iota-proc-macros",
  "crates/iota-protocol-config",
  "crates/iota-protocol-config-macros",
  "crates/iota-replay",
  "crates/iota-rest-api",
  "crates/iota-rosetta",
  "crates/iota-rpc-loadgen",
  "crates/iota-sdk",
  "crates/iota-simulator",
  "crates/iota-single-node-benchmark",
  "crates/iota-snapshot",
  "crates/iota-source-validation",
  "crates/iota-source-validation-service",
  "crates/iota-storage",
  "crates/iota-surfer",
  "crates/iota-swarm",
  "crates/iota-swarm-config",
  "crates/iota-test-transaction-builder",
  "crates/iota-tls",
  "crates/iota-tool",
  "crates/iota-transaction-builder",
  "crates/iota-transaction-checks",
  "crates/iota-transactional-test-runner",
  "crates/iota-types",
  "crates/iota-upgrade-compatibility-transactional-tests",
  "crates/iota-util-mem",
  "crates/iota-util-mem-derive",
  "crates/iota-verifier-transactional-tests",
  "crates/prometheus-closure-metric",
  "crates/shared-crypto",
  "crates/simulacrum",
  "crates/telemetry-subscribers",
  "crates/test-cluster",
  "crates/transaction-fuzzer",
  "crates/typed-store",
  "crates/typed-store-derive",
  "crates/typed-store-error",
  "crates/typed-store-workspace-hack",
  "docs/examples/rust",
  "iota-execution",
  "iota-execution/cut",
  "iota-execution/latest/iota-adapter",
  "iota-execution/latest/iota-move-natives",
  "iota-execution/latest/iota-verifier",
  "iota-execution/v0/iota-adapter",
  "iota-execution/v0/iota-move-natives",
  "iota-execution/v0/iota-verifier",
  "narwhal/config",
  "narwhal/crypto",
  "narwhal/executor",
  "narwhal/network",
  "narwhal/node",
  "narwhal/primary",
  "narwhal/storage",
  "narwhal/test-utils",
  "narwhal/types",
  "narwhal/worker",
]

[workspace.package]
# This version string will be inherited by iota-core, iota-faucet, iota-node, iota-tools, iota-sdk, iota-move-build, and iota crates.
version = "0.2.0"

[profile.release]
# debug = 1 means line charts only, which is minimum needed for good stack traces
debug = 1
# Write debug info into a separate file.
split-debuginfo = 'packed'
# Without stripping, iota binary size would be > 1GB.
strip = 'debuginfo'
# Exit process with SIGABRT when any thread panics
panic = 'abort'

# Same as release, but build binary with debug symbols (binary size will be ~ 1GB).
[profile.release-dbgsym]
inherits = "release"
split-debuginfo = 'off'
strip = 'none'

# Inherits from the release profile above.
[profile.bench]
# For convenience.
strip = 'none'

[profile.test.package.move-compiler]
# opt-level 2 for move-compiler reduces the size of some of its
# (recursive) stack frames by up to 10x, avoiding stack overflows.
opt-level = 2

[profile.simulator]
inherits = "test"
debug = true
debug-assertions = true
overflow-checks = true
# opt-level 1 gives >5x speedup for simulator tests without slowing down build times very much.
opt-level = 1

[workspace.lints.rust]
unexpected_cfgs = { level = "warn", check-cfg = ['cfg(msim)', 'cfg(fail_points)'] }

# Dependencies that should be kept in sync through the whole workspace
[workspace.dependencies]
anyhow = "1.0.71"
arc-swap = { version = "1.5.1", features = ["serde"] }
<<<<<<< HEAD
=======
arrow = "53.1"
arrow-array = "53.1"
assert_cmd = "2.0.6"
>>>>>>> b2841321
async-graphql = "=7.0.1"
async-recursion = "1.0.4"
async-trait = "0.1.61"
aws-config = "0.56"
axum = { version = "0.7", default-features = false, features = ["tokio", "http1", "http2", "json", "matched-path", "original-uri", "form", "query", "ws"] }
axum-extra = { version = "0.9", features = ["typed-header"] }
backoff = { version = "0.4.0", features = ["futures", "futures-core", "pin-project-lite", "tokio", "tokio_1"] }
base64 = "0.21.2"
base64-url = "2"
bcs = "0.1.4"
better_any = "0.1.1"
bincode = "1.3.3"
bip32 = "0.5"
byteorder = "1.4.3"
bytes = { version = "1.5.0", features = ["serde"] }
cached = "0.43.0"
camino = "1.1.1"
cfg-if = "1.0.0"
chrono = { version = "0.4.26", features = ["clock", "serde"] }
clap = { version = "4.4", features = ["derive", "wrap_help"] }
colored = "2.0.0"
comfy-table = "6.1.3"
const-str = "0.5.3"
criterion = { version = "0.5.0", features = ["async", "async_tokio", "html_reports"] }
crossterm = "0.25.0"
csv = "1.2.1"
dashmap = "5.5.3"
# datatest-stable = "0.1.2"
datatest-stable = { git = "https://github.com/nextest-rs/datatest-stable.git", rev = "72db7f6d1bbe36a5407e96b9488a581f763e106f" }
derivative = "2.2.0"
diesel = { version = "2.1.0", features = ["chrono", "r2d2", "serde_json", "64-column-tables", "i-implement-a-third-party-backend-and-opt-into-breaking-changes"] }
<<<<<<< HEAD
dirs = "4.0.0"
=======
diesel-derive-enum = { version = "2.0.1" }
diesel_migrations = { version = "2.0.0" }
dirs = "5.0"
duration-str = "0.5.0"
ed25519 = { version = "2.2", features = ["pkcs8", "alloc", "zeroize"] }
>>>>>>> b2841321
ed25519-consensus = { version = "2.0.1", features = ["serde"] }
either = "1.8.0"
enum_dispatch = "^0.3"
expect-test = "1.4.0"
eyre = "0.6.8"
fdlimit = "0.2.1"
flate2 = "1.0.28"
fs_extra = "1.3.0"
futures = "0.3.28"
git-version = "0.3.5"
governor = "0.6.0"
hdrhistogram = "7.5.1"
hex = "0.4.3"
http = "1"
humantime = "2.1.0"
hyper = "1"
hyper-rustls = { version = "0.27", default-features = false, features = ["webpki-roots", "http2", "ring", "tls12"] }
im = "15"
indexmap = { version = "2.1.0", features = ["serde"] }
indicatif = "0.17.2"
insta = { version = "1.21.1", features = ["redactions", "yaml", "json"] }
integer-encoding = "3.0.1"
itertools = "0.13.0"
json_to_table = { git = "https://github.com/zhiburt/tabled/", rev = "e449317a1c02eb6b29e409ad6617e5d9eb7b3bd4" }
jsonrpsee = { version = "0.24", features = ["server", "macros", "client", "ws-client", "http-client"] }
leb128 = "0.2.5"
<<<<<<< HEAD
lru = "0.10"
=======
linked-hash-map = "0.5.6"
lru = "0.12"
match_opt = "0.1.2"
miette = { version = "7", features = ["fancy"] }
mime = "0.3"
>>>>>>> b2841321
mockall = "0.11.4"
more-asserts = "0.3.1"
msim = { git = "ssh://git@github.com/iotaledger/iota-sim.git", rev = "8fe1939f4bf1e54d0638756c82aaa6c29212e2bb", package = "msim" }
nonempty = "0.9.0"
notify = "6.1.1"
num-bigint = "0.4.4"
num_cpus = "1.15.0"
num_enum = "0.7"
object_store = { version = "0.10", features = ["aws", "gcp", "azure", "http"] }
once_cell = "1.18.0"
<<<<<<< HEAD
parking_lot = "0.12.1"
=======
ouroboros = "0.18"
parking_lot = "0.12.1"
petgraph = "0.6"
pkcs8 = { version = "0.10", features = ["std"] }
pprof = { version = "0.13.0", features = ["cpp", "frame-pointer"] }
>>>>>>> b2841321
pretty_assertions = "1.3.0"
proc-macro2 = "1.0.47"
prometheus = "0.13.3"
proptest = "1.1.0"
proptest-derive = "0.3.0"
prost = "0.13"
quinn-proto = "0.11.6"
quote = "1.0.23"
rand = "0.8.5"
rayon = "1.5.3"
regex = "1.7.1"
reqwest = { version = "0.12", default-features = false, features = ["http2", "json", "rustls-tls"] }
roaring = "0.10.6"
rocksdb = { version = "0.21.0", default-features = false, features = ["snappy", "lz4", "zstd", "zlib", "multi-threaded-cf"] }
rstest = "0.16.0"
rustls = { version = "0.23", default-features = false, features = ["std", "tls12", "ring"] }
schemars = { version = "0.8.21", features = ["either"] }
scopeguard = "1.1"
serde = { version = "1.0.144", features = ["derive", "rc"] }
serde-reflection = "0.4"
serde_json = { version = "1.0.95", features = ["preserve_order"] }
serde_with = "3.8"
serde_yaml = "0.8.26"
shellexpand = "3.1.0"
signature = "1.6.0"
similar = "2.4.0"
smallvec = "1.10.0"
snap = "1.1.0"
static_assertions = "1.1.0"
strum = { version = "0.26.3", features = ["derive"] }
strum_macros = "0.26.4"
syn = { version = "1.0.104", features = ["full", "derive", "extra-traits"] }
tabled = { version = "0.12" }
tap = "1.0.1"
tempfile = "3.3.0"
test-fuzz = "3.0.4"
thiserror = "1.0.40"
# tokio is defined at a specific version to support patching with iota-sim
# Do not upgrade without updating https://github.com/iotaledger/iota-sim first
tokio = "=1.39.2"
tokio-rustls = { version = "0.26", default-features = false, features = ["tls12", "ring"] }
tokio-stream = { version = "0.1.14", features = ["sync", "net"] }
tokio-util = "0.7.10"
toml = { version = "0.7.4", features = ["preserve_order"] }
# NOTE: do not enable the `tls` feature on tonic. It will break custom TLS handling
# for self signed certificates. Unit tests under consensus/core and other integration
# tests will fail.
tonic = { version = "0.12", features = ["transport"] }
tonic-build = { version = "0.12", features = ["prost", "transport"] }
tonic-health = "0.12"
tower = { version = "0.4.12", features = ["full", "util", "timeout", "load-shed", "limit"] }
tower-http = { version = "0.5", features = ["cors", "full", "trace", "set-header", "propagate-header"] }
tracing = "0.1.37"
tracing-subscriber = { version = "0.3.15", default-features = false, features = ["std", "smallvec", "fmt", "ansi", "time", "json", "registry", "env-filter"] }
unescape = "0.1.0"
url = "2.3.1"
uuid = { version = "1.1.2", features = ["v4", "fast-rng"] }
<<<<<<< HEAD
=======
versions = "4.1.0"
webpki = { version = "0.102", package = "rustls-webpki", features = ["alloc", "std"] }
x509-parser = "0.14.0"
zeroize = "1.6.0"
zstd = "0.13.2"
>>>>>>> b2841321

move-abstract-interpreter = { path = "external-crates/move/crates/move-abstract-interpreter" }
move-abstract-stack = { path = "external-crates/move/crates/move-abstract-stack" }
move-analyzer = { path = "external-crates/move/crates/move-analyzer" }
move-binary-format = { path = "external-crates/move/crates/move-binary-format" }
move-bytecode-source-map = { path = "external-crates/move/crates/move-bytecode-source-map" }
move-bytecode-utils = { path = "external-crates/move/crates/move-bytecode-utils" }
move-bytecode-verifier-meter = { path = "external-crates/move/crates/move-bytecode-verifier-meter" }
move-cli = { path = "external-crates/move/crates/move-cli" }
move-command-line-common = { path = "external-crates/move/crates/move-command-line-common" }
move-compiler = { path = "external-crates/move/crates/move-compiler" }
move-core-types = { path = "external-crates/move/crates/move-core-types" }
move-disassembler = { path = "external-crates/move/crates/move-disassembler" }
move-ir-types = { path = "external-crates/move/crates/move-ir-types" }
move-package = { path = "external-crates/move/crates/move-package" }
move-prover = { path = "external-crates/move/crates/move-prover" }
move-stackless-bytecode = { path = "external-crates/move/crates/move-stackless-bytecode" }
move-symbol-pool = { path = "external-crates/move/crates/move-symbol-pool" }
move-transactional-test-runner = { path = "external-crates/move/crates/move-transactional-test-runner" }
move-unit-test = { path = "external-crates/move/crates/move-unit-test" }
move-vm-config = { path = "external-crates/move/crates/move-vm-config" }
move-vm-profiler = { path = "external-crates/move/crates/move-vm-profiler" }
move-vm-test-utils = { path = "external-crates/move/crates/move-vm-test-utils/", features = ["tiered-gas"] }
move-vm-types = { path = "external-crates/move/crates/move-vm-types" }

coset = "0.3"
fastcrypto = { git = "https://github.com/MystenLabs/fastcrypto", rev = "5f2c63266a065996d53f98156f0412782b468597" }
fastcrypto-tbls = { git = "https://github.com/MystenLabs/fastcrypto", rev = "5f2c63266a065996d53f98156f0412782b468597" }
fastcrypto-vdf = { git = "https://github.com/MystenLabs/fastcrypto", rev = "5f2c63266a065996d53f98156f0412782b468597", features = ["experimental"] }
fastcrypto-zkp = { git = "https://github.com/MystenLabs/fastcrypto", rev = "5f2c63266a065996d53f98156f0412782b468597", package = "fastcrypto-zkp" }
p256 = { version = "0.13.2", features = ["ecdsa"] }
passkey-authenticator = { version = "0.2.0" }
passkey-client = { version = "0.2.0" }
passkey-types = { version = "0.2.0" }

# anemo dependencies
anemo = { git = "https://github.com/mystenlabs/anemo.git", rev = "dbb5a074c2d25660525ab5d36d65ff0cb8051949" }
anemo-build = { git = "https://github.com/mystenlabs/anemo.git", rev = "dbb5a074c2d25660525ab5d36d65ff0cb8051949" }
anemo-tower = { git = "https://github.com/mystenlabs/anemo.git", rev = "dbb5a074c2d25660525ab5d36d65ff0cb8051949" }

# core-types with json format for REST api
iota-sdk2 = { package = "sui-sdk", git = "ssh://git@github.com/iotaledger/iota-rust-sdk.git", rev = "bd233b6879b917fb95e17f21927c198e7a60c924", features = ["hash", "serde", "schemars"] }

### Workspace Members ###
bin-version = { path = "crates/bin-version" }
iota = { path = "crates/iota" }
iota-adapter-transactional-tests = { path = "crates/iota-adapter-transactional-tests" }
iota-analytics-indexer = { path = "crates/iota-analytics-indexer" }
iota-analytics-indexer-derive = { path = "crates/iota-analytics-indexer-derive" }
iota-archival = { path = "crates/iota-archival" }
iota-authority-aggregation = { path = "crates/iota-authority-aggregation" }
iota-benchmark = { path = "crates/iota-benchmark" }
iota-bridge = { path = "crates/iota-bridge" }
iota-cluster-test = { path = "crates/iota-cluster-test" }
iota-common = { path = "crates/iota-common" }
iota-config = { path = "crates/iota-config" }
iota-core = { path = "crates/iota-core" }
iota-cost = { path = "crates/iota-cost" }
iota-data-ingestion = { path = "crates/iota-data-ingestion" }
iota-data-ingestion-core = { path = "crates/iota-data-ingestion-core" }
iota-e2e-tests = { path = "crates/iota-e2e-tests" }
iota-enum-compat-util = { path = "crates/iota-enum-compat-util" }
iota-faucet = { path = "crates/iota-faucet" }
iota-framework = { path = "crates/iota-framework" }
iota-framework-snapshot = { path = "crates/iota-framework-snapshot" }
iota-framework-tests = { path = "crates/iota-framework-tests" }
iota-genesis-builder = { path = "crates/iota-genesis-builder" }
iota-graphql-config = { path = "crates/iota-graphql-config" }
iota-graphql-rpc = { path = "crates/iota-graphql-rpc" }
iota-graphql-rpc-client = { path = "crates/iota-graphql-rpc-client" }
iota-graphql-rpc-headers = { path = "crates/iota-graphql-rpc-headers" }
iota-indexer = { path = "crates/iota-indexer" }
iota-indexer-builder = { path = "crates/iota-indexer-builder" }
iota-json = { path = "crates/iota-json" }
iota-json-rpc = { path = "crates/iota-json-rpc" }
iota-json-rpc-api = { path = "crates/iota-json-rpc-api" }
iota-json-rpc-types = { path = "crates/iota-json-rpc-types" }
iota-keys = { path = "crates/iota-keys" }
iota-macros = { path = "crates/iota-macros" }
iota-metric-checker = { path = "crates/iota-metric-checker" }
iota-metrics = { path = "crates/iota-metrics" }
iota-move = { path = "crates/iota-move" }
iota-move-build = { path = "crates/iota-move-build" }
iota-move-lsp = { path = "crates/iota-move-lsp" }
iota-network = { path = "crates/iota-network" }
iota-network-stack = { path = "crates/iota-network-stack" }
iota-node = { path = "crates/iota-node" }
iota-open-rpc = { path = "crates/iota-open-rpc" }
iota-open-rpc-macros = { path = "crates/iota-open-rpc-macros" }
iota-package-dump = { path = "crates/iota-package-dump" }
iota-package-management = { path = "crates/iota-package-management" }
iota-package-resolver = { path = "crates/iota-package-resolver" }
iota-proc-macros = { path = "crates/iota-proc-macros" }
iota-protocol-config = { path = "crates/iota-protocol-config" }
iota-protocol-config-macros = { path = "crates/iota-protocol-config-macros" }
iota-replay = { path = "crates/iota-replay" }
iota-rest-api = { path = "crates/iota-rest-api" }
iota-rosetta = { path = "crates/iota-rosetta" }
iota-rpc-loadgen = { path = "crates/iota-rpc-loadgen" }
iota-sdk = { path = "crates/iota-sdk" }
iota-simulator = { path = "crates/iota-simulator" }
iota-snapshot = { path = "crates/iota-snapshot" }
iota-source-validation = { path = "crates/iota-source-validation" }
iota-source-validation-service = { path = "crates/iota-source-validation-service" }
iota-storage = { path = "crates/iota-storage" }
iota-surfer = { path = "crates/iota-surfer" }
iota-swarm = { path = "crates/iota-swarm" }
iota-swarm-config = { path = "crates/iota-swarm-config" }
iota-test-transaction-builder = { path = "crates/iota-test-transaction-builder" }
iota-tls = { path = "crates/iota-tls" }
iota-tool = { path = "crates/iota-tool" }
iota-transaction-builder = { path = "crates/iota-transaction-builder" }
iota-transaction-checks = { path = "crates/iota-transaction-checks" }
iota-transactional-test-runner = { path = "crates/iota-transactional-test-runner" }
iota-types = { path = "crates/iota-types" }
iota-upgrade-compatibility-transactional-tests = { path = "crates/iota-upgrade-compatibility-transactional-tests" }
iota-util-mem = { path = "crates/iota-util-mem" }
iota-util-mem-derive = { path = "crates/iota-util-mem-derive" }
iota-verifier-transactional-tests = { path = "crates/iota-verifier-transactional-tests" }
prometheus-closure-metric = { path = "crates/prometheus-closure-metric" }
shared-crypto = { path = "crates/shared-crypto" }
simulacrum = { path = "crates/simulacrum" }
telemetry-subscribers = { path = "crates/telemetry-subscribers" }
test-cluster = { path = "crates/test-cluster" }
transaction-fuzzer = { path = "crates/transaction-fuzzer" }
typed-store = { path = "crates/typed-store" }
typed-store-derive = { path = "crates/typed-store-derive" }
typed-store-error = { path = "crates/typed-store-error" }

consensus-config = { path = "consensus/config" }
consensus-core = { path = "consensus/core" }

narwhal-config = { path = "narwhal/config" }
narwhal-crypto = { path = "narwhal/crypto" }
narwhal-executor = { path = "narwhal/executor" }
narwhal-network = { path = "narwhal/network" }
narwhal-node = { path = "narwhal/node" }
narwhal-primary = { path = "narwhal/primary" }
narwhal-storage = { path = "narwhal/storage" }
narwhal-test-utils = { path = "narwhal/test-utils" }
narwhal-types = { path = "narwhal/types" }
narwhal-worker = { path = "narwhal/worker" }

iota-execution = { path = "iota-execution" }

[patch.crates-io]<|MERGE_RESOLUTION|>--- conflicted
+++ resolved
@@ -223,12 +223,6 @@
 [workspace.dependencies]
 anyhow = "1.0.71"
 arc-swap = { version = "1.5.1", features = ["serde"] }
-<<<<<<< HEAD
-=======
-arrow = "53.1"
-arrow-array = "53.1"
-assert_cmd = "2.0.6"
->>>>>>> b2841321
 async-graphql = "=7.0.1"
 async-recursion = "1.0.4"
 async-trait = "0.1.61"
@@ -260,15 +254,7 @@
 datatest-stable = { git = "https://github.com/nextest-rs/datatest-stable.git", rev = "72db7f6d1bbe36a5407e96b9488a581f763e106f" }
 derivative = "2.2.0"
 diesel = { version = "2.1.0", features = ["chrono", "r2d2", "serde_json", "64-column-tables", "i-implement-a-third-party-backend-and-opt-into-breaking-changes"] }
-<<<<<<< HEAD
-dirs = "4.0.0"
-=======
-diesel-derive-enum = { version = "2.0.1" }
-diesel_migrations = { version = "2.0.0" }
 dirs = "5.0"
-duration-str = "0.5.0"
-ed25519 = { version = "2.2", features = ["pkcs8", "alloc", "zeroize"] }
->>>>>>> b2841321
 ed25519-consensus = { version = "2.0.1", features = ["serde"] }
 either = "1.8.0"
 enum_dispatch = "^0.3"
@@ -295,15 +281,7 @@
 json_to_table = { git = "https://github.com/zhiburt/tabled/", rev = "e449317a1c02eb6b29e409ad6617e5d9eb7b3bd4" }
 jsonrpsee = { version = "0.24", features = ["server", "macros", "client", "ws-client", "http-client"] }
 leb128 = "0.2.5"
-<<<<<<< HEAD
-lru = "0.10"
-=======
-linked-hash-map = "0.5.6"
 lru = "0.12"
-match_opt = "0.1.2"
-miette = { version = "7", features = ["fancy"] }
-mime = "0.3"
->>>>>>> b2841321
 mockall = "0.11.4"
 more-asserts = "0.3.1"
 msim = { git = "ssh://git@github.com/iotaledger/iota-sim.git", rev = "8fe1939f4bf1e54d0638756c82aaa6c29212e2bb", package = "msim" }
@@ -314,15 +292,7 @@
 num_enum = "0.7"
 object_store = { version = "0.10", features = ["aws", "gcp", "azure", "http"] }
 once_cell = "1.18.0"
-<<<<<<< HEAD
 parking_lot = "0.12.1"
-=======
-ouroboros = "0.18"
-parking_lot = "0.12.1"
-petgraph = "0.6"
-pkcs8 = { version = "0.10", features = ["std"] }
-pprof = { version = "0.13.0", features = ["cpp", "frame-pointer"] }
->>>>>>> b2841321
 pretty_assertions = "1.3.0"
 proc-macro2 = "1.0.47"
 prometheus = "0.13.3"
@@ -380,14 +350,6 @@
 unescape = "0.1.0"
 url = "2.3.1"
 uuid = { version = "1.1.2", features = ["v4", "fast-rng"] }
-<<<<<<< HEAD
-=======
-versions = "4.1.0"
-webpki = { version = "0.102", package = "rustls-webpki", features = ["alloc", "std"] }
-x509-parser = "0.14.0"
-zeroize = "1.6.0"
-zstd = "0.13.2"
->>>>>>> b2841321
 
 move-abstract-interpreter = { path = "external-crates/move/crates/move-abstract-interpreter" }
 move-abstract-stack = { path = "external-crates/move/crates/move-abstract-stack" }
