--- conflicted
+++ resolved
@@ -56,31 +56,17 @@
   "external-crates/move/crates/serializer-tests",
   "external-crates/move/crates/test-generation",
   "external-crates/move/move-execution/v0/crates/move-bytecode-verifier",
-<<<<<<< HEAD
   "external-crates/move/move-execution/v0/crates/move-stdlib",
   "external-crates/move/move-execution/v0/crates/move-vm-runtime",
-=======
   "external-crates/move/move-execution/v0/crates/move-stdlib-natives",
-  "external-crates/move/move-execution/v0/crates/move-vm-runtime",
-  "external-crates/move/move-execution/v1/crates/move-bytecode-verifier",
-  "external-crates/move/move-execution/v1/crates/move-stdlib-natives",
-  "external-crates/move/move-execution/v1/crates/move-vm-runtime",
-  "external-crates/move/move-execution/v2/crates/move-abstract-interpreter",
-  "external-crates/move/move-execution/v2/crates/move-bytecode-verifier",
-  "external-crates/move/move-execution/v2/crates/move-stdlib-natives",
-  "external-crates/move/move-execution/v2/crates/move-vm-runtime",
->>>>>>> e0e924c4
   "sdk/move-bytecode-template",
 ]
 
 members = [
   "consensus/config",
   "consensus/core",
-<<<<<<< HEAD
-=======
   "crates/anemo-benchmark",
   "crates/bin-version",
->>>>>>> e0e924c4
   "crates/iota",
   "crates/iota-adapter-transactional-tests",
   "crates/iota-analytics-indexer",
@@ -89,12 +75,9 @@
   "crates/iota-authority-aggregation",
   "crates/iota-aws-orchestrator",
   "crates/iota-benchmark",
-<<<<<<< HEAD
-=======
   "crates/iota-bridge",
   "crates/iota-bridge-cli",
   "crates/iota-bridge-indexer",
->>>>>>> e0e924c4
   "crates/iota-cluster-test",
   "crates/iota-common",
   "crates/iota-config",
@@ -109,19 +92,13 @@
   "crates/iota-framework-snapshot",
   "crates/iota-framework-tests",
   "crates/iota-genesis-builder",
-<<<<<<< HEAD
-=======
   "crates/iota-graphql-config",
->>>>>>> e0e924c4
   "crates/iota-graphql-e2e-tests",
   "crates/iota-graphql-rpc",
   "crates/iota-graphql-rpc-client",
   "crates/iota-graphql-rpc-headers",
   "crates/iota-indexer",
-<<<<<<< HEAD
-=======
   "crates/iota-indexer-builder",
->>>>>>> e0e924c4
   "crates/iota-json",
   "crates/iota-json-rpc",
   "crates/iota-json-rpc-api",
@@ -134,39 +111,27 @@
   "crates/iota-metrics",
   "crates/iota-move",
   "crates/iota-move-build",
-<<<<<<< HEAD
-=======
   "crates/iota-move-lsp",
->>>>>>> e0e924c4
   "crates/iota-network",
   "crates/iota-network-stack",
   "crates/iota-node",
   "crates/iota-open-rpc",
   "crates/iota-open-rpc-macros",
-<<<<<<< HEAD
-=======
   "crates/iota-oracle",
   "crates/iota-package-dump",
   "crates/iota-package-management",
->>>>>>> e0e924c4
   "crates/iota-package-resolver",
   "crates/iota-proc-macros",
   "crates/iota-protocol-config",
   "crates/iota-protocol-config-macros",
-<<<<<<< HEAD
-=======
   "crates/iota-proxy",
->>>>>>> e0e924c4
   "crates/iota-replay",
   "crates/iota-rest-api",
   "crates/iota-rosetta",
   "crates/iota-rpc-loadgen",
   "crates/iota-sdk",
-<<<<<<< HEAD
-=======
   "crates/iota-security-watchdog",
   "crates/iota-service",
->>>>>>> e0e924c4
   "crates/iota-simulator",
   "crates/iota-single-node-benchmark",
   "crates/iota-snapshot",
@@ -176,15 +141,10 @@
   "crates/iota-surfer",
   "crates/iota-swarm",
   "crates/iota-swarm-config",
-<<<<<<< HEAD
-  "crates/iota-test-transaction-builder",
-  "crates/iota-test-validator",
-=======
   "crates/iota-telemetry",
   "crates/iota-test-transaction-builder",
   "crates/iota-test-validator",
   "crates/iota-tls",
->>>>>>> e0e924c4
   "crates/iota-tool",
   "crates/iota-transaction-builder",
   "crates/iota-transaction-checks",
@@ -194,11 +154,8 @@
   "crates/iota-util-mem",
   "crates/iota-util-mem-derive",
   "crates/iota-verifier-transactional-tests",
-<<<<<<< HEAD
-=======
   "crates/iotans-indexer",
   "crates/iotaop-cli",
->>>>>>> e0e924c4
   "crates/prometheus-closure-metric",
   "crates/shared-crypto",
   "crates/simulacrum",
@@ -208,12 +165,9 @@
   "crates/typed-store",
   "crates/typed-store-derive",
   "crates/typed-store-error",
-<<<<<<< HEAD
   "docs/examples/rust",
-=======
   "crates/typed-store-workspace-hack",
   "crates/x",
->>>>>>> e0e924c4
   "iota-execution",
   "iota-execution/cut",
   "iota-execution/latest/iota-adapter",
@@ -222,15 +176,6 @@
   "iota-execution/v0/iota-adapter",
   "iota-execution/v0/iota-move-natives",
   "iota-execution/v0/iota-verifier",
-<<<<<<< HEAD
-=======
-  "iota-execution/v1/iota-adapter",
-  "iota-execution/v1/iota-move-natives",
-  "iota-execution/v1/iota-verifier",
-  "iota-execution/v2/iota-adapter",
-  "iota-execution/v2/iota-move-natives",
-  "iota-execution/v2/iota-verifier",
->>>>>>> e0e924c4
   "narwhal/config",
   "narwhal/crypto",
   "narwhal/executor",
@@ -245,11 +190,7 @@
 
 [workspace.package]
 # This version string will be inherited by iota-core, iota-faucet, iota-node, iota-tools, iota-sdk, iota-move-build, and iota crates.
-<<<<<<< HEAD
 version = "0.2.0"
-=======
-version = "1.32.2"
->>>>>>> e0e924c4
 
 [profile.release]
 # debug = 1 means line charts only, which is minimum needed for good stack traces
@@ -286,138 +227,13 @@
 opt-level = 1
 
 [workspace.lints.rust]
-unexpected_cfgs = { level = "warn", check-cfg = ['cfg(msim)', 'cfg(fail_points)'] }
+unexpected_cfgs = { level = "warn", check-cfg = [
+  'cfg(msim)',
+  'cfg(fail_points)',
+] }
 
 # Dependencies that should be kept in sync through the whole workspace
 [workspace.dependencies]
-<<<<<<< HEAD
-anyhow = "1.0"
-arc-swap = { version = "1.5", features = ["serde"] }
-async-graphql = "7.0"
-async-recursion = "1.0"
-async-trait = "0.1"
-aws-config = { version = "1.5", features = ["behavior-version-latest"] }
-axum = { version = "0.7", default-features = false, features = ["tokio", "http1", "http2", "json", "matched-path", "original-uri", "form", "query", "ws"] }
-axum-extra = "0.9"
-backoff = { version = "0.4", features = ["tokio"] }
-base64 = "0.22"
-base64-url = "3.0"
-bcs = "0.1"
-better_any = { version = "0.2", features = ["derive"] }
-bincode = "1.3"
-bip32 = "0.5"
-byteorder = "1.4"
-bytes = { version = "1.7", features = ["serde"] }
-cached = { version = "0.53", features = ["async"] }
-camino = "1.1"
-cfg-if = "1.0"
-chrono = { version = "0.4", features = ["clock", "serde"] }
-clap = { version = "4.5", features = ["derive", "wrap_help"] }
-colored = "2.0"
-comfy-table = "7.1"
-const-str = "0.5"
-criterion = { version = "0.5", features = ["async", "async_tokio", "html_reports"] }
-crossterm = "0.28"
-csv = "1.2"
-dashmap = "6.0"
-datatest-stable = { git = "https://github.com/nextest-rs/datatest-stable.git", rev = "72db7f6d1bbe36a5407e96b9488a581f763e106f" }
-derivative = "2.2"
-diesel = { version = "2.2", features = ["chrono", "postgres", "r2d2", "serde_json", "64-column-tables", "i-implement-a-third-party-backend-and-opt-into-breaking-changes", "postgres_backend"] }
-dirs = "5.0"
-ed25519-consensus = { version = "2.0", features = ["serde"] }
-either = "1.8"
-enum_dispatch = "^0.3"
-expect-test = "1.4"
-eyre = "0.6"
-fdlimit = "0.3"
-flate2 = "1.0"
-fs_extra = "1.3"
-futures = "0.3"
-git-version = "0.3"
-governor = "0.6"
-hdrhistogram = "7.5"
-hex = "0.4"
-http = "1.1"
-http-body-util = "0.1"
-humantime = "2.1"
-hyper = { version = "1.3", features = ["http2"] }
-hyper-util = { version = "0.1", default-features = false }
-im = "15.1"
-indexmap = { version = "2.1", features = ["serde"] }
-indicatif = "0.17"
-insta = { version = "1.21", features = ["redactions", "yaml", "json"] }
-integer-encoding = "4.0"
-itertools = "0.13"
-json_to_table = "0.6" # Version 0.8 is incompatable with tabled
-jsonrpsee = { version = "0.24", features = ["server", "macros", "client", "ws-client", "http-client"] }
-leb128 = "0.2"
-lru = "0.12"
-mockall = "0.13"
-more-asserts = "0.3"
-msim = { git = "ssh://git@github.com/iotaledger/iota-sim.git", rev = "8fe1939f4bf1e54d0638756c82aaa6c29212e2bb", package = "msim" }
-notify = "6.1"
-num-bigint = "0.4"
-num_cpus = "1.15"
-num_enum = "0.7"
-object_store = { version = "0.10", features = ["aws", "gcp", "azure", "http"] }
-once_cell = "1.18"
-parking_lot = "0.12"
-pretty_assertions = "1.3"
-proc-macro2 = "1.0"
-prometheus = "0.13"
-proptest = "1.1"
-proptest-derive = "0.5"
-prost = "0.13"
-quinn-proto = "0.10" # Version 0.11 is incompatable with prometheus
-quote = "1.0"
-rand = "0.8"
-regex = "1.7"
-reqwest = { version = "0.12", default-features = false, features = ["blocking", "json", "rustls-tls"] }
-roaring = "0.10"
-rocksdb = { version = "0.22", features = ["snappy", "lz4", "zstd", "zlib", "multi-threaded-cf"], default-features = false }
-rstest = "0.22"
-schemars = { version = "0.8", features = ["either"] }
-scopeguard = "1.1"
-serde = { version = "1.0", features = ["derive", "rc"] }
-serde-reflection = "0.4"
-serde_json = { version = "1.0", features = ["preserve_order", "arbitrary_precision"] }
-serde_with = { version = "2.3", features = ["hex"] } # Version 3 is incompatable with fastcrypto
-serde_yaml = "0.9"
-shellexpand = "3.1"
-signature = "2.2"
-similar = "2.4"
-smallvec = "1.10"
-snap = "1.1"
-static_assertions = "1.1"
-strum = { version = "0.26", features = ["derive"] }
-syn = { version = "1.0", features = ["full", "derive", "extra-traits"] }
-tabled = "0.12" # Version 0.16 is incompatable with ratatui
-tap = "1.0"
-tempfile = "3.12"
-test-fuzz = "5.2"
-thiserror = "1.0"
-# tokio is defined at a specific version to support patching with iota-sim
-# Do not upgrade without updating https://github.com/iotaledger/iota-sim first
-tokio = "=1.39.2"
-tokio-stream = { version = "0.1", features = ["sync", "net"] }
-tokio-util = "0.7"
-toml = { version = "0.8", features = ["preserve_order"] }
-tonic = { version = "0.12", features = ["transport", "tls"] }
-tonic-build = { version = "0.12", features = ["prost", "transport"] }
-tonic-health = "0.12"
-tower = { version = "0.4", features = ["full", "util", "timeout", "load-shed", "limit"] }
-tower-http = { version = "0.5", features = ["cors", "full", "trace", "set-header", "propagate-header"] }
-tracing = "0.1"
-tracing-subscriber = { version = "0.3", default-features = false, features = ["std", "smallvec", "fmt", "ansi", "time", "json", "registry", "env-filter"] }
-unescape = "0.1"
-url = "2.3"
-uuid = { version = "1.1", features = ["v4", "fast-rng"] }
-
-# Move dependencies
-move-abstract-stack = { path = "external-crates/move/crates/move-abstract-stack" }
-move-binary-format = { path = "external-crates/move/crates/move-binary-format" }
-move-bytecode-utils = { path = "external-crates/move/crates/move-bytecode-utils" }
-=======
 anyhow = "1.0.71"
 arc-swap = { version = "1.5.1", features = ["serde"] }
 arrow = "52"
@@ -435,10 +251,28 @@
 aws-sdk-s3 = "0.29.0"
 aws-smithy-http = "0.56"
 aws-smithy-runtime-api = "0.56"
-axum = { version = "0.7", default-features = false, features = ["tokio", "http1", "http2", "json", "matched-path", "original-uri", "form", "query", "ws"] }
+axum = { version = "0.7", default-features = false, features = [
+  "tokio",
+  "http1",
+  "http2",
+  "json",
+  "matched-path",
+  "original-uri",
+  "form",
+  "query",
+  "ws",
+] }
 axum-extra = { version = "0.9", features = ["typed-header"] }
-axum-server = { git = "https://github.com/bmwill/axum-server.git", rev = "f44323e271afdd1365fd0c8b0a4c0bbdf4956cb7", version = "0.6", default-features = false, features = ["tls-rustls"] }
-backoff = { version = "0.4.0", features = ["futures", "futures-core", "pin-project-lite", "tokio", "tokio_1"] }
+axum-server = { git = "https://github.com/bmwill/axum-server.git", rev = "f44323e271afdd1365fd0c8b0a4c0bbdf4956cb7", version = "0.6", default-features = false, features = [
+  "tls-rustls",
+] }
+backoff = { version = "0.4.0", features = [
+  "futures",
+  "futures-core",
+  "pin-project-lite",
+  "tokio",
+  "tokio_1",
+] }
 base64 = "0.21.2"
 base64-url = "2"
 bcs = "0.1.4"
@@ -460,7 +294,11 @@
 console-subscriber = "0.2"
 const-str = "0.5.3"
 count-min-sketch = "0.1.7"
-criterion = { version = "0.5.0", features = ["async", "async_tokio", "html_reports"] }
+criterion = { version = "0.5.0", features = [
+  "async",
+  "async_tokio",
+  "html_reports",
+] }
 crossterm = "0.25.0"
 csv = "1.2.1"
 cynic = { version = "3.7.3", features = ["http-reqwest"] }
@@ -472,7 +310,13 @@
 derive-syn-parse = "0.1.5"
 derive_builder = "0.12.0"
 derive_more = "0.99.17"
-diesel = { version = "2.1.0", features = ["chrono", "r2d2", "serde_json", "64-column-tables", "i-implement-a-third-party-backend-and-opt-into-breaking-changes"] }
+diesel = { version = "2.1.0", features = [
+  "chrono",
+  "r2d2",
+  "serde_json",
+  "64-column-tables",
+  "i-implement-a-third-party-backend-and-opt-into-breaking-changes",
+] }
 diesel-derive-enum = { version = "2.0.1" }
 diesel_migrations = { version = "2.0.0" }
 dirs = "4.0.0"
@@ -499,7 +343,12 @@
 http-body = "1"
 humantime = "2.1.0"
 hyper = "1"
-hyper-rustls = { version = "0.27", default-features = false, features = ["webpki-roots", "http2", "ring", "tls12"] }
+hyper-rustls = { version = "0.27", default-features = false, features = [
+  "webpki-roots",
+  "http2",
+  "ring",
+  "tls12",
+] }
 hyper-util = "0.1.6"
 im = "15"
 impl-trait-for-tuples = "0.2.0"
@@ -512,7 +361,13 @@
 itertools = "0.10.5"
 jemalloc-ctl = "^0.5"
 json_to_table = { git = "https://github.com/zhiburt/tabled/", rev = "e449317a1c02eb6b29e409ad6617e5d9eb7b3bd4" }
-jsonrpsee = { git = "https://github.com/wlmyng/jsonrpsee.git", rev = "b1b300784795f6a64d0fcdf8f03081a9bc38bde8", features = ["server", "macros", "ws-client", "http-client", "jsonrpsee-core"] }
+jsonrpsee = { git = "https://github.com/wlmyng/jsonrpsee.git", rev = "b1b300784795f6a64d0fcdf8f03081a9bc38bde8", features = [
+  "server",
+  "macros",
+  "ws-client",
+  "http-client",
+  "jsonrpsee-core",
+] }
 leb128 = "0.2.5"
 linked-hash-map = "0.5.6"
 lru = "0.10"
@@ -520,7 +375,10 @@
 miette = { version = "7", features = ["fancy"] }
 mime = "0.3"
 mockall = "0.11.4"
-moka = { version = "0.12", default-features = false, features = ["sync", "atomic64"] }
+moka = { version = "0.12", default-features = false, features = [
+  "sync",
+  "atomic64",
+] }
 more-asserts = "0.3.1"
 msim = { git = "https://github.com/MystenLabs/mysten-sim.git", rev = "b320996d8dfb99b273fe31c0222c659332283c99", package = "msim" }
 msim-macros = { git = "https://github.com/MystenLabs/mysten-sim.git", rev = "b320996d8dfb99b273fe31c0222c659332283c99", package = "msim-macros" }
@@ -545,7 +403,9 @@
 prettytable-rs = "0.10.0"
 proc-macro2 = "1.0.47"
 prometheus = "0.13.3"
-prometheus-http-query = { version = "0.8", default-features = false, features = ["rustls-tls"] }
+prometheus-http-query = { version = "0.8", default-features = false, features = [
+  "rustls-tls",
+] }
 prometheus-parse = { git = "https://github.com/asonnino/prometheus-parser.git", rev = "75334db" }
 proptest = "1.1.0"
 proptest-derive = "0.3.0"
@@ -558,16 +418,28 @@
 rayon = "1.5.3"
 rcgen = "0.13"
 regex = "1.7.1"
-reqwest = { version = "0.12", default-features = false, features = ["http2", "json", "rustls-tls"] }
+reqwest = { version = "0.12", default-features = false, features = [
+  "http2",
+  "json",
+  "rustls-tls",
+] }
 roaring = "0.10.6"
 ron = "0.8.0"
 rstest = "0.16.0"
-rusoto_core = { version = "0.48.0", default-features = false, features = ["rustls"] }
-rusoto_kms = { version = "0.48.0", default-features = false, features = ["rustls"] }
+rusoto_core = { version = "0.48.0", default-features = false, features = [
+  "rustls",
+] }
+rusoto_kms = { version = "0.48.0", default-features = false, features = [
+  "rustls",
+] }
 russh = "0.38.0"
 russh-keys = "0.38.0"
 rust-version = "1.56.1"
-rustls = { version = "0.23", default-features = false, features = ["std", "tls12", "ring"] }
+rustls = { version = "0.23", default-features = false, features = [
+  "std",
+  "tls12",
+  "ring",
+] }
 rustls-pemfile = "2"
 rustversion = "1.0.9"
 rustyline = "9.1.2"
@@ -610,7 +482,10 @@
 tiny-bip39 = "1.0.0"
 tokio = "1.36.0"
 tokio-retry = "0.3"
-tokio-rustls = { version = "0.26", default-features = false, features = ["tls12", "ring"] }
+tokio-rustls = { version = "0.26", default-features = false, features = [
+  "tls12",
+  "ring",
+] }
 tokio-stream = { version = "0.1.14", features = ["sync", "net"] }
 tokio-util = "0.7.10"
 toml = { version = "0.7.4", features = ["preserve_order"] }
@@ -621,12 +496,33 @@
 tonic = { version = "0.12", features = ["transport"] }
 tonic-build = { version = "0.12", features = ["prost", "transport"] }
 tonic-health = "0.12"
-tower = { version = "0.4.12", features = ["full", "util", "timeout", "load-shed", "limit"] }
-tower-http = { version = "0.5", features = ["cors", "full", "trace", "set-header", "propagate-header"] }
+tower = { version = "0.4.12", features = [
+  "full",
+  "util",
+  "timeout",
+  "load-shed",
+  "limit",
+] }
+tower-http = { version = "0.5", features = [
+  "cors",
+  "full",
+  "trace",
+  "set-header",
+  "propagate-header",
+] }
 tower-layer = "0.3.2"
 tracing = "0.1.37"
 tracing-appender = "0.2.2"
-tracing-subscriber = { version = "0.3.15", default-features = false, features = ["std", "smallvec", "fmt", "ansi", "time", "json", "registry", "env-filter"] }
+tracing-subscriber = { version = "0.3.15", default-features = false, features = [
+  "std",
+  "smallvec",
+  "fmt",
+  "ansi",
+  "time",
+  "json",
+  "registry",
+  "env-filter",
+] }
 ttl_cache = "0.5.1"
 twox-hash = "1.6.3"
 uint = "0.9.4"
@@ -635,7 +531,10 @@
 url = "2.3.1"
 uuid = { version = "1.1.2", features = ["v4", "fast-rng"] }
 versions = "4.1.0"
-webpki = { version = "0.102", package = "rustls-webpki", features = ["alloc", "std"] }
+webpki = { version = "0.102", package = "rustls-webpki", features = [
+  "alloc",
+  "std",
+] }
 x509-parser = "0.14.0"
 zeroize = "1.6.0"
 zstd = "0.12.3"
@@ -648,7 +547,6 @@
 move-bytecode-source-map = { path = "external-crates/move/crates/move-bytecode-source-map" }
 move-bytecode-utils = { path = "external-crates/move/crates/move-bytecode-utils" }
 move-bytecode-verifier-meter = { path = "external-crates/move/crates/move-bytecode-verifier-meter" }
->>>>>>> e0e924c4
 move-cli = { path = "external-crates/move/crates/move-cli" }
 move-command-line-common = { path = "external-crates/move/crates/move-command-line-common" }
 move-compiler = { path = "external-crates/move/crates/move-compiler" }
@@ -656,17 +554,6 @@
 move-disassembler = { path = "external-crates/move/crates/move-disassembler" }
 move-ir-types = { path = "external-crates/move/crates/move-ir-types" }
 move-package = { path = "external-crates/move/crates/move-package" }
-<<<<<<< HEAD
-move-symbol-pool = { path = "external-crates/move/crates/move-symbol-pool" }
-move-unit-test = { path = "external-crates/move/crates/move-unit-test" }
-move-vm-config = { path = "external-crates/move/crates/move-vm-config" }
-move-vm-profiler = { path = "external-crates/move/crates/move-vm-profiler" }
-move-vm-types = { path = "external-crates/move/crates/move-vm-types" }
-
-fastcrypto = { git = "https://github.com/MystenLabs/fastcrypto", rev = "fastcrypto-zkp-v0.1.3", package = "fastcrypto" }
-fastcrypto-tbls = { git = "https://github.com/MystenLabs/fastcrypto", rev = "fastcrypto-zkp-v0.1.3", package = "fastcrypto-tbls" }
-fastcrypto-zkp = { git = "https://github.com/MystenLabs/fastcrypto", rev = "fastcrypto-zkp-v0.1.3", package = "fastcrypto-zkp" }
-=======
 move-prover = { path = "external-crates/move/crates/move-prover" }
 move-stackless-bytecode = { path = "external-crates/move/crates/move-stackless-bytecode" }
 move-symbol-pool = { path = "external-crates/move/crates/move-symbol-pool" }
@@ -674,19 +561,22 @@
 move-unit-test = { path = "external-crates/move/crates/move-unit-test" }
 move-vm-config = { path = "external-crates/move/crates/move-vm-config" }
 move-vm-profiler = { path = "external-crates/move/crates/move-vm-profiler" }
-move-vm-test-utils = { path = "external-crates/move/crates/move-vm-test-utils/", features = ["tiered-gas"] }
+move-vm-test-utils = { path = "external-crates/move/crates/move-vm-test-utils/", features = [
+  "tiered-gas",
+] }
 move-vm-types = { path = "external-crates/move/crates/move-vm-types" }
 
 coset = "0.3"
 fastcrypto = { git = "https://github.com/MystenLabs/fastcrypto", rev = "5f2c63266a065996d53f98156f0412782b468597" }
 fastcrypto-tbls = { git = "https://github.com/MystenLabs/fastcrypto", rev = "5f2c63266a065996d53f98156f0412782b468597" }
-fastcrypto-vdf = { git = "https://github.com/MystenLabs/fastcrypto", rev = "5f2c63266a065996d53f98156f0412782b468597", features = ["experimental"] }
+fastcrypto-vdf = { git = "https://github.com/MystenLabs/fastcrypto", rev = "5f2c63266a065996d53f98156f0412782b468597", features = [
+  "experimental",
+] }
 fastcrypto-zkp = { git = "https://github.com/MystenLabs/fastcrypto", rev = "5f2c63266a065996d53f98156f0412782b468597", package = "fastcrypto-zkp" }
 p256 = { version = "0.13.2", features = ["ecdsa"] }
 passkey-authenticator = { version = "0.2.0" }
 passkey-client = { version = "0.2.0" }
 passkey-types = { version = "0.2.0" }
->>>>>>> e0e924c4
 
 # anemo dependencies
 anemo = { git = "https://github.com/mystenlabs/anemo.git", rev = "dbb5a074c2d25660525ab5d36d65ff0cb8051949" }
@@ -695,14 +585,15 @@
 anemo-tower = { git = "https://github.com/mystenlabs/anemo.git", rev = "dbb5a074c2d25660525ab5d36d65ff0cb8051949" }
 
 # core-types with json format for REST api
-iota-sdk2 = { package = "sui-sdk", git = "https://github.com/mystenlabs/sui-rust-sdk.git", rev = "bd233b6879b917fb95e17f21927c198e7a60c924", features = ["hash", "serde", "schemars"] }
+iota-sdk2 = { package = "sui-sdk", git = "https://github.com/mystenlabs/sui-rust-sdk.git", rev = "bd233b6879b917fb95e17f21927c198e7a60c924", features = [
+  "hash",
+  "serde",
+  "schemars",
+] }
 
 ### Workspace Members ###
-<<<<<<< HEAD
-=======
 anemo-benchmark = { path = "crates/anemo-benchmark" }
 bin-version = { path = "crates/bin-version" }
->>>>>>> e0e924c4
 iota = { path = "crates/iota" }
 iota-adapter-transactional-tests = { path = "crates/iota-adapter-transactional-tests" }
 iota-analytics-indexer = { path = "crates/iota-analytics-indexer" }
@@ -710,10 +601,7 @@
 iota-archival = { path = "crates/iota-archival" }
 iota-authority-aggregation = { path = "crates/iota-authority-aggregation" }
 iota-benchmark = { path = "crates/iota-benchmark" }
-<<<<<<< HEAD
-=======
 iota-bridge = { path = "crates/iota-bridge" }
->>>>>>> e0e924c4
 iota-cluster-test = { path = "crates/iota-cluster-test" }
 iota-common = { path = "crates/iota-common" }
 iota-config = { path = "crates/iota-config" }
@@ -728,18 +616,12 @@
 iota-framework-snapshot = { path = "crates/iota-framework-snapshot" }
 iota-framework-tests = { path = "crates/iota-framework-tests" }
 iota-genesis-builder = { path = "crates/iota-genesis-builder" }
-<<<<<<< HEAD
-=======
 iota-graphql-config = { path = "crates/iota-graphql-config" }
->>>>>>> e0e924c4
 iota-graphql-rpc = { path = "crates/iota-graphql-rpc" }
 iota-graphql-rpc-client = { path = "crates/iota-graphql-rpc-client" }
 iota-graphql-rpc-headers = { path = "crates/iota-graphql-rpc-headers" }
 iota-indexer = { path = "crates/iota-indexer" }
-<<<<<<< HEAD
-=======
 iota-indexer-builder = { path = "crates/iota-indexer-builder" }
->>>>>>> e0e924c4
 iota-json = { path = "crates/iota-json" }
 iota-json-rpc = { path = "crates/iota-json-rpc" }
 iota-json-rpc-api = { path = "crates/iota-json-rpc-api" }
@@ -750,37 +632,25 @@
 iota-metrics = { path = "crates/iota-metrics" }
 iota-move = { path = "crates/iota-move" }
 iota-move-build = { path = "crates/iota-move-build" }
-<<<<<<< HEAD
-=======
 iota-move-lsp = { path = "crates/iota-move-lsp" }
->>>>>>> e0e924c4
 iota-network = { path = "crates/iota-network" }
 iota-network-stack = { path = "crates/iota-network-stack" }
 iota-node = { path = "crates/iota-node" }
 iota-open-rpc = { path = "crates/iota-open-rpc" }
 iota-open-rpc-macros = { path = "crates/iota-open-rpc-macros" }
-<<<<<<< HEAD
-=======
 iota-package-dump = { path = "crates/iota-package-dump" }
 iota-package-management = { path = "crates/iota-package-management" }
->>>>>>> e0e924c4
 iota-package-resolver = { path = "crates/iota-package-resolver" }
 iota-proc-macros = { path = "crates/iota-proc-macros" }
 iota-protocol-config = { path = "crates/iota-protocol-config" }
 iota-protocol-config-macros = { path = "crates/iota-protocol-config-macros" }
-<<<<<<< HEAD
-=======
 iota-proxy = { path = "crates/iota-proxy" }
->>>>>>> e0e924c4
 iota-replay = { path = "crates/iota-replay" }
 iota-rest-api = { path = "crates/iota-rest-api" }
 iota-rosetta = { path = "crates/iota-rosetta" }
 iota-rpc-loadgen = { path = "crates/iota-rpc-loadgen" }
 iota-sdk = { path = "crates/iota-sdk" }
-<<<<<<< HEAD
-=======
 iota-service = { path = "crates/iota-service" }
->>>>>>> e0e924c4
 iota-simulator = { path = "crates/iota-simulator" }
 iota-snapshot = { path = "crates/iota-snapshot" }
 iota-source-validation = { path = "crates/iota-source-validation" }
@@ -789,15 +659,10 @@
 iota-surfer = { path = "crates/iota-surfer" }
 iota-swarm = { path = "crates/iota-swarm" }
 iota-swarm-config = { path = "crates/iota-swarm-config" }
-<<<<<<< HEAD
-iota-test-transaction-builder = { path = "crates/iota-test-transaction-builder" }
-iota-test-validator = { path = "crates/iota-test-validator" }
-=======
 iota-telemetry = { path = "crates/iota-telemetry" }
 iota-test-transaction-builder = { path = "crates/iota-test-transaction-builder" }
 iota-test-validator = { path = "crates/iota-test-validator" }
 iota-tls = { path = "crates/iota-tls" }
->>>>>>> e0e924c4
 iota-tool = { path = "crates/iota-tool" }
 iota-transaction-builder = { path = "crates/iota-transaction-builder" }
 iota-transaction-checks = { path = "crates/iota-transaction-checks" }
@@ -830,16 +695,7 @@
 narwhal-types = { path = "narwhal/types" }
 narwhal-worker = { path = "narwhal/worker" }
 
-<<<<<<< HEAD
 iota-execution = { path = "iota-execution" }
-=======
-iota-execution = { path = "iota-execution" }
-# iota-move-natives = { path = "iota-execution/latest/iota-move-natives", package = "iota-move-natives-latest" }
-# iota-adapter = { path = "iota-execution/latest/iota-adapter", package = "iota-adapter-latest" }
-# iota-verifier = { path = "iota-execution/latest/iota-verifier", package = "iota-verifier-latest" }
-# move-stdlib = { path = "external-crates/move/move-stdlib" }
-# move-vm-runtime = { path = "external-crates/move/move-vm/runtime" }
-# move-bytecode-verifier = { path = "external-crates/move/move-bytecode-verifier" }
 
 # iotaop dependencies
 docker-api = "0.12.2"
@@ -848,5 +704,4 @@
 semver = "1.0.16"
 spinners = "4.1.0"
 
-[patch.crates-io]
->>>>>>> e0e924c4
+[patch.crates-io]