[workspace]
resolver = "2"

exclude = [
  "external-crates/move/crates/bytecode-interpreter-crypto",
  "external-crates/move/crates/bytecode-interpreter-testsuite",
  "external-crates/move/crates/bytecode-verifier-libfuzzer",
  "external-crates/move/crates/bytecode-verifier-tests",
  "external-crates/move/crates/bytecode-verifier-transactional-tests",
  "external-crates/move/crates/enum-compat-util",
  "external-crates/move/crates/invalid-mutations",
  "external-crates/move/crates/language-benchmarks",
  "external-crates/move/crates/module-generation",
  "external-crates/move/crates/move-abstract-stack",
  "external-crates/move/crates/move-analyzer",
  "external-crates/move/crates/move-binary-format",
  "external-crates/move/crates/move-borrow-graph",
  "external-crates/move/crates/move-bytecode-source-map",
  "external-crates/move/crates/move-bytecode-utils",
  "external-crates/move/crates/move-bytecode-verifier",
  "external-crates/move/crates/move-bytecode-viewer",
  "external-crates/move/crates/move-cli",
  "external-crates/move/crates/move-command-line-common",
  "external-crates/move/crates/move-compiler",
  "external-crates/move/crates/move-compiler-transactional-tests",
  "external-crates/move/crates/move-core-types",
  "external-crates/move/crates/move-coverage",
  "external-crates/move/crates/move-disassembler",
  "external-crates/move/crates/move-docgen",
  "external-crates/move/crates/move-errmapgen",
  "external-crates/move/crates/move-explain",
  "external-crates/move/crates/move-ir-compiler",
  "external-crates/move/crates/move-ir-compiler-transactional-tests",
  "external-crates/move/crates/move-ir-to-bytecode",
  "external-crates/move/crates/move-ir-to-bytecode-syntax",
  "external-crates/move/crates/move-ir-types",
  "external-crates/move/crates/move-model",
  "external-crates/move/crates/move-package",
  "external-crates/move/crates/move-proc-macros",
  "external-crates/move/crates/move-prover",
  "external-crates/move/crates/move-prover-test-utils",
  "external-crates/move/crates/move-read-write-set-types",
  "external-crates/move/crates/move-stackless-bytecode",
  "external-crates/move/crates/move-stackless-bytecode-interpreter",
  "external-crates/move/crates/move-stdlib",
  "external-crates/move/crates/move-symbol-pool",
  "external-crates/move/crates/move-transactional-test-runner",
  "external-crates/move/crates/move-unit-test",
  "external-crates/move/crates/move-vm-config",
  "external-crates/move/crates/move-vm-integration-tests",
  "external-crates/move/crates/move-vm-profiler",
  "external-crates/move/crates/move-vm-runtime",
  "external-crates/move/crates/move-vm-test-utils",
  "external-crates/move/crates/move-vm-transactional-tests",
  "external-crates/move/crates/move-vm-types",
  "external-crates/move/crates/serializer-tests",
  "external-crates/move/crates/test-generation",
  "external-crates/move/move-execution/v0/crates/move-bytecode-verifier",
  "external-crates/move/move-execution/v0/crates/move-stdlib",
  "external-crates/move/move-execution/v0/crates/move-vm-runtime",
  "sdk/move-bytecode-template",
]

members = [
  "consensus/config",
  "consensus/core",
  "crates/anemo-benchmark",
  "crates/iota",
  "crates/iota-adapter-transactional-tests",
  "crates/iota-analytics-indexer",
  "crates/iota-analytics-indexer-derive",
  "crates/iota-archival",
  "crates/iota-authority-aggregation",
  "crates/iota-aws-orchestrator",
  "crates/iota-benchmark",
  "crates/iota-bridge",
  "crates/iota-cluster-test",
  "crates/iota-common",
  "crates/iota-config",
  "crates/iota-core",
  "crates/iota-cost",
  "crates/iota-data-ingestion",
  "crates/iota-data-ingestion-core",
  "crates/iota-e2e-tests",
  "crates/iota-enum-compat-util",
  "crates/iota-faucet",
  "crates/iota-framework",
  "crates/iota-framework-snapshot",
  "crates/iota-framework-tests",
  "crates/iota-genesis-builder",
  "crates/iota-graphql-e2e-tests",
  "crates/iota-graphql-rpc",
  "crates/iota-graphql-rpc-client",
  "crates/iota-graphql-rpc-headers",
  "crates/iota-indexer",
  "crates/iota-json",
  "crates/iota-json-rpc",
  "crates/iota-json-rpc-api",
  "crates/iota-json-rpc-tests",
  "crates/iota-json-rpc-types",
  "crates/iota-keys",
  "crates/iota-light-client",
  "crates/iota-macros",
  "crates/iota-metric-checker",
  "crates/iota-move",
  "crates/iota-move-build",
  "crates/iota-network",
  "crates/iota-node",
  "crates/iota-open-rpc",
  "crates/iota-open-rpc-macros",
  "crates/iota-package-resolver",
  "crates/iota-proc-macros",
  "crates/iota-protocol-config",
  "crates/iota-protocol-config-macros",
  "crates/iota-replay",
  "crates/iota-rest-api",
  "crates/iota-rosetta",
  "crates/iota-rpc-loadgen",
  "crates/iota-sdk",
  "crates/iota-simulator",
  "crates/iota-single-node-benchmark",
  "crates/iota-snapshot",
  "crates/iota-source-validation",
  "crates/iota-source-validation-service",
  "crates/iota-storage",
  "crates/iota-surfer",
  "crates/iota-swarm",
  "crates/iota-swarm-config",
  "crates/iota-telemetry",
  "crates/iota-test-transaction-builder",
  "crates/iota-test-validator",
  "crates/iota-tls",
  "crates/iota-tool",
  "crates/iota-transaction-builder",
  "crates/iota-transaction-checks",
  "crates/iota-transactional-test-runner",
  "crates/iota-types",
  "crates/iota-upgrade-compatibility-transactional-tests",
  "crates/iota-verifier-transactional-tests",
  "crates/iotans-indexer",
  "crates/mysten-common",
  "crates/mysten-metrics",
  "crates/mysten-network",
  "crates/mysten-util-mem",
  "crates/mysten-util-mem-derive",
  "crates/prometheus-closure-metric",
  "crates/shared-crypto",
  "crates/simulacrum",
  "crates/telemetry-subscribers",
  "crates/test-cluster",
  "crates/transaction-fuzzer",
  "crates/typed-store",
  "crates/typed-store-derive",
  "crates/typed-store-error",
  "iota-execution",
  "iota-execution/cut",
  "iota-execution/latest/iota-adapter",
  "iota-execution/latest/iota-move-natives",
  "iota-execution/latest/iota-verifier",
  "iota-execution/v0/iota-adapter",
  "iota-execution/v0/iota-move-natives",
  "iota-execution/v0/iota-verifier",
  "narwhal/config",
  "narwhal/crypto",
  "narwhal/executor",
  "narwhal/network",
  "narwhal/node",
  "narwhal/primary",
  "narwhal/storage",
  "narwhal/test-utils",
  "narwhal/types",
  "narwhal/worker",
]

[workspace.package]
# This version string will be inherited by iota-core, iota-faucet, iota-node, iota-tools, iota-sdk, iota-move-build, and iota crates.
version = "1.22.0"

[profile.release]
# debug = 1 means line charts only, which is minimum needed for good stack traces
debug = 1
# Write debug info into a separate file.
split-debuginfo = 'packed'
# Without stripping, iota binary size would be > 1GB.
strip = 'debuginfo'
# Exit process with SIGABRT when any thread panics
panic = 'abort'

# Same as release, but build binary with debug symbols (binary size will be ~ 1GB).
[profile.release-dbgsym]
inherits = "release"
split-debuginfo = 'off'
strip = 'none'

# Inherits from the release profile above.
[profile.bench]
# For convenience.
strip = 'none'

[profile.test.package.move-compiler]
# opt-level 2 for move-compiler reduces the size of some of its
# (recursive) stack frames by up to 10x, avoiding stack overflows.
opt-level = 2

[profile.simulator]
inherits = "test"
debug = true
debug-assertions = true
overflow-checks = true
# opt-level 1 gives >5x speedup for simulator tests without slowing down build times very much.
opt-level = 1

# Dependencies that should be kept in sync through the whole workspace
[workspace.dependencies]
anyhow = "1.0.71"
arc-swap = { version = "1.5.1", features = ["serde"] }
arrow = "52.1.0"
arrow-array = "52.1.0"
assert_cmd = "2.0.6"
async-graphql = "7.0.6"
async-graphql-axum = "7.0.6"
async-graphql-value = "7.0.6"
async-recursion = "1.0.4"
async-trait = "0.1.61"
atomic_float = "0.1"
aws-config = { version = "1.5.3", features = ["behavior-version-latest"] }
aws-runtime = "1.3.1"
aws-sdk-dynamodb = "1.36.0"
aws-sdk-ec2 = "1.54.0"
aws-sdk-kms = "1.35.0"
aws-sdk-s3 = "1.40.0"
aws-smithy-http = "0.60.8"
aws-smithy-runtime-api = "1.7.0"
axum = { version = "0.7.5", default-features = false, features = ["tokio", "http1", "http2", "json", "matched-path", "original-uri", "form", "query", "ws"] }
axum-extra = "0.9.3"
axum-server = { version = "0.6.0", default-features = false }
backoff = { version = "0.4.0", features = ["tokio"] }
base64 = "0.22.1"
base64-url = "3.0.0"
bcs = "0.1.4"
better_any = { version = "0.2.0", features = ["derive"] }
bimap = "0.6.2"
bincode = "1.3.3"
bip32 = "0.5.1"
byteorder = "1.4.3"
bytes = { version = "1.5.0", features = ["serde"] }
cached = { version = "0.51.4", features = ["async"] }
camino = "1.1.1"
cfg-if = "1.0.0"
chrono = { version = "0.4.26", features = ["clock", "serde"] }
clap = { version = "4.4", features = ["derive", "wrap_help"] }
collectable = "0.0.2"
color-eyre = "0.6.2"
colored = "2.0.0"
comfy-table = "6.1.3"
console-subscriber = "0.3.0"
const-str = "0.5.3"
criterion = { version = "0.5.0", features = ["async", "async_tokio", "html_reports"] }
crossterm = "0.25.0"
csv = "1.2.1"
dashmap = "5.5.3"
# datatest-stable = "0.1.2"
datatest-stable = { git = "https://github.com/nextest-rs/datatest-stable.git", rev = "72db7f6d1bbe36a5407e96b9488a581f763e106f" }
derivative = "2.2.0"
derive-syn-parse = "0.1.5"
derive_builder = "0.20.0"
derive_more = "0.99.18"
diesel = { version = "2.2.1", features = ["chrono", "postgres", "r2d2", "serde_json", "64-column-tables", "i-implement-a-third-party-backend-and-opt-into-breaking-changes", "postgres_backend"] }
diesel-derive-enum = { version = "2.1.0", features = ["postgres"] }
diesel_migrations = "2.2.0"
dirs = "5.0.1"
duration-str = "0.11.2"
ed25519 = { version = "1.5.0", features = ["pkcs8", "alloc", "zeroize"] }
ed25519-consensus = { version = "2.0.1", features = ["serde"] }
either = "1.8.0"
enum_dispatch = "^0.3"
expect-test = "1.4.0"
eyre = "0.6.8"
fdlimit = "0.2.1"
flate2 = "1.0.28"
fs_extra = "1.3.0"
futures = "0.3.28"
futures-core = "0.3.21"
git-version = "0.3.5"
glob = "0.3.1"
governor = "0.6.0"
hashbrown = "0.14.5"
hdrhistogram = "7.5.1"
hex = "0.4.3"
hex-literal = "0.4.1"
highlight = "0.0.3"
http = "1.1.0"
http-body = "1.0.0"
http-body-util = "0.1.2"
humantime = "2.1.0"
hyper = { version = "1.3.1", features = ["http2"] }
hyper-rustls = { version = "0.27.2", features = ["webpki-roots", "http2"] }
hyper-util = { version = "0.1.6", default-features = false }
im = "15"
impl-trait-for-tuples = "0.2.0"
indexmap = { version = "2.1.0", features = ["serde"] }
indicatif = "0.17.2"
inquire = "0.6.0"
insta = { version = "1.21.1", features = ["redactions", "yaml", "json"] }
integer-encoding = "3.0.1"
ipnetwork = "0.20.0"
itertools = "0.13.0"
jemalloc-ctl = "0.5.4"
json_to_table = "0.6"
jsonrpsee = { version = "0.24.0", features = ["server", "macros", "client", "ws-client", "http-client"] }
leb128 = "0.2.5"
linked-hash-map = "0.5.6"
lru = "0.10"
markdown-gen = "1.2.1"
match_opt = "0.1.2"
miette = { version = "7", features = ["fancy"] }
mime = "0.3"
mockall = "0.11.4"
moka = { version = "0.12", default-features = false, features = ["sync", "atomic64"] }
more-asserts = "0.3.1"
msim = { git = "https://github.com/MystenLabs/mysten-sim.git", rev = "6f88ec84644cb1a6809c010f1f534d0d09e0cd89", package = "msim" }
msim-macros = { git = "https://github.com/MystenLabs/mysten-sim.git", rev = "6f88ec84644cb1a6809c010f1f534d0d09e0cd89", package = "msim-macros" }
multiaddr = "0.17.0"
nexlint = { git = "https://github.com/nextest-rs/nexlint.git", rev = "94da5c787636dad779c340affa65219134d127f5" }
nexlint-lints = { git = "https://github.com/nextest-rs/nexlint.git", rev = "94da5c787636dad779c340affa65219134d127f5" }
notify = "6.1.1"
ntest = "0.9.0"
num-bigint = "0.4.4"
num_cpus = "1.15.0"
num_enum = "0.7.2"
object_store = { version = "0.10.1", features = ["aws", "gcp", "azure", "http"] }
once_cell = "1.18.0"
ouroboros = "0.17"
parking_lot = "0.12.3"
parquet = "52.1.0"
petgraph = "0.5.1"
pkcs8 = { version = "0.9.0", features = ["std"] }
pprof = { version = "0.13.0", features = ["cpp", "frame-pointer"] }
pretty_assertions = "1.3.0"
prettytable-rs = "0.10.0"
proc-macro2 = "1.0.47"
prometheus = "0.13.4"
prometheus-http-query = { version = "0.8.3", default-features = false, features = ["rustls-tls"] }
prometheus-parse = "0.2.5"
proptest = "1.1.0"
proptest-derive = "0.3.0"
prost = "0.13.0"
prost-build = "0.13.0"
protobuf = { version = "2.28", features = ["with-bytes"] }
protobuf-src = "1.1.0"
quinn-proto = "^0.10.5"
quote = "1.0.23"
rand = "0.8.5"
rand_regex = "0.15.1"
rayon = "1.5.3"
rcgen = "0.9.2"
regex = "1.7.1"
reqwest = { version = "0.12.5", default-features = false, features = ["blocking", "json", "rustls-tls"] }
roaring = "0.10.1"
rocksdb = { version = "0.21.0", features = ["snappy", "lz4", "zstd", "zlib", "multi-threaded-cf"], default-features = false }
ron = "0.8.0"
rstest = "0.16.0"
russh = "0.38.0"
russh-keys = "0.38.0"
rustls = { version = "0.23.10", features = ["ring"] }
rustls-pemfile = "2.1.2"
rustversion = "1.0.9"
rustyline = "9.1.2"
rustyline-derive = "0.7.0"
schemars = { version = "0.8.10", features = ["either"] }
scopeguard = "1.1"
serde = { version = "1.0.144", features = ["derive", "rc"] }
serde-name = "0.2.1"
serde-reflection = "0.4.0"
serde_json = { version = "1.0.95", features = ["preserve_order", "arbitrary_precision"] }
serde_repr = "0.1"
serde_test = "1.0.147"
serde_with = { version = "2.3.3", features = ["hex"] }
serde_yaml = "0.9.34"
serial_test = "2.0.0"
shell-words = "1.1.0"
shellexpand = "3.1.0"
shlex = "1.3.0"
signature = "2.2.0"
similar = "2.4.0"
slip10_ed25519 = "0.1.3"
smallvec = "1.10.0"
snap = "1.1.0"
static_assertions = "1.1.0"
strum = { version = "0.26.3", features = ["derive"] }
syn = { version = "1.0.104", features = ["full", "derive", "extra-traits"] }
synstructure = "0.12"
sysinfo = "0.27.5"
tabled = "0.12"
tap = "1.0.1"
tar = "0.4.40"
tempfile = "3.3.0"
test-fuzz = "3.0.4"
thiserror = "1.0.40"
tiny-bip39 = "1.0.0"
tokio = "1.38.0"
tokio-retry = "0.3"
tokio-rustls = "0.26.0"
tokio-stream = { version = "0.1.14", features = ["sync", "net"] }
tokio-util = "0.7.10"
toml = { version = "0.8.14", features = ["preserve_order"] }
toml_edit = "0.22.15"
tonic = { version = "0.12.0", features = ["transport", "tls"] }
tonic-build = { version = "0.12.0", features = ["prost", "transport"] }
tonic-health = "0.12.0"
tower = { version = "0.4.13", features = ["full", "util", "timeout", "load-shed", "limit"] }
tower-http = { version = "0.5.2", features = ["cors", "full", "trace", "set-header", "propagate-header"] }
tower-layer = "0.3.2"
tracing = "0.1.40"
tracing-appender = "0.2.3"
tracing-subscriber = { version = "0.3.18", default-features = false, features = ["std", "smallvec", "fmt", "ansi", "time", "json", "registry", "env-filter"] }
ttl_cache = "0.5.1"
twox-hash = "1.6.3"
uint = "0.9.4"
unescape = "0.1.0"
ureq = "2.9.1"
url = "2.3.1"
uuid = { version = "1.1.2", features = ["v4", "fast-rng"] }
versions = "6.3.0"
webpki = { version = "0.102.4", package = "rustls-webpki", features = ["alloc", "std"] }
x509-parser = "0.14.0"
zeroize = "1.6.0"
zstd = "0.13.1"

# Move dependencies
move-abstract-stack = { path = "external-crates/move/crates/move-abstract-stack" }
move-binary-format = { path = "external-crates/move/crates/move-binary-format" }
move-bytecode-source-map = { path = "external-crates/move/crates/move-bytecode-source-map" }
move-bytecode-utils = { path = "external-crates/move/crates/move-bytecode-utils" }
move-cli = { path = "external-crates/move/crates/move-cli" }
move-command-line-common = { path = "external-crates/move/crates/move-command-line-common" }
move-compiler = { path = "external-crates/move/crates/move-compiler" }
move-core-types = { path = "external-crates/move/crates/move-core-types" }
move-disassembler = { path = "external-crates/move/crates/move-disassembler" }
move-ir-types = { path = "external-crates/move/crates/move-ir-types" }
move-package = { path = "external-crates/move/crates/move-package" }
move-prover = { path = "external-crates/move/crates/move-prover" }
move-stackless-bytecode = { path = "external-crates/move/crates/move-stackless-bytecode" }
move-symbol-pool = { path = "external-crates/move/crates/move-symbol-pool" }
move-transactional-test-runner = { path = "external-crates/move/crates/move-transactional-test-runner" }
move-unit-test = { path = "external-crates/move/crates/move-unit-test" }
move-vm-config = { path = "external-crates/move/crates/move-vm-config" }
move-vm-profiler = { path = "external-crates/move/crates/move-vm-profiler" }
move-vm-test-utils = { path = "external-crates/move/crates/move-vm-test-utils/", features = ["tiered-gas"] }
move-vm-types = { path = "external-crates/move/crates/move-vm-types" }

fastcrypto = { git = "https://github.com/MystenLabs/fastcrypto", rev = "fastcrypto-zkp-v0.1.3", package = "fastcrypto" }
fastcrypto-tbls = { git = "https://github.com/MystenLabs/fastcrypto", rev = "fastcrypto-zkp-v0.1.3", package = "fastcrypto-tbls" }
fastcrypto-zkp = { git = "https://github.com/MystenLabs/fastcrypto", rev = "fastcrypto-zkp-v0.1.3", package = "fastcrypto-zkp" }

# anemo dependencies
anemo = { git = "https://github.com/mystenlabs/anemo.git", rev = "26d415eb9aa6a2417be3c03c57d6e93c30bd1ad7" }
anemo-build = { git = "https://github.com/mystenlabs/anemo.git", rev = "26d415eb9aa6a2417be3c03c57d6e93c30bd1ad7" }
anemo-cli = { git = "https://github.com/mystenlabs/anemo.git", rev = "26d415eb9aa6a2417be3c03c57d6e93c30bd1ad7" }
anemo-tower = { git = "https://github.com/mystenlabs/anemo.git", rev = "26d415eb9aa6a2417be3c03c57d6e93c30bd1ad7" }

### Workspace Members ###
anemo-benchmark = { path = "crates/anemo-benchmark" }
iota = { path = "crates/iota" }
iota-adapter-transactional-tests = { path = "crates/iota-adapter-transactional-tests" }
iota-analytics-indexer = { path = "crates/iota-analytics-indexer" }
iota-analytics-indexer-derive = { path = "crates/iota-analytics-indexer-derive" }
iota-archival = { path = "crates/iota-archival" }
iota-authority-aggregation = { path = "crates/iota-authority-aggregation" }
iota-benchmark = { path = "crates/iota-benchmark" }
iota-cluster-test = { path = "crates/iota-cluster-test" }
iota-common = { path = "crates/iota-common" }
iota-config = { path = "crates/iota-config" }
iota-core = { path = "crates/iota-core" }
iota-cost = { path = "crates/iota-cost" }
iota-data-ingestion = { path = "crates/iota-data-ingestion" }
iota-data-ingestion-core = { path = "crates/iota-data-ingestion-core" }
iota-e2e-tests = { path = "crates/iota-e2e-tests" }
iota-enum-compat-util = { path = "crates/iota-enum-compat-util" }
iota-faucet = { path = "crates/iota-faucet" }
iota-framework = { path = "crates/iota-framework" }
iota-framework-snapshot = { path = "crates/iota-framework-snapshot" }
iota-framework-tests = { path = "crates/iota-framework-tests" }
iota-genesis-builder = { path = "crates/iota-genesis-builder" }
iota-graphql-rpc = { path = "crates/iota-graphql-rpc" }
iota-graphql-rpc-client = { path = "crates/iota-graphql-rpc-client" }
iota-graphql-rpc-headers = { path = "crates/iota-graphql-rpc-headers" }
iota-indexer = { path = "crates/iota-indexer" }
iota-json = { path = "crates/iota-json" }
iota-json-rpc = { path = "crates/iota-json-rpc" }
iota-json-rpc-api = { path = "crates/iota-json-rpc-api" }
iota-json-rpc-types = { path = "crates/iota-json-rpc-types" }
iota-keys = { path = "crates/iota-keys" }
iota-macros = { path = "crates/iota-macros" }
iota-metric-checker = { path = "crates/iota-metric-checker" }
iota-move = { path = "crates/iota-move" }
iota-move-build = { path = "crates/iota-move-build" }
iota-network = { path = "crates/iota-network" }
iota-node = { path = "crates/iota-node" }
iota-open-rpc = { path = "crates/iota-open-rpc" }
iota-open-rpc-macros = { path = "crates/iota-open-rpc-macros" }
iota-package-resolver = { path = "crates/iota-package-resolver" }
iota-proc-macros = { path = "crates/iota-proc-macros" }
iota-protocol-config = { path = "crates/iota-protocol-config" }
iota-protocol-config-macros = { path = "crates/iota-protocol-config-macros" }
iota-replay = { path = "crates/iota-replay" }
iota-rest-api = { path = "crates/iota-rest-api" }
iota-rosetta = { path = "crates/iota-rosetta" }
iota-rpc-loadgen = { path = "crates/iota-rpc-loadgen" }
iota-sdk = { path = "crates/iota-sdk" }
iota-simulator = { path = "crates/iota-simulator" }
iota-snapshot = { path = "crates/iota-snapshot" }
iota-source-validation = { path = "crates/iota-source-validation" }
iota-source-validation-service = { path = "crates/iota-source-validation-service" }
iota-storage = { path = "crates/iota-storage" }
iota-surfer = { path = "crates/iota-surfer" }
iota-swarm = { path = "crates/iota-swarm" }
iota-swarm-config = { path = "crates/iota-swarm-config" }
iota-telemetry = { path = "crates/iota-telemetry" }
iota-test-transaction-builder = { path = "crates/iota-test-transaction-builder" }
iota-test-validator = { path = "crates/iota-test-validator" }
iota-tls = { path = "crates/iota-tls" }
iota-tool = { path = "crates/iota-tool" }
iota-transaction-builder = { path = "crates/iota-transaction-builder" }
iota-transaction-checks = { path = "crates/iota-transaction-checks" }
iota-transactional-test-runner = { path = "crates/iota-transactional-test-runner" }
iota-types = { path = "crates/iota-types" }
iota-upgrade-compatibility-transactional-tests = { path = "crates/iota-upgrade-compatibility-transactional-tests" }
iota-verifier-transactional-tests = { path = "crates/iota-verifier-transactional-tests" }
mysten-common = { path = "crates/mysten-common" }
mysten-metrics = { path = "crates/mysten-metrics" }
mysten-network = { path = "crates/mysten-network" }
mysten-util-mem = { path = "crates/mysten-util-mem" }
mysten-util-mem-derive = { path = "crates/mysten-util-mem-derive" }
prometheus-closure-metric = { path = "crates/prometheus-closure-metric" }
shared-crypto = { path = "crates/shared-crypto" }
simulacrum = { path = "crates/simulacrum" }
telemetry-subscribers = { path = "crates/telemetry-subscribers" }
test-cluster = { path = "crates/test-cluster" }
transaction-fuzzer = { path = "crates/transaction-fuzzer" }
typed-store = { path = "crates/typed-store" }
typed-store-derive = { path = "crates/typed-store-derive" }
typed-store-error = { path = "crates/typed-store-error" }

consensus-config = { path = "consensus/config" }
consensus-core = { path = "consensus/core" }

narwhal-config = { path = "narwhal/config" }
narwhal-crypto = { path = "narwhal/crypto" }
narwhal-executor = { path = "narwhal/executor" }
narwhal-network = { path = "narwhal/network" }
narwhal-node = { path = "narwhal/node" }
narwhal-primary = { path = "narwhal/primary" }
narwhal-storage = { path = "narwhal/storage" }
narwhal-test-utils = { path = "narwhal/test-utils" }
narwhal-types = { path = "narwhal/types" }
narwhal-worker = { path = "narwhal/worker" }

iota-execution = { path = "iota-execution" }
# iota-move-natives = { path = "iota-execution/latest/iota-move-natives", package = "iota-move-natives-latest" }
# iota-adapter = { path = "iota-execution/latest/iota-adapter", package = "iota-adapter-latest" }
# iota-verifier = { path = "iota-execution/latest/iota-verifier", package = "iota-verifier-latest" }
# move-stdlib = { path = "external-crates/move/move-stdlib" }
# move-vm-runtime = { path = "external-crates/move/move-vm/runtime" }
<<<<<<< HEAD
# move-bytecode-verifier = { path = "external-crates/move/move-bytecode-verifier" }

# iotaop dependencies
docker-api = "0.12.2"
field_names = "0.2.0"
include_dir = "0.7.3"
semver = "1.0.16"
spinners = "4.1.0"

[patch.crates-io]
prost = { git = "https://github.com/tokio-rs/prost" }
prost-build = { git = "https://github.com/tokio-rs/prost" }
=======
# move-bytecode-verifier = { path = "external-crates/move/move-bytecode-verifier" }
>>>>>>> b478e86c
<|MERGE_RESOLUTION|>--- conflicted
+++ resolved
@@ -562,19 +562,8 @@
 # iota-verifier = { path = "iota-execution/latest/iota-verifier", package = "iota-verifier-latest" }
 # move-stdlib = { path = "external-crates/move/move-stdlib" }
 # move-vm-runtime = { path = "external-crates/move/move-vm/runtime" }
-<<<<<<< HEAD
 # move-bytecode-verifier = { path = "external-crates/move/move-bytecode-verifier" }
-
-# iotaop dependencies
-docker-api = "0.12.2"
-field_names = "0.2.0"
-include_dir = "0.7.3"
-semver = "1.0.16"
-spinners = "4.1.0"
 
 [patch.crates-io]
 prost = { git = "https://github.com/tokio-rs/prost" }
-prost-build = { git = "https://github.com/tokio-rs/prost" }
-=======
-# move-bytecode-verifier = { path = "external-crates/move/move-bytecode-verifier" }
->>>>>>> b478e86c
+prost-build = { git = "https://github.com/tokio-rs/prost" }