[workspace]
resolver = "2"

exclude = [
  "external-crates/move/crates/bytecode-interpreter-crypto",
  "external-crates/move/crates/bytecode-interpreter-testsuite",
  "external-crates/move/crates/bytecode-verifier-libfuzzer",
  "external-crates/move/crates/bytecode-verifier-tests",
  "external-crates/move/crates/bytecode-verifier-transactional-tests",
  "external-crates/move/crates/enum-compat-util",
  "external-crates/move/crates/invalid-mutations",
  "external-crates/move/crates/language-benchmarks",
  "external-crates/move/crates/module-generation",
  "external-crates/move/crates/move-abstract-stack",
  "external-crates/move/crates/move-analyzer",
  "external-crates/move/crates/move-binary-format",
  "external-crates/move/crates/move-borrow-graph",
  "external-crates/move/crates/move-bytecode-source-map",
  "external-crates/move/crates/move-bytecode-utils",
  "external-crates/move/crates/move-bytecode-verifier",
  "external-crates/move/crates/move-bytecode-viewer",
  "external-crates/move/crates/move-cli",
  "external-crates/move/crates/move-command-line-common",
  "external-crates/move/crates/move-compiler",
  "external-crates/move/crates/move-compiler-transactional-tests",
  "external-crates/move/crates/move-core-types",
  "external-crates/move/crates/move-coverage",
  "external-crates/move/crates/move-disassembler",
  "external-crates/move/crates/move-docgen",
  "external-crates/move/crates/move-errmapgen",
  "external-crates/move/crates/move-explain",
  "external-crates/move/crates/move-ir-compiler",
  "external-crates/move/crates/move-ir-compiler-transactional-tests",
  "external-crates/move/crates/move-ir-to-bytecode",
  "external-crates/move/crates/move-ir-to-bytecode-syntax",
  "external-crates/move/crates/move-ir-types",
  "external-crates/move/crates/move-model",
  "external-crates/move/crates/move-package",
  "external-crates/move/crates/move-proc-macros",
  "external-crates/move/crates/move-prover",
  "external-crates/move/crates/move-prover-test-utils",
  "external-crates/move/crates/move-read-write-set-types",
  "external-crates/move/crates/move-stackless-bytecode",
  "external-crates/move/crates/move-stackless-bytecode-interpreter",
  "external-crates/move/crates/move-stdlib",
  "external-crates/move/crates/move-symbol-pool",
  "external-crates/move/crates/move-transactional-test-runner",
  "external-crates/move/crates/move-unit-test",
  "external-crates/move/crates/move-vm-config",
  "external-crates/move/crates/move-vm-integration-tests",
  "external-crates/move/crates/move-vm-profiler",
  "external-crates/move/crates/move-vm-runtime",
  "external-crates/move/crates/move-vm-test-utils",
  "external-crates/move/crates/move-vm-transactional-tests",
  "external-crates/move/crates/move-vm-types",
  "external-crates/move/crates/serializer-tests",
  "external-crates/move/crates/test-generation",
  "external-crates/move/move-execution/v0/move-bytecode-verifier",
  "external-crates/move/move-execution/v0/move-stdlib",
  "external-crates/move/move-execution/v0/move-vm/runtime",
  "external-crates/move/move-execution/v1/crates/move-bytecode-verifier",
  "external-crates/move/move-execution/v1/crates/move-stdlib",
  "external-crates/move/move-execution/v1/crates/move-vm-runtime",
  "external-crates/move/move-execution/v2/crates/move-bytecode-verifier",
  "external-crates/move/move-execution/v2/crates/move-stdlib",
  "external-crates/move/move-execution/v2/crates/move-vm-runtime",
  "sdk/move-bytecode-template",
]

members = [
  "consensus/config",
  "consensus/core",
  "crates/anemo-benchmark",
  "crates/data-transform",
  "crates/iota",
  "crates/iota-adapter-transactional-tests",
  "crates/iota-analytics-indexer",
  "crates/iota-analytics-indexer-derive",
  "crates/iota-archival",
  "crates/iota-authority-aggregation",
  "crates/iota-aws-orchestrator",
  "crates/iota-benchmark",
  "crates/iota-bridge",
  "crates/iota-cluster-test",
  "crates/iota-common",
  "crates/iota-config",
  "crates/iota-core",
  "crates/iota-cost",
  "crates/iota-data-ingestion",
  "crates/iota-data-ingestion-core",
  "crates/iota-e2e-tests",
  "crates/iota-enum-compat-util",
  "crates/iota-faucet",
  "crates/iota-framework",
  "crates/iota-framework-snapshot",
  "crates/iota-framework-tests",
  "crates/iota-genesis-builder",
  "crates/iota-graphql-e2e-tests",
  "crates/iota-graphql-rpc",
  "crates/iota-graphql-rpc-client",
  "crates/iota-graphql-rpc-headers",
  "crates/iota-indexer",
  "crates/iota-json",
  "crates/iota-json-rpc",
  "crates/iota-json-rpc-api",
  "crates/iota-json-rpc-tests",
  "crates/iota-json-rpc-types",
  "crates/iota-keys",
  "crates/iota-light-client",
  "crates/iota-macros",
  "crates/iota-metric-checker",
  "crates/iota-move",
  "crates/iota-move-build",
  "crates/iota-network",
  "crates/iota-node",
  "crates/iota-open-rpc",
  "crates/iota-open-rpc-macros",
  "crates/iota-oracle",
  "crates/iota-package-resolver",
  "crates/iota-proc-macros",
  "crates/iota-protocol-config",
  "crates/iota-protocol-config-macros",
  "crates/iota-proxy",
  "crates/iota-replay",
  "crates/iota-rest-api",
  "crates/iota-rosetta",
  "crates/iota-rpc-loadgen",
  "crates/iota-sdk",
  "crates/iota-simulator",
  "crates/iota-single-node-benchmark",
  "crates/iota-snapshot",
  "crates/iota-source-validation",
  "crates/iota-source-validation-service",
  "crates/iota-storage",
  "crates/iota-surfer",
  "crates/iota-swarm",
  "crates/iota-swarm-config",
  "crates/iota-telemetry",
  "crates/iota-test-transaction-builder",
  "crates/iota-test-validator",
  "crates/iota-tls",
  "crates/iota-tool",
  "crates/iota-transaction-builder",
  "crates/iota-transaction-checks",
  "crates/iota-transactional-test-runner",
  "crates/iota-types",
  "crates/iota-upgrade-compatibility-transactional-tests",
  "crates/iota-verifier-transactional-tests",
  "crates/iotans-indexer",
  "crates/iotaop-cli",
  "crates/mysten-common",
  "crates/mysten-metrics",
  "crates/mysten-network",
  "crates/mysten-service",
  "crates/mysten-service-boilerplate",
  "crates/mysten-util-mem",
  "crates/mysten-util-mem-derive",
  "crates/prometheus-closure-metric",
  "crates/shared-crypto",
  "crates/simulacrum",
  "crates/telemetry-subscribers",
  "crates/test-cluster",
  "crates/transaction-fuzzer",
  "crates/typed-store",
  "crates/typed-store-derive",
  "crates/typed-store-error",
  "iota-execution",
  "iota-execution/cut",
  "iota-execution/latest/iota-adapter",
  "iota-execution/latest/iota-move-natives",
  "iota-execution/latest/iota-verifier",
  "iota-execution/v0/iota-adapter",
  "iota-execution/v0/iota-move-natives",
  "iota-execution/v0/iota-verifier",
  "iota-execution/v1/iota-adapter",
  "iota-execution/v1/iota-move-natives",
  "iota-execution/v1/iota-verifier",
  "iota-execution/v2/iota-adapter",
  "iota-execution/v2/iota-move-natives",
  "iota-execution/v2/iota-verifier",
  "narwhal/config",
  "narwhal/crypto",
  "narwhal/executor",
  "narwhal/network",
  "narwhal/node",
  "narwhal/primary",
  "narwhal/storage",
  "narwhal/test-utils",
  "narwhal/types",
  "narwhal/worker",
]

[workspace.package]
# This version string will be inherited by iota-core, iota-faucet, iota-node, iota-tools, iota-sdk, iota-move-build, and iota crates.
version = "1.22.0"

[profile.release]
# debug = 1 means line charts only, which is minimum needed for good stack traces
debug = 1
# Write debug info into a separate file.
split-debuginfo = 'packed'
# Without stripping, iota binary size would be > 1GB.
strip = 'debuginfo'
# Exit process with SIGABRT when any thread panics
panic = 'abort'

# Same as release, but build binary with debug symbols (binary size will be ~ 1GB).
[profile.release-dbgsym]
inherits = "release"
split-debuginfo = 'off'
strip = 'none'

# Inherits from the release profile above.
[profile.bench]
# For convenience.
strip = 'none'

[profile.test.package.move-compiler]
# opt-level 2 for move-compiler reduces the size of some of its
# (recursive) stack frames by up to 10x, avoiding stack overflows.
opt-level = 2

[profile.simulator]
inherits = "test"
debug = true
debug-assertions = true
overflow-checks = true
# opt-level 1 gives >5x speedup for simulator tests without slowing down build times very much.
opt-level = 1

# Dependencies that should be kept in sync through the whole workspace
[workspace.dependencies]
anyhow = "1.0.83"
arc-swap = { version = "1.7.1", features = ["serde"] }
arrow-array = "51.0.0"
assert_cmd = "2.0.14"
async-graphql = "6.0.7"
async-graphql-axum = "6.0.7"
async-graphql-value = "6.0.7"
async-recursion = "1.1.1"
async-trait = "0.1.80"
atomic_float = "1.0.0"
aws-config = "0.56.0"
aws-sdk-dynamodb = "0.29.0"
aws-sdk-ec2 = "0.29.0"
aws-sdk-s3 = "0.29.0"
aws-smithy-http = "0.56.0"
aws-smithy-runtime-api = "0.56.0"
axum = { version = "0.6.6", default-features = false, features = ["headers", "tokio", "http1", "http2", "json", "matched-path", "original-uri", "form", "query", "ws"] }
axum-extra = "0.4.2"
axum-server = { version = "0.5.1", default-features = false, features = ["tls-rustls"] }
<<<<<<< HEAD
backoff = { version = "0.4.0", features = ["futures", "futures-core", "pin-project-lite", "tokio", "tokio_1"] }
base64 = "0.22.1"
base64-url = "3.0.0"
bcs = "0.1.6"
better_any = { version = "0.2.0", features = ["derive"] }
bimap = "0.6.3"
=======
backoff = { version = "0.4.0", features = ["tokio"] }
base64 = "0.21.2"
base64-url = "2"
bcs = "0.1.4"
better_any = "0.1.1"
bimap = "0.6.2"
>>>>>>> d949231c
bincode = "1.3.3"
bip32 = "0.5.1"
byteorder = "1.5.0"
bytes = { version = "1.6.0", features = ["serde"] }
cached = { version = "0.51.4", features = ["async"] }
camino = "1.1.7"
cfg-if = "1.0.0"
chrono = { version = "0.4.38", features = ["clock", "serde"] }
clap = { version = "4.5.4", features = ["derive", "wrap_help"] }
collectable = "0.0.2"
color-eyre = "0.6.3"
colored = "2.1.0"
comfy-table = "7.1.1"
console-subscriber = "0.2.0"
const-str = "0.5.7"
criterion = { version = "0.5.1", features = ["async", "async_tokio", "html_reports"] }
crossterm = "0.27.0"
csv = "1.3.0"
dashmap = "5.5.3"
datatest-stable = { git = "https://github.com/nextest-rs/datatest-stable.git", rev = "72db7f6d1bbe36a5407e96b9488a581f763e106f" }
derivative = "2.2.0"
derive-syn-parse = "0.2.0"
derive_builder = "0.20.0"
derive_more = "0.99.17"
diesel = { version = "2.2.1", features = ["chrono", "postgres", "r2d2", "serde_json", "64-column-tables", "i-implement-a-third-party-backend-and-opt-into-breaking-changes", "postgres_backend"] }
diesel-derive-enum = { version = "2.1.0", features = ["postgres"] }
diesel_migrations = { version = "2.2.0" }
dirs = "5.0.1"
duration-str = "0.10.0"
ed25519 = { version = "2.2.3", features = ["pkcs8", "alloc", "zeroize"] }
ed25519-consensus = { version = "2.1.0", features = ["serde"] }
either = "1.11.0"
enum_dispatch = "0.3.13"
expect-test = "1.5.0"
eyre = "0.6.12"
fdlimit = "0.3.0"
flate2 = "1.0.30"
fs_extra = "1.3.0"
futures = "0.3.30"
futures-core = "0.3.30"
git-version = "0.3.9"
glob = "0.3.1"
governor = "0.6.3"
hashbrown = "0.14.5"
hdrhistogram = "7.5.4"
hex = "0.4.3"
hex-literal = "0.4.1"
highlight = "0.0.3"
http = "0.2.8"
http-body = "0.4.5"
humantime = "2.1.0"
hyper = "0.14.20"
hyper-rustls = { version = "0.25.0", features = ["webpki-roots", "http2"] }
im = "15.1.0"
impl-trait-for-tuples = "0.2.2"
indexmap = { version = "2.2.6", features = ["serde"] }
indicatif = "0.17.8"
inquire = "0.7.5"
insta = { version = "1.39.0", features = ["redactions", "yaml", "json"] }
integer-encoding = "4.0.0"
ipnetwork = "0.20.0"
<<<<<<< HEAD
itertools = "0.12.1"
jemalloc-ctl = "0.5.4"
json_to_table = "0.7"
=======
itertools = "0.11"
jemalloc-ctl = "^0.5"
json_to_table = { git = "https://github.com/zhiburt/tabled.git", rev = "e449317a1c02eb6b29e409ad6617e5d9eb7b3bd4" }
>>>>>>> d949231c
jsonrpsee = { git = "https://github.com/wlmyng/jsonrpsee.git", rev = "b1b300784795f6a64d0fcdf8f03081a9bc38bde8", features = ["server", "macros", "ws-client", "http-client", "jsonrpsee-core"] }
leb128 = "0.2.5"
linked-hash-map = "0.5.6"
lru = "0.12.3"
markdown-gen = "1.2.1"
match_opt = "0.1.2"
miette = { version = "7.2.0", features = ["fancy"] }
mime = "0.3.17"
mockall = "0.12.1"
moka = { version = "0.12.7", default-features = false, features = ["sync", "atomic64"] }
more-asserts = "0.3.1"
msim = { git = "https://github.com/MystenLabs/mysten-sim.git", rev = "6f88ec84644cb1a6809c010f1f534d0d09e0cd89", package = "msim" }
msim-macros = { git = "https://github.com/MystenLabs/mysten-sim.git", rev = "6f88ec84644cb1a6809c010f1f534d0d09e0cd89", package = "msim-macros" }
multiaddr = "0.18.1"
nexlint = { git = "https://github.com/nextest-rs/nexlint.git", rev = "94da5c787636dad779c340affa65219134d127f5" }
nexlint-lints = { git = "https://github.com/nextest-rs/nexlint.git", rev = "94da5c787636dad779c340affa65219134d127f5" }
nonempty = "0.10.0"
notify = "6.1.1"
ntest = "0.9.2"
num-bigint = "0.4.5"
num_cpus = "1.16.0"
num_enum = "0.7.2"
object_store = { version = "0.7", features = ["aws", "gcp", "azure", "http"] }
once_cell = "1.19.0"
ouroboros = "0.18.3"
parking_lot = "0.12.2"
parquet = "51.0.0"
petgraph = "0.6.5"
pkcs8 = { version = "0.10.2", features = ["std"] }
pprof = { version = "0.13.0", features = ["cpp", "frame-pointer"] }
pretty_assertions = "1.4.0"
prettytable-rs = "0.10.0"
proc-macro2 = "1.0.47"
prometheus = "0.13.4"
prometheus-http-query = { version = "0.6.6", default_features = false, features = ["rustls-tls"] }
prometheus-parse = { git = "https://github.com/asonnino/prometheus-parser.git", rev = "75334db" }
proptest = "1.4.0"
proptest-derive = "0.4.0"
prost = "0.12.6"
prost-build = "0.12.6"
protobuf = { version = "2.28", features = ["with-bytes"] }
protobuf-src = "1.1.0"
quinn-proto = "0.10.5"
quote = "1.0.36"
rand = "0.8.5"
rand_regex = "0.17.0"
rayon = "1.10.0"
rcgen = "0.9.2"
regex = "1.10.4"
reqwest = { version = "0.11.20", default_features = false, features = ["blocking", "json", "rustls-tls"] }
roaring = "0.10.4"
rocksdb = { version = "0.22.0", features = ["snappy", "lz4", "zstd", "zlib", "multi-threaded-cf"], default-features = false }
ron = "0.8.1"
rstest = "0.19.0"
rusoto_core = { version = "0.48.0", default_features = false, features = ["rustls"] }
rusoto_kms = { version = "0.48.0", default_features = false, features = ["rustls"] }
russh = "0.43.0"
russh-keys = "0.43.0"
rust-version = "0.4.0"
rustls = { version = "0.21.12" }
rustls-pemfile = "1.0.2"
rustversion = "1.0.17"
rustyline = "14.0.0"
rustyline-derive = "0.10.0"
schemars = { version = "0.8.19", features = ["either"] }
scopeguard = "1.2.0"
serde = { version = "1.0.202", features = ["derive", "rc"] }
serde-name = "0.2.1"
serde-reflection = "0.4.0"
serde_json = { version = "1.0.117", features = ["preserve_order", "arbitrary_precision"] }
serde_repr = "0.1.19"
serde_test = "1.0.176"
serde_with = { version = "2.1.0", features = ["hex"] }
serde_yml = "0.0.7"
serial_test = "3.1.1"
shell-words = "1.1.0"
shellexpand = "3.1.0"
shlex = "1.3.0"
signature = "2.2.0"
similar = "2.5.0"
slip10_ed25519 = "0.1.3"
smallvec = "1.13.2"
snap = "1.1.1"
static_assertions = "1.1.0"
strum = { version = "0.26.2", features = ["derive"] }
strum_macros = "0.26.2"
syn = { version = "1.0.104", features = ["full", "derive", "extra-traits"] }
synstructure = "0.12"
sysinfo = "0.30.12"
tabled = "0.15.0"
tap = "1.0.1"
tar = "0.4.40"
tempfile = "3.10.1"
test-fuzz = "5.2.0"
thiserror = "1.0.60"
tiny-bip39 = "1.0.0"
tokio = "1.37.0"
tokio-retry = "0.3.0"
tokio-rustls = "0.24.1"
tokio-stream = { version = "0.1.15", features = ["sync", "net"] }
tokio-util = "0.7.11"
toml = { version = "0.8.12", features = ["preserve_order"] }
toml_edit = "0.22.12"
tonic = { version = "0.11.0", features = ["transport", "tls"] }
tonic-build = { version = "0.11.0", features = ["prost", "transport"] }
tonic-health = "0.11.0"
tower = { version = "0.4.12", features = ["full", "util", "timeout", "load-shed", "limit"] }
tower-http = { version = "0.3.4", features = ["cors", "full", "trace", "set-header", "propagate-header"] }
tower-layer = "0.3.2"
tracing = "0.1.40"
tracing-appender = "0.2.3"
tracing-subscriber = { version = "0.3.18", default-features = false, features = ["std", "smallvec", "fmt", "ansi", "time", "json", "registry", "env-filter"] }
ttl_cache = "0.5.1"
twox-hash = "1.6.3"
uint = "0.9.5"
unescape = "0.1.0"
ureq = "2.9.7"
url = "2.5.0"
uuid = { version = "1.8.0", features = ["v4", "fast-rng"] }
versions = "6.2.0"
webpki = { version = "0.101.0", package = "rustls-webpki", features = ["alloc", "std"] }
x509-parser = "0.16.0"
zeroize = "1.7.0"
zstd = "0.13.1"

# Move dependencies
move-abstract-stack = { path = "external-crates/move/crates/move-abstract-stack" }
move-binary-format = { path = "external-crates/move/crates/move-binary-format" }
move-bytecode-source-map = { path = "external-crates/move/crates/move-bytecode-source-map" }
move-bytecode-utils = { path = "external-crates/move/crates/move-bytecode-utils" }
move-cli = { path = "external-crates/move/crates/move-cli" }
move-command-line-common = { path = "external-crates/move/crates/move-command-line-common" }
move-compiler = { path = "external-crates/move/crates/move-compiler" }
move-core-types = { path = "external-crates/move/crates/move-core-types" }
move-disassembler = { path = "external-crates/move/crates/move-disassembler" }
move-ir-types = { path = "external-crates/move/crates/move-ir-types" }
move-package = { path = "external-crates/move/crates/move-package" }
move-prover = { path = "external-crates/move/crates/move-prover" }
move-stackless-bytecode = { path = "external-crates/move/crates/move-stackless-bytecode" }
move-symbol-pool = { path = "external-crates/move/crates/move-symbol-pool" }
move-transactional-test-runner = { path = "external-crates/move/crates/move-transactional-test-runner" }
move-unit-test = { path = "external-crates/move/crates/move-unit-test" }
move-vm-config = { path = "external-crates/move/crates/move-vm-config" }
move-vm-profiler = { path = "external-crates/move/crates/move-vm-profiler" }
move-vm-test-utils = { path = "external-crates/move/crates/move-vm-test-utils/", features = ["tiered-gas"] }
move-vm-types = { path = "external-crates/move/crates/move-vm-types" }

fastcrypto = { git = "https://github.com/MystenLabs/fastcrypto", rev = "d7a33a9f79271bfc19fc4c8816ea5467e4205e17" }
fastcrypto-tbls = { git = "https://github.com/MystenLabs/fastcrypto", rev = "d7a33a9f79271bfc19fc4c8816ea5467e4205e17" }
fastcrypto-zkp = { git = "https://github.com/MystenLabs/fastcrypto", rev = "d7a33a9f79271bfc19fc4c8816ea5467e4205e17", package = "fastcrypto-zkp" }

# anemo dependencies
anemo = { git = "https://github.com/mystenlabs/anemo.git", rev = "26d415eb9aa6a2417be3c03c57d6e93c30bd1ad7" }
anemo-build = { git = "https://github.com/mystenlabs/anemo.git", rev = "26d415eb9aa6a2417be3c03c57d6e93c30bd1ad7" }
anemo-cli = { git = "https://github.com/mystenlabs/anemo.git", rev = "26d415eb9aa6a2417be3c03c57d6e93c30bd1ad7" }
anemo-tower = { git = "https://github.com/mystenlabs/anemo.git", rev = "26d415eb9aa6a2417be3c03c57d6e93c30bd1ad7" }

### Workspace Members ###
anemo-benchmark = { path = "crates/anemo-benchmark" }
iota = { path = "crates/iota" }
iota-adapter-transactional-tests = { path = "crates/iota-adapter-transactional-tests" }
iota-analytics-indexer = { path = "crates/iota-analytics-indexer" }
iota-analytics-indexer-derive = { path = "crates/iota-analytics-indexer-derive" }
iota-archival = { path = "crates/iota-archival" }
iota-authority-aggregation = { path = "crates/iota-authority-aggregation" }
iota-benchmark = { path = "crates/iota-benchmark" }
iota-cluster-test = { path = "crates/iota-cluster-test" }
iota-common = { path = "crates/iota-common" }
iota-config = { path = "crates/iota-config" }
iota-core = { path = "crates/iota-core" }
iota-cost = { path = "crates/iota-cost" }
iota-data-ingestion = { path = "crates/iota-data-ingestion" }
iota-data-ingestion-core = { path = "crates/iota-data-ingestion-core" }
iota-e2e-tests = { path = "crates/iota-e2e-tests" }
iota-enum-compat-util = { path = "crates/iota-enum-compat-util" }
iota-faucet = { path = "crates/iota-faucet" }
iota-framework = { path = "crates/iota-framework" }
iota-framework-snapshot = { path = "crates/iota-framework-snapshot" }
iota-framework-tests = { path = "crates/iota-framework-tests" }
iota-genesis-builder = { path = "crates/iota-genesis-builder" }
iota-graphql-rpc = { path = "crates/iota-graphql-rpc" }
iota-graphql-rpc-client = { path = "crates/iota-graphql-rpc-client" }
iota-graphql-rpc-headers = { path = "crates/iota-graphql-rpc-headers" }
iota-indexer = { path = "crates/iota-indexer" }
iota-json = { path = "crates/iota-json" }
iota-json-rpc = { path = "crates/iota-json-rpc" }
iota-json-rpc-api = { path = "crates/iota-json-rpc-api" }
iota-json-rpc-types = { path = "crates/iota-json-rpc-types" }
iota-keys = { path = "crates/iota-keys" }
iota-macros = { path = "crates/iota-macros" }
iota-metric-checker = { path = "crates/iota-metric-checker" }
iota-move = { path = "crates/iota-move" }
iota-move-build = { path = "crates/iota-move-build" }
iota-network = { path = "crates/iota-network" }
iota-node = { path = "crates/iota-node" }
iota-open-rpc = { path = "crates/iota-open-rpc" }
iota-open-rpc-macros = { path = "crates/iota-open-rpc-macros" }
iota-package-resolver = { path = "crates/iota-package-resolver" }
iota-proc-macros = { path = "crates/iota-proc-macros" }
iota-protocol-config = { path = "crates/iota-protocol-config" }
iota-protocol-config-macros = { path = "crates/iota-protocol-config-macros" }
iota-proxy = { path = "crates/iota-proxy" }
iota-replay = { path = "crates/iota-replay" }
iota-rest-api = { path = "crates/iota-rest-api" }
iota-rosetta = { path = "crates/iota-rosetta" }
iota-rpc-loadgen = { path = "crates/iota-rpc-loadgen" }
iota-sdk = { path = "crates/iota-sdk" }
iota-simulator = { path = "crates/iota-simulator" }
iota-snapshot = { path = "crates/iota-snapshot" }
iota-source-validation = { path = "crates/iota-source-validation" }
iota-source-validation-service = { path = "crates/iota-source-validation-service" }
iota-storage = { path = "crates/iota-storage" }
iota-surfer = { path = "crates/iota-surfer" }
iota-swarm = { path = "crates/iota-swarm" }
iota-swarm-config = { path = "crates/iota-swarm-config" }
iota-telemetry = { path = "crates/iota-telemetry" }
iota-test-transaction-builder = { path = "crates/iota-test-transaction-builder" }
iota-test-validator = { path = "crates/iota-test-validator" }
iota-tls = { path = "crates/iota-tls" }
iota-tool = { path = "crates/iota-tool" }
iota-transaction-builder = { path = "crates/iota-transaction-builder" }
iota-transaction-checks = { path = "crates/iota-transaction-checks" }
iota-transactional-test-runner = { path = "crates/iota-transactional-test-runner" }
iota-types = { path = "crates/iota-types" }
iota-upgrade-compatibility-transactional-tests = { path = "crates/iota-upgrade-compatibility-transactional-tests" }
iota-verifier-transactional-tests = { path = "crates/iota-verifier-transactional-tests" }
mysten-common = { path = "crates/mysten-common" }
mysten-metrics = { path = "crates/mysten-metrics" }
mysten-network = { path = "crates/mysten-network" }
mysten-service = { path = "crates/mysten-service" }
mysten-service-boilerplate = { path = "crates/mysten-service-boilerplate" }
mysten-util-mem = { path = "crates/mysten-util-mem" }
mysten-util-mem-derive = { path = "crates/mysten-util-mem-derive" }
prometheus-closure-metric = { path = "crates/prometheus-closure-metric" }
shared-crypto = { path = "crates/shared-crypto" }
simulacrum = { path = "crates/simulacrum" }
telemetry-subscribers = { path = "crates/telemetry-subscribers" }
test-cluster = { path = "crates/test-cluster" }
transaction-fuzzer = { path = "crates/transaction-fuzzer" }
typed-store = { path = "crates/typed-store" }
typed-store-derive = { path = "crates/typed-store-derive" }
typed-store-error = { path = "crates/typed-store-error" }

consensus-config = { path = "consensus/config" }
consensus-core = { path = "consensus/core" }

narwhal-config = { path = "narwhal/config" }
narwhal-crypto = { path = "narwhal/crypto" }
narwhal-executor = { path = "narwhal/executor" }
narwhal-network = { path = "narwhal/network" }
narwhal-node = { path = "narwhal/node" }
narwhal-primary = { path = "narwhal/primary" }
narwhal-storage = { path = "narwhal/storage" }
narwhal-test-utils = { path = "narwhal/test-utils" }
narwhal-types = { path = "narwhal/types" }
narwhal-worker = { path = "narwhal/worker" }

iota-execution = { path = "iota-execution" }
# iota-move-natives = { path = "iota-execution/latest/iota-move-natives", package = "iota-move-natives-latest" }
# iota-adapter = { path = "iota-execution/latest/iota-adapter", package = "iota-adapter-latest" }
# iota-verifier = { path = "iota-execution/latest/iota-verifier", package = "iota-verifier-latest" }
# move-stdlib = { path = "external-crates/move/move-stdlib" }
# move-vm-runtime = { path = "external-crates/move/move-vm/runtime" }
# move-bytecode-verifier = { path = "external-crates/move/move-bytecode-verifier" }

# iotaop dependencies
docker-api = "0.14.0"
field_names = "0.2.0"
include_dir = "0.7.3"
semver = "1.0.23"
spinners = "4.1.1"<|MERGE_RESOLUTION|>--- conflicted
+++ resolved
@@ -249,21 +249,12 @@
 axum = { version = "0.6.6", default-features = false, features = ["headers", "tokio", "http1", "http2", "json", "matched-path", "original-uri", "form", "query", "ws"] }
 axum-extra = "0.4.2"
 axum-server = { version = "0.5.1", default-features = false, features = ["tls-rustls"] }
-<<<<<<< HEAD
-backoff = { version = "0.4.0", features = ["futures", "futures-core", "pin-project-lite", "tokio", "tokio_1"] }
+backoff = { version = "0.4.0", features = ["tokio"] }
 base64 = "0.22.1"
 base64-url = "3.0.0"
 bcs = "0.1.6"
 better_any = { version = "0.2.0", features = ["derive"] }
 bimap = "0.6.3"
-=======
-backoff = { version = "0.4.0", features = ["tokio"] }
-base64 = "0.21.2"
-base64-url = "2"
-bcs = "0.1.4"
-better_any = "0.1.1"
-bimap = "0.6.2"
->>>>>>> d949231c
 bincode = "1.3.3"
 bip32 = "0.5.1"
 byteorder = "1.5.0"
@@ -325,15 +316,9 @@
 insta = { version = "1.39.0", features = ["redactions", "yaml", "json"] }
 integer-encoding = "4.0.0"
 ipnetwork = "0.20.0"
-<<<<<<< HEAD
 itertools = "0.12.1"
 jemalloc-ctl = "0.5.4"
 json_to_table = "0.7"
-=======
-itertools = "0.11"
-jemalloc-ctl = "^0.5"
-json_to_table = { git = "https://github.com/zhiburt/tabled.git", rev = "e449317a1c02eb6b29e409ad6617e5d9eb7b3bd4" }
->>>>>>> d949231c
 jsonrpsee = { git = "https://github.com/wlmyng/jsonrpsee.git", rev = "b1b300784795f6a64d0fcdf8f03081a9bc38bde8", features = ["server", "macros", "ws-client", "http-client", "jsonrpsee-core"] }
 leb128 = "0.2.5"
 linked-hash-map = "0.5.6"
