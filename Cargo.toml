[workspace]
resolver = "2"

exclude = [
  "external-crates/move/crates/bytecode-interpreter-crypto",
  "external-crates/move/crates/bytecode-interpreter-testsuite",
  "external-crates/move/crates/bytecode-verifier-libfuzzer",
  "external-crates/move/crates/bytecode-verifier-tests",
  "external-crates/move/crates/bytecode-verifier-transactional-tests",
  "external-crates/move/crates/enum-compat-util",
  "external-crates/move/crates/invalid-mutations",
  "external-crates/move/crates/language-benchmarks",
  "external-crates/move/crates/module-generation",
  "external-crates/move/crates/move-abstract-stack",
  "external-crates/move/crates/move-analyzer",
  "external-crates/move/crates/move-binary-format",
  "external-crates/move/crates/move-borrow-graph",
  "external-crates/move/crates/move-bytecode-source-map",
  "external-crates/move/crates/move-bytecode-utils",
  "external-crates/move/crates/move-bytecode-verifier",
  "external-crates/move/crates/move-bytecode-viewer",
  "external-crates/move/crates/move-cli",
  "external-crates/move/crates/move-command-line-common",
  "external-crates/move/crates/move-compiler",
  "external-crates/move/crates/move-compiler-transactional-tests",
  "external-crates/move/crates/move-core-types",
  "external-crates/move/crates/move-coverage",
  "external-crates/move/crates/move-disassembler",
  "external-crates/move/crates/move-docgen",
  "external-crates/move/crates/move-errmapgen",
  "external-crates/move/crates/move-explain",
  "external-crates/move/crates/move-ir-compiler",
  "external-crates/move/crates/move-ir-compiler-transactional-tests",
  "external-crates/move/crates/move-ir-to-bytecode",
  "external-crates/move/crates/move-ir-to-bytecode-syntax",
  "external-crates/move/crates/move-ir-types",
  "external-crates/move/crates/move-model",
  "external-crates/move/crates/move-package",
  "external-crates/move/crates/move-proc-macros",
  "external-crates/move/crates/move-prover",
  "external-crates/move/crates/move-prover-test-utils",
  "external-crates/move/crates/move-read-write-set-types",
  "external-crates/move/crates/move-stackless-bytecode",
  "external-crates/move/crates/move-stackless-bytecode-interpreter",
  "external-crates/move/crates/move-stdlib",
  "external-crates/move/crates/move-symbol-pool",
  "external-crates/move/crates/move-transactional-test-runner",
  "external-crates/move/crates/move-unit-test",
  "external-crates/move/crates/move-vm-config",
  "external-crates/move/crates/move-vm-integration-tests",
  "external-crates/move/crates/move-vm-profiler",
  "external-crates/move/crates/move-vm-runtime",
  "external-crates/move/crates/move-vm-test-utils",
  "external-crates/move/crates/move-vm-transactional-tests",
  "external-crates/move/crates/move-vm-types",
  "external-crates/move/crates/serializer-tests",
  "external-crates/move/crates/test-generation",
  "external-crates/move/move-execution/v0/crates/move-bytecode-verifier",
  "external-crates/move/move-execution/v0/crates/move-stdlib",
  "external-crates/move/move-execution/v0/crates/move-vm-runtime",
  "sdk/move-bytecode-template",
]

members = [
  "consensus/config",
  "consensus/core",
  "crates/iota",
  "crates/iota-adapter-transactional-tests",
  "crates/iota-analytics-indexer",
  "crates/iota-analytics-indexer-derive",
  "crates/iota-archival",
  "crates/iota-authority-aggregation",
  "crates/iota-aws-orchestrator",
  "crates/iota-benchmark",
  "crates/iota-cluster-test",
  "crates/iota-common",
  "crates/iota-config",
  "crates/iota-core",
  "crates/iota-cost",
  "crates/iota-data-ingestion",
  "crates/iota-data-ingestion-core",
  "crates/iota-e2e-tests",
  "crates/iota-enum-compat-util",
  "crates/iota-faucet",
  "crates/iota-framework",
  "crates/iota-framework-snapshot",
  "crates/iota-framework-tests",
  "crates/iota-genesis-builder",
  "crates/iota-graphql-e2e-tests",
  "crates/iota-graphql-rpc",
  "crates/iota-graphql-rpc-client",
  "crates/iota-graphql-rpc-headers",
  "crates/iota-indexer",
  "crates/iota-json",
  "crates/iota-json-rpc",
  "crates/iota-json-rpc-api",
  "crates/iota-json-rpc-tests",
  "crates/iota-json-rpc-types",
  "crates/iota-keys",
  "crates/iota-light-client",
  "crates/iota-macros",
  "crates/iota-metric-checker",
  "crates/iota-metrics",
  "crates/iota-move",
  "crates/iota-move-build",
  "crates/iota-network",
  "crates/iota-network-stack",
  "crates/iota-node",
  "crates/iota-open-rpc",
  "crates/iota-open-rpc-macros",
  "crates/iota-package-resolver",
  "crates/iota-proc-macros",
  "crates/iota-protocol-config",
  "crates/iota-protocol-config-macros",
  "crates/iota-replay",
  "crates/iota-rest-api",
  "crates/iota-rosetta",
  "crates/iota-rpc-loadgen",
  "crates/iota-sdk",
  "crates/iota-simulator",
  "crates/iota-single-node-benchmark",
  "crates/iota-snapshot",
  "crates/iota-source-validation",
  "crates/iota-source-validation-service",
  "crates/iota-storage",
  "crates/iota-surfer",
  "crates/iota-swarm",
  "crates/iota-swarm-config",
  "crates/iota-test-transaction-builder",
  "crates/iota-test-validator",
  "crates/iota-tool",
  "crates/iota-transaction-builder",
  "crates/iota-transaction-checks",
  "crates/iota-transactional-test-runner",
  "crates/iota-types",
  "crates/iota-upgrade-compatibility-transactional-tests",
  "crates/iota-util-mem",
  "crates/iota-util-mem-derive",
  "crates/iota-verifier-transactional-tests",
  "crates/prometheus-closure-metric",
  "crates/shared-crypto",
  "crates/simulacrum",
  "crates/telemetry-subscribers",
  "crates/test-cluster",
  "crates/transaction-fuzzer",
  "crates/typed-store",
  "crates/typed-store-derive",
  "crates/typed-store-error",
  "iota-execution",
  "iota-execution/cut",
  "iota-execution/latest/iota-adapter",
  "iota-execution/latest/iota-move-natives",
  "iota-execution/latest/iota-verifier",
  "iota-execution/v0/iota-adapter",
  "iota-execution/v0/iota-move-natives",
  "iota-execution/v0/iota-verifier",
  "narwhal/config",
  "narwhal/crypto",
  "narwhal/executor",
  "narwhal/network",
  "narwhal/node",
  "narwhal/primary",
  "narwhal/storage",
  "narwhal/test-utils",
  "narwhal/types",
  "narwhal/worker",
]

[workspace.package]
# This version string will be inherited by iota-core, iota-faucet, iota-node, iota-tools, iota-sdk, iota-move-build, and iota crates.
version = "0.1.4"

[profile.release]
# debug = 1 means line charts only, which is minimum needed for good stack traces
debug = 1
# Write debug info into a separate file.
split-debuginfo = 'packed'
# Without stripping, iota binary size would be > 1GB.
strip = 'debuginfo'
# Exit process with SIGABRT when any thread panics
panic = 'abort'

# Same as release, but build binary with debug symbols (binary size will be ~ 1GB).
[profile.release-dbgsym]
inherits = "release"
split-debuginfo = 'off'
strip = 'none'

# Inherits from the release profile above.
[profile.bench]
# For convenience.
strip = 'none'

[profile.test.package.move-compiler]
# opt-level 2 for move-compiler reduces the size of some of its
# (recursive) stack frames by up to 10x, avoiding stack overflows.
opt-level = 2

[profile.simulator]
inherits = "test"
debug = true
debug-assertions = true
overflow-checks = true
# opt-level 1 gives >5x speedup for simulator tests without slowing down build times very much.
opt-level = 1

# Dependencies that should be kept in sync through the whole workspace
[workspace.dependencies]
<<<<<<< HEAD
anyhow = "1.0.71"
arc-swap = { version = "1.5.1", features = ["serde"] }
arrow = "52.1.0"
arrow-array = "52.1.0"
assert_cmd = "2.0.6"
async-graphql = "7.0.6"
async-graphql-axum = "7.0.6"
async-graphql-value = "7.0.6"
async-recursion = "1.0.4"
async-trait = "0.1.61"
atomic_float = "0.1"
aws-config = { version = "1.5.3", features = ["behavior-version-latest"] }
aws-runtime = "1.3.1"
aws-sdk-dynamodb = "1.36.0"
aws-sdk-ec2 = "1.54.0"
aws-sdk-kms = "1.35.0"
aws-sdk-s3 = "1.40.0"
aws-smithy-http = "0.60.8"
aws-smithy-runtime-api = "1.7.0"
axum = { version = "0.7.5", default-features = false, features = ["tokio", "http1", "http2", "json", "matched-path", "original-uri", "form", "query", "ws"] }
axum-extra = "0.9.3"
axum-server = { version = "0.6.0", default-features = false }
backoff = { version = "0.4.0", features = ["tokio"] }
base64 = "0.22.1"
base64-url = "3.0.0"
bcs = "0.1.4"
better_any = { version = "0.2.0", features = ["derive"] }
bimap = "0.6.2"
bincode = "1.3.3"
bip32 = "0.5.1"
byteorder = "1.4.3"
bytes = { version = "1.7.0", features = ["serde"] }
cached = { version = "0.51.4", features = ["async"] }
camino = "1.1.1"
cfg-if = "1.0.0"
chrono = { version = "0.4.26", features = ["clock", "serde"] }
clap = { version = "4.4", features = ["derive", "wrap_help"] }
collectable = "0.0.2"
color-eyre = "0.6.2"
colored = "2.0.0"
comfy-table = "6.1.3"
console-subscriber = "0.3.0"
const-str = "0.5.3"
criterion = { version = "0.5.0", features = ["async", "async_tokio", "html_reports"] }
crossterm = "0.25.0"
csv = "1.2.1"
dashmap = "5.5.3"
# datatest-stable = "0.1.2"
=======
anyhow = "1.0"
arc-swap = { version = "1.5", features = ["serde"] }
assert_cmd = "2.0"
async-graphql = "7.0"
async-recursion = "1.0"
async-trait = "0.1"
aws-config = { version = "1.5", features = ["behavior-version-latest"] }
axum = { version = "0.7", default-features = false, features = ["tokio", "http1", "http2", "json", "matched-path", "original-uri", "form", "query", "ws"] }
axum-extra = "0.9"
backoff = { version = "0.4", features = ["tokio"] }
base64 = "0.22"
base64-url = "3.0"
bcs = "0.1"
better_any = { version = "0.2", features = ["derive"] }
bincode = "1.3"
bip32 = "0.5"
byteorder = "1.4"
bytes = { version = "1.5", features = ["serde"] }
cached = { version = "0.53", features = ["async"] }
camino = "1.1"
cfg-if = "1.0"
chrono = { version = "0.4", features = ["clock", "serde"] }
clap = { version = "4.5", features = ["derive", "wrap_help"] }
colored = "2.0"
comfy-table = "7.1"
const-str = "0.5"
criterion = { version = "0.5", features = ["async", "async_tokio", "html_reports"] }
crossterm = "0.28"
csv = "1.2"
dashmap = "6.0"
>>>>>>> dc402413
datatest-stable = { git = "https://github.com/nextest-rs/datatest-stable.git", rev = "72db7f6d1bbe36a5407e96b9488a581f763e106f" }
derivative = "2.2"
diesel = { version = "2.2", features = ["chrono", "postgres", "r2d2", "serde_json", "64-column-tables", "i-implement-a-third-party-backend-and-opt-into-breaking-changes", "postgres_backend"] }
dirs = "5.0"
ed25519-consensus = { version = "2.0", features = ["serde"] }
either = "1.8"
enum_dispatch = "^0.3"
<<<<<<< HEAD
expect-test = "1.4.0"
eyre = "0.6.8"
fdlimit = "0.2.1"
flate2 = "1.0.28"
fs_extra = "1.3.0"
futures = "0.3.28"
futures-core = "0.3.21"
git-version = "0.3.5"
glob = "0.3.1"
governor = "0.6.0"
hashbrown = "0.14.5"
hdrhistogram = "7.5.1"
hex = "0.4.3"
hex-literal = "0.4.1"
highlight = "0.0.3"
http = "1.1.0"
http-body = "1.0.0"
http-body-util = "0.1.2"
humantime = "2.1.0"
hyper = { version = "1.3.1", features = ["http2"] }
hyper-rustls = { version = "0.27.2", features = ["webpki-roots", "http2"] }
hyper-util = { version = "0.1.6", default-features = false }
im = "15"
impl-trait-for-tuples = "0.2.0"
indexmap = { version = "2.1.0", features = ["serde"] }
indicatif = "0.17.2"
inquire = "0.6.0"
insta = { version = "1.21.1", features = ["redactions", "yaml", "json"] }
integer-encoding = "3.0.1"
ipnetwork = "0.20.0"
itertools = "0.13.0"
jemalloc-ctl = "0.5.4"
json_to_table = "0.6"
jsonrpsee = { version = "0.24.0", features = ["server", "macros", "client", "ws-client", "http-client"] }
leb128 = "0.2.5"
linked-hash-map = "0.5.6"
lru = "0.10"
markdown-gen = "1.2.1"
match_opt = "0.1.2"
miette = { version = "7", features = ["fancy"] }
mime = "0.3"
mockall = "0.11.4"
moka = { version = "0.12", default-features = false, features = ["sync", "atomic64"] }
more-asserts = "0.3.1"
msim = { git = "ssh://git@github.com/iotaledger/iota-sim.git", branch = "main", package = "msim" }
msim-macros = { git = "ssh://git@github.com/iotaledger/iota-sim.git", branch = "main", package = "msim-macros" }
multiaddr = "0.17.0"
nexlint = { git = "https://github.com/nextest-rs/nexlint.git", rev = "94da5c787636dad779c340affa65219134d127f5" }
nexlint-lints = { git = "https://github.com/nextest-rs/nexlint.git", rev = "94da5c787636dad779c340affa65219134d127f5" }
notify = "6.1.1"
ntest = "0.9.0"
num-bigint = "0.4.4"
num_cpus = "1.15.0"
num_enum = "0.7.2"
object_store = { version = "0.10.1", features = ["aws", "gcp", "azure", "http"] }
once_cell = "1.18.0"
ouroboros = "0.17"
parking_lot = "0.12.3"
parquet = "52.1.0"
petgraph = "0.5.1"
pkcs8 = { version = "0.9.0", features = ["std"] }
pprof = { version = "0.13.0", features = ["cpp", "frame-pointer"] }
pretty_assertions = "1.3.0"
prettytable-rs = "0.10.0"
proc-macro2 = "1.0.47"
prometheus = "0.13.4"
prometheus-http-query = { version = "0.8.3", default-features = false, features = ["rustls-tls"] }
prometheus-parse = "0.2.5"
proptest = "1.1.0"
proptest-derive = "0.3.0"
prost = "0.13.1"
prost-build = "0.13.1"
protobuf = { version = "2.28", features = ["with-bytes"] }
protobuf-src = "1.1.0"
quinn-proto = "^0.10.5"
quote = "1.0.23"
rand = "0.8.5"
rand_regex = "0.15.1"
rayon = "1.5.3"
rcgen = "0.9.2"
regex = "1.7.1"
reqwest = { version = "0.12.5", default-features = false, features = ["blocking", "json", "rustls-tls"] }
roaring = "0.10.1"
rocksdb = { version = "0.21.0", features = ["snappy", "lz4", "zstd", "zlib", "multi-threaded-cf"], default-features = false }
ron = "0.8.0"
rstest = "0.16.0"
russh = "0.38.0"
russh-keys = "0.38.0"
rustls = { version = "0.23.10", features = ["ring"] }
rustls-pemfile = "2.1.2"
rustversion = "1.0.9"
rustyline = "9.1.2"
rustyline-derive = "0.7.0"
schemars = { version = "0.8.10", features = ["either"] }
scopeguard = "1.1"
serde = { version = "1.0.144", features = ["derive", "rc"] }
serde-name = "0.2.1"
serde-reflection = "0.4.0"
serde_json = { version = "1.0.95", features = ["preserve_order", "arbitrary_precision"] }
serde_repr = "0.1"
serde_test = "1.0.147"
serde_with = { version = "2.3.3", features = ["hex"] }
serde_yaml = "0.9.34"
serial_test = "2.0.0"
shell-words = "1.1.0"
shellexpand = "3.1.0"
shlex = "1.3.0"
signature = "2.2.0"
similar = "2.4.0"
slip10_ed25519 = "0.1.3"
smallvec = "1.10.0"
snap = "1.1.0"
static_assertions = "1.1.0"
strum = { version = "0.26.3", features = ["derive"] }
syn = { version = "1.0.104", features = ["full", "derive", "extra-traits"] }
synstructure = "0.12"
sysinfo = "0.27.5"
tabled = "0.12"
tap = "1.0.1"
tar = "0.4.40"
tempfile = "3.3.0"
test-fuzz = "3.0.4"
thiserror = "1.0.40"
tiny-bip39 = "1.0.0"
tokio = "=1.39.2"
tokio-retry = "0.3"
tokio-rustls = "0.26.0"
tokio-stream = { version = "0.1.14", features = ["sync", "net"] }
tokio-util = "0.7.10"
toml = { version = "0.8.14", features = ["preserve_order"] }
toml_edit = "0.22.15"
tonic = { version = "0.12.0", features = ["transport", "tls"] }
tonic-build = { version = "0.12.0", features = ["prost", "transport"] }
tonic-health = "0.12.0"
tower = { version = "0.4.13", features = ["full", "util", "timeout", "load-shed", "limit"] }
tower-http = { version = "0.5.2", features = ["cors", "full", "trace", "set-header", "propagate-header"] }
tower-layer = "0.3.2"
tracing = "0.1.40"
tracing-appender = "0.2.3"
tracing-subscriber = { version = "0.3.18", default-features = false, features = ["std", "smallvec", "fmt", "ansi", "time", "json", "registry", "env-filter"] }
ttl_cache = "0.5.1"
twox-hash = "1.6.3"
uint = "0.9.4"
unescape = "0.1.0"
ureq = "2.9.1"
url = "2.3.1"
uuid = { version = "1.1.2", features = ["v4", "fast-rng"] }
versions = "6.3.0"
webpki = { version = "0.102.4", package = "rustls-webpki", features = ["alloc", "std"] }
x509-parser = "0.14.0"
zeroize = "1.6.0"
zstd = "0.13.1"
=======
expect-test = "1.4"
eyre = "0.6"
fdlimit = "0.3"
flate2 = "1.0"
fs_extra = "1.3"
futures = "0.3"
git-version = "0.3"
governor = "0.6"
hdrhistogram = "7.5"
hex = "0.4"
http = "1.1"
http-body-util = "0.1"
humantime = "2.1"
hyper = { version = "1.3", features = ["http2"] }
hyper-util = { version = "0.1", default-features = false }
im = "15.1"
indexmap = { version = "2.1", features = ["serde"] }
indicatif = "0.17"
insta = { version = "1.21", features = ["redactions", "yaml", "json"] }
integer-encoding = "4.0"
itertools = "0.13"
json_to_table = "0.6" # Version 0.8 is incompatable with tabled
jsonrpsee = { version = "0.24", features = ["server", "macros", "client", "ws-client", "http-client"] }
leb128 = "0.2"
lru = "0.12"
mockall = "0.13"
more-asserts = "0.3"
msim = { git = "https://github.com/MystenLabs/mysten-sim.git", rev = "6f88ec84644cb1a6809c010f1f534d0d09e0cd89", package = "msim" }
notify = "6.1"
num-bigint = "0.4"
num_cpus = "1.15"
num_enum = "0.7"
object_store = { version = "0.10", features = ["aws", "gcp", "azure", "http"] }
once_cell = "1.18"
parking_lot = "0.12"
pretty_assertions = "1.3"
proc-macro2 = "1.0"
prometheus = "0.13"
proptest = "1.1"
proptest-derive = "0.5"
prost = "0.13"
quinn-proto = "0.10" # Version 0.11 is incompatable with prometheus
quote = "1.0"
rand = "0.8"
regex = "1.7"
reqwest = { version = "0.12", default-features = false, features = ["blocking", "json", "rustls-tls"] }
roaring = "0.10"
rocksdb = { version = "0.22", features = ["snappy", "lz4", "zstd", "zlib", "multi-threaded-cf"], default-features = false }
rstest = "0.22"
schemars = { version = "0.8", features = ["either"] }
scopeguard = "1.1"
serde = { version = "1.0", features = ["derive", "rc"] }
serde-reflection = "0.4"
serde_json = { version = "1.0", features = ["preserve_order", "arbitrary_precision"] }
serde_with = { version = "2.3", features = ["hex"] } # Version 3 is incompatable with fastcrypto
serde_yaml = "0.9"
shellexpand = "3.1"
signature = "2.2"
similar = "2.4"
smallvec = "1.10"
snap = "1.1"
static_assertions = "1.1"
strum = { version = "0.26", features = ["derive"] }
syn = { version = "1.0", features = ["full", "derive", "extra-traits"] }
tabled = "0.12" # Version 0.16 is incompatable with ratatui
tap = "1.0"
tempfile = "3.12"
test-fuzz = "5.2"
thiserror = "1.0"
tokio = "1.36"
tokio-stream = { version = "0.1", features = ["sync", "net"] }
tokio-util = "0.7"
toml = { version = "0.8", features = ["preserve_order"] }
tonic = { version = "0.12", features = ["transport", "tls"] }
tonic-build = { version = "0.12", features = ["prost", "transport"] }
tonic-health = "0.12"
tower = { version = "0.4", features = ["full", "util", "timeout", "load-shed", "limit"] }
tower-http = { version = "0.5", features = ["cors", "full", "trace", "set-header", "propagate-header"] }
tracing = "0.1"
tracing-subscriber = { version = "0.3", default-features = false, features = ["std", "smallvec", "fmt", "ansi", "time", "json", "registry", "env-filter"] }
unescape = "0.1"
url = "2.3"
uuid = { version = "1.1", features = ["v4", "fast-rng"] }
>>>>>>> dc402413

# Move dependencies
move-abstract-stack = { path = "external-crates/move/crates/move-abstract-stack" }
move-binary-format = { path = "external-crates/move/crates/move-binary-format" }
move-bytecode-utils = { path = "external-crates/move/crates/move-bytecode-utils" }
move-cli = { path = "external-crates/move/crates/move-cli" }
move-command-line-common = { path = "external-crates/move/crates/move-command-line-common" }
move-compiler = { path = "external-crates/move/crates/move-compiler" }
move-core-types = { path = "external-crates/move/crates/move-core-types" }
move-disassembler = { path = "external-crates/move/crates/move-disassembler" }
move-ir-types = { path = "external-crates/move/crates/move-ir-types" }
move-package = { path = "external-crates/move/crates/move-package" }
move-symbol-pool = { path = "external-crates/move/crates/move-symbol-pool" }
move-unit-test = { path = "external-crates/move/crates/move-unit-test" }
move-vm-config = { path = "external-crates/move/crates/move-vm-config" }
move-vm-profiler = { path = "external-crates/move/crates/move-vm-profiler" }
move-vm-types = { path = "external-crates/move/crates/move-vm-types" }

fastcrypto = { git = "https://github.com/MystenLabs/fastcrypto", rev = "fastcrypto-zkp-v0.1.3", package = "fastcrypto" }
fastcrypto-tbls = { git = "https://github.com/MystenLabs/fastcrypto", rev = "fastcrypto-zkp-v0.1.3", package = "fastcrypto-tbls" }
fastcrypto-zkp = { git = "https://github.com/MystenLabs/fastcrypto", rev = "fastcrypto-zkp-v0.1.3", package = "fastcrypto-zkp" }

# anemo dependencies
anemo = { git = "https://github.com/mystenlabs/anemo.git", rev = "26d415eb9aa6a2417be3c03c57d6e93c30bd1ad7" }
anemo-build = { git = "https://github.com/mystenlabs/anemo.git", rev = "26d415eb9aa6a2417be3c03c57d6e93c30bd1ad7" }
anemo-cli = { git = "https://github.com/mystenlabs/anemo.git", rev = "26d415eb9aa6a2417be3c03c57d6e93c30bd1ad7" }
anemo-tower = { git = "https://github.com/mystenlabs/anemo.git", rev = "26d415eb9aa6a2417be3c03c57d6e93c30bd1ad7" }

### Workspace Members ###
iota = { path = "crates/iota" }
iota-adapter-transactional-tests = { path = "crates/iota-adapter-transactional-tests" }
iota-analytics-indexer = { path = "crates/iota-analytics-indexer" }
iota-analytics-indexer-derive = { path = "crates/iota-analytics-indexer-derive" }
iota-archival = { path = "crates/iota-archival" }
iota-authority-aggregation = { path = "crates/iota-authority-aggregation" }
iota-benchmark = { path = "crates/iota-benchmark" }
iota-cluster-test = { path = "crates/iota-cluster-test" }
iota-common = { path = "crates/iota-common" }
iota-config = { path = "crates/iota-config" }
iota-core = { path = "crates/iota-core" }
iota-cost = { path = "crates/iota-cost" }
iota-data-ingestion = { path = "crates/iota-data-ingestion" }
iota-data-ingestion-core = { path = "crates/iota-data-ingestion-core" }
iota-e2e-tests = { path = "crates/iota-e2e-tests" }
iota-enum-compat-util = { path = "crates/iota-enum-compat-util" }
iota-faucet = { path = "crates/iota-faucet" }
iota-framework = { path = "crates/iota-framework" }
iota-framework-snapshot = { path = "crates/iota-framework-snapshot" }
iota-framework-tests = { path = "crates/iota-framework-tests" }
iota-genesis-builder = { path = "crates/iota-genesis-builder" }
iota-graphql-rpc = { path = "crates/iota-graphql-rpc" }
iota-graphql-rpc-client = { path = "crates/iota-graphql-rpc-client" }
iota-graphql-rpc-headers = { path = "crates/iota-graphql-rpc-headers" }
iota-indexer = { path = "crates/iota-indexer" }
iota-json = { path = "crates/iota-json" }
iota-json-rpc = { path = "crates/iota-json-rpc" }
iota-json-rpc-api = { path = "crates/iota-json-rpc-api" }
iota-json-rpc-types = { path = "crates/iota-json-rpc-types" }
iota-keys = { path = "crates/iota-keys" }
iota-macros = { path = "crates/iota-macros" }
iota-metric-checker = { path = "crates/iota-metric-checker" }
iota-metrics = { path = "crates/iota-metrics" }
iota-move = { path = "crates/iota-move" }
iota-move-build = { path = "crates/iota-move-build" }
iota-network = { path = "crates/iota-network" }
iota-network-stack = { path = "crates/iota-network-stack" }
iota-node = { path = "crates/iota-node" }
iota-open-rpc = { path = "crates/iota-open-rpc" }
iota-open-rpc-macros = { path = "crates/iota-open-rpc-macros" }
iota-package-resolver = { path = "crates/iota-package-resolver" }
iota-proc-macros = { path = "crates/iota-proc-macros" }
iota-protocol-config = { path = "crates/iota-protocol-config" }
iota-protocol-config-macros = { path = "crates/iota-protocol-config-macros" }
iota-replay = { path = "crates/iota-replay" }
iota-rest-api = { path = "crates/iota-rest-api" }
iota-rosetta = { path = "crates/iota-rosetta" }
iota-rpc-loadgen = { path = "crates/iota-rpc-loadgen" }
iota-sdk = { path = "crates/iota-sdk" }
iota-simulator = { path = "crates/iota-simulator" }
iota-snapshot = { path = "crates/iota-snapshot" }
iota-source-validation = { path = "crates/iota-source-validation" }
iota-source-validation-service = { path = "crates/iota-source-validation-service" }
iota-storage = { path = "crates/iota-storage" }
iota-surfer = { path = "crates/iota-surfer" }
iota-swarm = { path = "crates/iota-swarm" }
iota-swarm-config = { path = "crates/iota-swarm-config" }
iota-test-transaction-builder = { path = "crates/iota-test-transaction-builder" }
iota-test-validator = { path = "crates/iota-test-validator" }
iota-tool = { path = "crates/iota-tool" }
iota-transaction-builder = { path = "crates/iota-transaction-builder" }
iota-transaction-checks = { path = "crates/iota-transaction-checks" }
iota-transactional-test-runner = { path = "crates/iota-transactional-test-runner" }
iota-types = { path = "crates/iota-types" }
iota-upgrade-compatibility-transactional-tests = { path = "crates/iota-upgrade-compatibility-transactional-tests" }
iota-util-mem = { path = "crates/iota-util-mem" }
iota-util-mem-derive = { path = "crates/iota-util-mem-derive" }
iota-verifier-transactional-tests = { path = "crates/iota-verifier-transactional-tests" }
prometheus-closure-metric = { path = "crates/prometheus-closure-metric" }
shared-crypto = { path = "crates/shared-crypto" }
simulacrum = { path = "crates/simulacrum" }
telemetry-subscribers = { path = "crates/telemetry-subscribers" }
test-cluster = { path = "crates/test-cluster" }
transaction-fuzzer = { path = "crates/transaction-fuzzer" }
typed-store = { path = "crates/typed-store" }
typed-store-derive = { path = "crates/typed-store-derive" }
typed-store-error = { path = "crates/typed-store-error" }

consensus-config = { path = "consensus/config" }
consensus-core = { path = "consensus/core" }

narwhal-config = { path = "narwhal/config" }
narwhal-crypto = { path = "narwhal/crypto" }
narwhal-executor = { path = "narwhal/executor" }
narwhal-network = { path = "narwhal/network" }
narwhal-node = { path = "narwhal/node" }
narwhal-primary = { path = "narwhal/primary" }
narwhal-storage = { path = "narwhal/storage" }
narwhal-test-utils = { path = "narwhal/test-utils" }
narwhal-types = { path = "narwhal/types" }
narwhal-worker = { path = "narwhal/worker" }

<<<<<<< HEAD
iota-execution = { path = "iota-execution" }
# iota-move-natives = { path = "iota-execution/latest/iota-move-natives", package = "iota-move-natives-latest" }
# iota-adapter = { path = "iota-execution/latest/iota-adapter", package = "iota-adapter-latest" }
# iota-verifier = { path = "iota-execution/latest/iota-verifier", package = "iota-verifier-latest" }
# move-stdlib = { path = "external-crates/move/move-stdlib" }
# move-vm-runtime = { path = "external-crates/move/move-vm/runtime" }
# move-bytecode-verifier = { path = "external-crates/move/move-bytecode-verifier" }

[patch.crates-io.tokio]
git = "ssh://git@github.com/iotaledger/iota-sim.git"
branch = "main"

[patch.crates-io.futures-timer]
git = "ssh://git@github.com/iotaledger/iota-sim.git"
branch = "main"
=======
iota-execution = { path = "iota-execution" }
>>>>>>> dc402413
<|MERGE_RESOLUTION|>--- conflicted
+++ resolved
@@ -206,56 +206,6 @@
 
 # Dependencies that should be kept in sync through the whole workspace
 [workspace.dependencies]
-<<<<<<< HEAD
-anyhow = "1.0.71"
-arc-swap = { version = "1.5.1", features = ["serde"] }
-arrow = "52.1.0"
-arrow-array = "52.1.0"
-assert_cmd = "2.0.6"
-async-graphql = "7.0.6"
-async-graphql-axum = "7.0.6"
-async-graphql-value = "7.0.6"
-async-recursion = "1.0.4"
-async-trait = "0.1.61"
-atomic_float = "0.1"
-aws-config = { version = "1.5.3", features = ["behavior-version-latest"] }
-aws-runtime = "1.3.1"
-aws-sdk-dynamodb = "1.36.0"
-aws-sdk-ec2 = "1.54.0"
-aws-sdk-kms = "1.35.0"
-aws-sdk-s3 = "1.40.0"
-aws-smithy-http = "0.60.8"
-aws-smithy-runtime-api = "1.7.0"
-axum = { version = "0.7.5", default-features = false, features = ["tokio", "http1", "http2", "json", "matched-path", "original-uri", "form", "query", "ws"] }
-axum-extra = "0.9.3"
-axum-server = { version = "0.6.0", default-features = false }
-backoff = { version = "0.4.0", features = ["tokio"] }
-base64 = "0.22.1"
-base64-url = "3.0.0"
-bcs = "0.1.4"
-better_any = { version = "0.2.0", features = ["derive"] }
-bimap = "0.6.2"
-bincode = "1.3.3"
-bip32 = "0.5.1"
-byteorder = "1.4.3"
-bytes = { version = "1.7.0", features = ["serde"] }
-cached = { version = "0.51.4", features = ["async"] }
-camino = "1.1.1"
-cfg-if = "1.0.0"
-chrono = { version = "0.4.26", features = ["clock", "serde"] }
-clap = { version = "4.4", features = ["derive", "wrap_help"] }
-collectable = "0.0.2"
-color-eyre = "0.6.2"
-colored = "2.0.0"
-comfy-table = "6.1.3"
-console-subscriber = "0.3.0"
-const-str = "0.5.3"
-criterion = { version = "0.5.0", features = ["async", "async_tokio", "html_reports"] }
-crossterm = "0.25.0"
-csv = "1.2.1"
-dashmap = "5.5.3"
-# datatest-stable = "0.1.2"
-=======
 anyhow = "1.0"
 arc-swap = { version = "1.5", features = ["serde"] }
 assert_cmd = "2.0"
@@ -273,7 +223,7 @@
 bincode = "1.3"
 bip32 = "0.5"
 byteorder = "1.4"
-bytes = { version = "1.5", features = ["serde"] }
+bytes = { version = "1.7", features = ["serde"] }
 cached = { version = "0.53", features = ["async"] }
 camino = "1.1"
 cfg-if = "1.0"
@@ -286,7 +236,6 @@
 crossterm = "0.28"
 csv = "1.2"
 dashmap = "6.0"
->>>>>>> dc402413
 datatest-stable = { git = "https://github.com/nextest-rs/datatest-stable.git", rev = "72db7f6d1bbe36a5407e96b9488a581f763e106f" }
 derivative = "2.2"
 diesel = { version = "2.2", features = ["chrono", "postgres", "r2d2", "serde_json", "64-column-tables", "i-implement-a-third-party-backend-and-opt-into-breaking-changes", "postgres_backend"] }
@@ -294,160 +243,6 @@
 ed25519-consensus = { version = "2.0", features = ["serde"] }
 either = "1.8"
 enum_dispatch = "^0.3"
-<<<<<<< HEAD
-expect-test = "1.4.0"
-eyre = "0.6.8"
-fdlimit = "0.2.1"
-flate2 = "1.0.28"
-fs_extra = "1.3.0"
-futures = "0.3.28"
-futures-core = "0.3.21"
-git-version = "0.3.5"
-glob = "0.3.1"
-governor = "0.6.0"
-hashbrown = "0.14.5"
-hdrhistogram = "7.5.1"
-hex = "0.4.3"
-hex-literal = "0.4.1"
-highlight = "0.0.3"
-http = "1.1.0"
-http-body = "1.0.0"
-http-body-util = "0.1.2"
-humantime = "2.1.0"
-hyper = { version = "1.3.1", features = ["http2"] }
-hyper-rustls = { version = "0.27.2", features = ["webpki-roots", "http2"] }
-hyper-util = { version = "0.1.6", default-features = false }
-im = "15"
-impl-trait-for-tuples = "0.2.0"
-indexmap = { version = "2.1.0", features = ["serde"] }
-indicatif = "0.17.2"
-inquire = "0.6.0"
-insta = { version = "1.21.1", features = ["redactions", "yaml", "json"] }
-integer-encoding = "3.0.1"
-ipnetwork = "0.20.0"
-itertools = "0.13.0"
-jemalloc-ctl = "0.5.4"
-json_to_table = "0.6"
-jsonrpsee = { version = "0.24.0", features = ["server", "macros", "client", "ws-client", "http-client"] }
-leb128 = "0.2.5"
-linked-hash-map = "0.5.6"
-lru = "0.10"
-markdown-gen = "1.2.1"
-match_opt = "0.1.2"
-miette = { version = "7", features = ["fancy"] }
-mime = "0.3"
-mockall = "0.11.4"
-moka = { version = "0.12", default-features = false, features = ["sync", "atomic64"] }
-more-asserts = "0.3.1"
-msim = { git = "ssh://git@github.com/iotaledger/iota-sim.git", branch = "main", package = "msim" }
-msim-macros = { git = "ssh://git@github.com/iotaledger/iota-sim.git", branch = "main", package = "msim-macros" }
-multiaddr = "0.17.0"
-nexlint = { git = "https://github.com/nextest-rs/nexlint.git", rev = "94da5c787636dad779c340affa65219134d127f5" }
-nexlint-lints = { git = "https://github.com/nextest-rs/nexlint.git", rev = "94da5c787636dad779c340affa65219134d127f5" }
-notify = "6.1.1"
-ntest = "0.9.0"
-num-bigint = "0.4.4"
-num_cpus = "1.15.0"
-num_enum = "0.7.2"
-object_store = { version = "0.10.1", features = ["aws", "gcp", "azure", "http"] }
-once_cell = "1.18.0"
-ouroboros = "0.17"
-parking_lot = "0.12.3"
-parquet = "52.1.0"
-petgraph = "0.5.1"
-pkcs8 = { version = "0.9.0", features = ["std"] }
-pprof = { version = "0.13.0", features = ["cpp", "frame-pointer"] }
-pretty_assertions = "1.3.0"
-prettytable-rs = "0.10.0"
-proc-macro2 = "1.0.47"
-prometheus = "0.13.4"
-prometheus-http-query = { version = "0.8.3", default-features = false, features = ["rustls-tls"] }
-prometheus-parse = "0.2.5"
-proptest = "1.1.0"
-proptest-derive = "0.3.0"
-prost = "0.13.1"
-prost-build = "0.13.1"
-protobuf = { version = "2.28", features = ["with-bytes"] }
-protobuf-src = "1.1.0"
-quinn-proto = "^0.10.5"
-quote = "1.0.23"
-rand = "0.8.5"
-rand_regex = "0.15.1"
-rayon = "1.5.3"
-rcgen = "0.9.2"
-regex = "1.7.1"
-reqwest = { version = "0.12.5", default-features = false, features = ["blocking", "json", "rustls-tls"] }
-roaring = "0.10.1"
-rocksdb = { version = "0.21.0", features = ["snappy", "lz4", "zstd", "zlib", "multi-threaded-cf"], default-features = false }
-ron = "0.8.0"
-rstest = "0.16.0"
-russh = "0.38.0"
-russh-keys = "0.38.0"
-rustls = { version = "0.23.10", features = ["ring"] }
-rustls-pemfile = "2.1.2"
-rustversion = "1.0.9"
-rustyline = "9.1.2"
-rustyline-derive = "0.7.0"
-schemars = { version = "0.8.10", features = ["either"] }
-scopeguard = "1.1"
-serde = { version = "1.0.144", features = ["derive", "rc"] }
-serde-name = "0.2.1"
-serde-reflection = "0.4.0"
-serde_json = { version = "1.0.95", features = ["preserve_order", "arbitrary_precision"] }
-serde_repr = "0.1"
-serde_test = "1.0.147"
-serde_with = { version = "2.3.3", features = ["hex"] }
-serde_yaml = "0.9.34"
-serial_test = "2.0.0"
-shell-words = "1.1.0"
-shellexpand = "3.1.0"
-shlex = "1.3.0"
-signature = "2.2.0"
-similar = "2.4.0"
-slip10_ed25519 = "0.1.3"
-smallvec = "1.10.0"
-snap = "1.1.0"
-static_assertions = "1.1.0"
-strum = { version = "0.26.3", features = ["derive"] }
-syn = { version = "1.0.104", features = ["full", "derive", "extra-traits"] }
-synstructure = "0.12"
-sysinfo = "0.27.5"
-tabled = "0.12"
-tap = "1.0.1"
-tar = "0.4.40"
-tempfile = "3.3.0"
-test-fuzz = "3.0.4"
-thiserror = "1.0.40"
-tiny-bip39 = "1.0.0"
-tokio = "=1.39.2"
-tokio-retry = "0.3"
-tokio-rustls = "0.26.0"
-tokio-stream = { version = "0.1.14", features = ["sync", "net"] }
-tokio-util = "0.7.10"
-toml = { version = "0.8.14", features = ["preserve_order"] }
-toml_edit = "0.22.15"
-tonic = { version = "0.12.0", features = ["transport", "tls"] }
-tonic-build = { version = "0.12.0", features = ["prost", "transport"] }
-tonic-health = "0.12.0"
-tower = { version = "0.4.13", features = ["full", "util", "timeout", "load-shed", "limit"] }
-tower-http = { version = "0.5.2", features = ["cors", "full", "trace", "set-header", "propagate-header"] }
-tower-layer = "0.3.2"
-tracing = "0.1.40"
-tracing-appender = "0.2.3"
-tracing-subscriber = { version = "0.3.18", default-features = false, features = ["std", "smallvec", "fmt", "ansi", "time", "json", "registry", "env-filter"] }
-ttl_cache = "0.5.1"
-twox-hash = "1.6.3"
-uint = "0.9.4"
-unescape = "0.1.0"
-ureq = "2.9.1"
-url = "2.3.1"
-uuid = { version = "1.1.2", features = ["v4", "fast-rng"] }
-versions = "6.3.0"
-webpki = { version = "0.102.4", package = "rustls-webpki", features = ["alloc", "std"] }
-x509-parser = "0.14.0"
-zeroize = "1.6.0"
-zstd = "0.13.1"
-=======
 expect-test = "1.4"
 eyre = "0.6"
 fdlimit = "0.3"
@@ -475,7 +270,7 @@
 lru = "0.12"
 mockall = "0.13"
 more-asserts = "0.3"
-msim = { git = "https://github.com/MystenLabs/mysten-sim.git", rev = "6f88ec84644cb1a6809c010f1f534d0d09e0cd89", package = "msim" }
+msim = { git = "ssh://git@github.com/iotaledger/iota-sim.git", branch = "main", package = "msim" }
 notify = "6.1"
 num-bigint = "0.4"
 num_cpus = "1.15"
@@ -517,7 +312,7 @@
 tempfile = "3.12"
 test-fuzz = "5.2"
 thiserror = "1.0"
-tokio = "1.36"
+tokio = "=1.39.2"
 tokio-stream = { version = "0.1", features = ["sync", "net"] }
 tokio-util = "0.7"
 toml = { version = "0.8", features = ["preserve_order"] }
@@ -531,7 +326,6 @@
 unescape = "0.1"
 url = "2.3"
 uuid = { version = "1.1", features = ["v4", "fast-rng"] }
->>>>>>> dc402413
 
 # Move dependencies
 move-abstract-stack = { path = "external-crates/move/crates/move-abstract-stack" }
@@ -653,14 +447,7 @@
 narwhal-types = { path = "narwhal/types" }
 narwhal-worker = { path = "narwhal/worker" }
 
-<<<<<<< HEAD
 iota-execution = { path = "iota-execution" }
-# iota-move-natives = { path = "iota-execution/latest/iota-move-natives", package = "iota-move-natives-latest" }
-# iota-adapter = { path = "iota-execution/latest/iota-adapter", package = "iota-adapter-latest" }
-# iota-verifier = { path = "iota-execution/latest/iota-verifier", package = "iota-verifier-latest" }
-# move-stdlib = { path = "external-crates/move/move-stdlib" }
-# move-vm-runtime = { path = "external-crates/move/move-vm/runtime" }
-# move-bytecode-verifier = { path = "external-crates/move/move-bytecode-verifier" }
 
 [patch.crates-io.tokio]
 git = "ssh://git@github.com/iotaledger/iota-sim.git"
@@ -668,7 +455,4 @@
 
 [patch.crates-io.futures-timer]
 git = "ssh://git@github.com/iotaledger/iota-sim.git"
-branch = "main"
-=======
-iota-execution = { path = "iota-execution" }
->>>>>>> dc402413
+branch = "main"