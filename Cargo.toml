--- conflicted
+++ resolved
@@ -418,13 +418,8 @@
 iota-rosetta = { path = "crates/iota-rosetta" }
 iota-rpc-loadgen = { path = "crates/iota-rpc-loadgen" }
 iota-sdk = { path = "crates/iota-sdk" }
-<<<<<<< HEAD
 # core-types with json format for REST API
-iota-sdk2 = { package = "iota-rust-sdk", git = "ssh://git@github.com/iotaledger/iota-rust-sdk.git", rev = "46d46d64237e001e8e23f322caecb3211c9a8c97", features = ["hash", "serde", "schemars"] }
-=======
-# core-types with json format for REST api
 iota-sdk2 = { package = "iota-rust-sdk", git = "ssh://git@github.com/iotaledger/iota-rust-sdk.git", rev = "ed6173d434c77604ddc93aaa1550168fdbe97b09", features = ["hash", "serde", "schemars"] }
->>>>>>> 83f04834
 iota-simulator = { path = "crates/iota-simulator" }
 iota-snapshot = { path = "crates/iota-snapshot" }
 iota-source-validation = { path = "crates/iota-source-validation" }
