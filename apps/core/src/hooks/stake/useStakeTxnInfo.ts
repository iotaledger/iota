// Copyright (c) 2024 IOTA Stiftung
// SPDX-License-Identifier: Apache-2.0
import {
    useGetTimeBeforeEpochNumber,
    useTimeAgo,
    TimeUnit,
<<<<<<< HEAD
    NUM_OF_EPOCH_BEFORE_STAKING_REWARDS_STARTS,
    NUM_OF_EPOCH_BEFORE_STAKING_REWARDS_REDEEMABLE,
=======
    NUM_OF_EPOCH_BEFORE_STAKING_REWARDS_REDEEMABLE,
    NUM_OF_EPOCH_BEFORE_STAKING_REWARDS_STARTS,
>>>>>>> b964e756
} from '../../index';

export function useStakeTxnInfo(startEpoch?: string | number) {
    const startEarningRewardsEpoch =
        Number(startEpoch || 0) + NUM_OF_EPOCH_BEFORE_STAKING_REWARDS_STARTS;

    const redeemableRewardsEpoch =
        Number(startEpoch || 0) + NUM_OF_EPOCH_BEFORE_STAKING_REWARDS_REDEEMABLE;

    const { data: timeBeforeStakeRewardsStarts } =
        useGetTimeBeforeEpochNumber(startEarningRewardsEpoch);
    const timeBeforeStakeRewardsStartsAgo = useTimeAgo({
        timeFrom: timeBeforeStakeRewardsStarts,
        shortedTimeLabel: false,
        shouldEnd: true,
        maxTimeUnit: TimeUnit.ONE_HOUR,
    });
    const stakedRewardsStartEpoch =
        timeBeforeStakeRewardsStarts > 0
            ? `in ${timeBeforeStakeRewardsStartsAgo}`
            : startEpoch
              ? `Epoch #${Number(startEarningRewardsEpoch)}`
              : '--';

    const { data: timeBeforeStakeRewardsRedeemable } =
        useGetTimeBeforeEpochNumber(redeemableRewardsEpoch);
    const timeBeforeStakeRewardsRedeemableAgo = useTimeAgo({
        timeFrom: timeBeforeStakeRewardsRedeemable,
        shortedTimeLabel: false,
        shouldEnd: true,
        maxTimeUnit: TimeUnit.ONE_HOUR,
    });
    const timeBeforeStakeRewardsRedeemableAgoDisplay =
        timeBeforeStakeRewardsRedeemable > 0
            ? `in ${timeBeforeStakeRewardsRedeemableAgo}`
            : startEpoch
              ? `Epoch #${Number(redeemableRewardsEpoch)}`
              : '--';

    return {
        stakedRewardsStartEpoch,
        timeBeforeStakeRewardsRedeemableAgoDisplay,
    };
}<|MERGE_RESOLUTION|>--- conflicted
+++ resolved
@@ -4,13 +4,8 @@
     useGetTimeBeforeEpochNumber,
     useTimeAgo,
     TimeUnit,
-<<<<<<< HEAD
-    NUM_OF_EPOCH_BEFORE_STAKING_REWARDS_STARTS,
-    NUM_OF_EPOCH_BEFORE_STAKING_REWARDS_REDEEMABLE,
-=======
     NUM_OF_EPOCH_BEFORE_STAKING_REWARDS_REDEEMABLE,
     NUM_OF_EPOCH_BEFORE_STAKING_REWARDS_STARTS,
->>>>>>> b964e756
 } from '../../index';
 
 export function useStakeTxnInfo(startEpoch?: string | number) {
