--- conflicted
+++ resolved
@@ -37,10 +37,7 @@
 export * from './useGetAllOwnedObjects';
 export * from './useGetTimelockedStakedObjects';
 export * from './useGetActiveValidatorsInfo';
-<<<<<<< HEAD
 export * from './useGasBudgetEstimation';
-=======
 export * from './useCursorPagination';
->>>>>>> 543cdf86
 
 export * from './stake';