--- conflicted
+++ resolved
@@ -29,12 +29,9 @@
 export * from './useTokenPrice';
 export * from './useKioskClient';
 export * from './useQueryTransactionsByAddress';
-<<<<<<< HEAD
 export * from './useHiddenAssets';
 export * from './useGetNFTs';
-=======
 export * from './useGetTransaction';
 export * from './useExtendedTransactionSummary';
->>>>>>> 7cd9f93a
 
 export * from './stake';