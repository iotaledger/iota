--- conflicted
+++ resolved
@@ -31,10 +31,7 @@
 export * from './useQueryTransactionsByAddress';
 export * from './useGetTransaction';
 export * from './useExtendedTransactionSummary';
-<<<<<<< HEAD
 export * from './useSortedCoinsByCategories';
-=======
 export * from './useGetNFTMeta';
->>>>>>> 305a5999
 
 export * from './stake';