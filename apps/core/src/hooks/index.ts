--- conflicted
+++ resolved
@@ -34,12 +34,8 @@
 export * from './useSortedCoinsByCategories';
 export * from './useGetNFTMeta';
 export * from './useIotaAddressValidation';
-<<<<<<< HEAD
-export * from './useGetAllTimelockedObjects';
 export * from './useUnlockTimelockedObjects';
-=======
 export * from './useGetAllOwnedObjects';
 export * from './useGetStakedTimelockedObjects';
->>>>>>> 324751d8
 
 export * from './stake';