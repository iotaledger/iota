--- conflicted
+++ resolved
@@ -37,12 +37,9 @@
 export * from './useGetAllOwnedObjects';
 export * from './useGetTimelockedStakedObjects';
 export * from './useGetActiveValidatorsInfo';
-<<<<<<< HEAD
 export * from './useGasBudgetEstimation';
-=======
 export * from './useTransactionData';
 export * from './useGetStakingValidatorDetails';
->>>>>>> 9594b82b
 export * from './useCursorPagination';
 
 export * from './stake';