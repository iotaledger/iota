--- conflicted
+++ resolved
@@ -20,12 +20,9 @@
 export * from './api-env';
 export * from './getExplorerPaths';
 export * from './getExplorerLink';
-<<<<<<< HEAD
 export * from './formatAndNormalizeObjectType';
-=======
 export * from './truncateString';
 export * from './determineCountDownText';
->>>>>>> fdffc671
 
 export * from './stake';
 export * from './transaction';
