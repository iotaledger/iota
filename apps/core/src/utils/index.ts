--- conflicted
+++ resolved
@@ -13,10 +13,7 @@
 export * from './roundFloat';
 export * from './getOwnerDisplay';
 export * from './parseAmount';
-<<<<<<< HEAD
-=======
 export * from './parseObjectDetails';
 
->>>>>>> a9e72357
 export * from './stake';
 export * from './transaction';