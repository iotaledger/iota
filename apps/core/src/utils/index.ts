--- conflicted
+++ resolved
@@ -11,11 +11,8 @@
 export * from './kiosk';
 export * from './persistableStorage';
 export * from './roundFloat';
-<<<<<<< HEAD
 export * from './filterAndSortTokenBalances';
-=======
 export * from './parseAmount';
->>>>>>> 526c8306
 
 export * from './stake';
 export * from './transaction';