// Copyright (c) Mysten Labs, Inc.
// Modifications Copyright (c) 2024 IOTA Stiftung
// SPDX-License-Identifier: Apache-2.0

import React from 'react';
import { useCoinMetadata } from '../../hooks';
import { IotaLogoMark } from '@iota/ui-icons';
import { IOTA_TYPE_ARG } from '@iota/iota-sdk/utils';
import { ImageIcon, ImageIconSize } from '../icon';
import cx from 'clsx';

interface NonIotaCoinProps {
    coinType: string;
    size?: ImageIconSize;
    rounded?: boolean;
}

function NonIotaCoin({ coinType, size = ImageIconSize.Full, rounded }: NonIotaCoinProps) {
    const { data: coinMeta } = useCoinMetadata(coinType);
    return (
        <div className="flex h-full w-full items-center justify-center rounded-full bg-neutral-96 dark:bg-neutral-92">
            <ImageIcon
                src={coinMeta?.iconUrl}
                label={coinMeta?.name || coinType}
                fallback={coinMeta?.name || coinType}
                size={size}
                rounded={rounded}
            />
        </div>
    );
}
export interface CoinIconProps {
    coinType: string;
    size?: ImageIconSize;
    rounded?: boolean;
}

<<<<<<< HEAD
export function CoinIcon({
    coinType,
    size = ImageIconSize.Full,
    rounded,
    hasCoinWrapper,
}: CoinIconProps) {
    const Component = hasCoinWrapper ? CoinIconWrapper : React.Fragment;
    const coinWrapperProps = hasCoinWrapper ? { hasBorder: true, size: ImageIconSize.Large } : {};

    return coinType === IOTA_TYPE_ARG ? (
        <Component {...coinWrapperProps}>
            <div className={cx(size, 'text-neutral-10')}>
                <IotaLogoMark className="h-full w-full" />
            </div>
        </Component>
=======
export function CoinIcon({ coinType, size = ImageIconSize.Full, rounded }: CoinIconProps) {
    return coinType === IOTA_TYPE_ARG ? (
        <div className={cx(size, 'text-neutral-10')}>
            <IotaLogoMark className="h-full w-full" />
        </div>
>>>>>>> 13aaf0e9
    ) : (
        <NonIotaCoin rounded={rounded} size={size} coinType={coinType} />
    );
}<|MERGE_RESOLUTION|>--- conflicted
+++ resolved
@@ -33,9 +33,9 @@
     coinType: string;
     size?: ImageIconSize;
     rounded?: boolean;
+    hasCoinWrapper?: boolean;
 }
 
-<<<<<<< HEAD
 export function CoinIcon({
     coinType,
     size = ImageIconSize.Full,
@@ -51,14 +51,23 @@
                 <IotaLogoMark className="h-full w-full" />
             </div>
         </Component>
-=======
-export function CoinIcon({ coinType, size = ImageIconSize.Full, rounded }: CoinIconProps) {
-    return coinType === IOTA_TYPE_ARG ? (
-        <div className={cx(size, 'text-neutral-10')}>
-            <IotaLogoMark className="h-full w-full" />
-        </div>
->>>>>>> 13aaf0e9
     ) : (
         <NonIotaCoin rounded={rounded} size={size} coinType={coinType} />
     );
+}
+type CoinIconWrapperProps = React.PropsWithChildren<Pick<CoinIconProps, 'size'>> & {
+    hasBorder?: boolean;
+};
+export function CoinIconWrapper({ children, size, hasBorder }: CoinIconWrapperProps) {
+    return (
+        <div
+            className={cx(
+                size,
+                hasBorder && 'border border-shader-neutral-light-8',
+                'flex items-center justify-center rounded-full bg-neutral-100',
+            )}
+        >
+            {children}
+        </div>
+    );
 }