--- conflicted
+++ resolved
@@ -1,15 +1,9 @@
 // Copyright (c) 2024 IOTA Stiftung
 // SPDX-License-Identifier: Apache-2.0
-
-<<<<<<< HEAD
-export * from './QR';
-
-export * from './providers';
-=======
-export * from './KioskClientProvider';
 
 export * from './coin';
 export * from './icon';
 export * from './Inputs';
 export * from './QR';
->>>>>>> 391a28bf
+
+export * from './providers';