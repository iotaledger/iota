// Copyright (c) 2024 IOTA Stiftung
// SPDX-License-Identifier: Apache-2.0

export * from './coin';
export * from './cards';
export * from './gas';
export * from './icon';
export * from './Inputs';
export * from './QR';
<<<<<<< HEAD
export * from './transaction';
export * from './collapsible';
export * from './buttons';

export * from './providers';
=======
export * from './collapsible';
export * from './providers';
export * from './stake';
>>>>>>> fdffc671
<|MERGE_RESOLUTION|>--- conflicted
+++ resolved
@@ -7,14 +7,8 @@
 export * from './icon';
 export * from './Inputs';
 export * from './QR';
-<<<<<<< HEAD
 export * from './transaction';
-export * from './collapsible';
 export * from './buttons';
-
-export * from './providers';
-=======
 export * from './collapsible';
 export * from './providers';
-export * from './stake';
->>>>>>> fdffc671
+export * from './stake';