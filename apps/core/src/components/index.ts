--- conflicted
+++ resolved
@@ -2,10 +2,7 @@
 // SPDX-License-Identifier: Apache-2.0
 
 export * from './KioskClientProvider';
-<<<<<<< HEAD
 
 export * from './coin';
 export * from './Inputs';
-=======
-export * from './QR';
->>>>>>> 543cdf86
+export * from './QR';