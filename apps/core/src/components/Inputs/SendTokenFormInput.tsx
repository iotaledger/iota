// Copyright (c) 2024 IOTA Stiftung
// SPDX-License-Identifier: Apache-2.0

import { ButtonPill, Input, InputType, NumericFormatInputProps } from '@iota/apps-ui-kit';
import { CoinStruct } from '@iota/iota-sdk/client';
import { useGasBudgetEstimation } from '../../hooks';
import React, { useEffect } from 'react';
import { GAS_SYMBOL } from '../../constants';

export interface SendTokenInputProps {
    coins: CoinStruct[];
    symbol: string;
    coinDecimals: number;
    activeAddress: string;
    setFieldValue: (field: string, value: string, shouldValidate?: boolean) => void;
    values: {
        amount: string;
        to: string;
        isPayAllIota: boolean;
    };
    onActionClick: () => Promise<void>;
    isMaxActionDisabled?: boolean | 'auto';
    value: string;
    onChange: (value: string) => void;
    onBlur?: React.FocusEventHandler<HTMLInputElement>;
    errorMessage?: string;
}

export function SendTokenFormInput({
    coins,
    values,
    symbol,
    coinDecimals,
    activeAddress,
    setFieldValue,
    onActionClick,
    isMaxActionDisabled,
    value,
    onChange,
    onBlur,
    errorMessage,
}: SendTokenInputProps) {
    const gasBudgetEstimation = useGasBudgetEstimation({
        coinDecimals,
        coins: coins ?? [],
        activeAddress,
        to: values.to,
        amount: values.amount,
        isPayAllIota: values.isPayAllIota,
        showGasSymbol: false,
    });

    const numericPropsOnly: Partial<NumericFormatInputProps> = {
        decimalScale: coinDecimals ? undefined : 0,
        thousandSeparator: true,
        onValueChange: (values) => {
            onChange(values.value);
        },
    };

    const isActionButtonDisabled = !value || !!errorMessage;

    const renderAction = (isButtonDisabled: boolean | undefined) => (
        <ButtonPill
            disabled={isMaxActionDisabled === 'auto' ? isButtonDisabled : isActionButtonDisabled}
            onClick={onActionClick}
        >
            Max
        </ButtonPill>
    );

    // gasBudgetEstimation should change when the amount above changes
    useEffect(() => {
        setFieldValue('gasBudgetEst', gasBudgetEstimation, false);
    }, [gasBudgetEstimation, setFieldValue, values.amount]);

    return (
        <Input
            type={InputType.NumericFormat}
            name={'amount'}
            value={value}
            caption="Est. Gas Fees:"
            placeholder="0.00"
            onBlur={onBlur}
            label="Send Amount"
            suffix={` ${symbol}`}
            prefix={values.isPayAllIota ? '~ ' : undefined}
<<<<<<< HEAD
            amountCounter={coins ? `${gasBudgetEstimation} ${GAS_SYMBOL}` : '--'}
            value={value}
            onChange={onChange}
            onBlur={onBlur}
=======
            allowNegative={false}
>>>>>>> af32d3a0
            errorMessage={errorMessage}
            onChange={(e) => onChange(e.currentTarget.value)}
            amountCounter={!errorMessage ? (coins ? gasBudgetEstimation : '--') : undefined}
            trailingElement={renderAction(isActionButtonDisabled)}
            {...numericPropsOnly}
        />
    );
}<|MERGE_RESOLUTION|>--- conflicted
+++ resolved
@@ -85,17 +85,12 @@
             label="Send Amount"
             suffix={` ${symbol}`}
             prefix={values.isPayAllIota ? '~ ' : undefined}
-<<<<<<< HEAD
-            amountCounter={coins ? `${gasBudgetEstimation} ${GAS_SYMBOL}` : '--'}
-            value={value}
-            onChange={onChange}
-            onBlur={onBlur}
-=======
             allowNegative={false}
->>>>>>> af32d3a0
             errorMessage={errorMessage}
             onChange={(e) => onChange(e.currentTarget.value)}
-            amountCounter={!errorMessage ? (coins ? gasBudgetEstimation : '--') : undefined}
+            amountCounter={
+                !errorMessage ? (coins ? `${gasBudgetEstimation} ${GAS_SYMBOL}` : '--') : undefined
+            }
             trailingElement={renderAction(isActionButtonDisabled)}
             {...numericPropsOnly}
         />
