// Copyright (c) 2024 IOTA Stiftung
// SPDX-License-Identifier: Apache-2.0

import { ButtonPill, Input, InputType } from '@iota/apps-ui-kit';
import { CoinStruct } from '@iota/iota-sdk/client';
import { useGasBudgetEstimation } from '../../hooks';
<<<<<<< HEAD
import React, { useEffect } from 'react';
import { GAS_SYMBOL } from '../../constants';
=======
import { useEffect } from 'react';
import { useField, useFormikContext } from 'formik';
import { TokenForm } from '../../forms';
>>>>>>> e97e8795

export interface SendTokenInputProps {
    coins: CoinStruct[];
    symbol: string;
    coinDecimals: number;
    activeAddress: string;
    to: string;
    onActionClick: () => Promise<void>;
    isMaxActionDisabled?: boolean;
    name: string;
}

export function SendTokenFormInput({
    coins,
    to,
    symbol,
    coinDecimals,
    activeAddress,
    onActionClick,
    isMaxActionDisabled,
    name,
}: SendTokenInputProps) {
    const { values, setFieldValue, isSubmitting } = useFormikContext<TokenForm>();
    const gasBudgetEstimation = useGasBudgetEstimation({
        coinDecimals,
        coins: coins ?? [],
        activeAddress,
        to: to,
        amount: values.amount,
        isPayAllIota: values.isPayAllIota,
        showGasSymbol: false,
    });

    const [field, meta, helpers] = useField<string>(name);

    const errorMessage = meta?.error ? meta.error : undefined;
    const isActionButtonDisabled = isSubmitting || !!errorMessage || isMaxActionDisabled;

    const renderAction = () => (
        <ButtonPill disabled={isActionButtonDisabled} onClick={onActionClick}>
            Max
        </ButtonPill>
    );

    // gasBudgetEstimation should change when the amount above changes
    useEffect(() => {
        setFieldValue('gasBudgetEst', gasBudgetEstimation, false);
    }, [gasBudgetEstimation, setFieldValue, values.amount]);

    return (
        <Input
            type={InputType.NumericFormat}
            name="amount"
            value={field.value}
            caption="Est. Gas Fees:"
            placeholder="0.00"
            label="Send Amount"
            suffix={` ${symbol}`}
            prefix={values.isPayAllIota ? '~ ' : undefined}
            allowNegative={false}
            errorMessage={errorMessage}
<<<<<<< HEAD
            onChange={(e) => onChange(e.currentTarget.value)}
            amountCounter={
                !errorMessage
                    ? coins && gasBudgetEstimation !== '--'
                        ? `${gasBudgetEstimation} ${GAS_SYMBOL}`
                        : '--'
                    : undefined
            }
            trailingElement={renderAction(isActionButtonDisabled)}
            {...numericPropsOnly}
=======
            amountCounter={!errorMessage ? (coins ? gasBudgetEstimation : '--') : undefined}
            trailingElement={renderAction()}
            decimalScale={coinDecimals ? undefined : 0}
            thousandSeparator
            onValueChange={(values) => {
                helpers.setValue(values.value);
            }}
>>>>>>> e97e8795
        />
    );
}<|MERGE_RESOLUTION|>--- conflicted
+++ resolved
@@ -4,14 +4,10 @@
 import { ButtonPill, Input, InputType } from '@iota/apps-ui-kit';
 import { CoinStruct } from '@iota/iota-sdk/client';
 import { useGasBudgetEstimation } from '../../hooks';
-<<<<<<< HEAD
 import React, { useEffect } from 'react';
 import { GAS_SYMBOL } from '../../constants';
-=======
-import { useEffect } from 'react';
 import { useField, useFormikContext } from 'formik';
 import { TokenForm } from '../../forms';
->>>>>>> e97e8795
 
 export interface SendTokenInputProps {
     coins: CoinStruct[];
@@ -73,8 +69,6 @@
             prefix={values.isPayAllIota ? '~ ' : undefined}
             allowNegative={false}
             errorMessage={errorMessage}
-<<<<<<< HEAD
-            onChange={(e) => onChange(e.currentTarget.value)}
             amountCounter={
                 !errorMessage
                     ? coins && gasBudgetEstimation !== '--'
@@ -82,17 +76,12 @@
                         : '--'
                     : undefined
             }
-            trailingElement={renderAction(isActionButtonDisabled)}
-            {...numericPropsOnly}
-=======
-            amountCounter={!errorMessage ? (coins ? gasBudgetEstimation : '--') : undefined}
             trailingElement={renderAction()}
             decimalScale={coinDecimals ? undefined : 0}
             thousandSeparator
             onValueChange={(values) => {
                 helpers.setValue(values.value);
             }}
->>>>>>> e97e8795
         />
     );
 }