--- conflicted
+++ resolved
@@ -35,10 +35,7 @@
         "@tanstack/react-query": "^5.50.1",
         "bignumber.js": "^9.1.1",
         "clsx": "^2.1.1",
-<<<<<<< HEAD
-=======
         "formik": "^2.4.2",
->>>>>>> bacfda44
         "qrcode.react": "^4.0.1",
         "react": "^18.3.1",
         "react-dom": "^18.3.1",
