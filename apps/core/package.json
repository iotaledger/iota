--- conflicted
+++ resolved
@@ -32,11 +32,7 @@
         "@sentry/react": "^7.59.2",
         "@tanstack/react-query": "^5.50.1",
         "bignumber.js": "^9.1.1",
-<<<<<<< HEAD
-        "clsx": "^2.1.1",
-=======
         "qrcode.react": "^4.0.1",
->>>>>>> f611d7ea
         "react": "^18.3.1",
         "react-dom": "^18.3.1",
         "react-hook-form": "^7.45.2",
