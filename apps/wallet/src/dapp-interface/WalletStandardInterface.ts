--- conflicted
+++ resolved
@@ -34,12 +34,8 @@
 import { fromB64, toB64 } from '@mysten/sui.js/utils';
 import {
 	ReadonlyWalletAccount,
-<<<<<<< HEAD
-	SUI_CHAINS,
 	SuiDeriveAddressMethod,
-=======
 	SUPPORTED_CHAINS,
->>>>>>> 1671febb
 	type StandardConnectFeature,
 	type StandardConnectMethod,
 	type StandardEventsFeature,
