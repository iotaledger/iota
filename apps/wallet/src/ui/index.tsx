--- conflicted
+++ resolved
@@ -89,26 +89,6 @@
                                         walletApiProvider.instance.fullNode,
                                 }}
                             >
-<<<<<<< HEAD
-                                <KioskClientProvider>
-                                    <AccountsFormProvider>
-                                        <UnlockAccountProvider>
-                                            <div
-                                                className={cn(
-                                                    'relative flex h-screen max-h-popup-height min-h-popup-minimum w-popup-width flex-col flex-nowrap items-center justify-center overflow-hidden',
-                                                    isFullscreen && 'rounded-xl shadow-lg',
-                                                )}
-                                            >
-                                                <ErrorBoundary>
-                                                    <App />
-                                                </ErrorBoundary>
-                                                <div id="overlay-portal-container"></div>
-                                                <div id="toaster-portal-container"></div>
-                                            </div>
-                                        </UnlockAccountProvider>
-                                    </AccountsFormProvider>
-                                </KioskClientProvider>
-=======
                                 <AccountsFormProvider>
                                     <UnlockAccountProvider>
                                         <div
@@ -119,14 +99,12 @@
                                         >
                                             <ErrorBoundary>
                                                 <App />
-                                                <ZkLoginAccountWarningModal />
                                             </ErrorBoundary>
                                             <div id="overlay-portal-container"></div>
                                             <div id="toaster-portal-container"></div>
                                         </div>
                                     </UnlockAccountProvider>
                                 </AccountsFormProvider>
->>>>>>> b7576e8c
                             </SuiClientProvider>
                         </PersistQueryClientProvider>
                     </Fragment>
