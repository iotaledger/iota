// Copyright (c) Mysten Labs, Inc.
// Modifications Copyright (c) 2024 IOTA Stiftung
// SPDX-License-Identifier: Apache-2.0

import '@fontsource-variable/inter';
import '@fontsource-variable/red-hat-mono';

import { ErrorBoundary } from '_components/error-boundary';
import { initAppType } from '_redux/slices/app';
import { AppType, getFromLocationSearch } from '_redux/slices/app/AppType';
// import { initAmplitude } from '_src/shared/analytics/amplitude';
import { setAttributes } from '_src/shared/experimentation/features';
// import initSentry from '_src/ui/app/helpers/sentry';
import store from '_store';
import { thunkExtras } from '_store/thunk-extras';
import { KioskClientProvider } from '@iota/core';
import { GrowthBookProvider } from '@growthbook/growthbook-react';
import { IotaClientProvider } from '@iota/dapp-kit';
import { PersistQueryClientProvider } from '@tanstack/react-query-persist-client';
import cn from 'clsx';
import { Fragment, StrictMode } from 'react';
import { createRoot } from 'react-dom/client';
import { Provider } from 'react-redux';
import { HashRouter } from 'react-router-dom';

import App from './app';
import { walletApiProvider } from './app/ApiProvider';
import { AccountsFormProvider } from './app/components/accounts/AccountsFormContext';
import { UnlockAccountProvider } from './app/components/accounts/UnlockAccountContext';
import { IotaLedgerClientProvider } from './app/components/ledger/IotaLedgerClientProvider';
import { growthbook } from './app/experimentation/feature-gating';
import { persister, queryClient } from './app/helpers/queryClient';
import { useAppSelector } from './app/hooks';

import './styles/global.scss';
import 'bootstrap-icons/font/bootstrap-icons.scss';

async function init() {
    if (process.env.NODE_ENV === 'development') {
        Object.defineProperty(window, 'store', { value: store });
    }
    store.dispatch(initAppType(getFromLocationSearch(window.location.search)));
    await thunkExtras.background.init(store.dispatch);
    const { network, customRpc } = store.getState().app;
    setAttributes({ network, customRpc });
}

function renderApp() {
    const rootDom = document.getElementById('root');
    if (!rootDom) {
        throw new Error('Root element not found');
    }
    const root = createRoot(rootDom);
    root.render(
        <StrictMode>
            <Provider store={store}>
                <AppWrapper />
            </Provider>
        </StrictMode>,
    );
}

function AppWrapper() {
    const network = useAppSelector(({ app: { network, customRpc } }) => `${network}_${customRpc}`);
    const isFullscreen = useAppSelector((state) => state.app.appType === AppType.fullscreen);
    return (
        <GrowthBookProvider growthbook={growthbook}>
            <HashRouter>
                <IotaLedgerClientProvider>
                    {/*
                     * NOTE: We set a key here to force the entire react tree to be re-created when the network changes so that
                     * the RPC client instance (api.instance.fullNode) is updated correctly. In the future, we should look into
                     * making the API provider instance a reactive value and moving it out of the redux-thunk middleware
                     */}
                    <Fragment key={network}>
                        <PersistQueryClientProvider
                            client={queryClient}
                            persistOptions={{
                                persister,
                                dehydrateOptions: {
                                    shouldDehydrateQuery: ({ meta }) => !meta?.skipPersistedCache,
                                },
                            }}
                        >
                            <IotaClientProvider
                                networks={{
                                    [walletApiProvider.network]:
                                        walletApiProvider.instance.fullNode,
                                }}
                            >
<<<<<<< HEAD
                                <AccountsFormProvider>
                                    <UnlockAccountProvider>
                                        <div
                                            className={cn(
                                                'relative flex h-screen max-h-popup-height min-h-popup-minimum w-popup-width flex-col flex-nowrap items-center justify-center overflow-hidden',
                                                isFullscreen && 'rounded-xl shadow-lg',
                                            )}
                                        >
                                            <ErrorBoundary>
                                                <App />
                                            </ErrorBoundary>
                                            <div id="overlay-portal-container"></div>
                                            <div id="toaster-portal-container"></div>
                                        </div>
                                    </UnlockAccountProvider>
                                </AccountsFormProvider>
=======
                                <KioskClientProvider>
                                    <AccountsFormProvider>
                                        <UnlockAccountProvider>
                                            <div
                                                className={cn(
                                                    'relative flex h-screen max-h-popup-height min-h-popup-minimum w-popup-width flex-col flex-nowrap items-center justify-center overflow-hidden',
                                                    isFullscreen && 'rounded-xl shadow-lg',
                                                )}
                                            >
                                                <ErrorBoundary>
                                                    <App />
                                                    <ZkLoginAccountWarningModal />
                                                </ErrorBoundary>
                                                <div id="overlay-portal-container"></div>
                                                <div id="toaster-portal-container"></div>
                                            </div>
                                        </UnlockAccountProvider>
                                    </AccountsFormProvider>
                                </KioskClientProvider>
>>>>>>> eb14d5bb
                            </IotaClientProvider>
                        </PersistQueryClientProvider>
                    </Fragment>
                </IotaLedgerClientProvider>
            </HashRouter>
        </GrowthBookProvider>
    );
}

(async () => {
    await init();
    // initSentry();
    // initAmplitude();
    renderApp();
})();<|MERGE_RESOLUTION|>--- conflicted
+++ resolved
@@ -88,24 +88,6 @@
                                         walletApiProvider.instance.fullNode,
                                 }}
                             >
-<<<<<<< HEAD
-                                <AccountsFormProvider>
-                                    <UnlockAccountProvider>
-                                        <div
-                                            className={cn(
-                                                'relative flex h-screen max-h-popup-height min-h-popup-minimum w-popup-width flex-col flex-nowrap items-center justify-center overflow-hidden',
-                                                isFullscreen && 'rounded-xl shadow-lg',
-                                            )}
-                                        >
-                                            <ErrorBoundary>
-                                                <App />
-                                            </ErrorBoundary>
-                                            <div id="overlay-portal-container"></div>
-                                            <div id="toaster-portal-container"></div>
-                                        </div>
-                                    </UnlockAccountProvider>
-                                </AccountsFormProvider>
-=======
                                 <KioskClientProvider>
                                     <AccountsFormProvider>
                                         <UnlockAccountProvider>
@@ -117,7 +99,6 @@
                                             >
                                                 <ErrorBoundary>
                                                     <App />
-                                                    <ZkLoginAccountWarningModal />
                                                 </ErrorBoundary>
                                                 <div id="overlay-portal-container"></div>
                                                 <div id="toaster-portal-container"></div>
@@ -125,7 +106,6 @@
                                         </UnlockAccountProvider>
                                     </AccountsFormProvider>
                                 </KioskClientProvider>
->>>>>>> eb14d5bb
                             </IotaClientProvider>
                         </PersistQueryClientProvider>
                     </Fragment>
