--- conflicted
+++ resolved
@@ -10,19 +10,6 @@
 import { isZkLoginAccountSerializedUI } from '_src/background/accounts/zklogin/ZkLoginAccount';
 
 function getKey(account: SerializedUIAccount): string {
-<<<<<<< HEAD
-    if (isMnemonicSerializedUiAccount(account)) return account.sourceID;
-    if (isZkLoginAccountSerializedUI(account)) return account.provider;
-    return account.type;
-}
-
-export const defaultSortOrder: AccountType[] = [
-    'zkLogin',
-    'mnemonic-derived',
-    'imported',
-    'ledger',
-    'qredo',
-=======
 	if (isMnemonicSerializedUiAccount(account)) return account.sourceID;
 	if (isSeedSerializedUiAccount(account)) return account.sourceID;
 	if (isZkLoginAccountSerializedUI(account)) return account.provider;
@@ -35,7 +22,6 @@
 	'seed-derived',
 	'imported',
 	'ledger',
->>>>>>> 2e57eb97
 ];
 
 export function getAccountBackgroundByType(account: SerializedUIAccount) {
