// Copyright (c) Mysten Labs, Inc.
// SPDX-License-Identifier: Apache-2.0

// Modifications Copyright (c) 2024 IOTA Stiftung
// SPDX-License-Identifier: Apache-2.0

import { useAppDispatch, useAppSelector } from '_hooks';
import { SwapPage } from '_pages/swap';
import { FromAssets } from '_pages/swap/FromAssets';
import { setNavVisibility } from '_redux/slices/app';
import { isLedgerAccountSerializedUI } from '_src/background/accounts/LedgerAccount';
import { persistableStorage } from '_src/shared/analytics/amplitude';
import { type LedgerAccountsPublicKeys } from '_src/shared/messaging/messages/payloads/MethodPayload';
import { toB64 } from '@mysten/sui.js/utils';
import { useEffect, useMemo } from 'react';
import { Navigate, Route, Routes, useLocation } from 'react-router-dom';
import { throttle } from 'throttle-debounce';

import { useSuiLedgerClient } from './components/ledger/SuiLedgerClientProvider';
import { useAccounts } from './hooks/useAccounts';
import { useAutoLockMinutes } from './hooks/useAutoLockMinutes';
import { useBackgroundClient } from './hooks/useBackgroundClient';
// import { useInitialPageView } from './hooks/useInitialPageView';
import { useStorageMigrationStatus } from './hooks/useStorageMigrationStatus';
import { AccountsPage } from './pages/accounts/AccountsPage';
import { AddAccountPage } from './pages/accounts/AddAccountPage';
import { BackupMnemonicPage } from './pages/accounts/BackupMnemonicPage';
import { ExportAccountPage } from './pages/accounts/ExportAccountPage';
import { ExportPassphrasePage } from './pages/accounts/ExportPassphrasePage';
import { ExportSeedPage } from './pages/accounts/ExportSeedPage';
import { ForgotPasswordIndexPage } from './pages/accounts/forgot-password/ForgotPasswordIndexPage';
import { ForgotPasswordPage } from './pages/accounts/forgot-password/ForgotPasswordPage';
import { RecoverManyPage } from './pages/accounts/forgot-password/RecoverManyPage';
import { RecoverPage } from './pages/accounts/forgot-password/RecoverPage';
import { ResetPasswordPage } from './pages/accounts/forgot-password/ResetPasswordPage';
import { ResetWarningPage } from './pages/accounts/forgot-password/ResetWarningPage';
import { ImportLedgerAccountsPage } from './pages/accounts/ImportLedgerAccountsPage';
import { ImportPassphrasePage } from './pages/accounts/ImportPassphrasePage';
import { ImportPrivateKeyPage } from './pages/accounts/ImportPrivateKeyPage';
import { ImportSeedPage } from './pages/accounts/ImportSeedPage';
import { ManageAccountsPage } from './pages/accounts/manage/ManageAccountsPage';
import { ProtectAccountPage } from './pages/accounts/ProtectAccountPage';
import { WelcomePage } from './pages/accounts/WelcomePage';
import { ApprovalRequestPage } from './pages/approval-request';
import HomePage, {
    AppsPage,
    AssetsPage,
    CoinsSelectorPage,
    KioskDetailsPage,
    NFTDetailsPage,
    NftTransferPage,
    OnrampPage,
    ReceiptPage,
    TransactionBlocksPage,
    TransferCoinPage,
} from './pages/home';
import TokenDetailsPage from './pages/home/tokens/TokenDetailsPage';
import { RestrictedPage } from './pages/restricted';
import SiteConnectPage from './pages/site-connect';
import { StorageMigrationPage } from './pages/StorageMigrationPage';
import { AppType } from './redux/slices/app/AppType';
import { Staking } from './staking/home';

const HIDDEN_MENU_PATHS = [
    '/nft-details',
    '/nft-transfer',
    '/receipt',
    '/send',
    '/send/select',
    '/apps/disconnectapp',
];

const notifyUserActiveInterval = 5 * 1000; // 5 seconds

const App = () => {
    const dispatch = useAppDispatch();
    const isPopup = useAppSelector((state) => state.app.appType === AppType.popup);
    useEffect(() => {
        document.body.classList.remove('app-initializing');
    }, [isPopup]);
    const location = useLocation();
    useEffect(() => {
        const menuVisible = !HIDDEN_MENU_PATHS.some((aPath) => location.pathname.startsWith(aPath));
        dispatch(setNavVisibility(menuVisible));
    }, [location, dispatch]);

    // useInitialPageView();
    const { data: accounts } = useAccounts();
    const allLedgerWithoutPublicKey = useMemo(
        () =>
            accounts?.filter(isLedgerAccountSerializedUI).filter(({ publicKey }) => !publicKey) ||
            [],
        [accounts],
    );
    const backgroundClient = useBackgroundClient();
    const { connectToLedger, suiLedgerClient } = useSuiLedgerClient();
    useEffect(() => {
        if (accounts?.length) {
            // The user has accepted our terms of service after their primary
            // account has been initialized (either by creating a new wallet
            // or importing a previous account). This means we've gained
            // consent and can persist device data to cookie storage
            persistableStorage.persist();
        }
    }, [accounts]);
    useEffect(() => {
        // update ledger accounts without the public key
        (async () => {
            if (allLedgerWithoutPublicKey.length) {
                try {
                    if (!suiLedgerClient) {
                        await connectToLedger();
                        return;
                    }
                    const publicKeysToStore: LedgerAccountsPublicKeys = [];
                    for (const { derivationPath, id } of allLedgerWithoutPublicKey) {
                        if (derivationPath) {
                            try {
                                const { publicKey } = await suiLedgerClient.getPublicKey(
                                    derivationPath,
                                );
                                publicKeysToStore.push({
                                    accountID: id,
                                    publicKey: toB64(publicKey),
                                });
                            } catch (e) {
                                // do nothing
                            }
                        }
                    }
                    if (publicKeysToStore.length) {
                        await backgroundClient.storeLedgerAccountsPublicKeys({ publicKeysToStore });
                    }
                } catch (e) {
                    // do nothing
                }
            }
        })();
    }, [allLedgerWithoutPublicKey, suiLedgerClient, backgroundClient, connectToLedger]);
    const { data } = useAutoLockMinutes();
    const autoLockEnabled = !!data;
    // use mouse move and key down events to detect user activity
    // this is used to adjust the auto-lock timeout
    useEffect(() => {
        if (!autoLockEnabled) {
            return;
        }
        const sendUpdateThrottled = throttle(
            notifyUserActiveInterval,
            () => {
                backgroundClient.notifyUserActive();
            },
            { noTrailing: true },
        );
        document.addEventListener('mousemove', sendUpdateThrottled);
        document.addEventListener('keydown', sendUpdateThrottled);
        return () => {
            document.removeEventListener('mousemove', sendUpdateThrottled);
            document.removeEventListener('keydown', sendUpdateThrottled);
        };
    }, [backgroundClient, autoLockEnabled]);

<<<<<<< HEAD
    const storageMigration = useStorageMigrationStatus();
    if (storageMigration.isPending || !storageMigration?.data) {
        return null;
    }
    if (storageMigration.data !== 'ready') {
        return <StorageMigrationPage />;
    }
    return (
        <Routes>
            <Route path="restricted" element={<RestrictedPage />} />
            <Route path="/*" element={<HomePage />}>
                <Route path="apps/*" element={<AppsPage />} />
                <Route path="kiosk" element={<KioskDetailsPage />} />
                <Route path="nft-details" element={<NFTDetailsPage />} />
                <Route path="nft-transfer/:nftId" element={<NftTransferPage />} />
                <Route path="nfts/*" element={<AssetsPage />} />
                <Route path="onramp" element={<OnrampPage />} />
                <Route path="receipt" element={<ReceiptPage />} />
                <Route path="send" element={<TransferCoinPage />} />
                <Route path="send/select" element={<CoinsSelectorPage />} />
                <Route path="stake/*" element={<Staking />} />
                <Route path="swap/*" element={<SwapPage />} />
                <Route path="swap/from-assets" element={<FromAssets />} />
                <Route path="tokens/*" element={<TokenDetailsPage />} />
                <Route path="transactions/:status?" element={<TransactionBlocksPage />} />
                <Route path="*" element={<Navigate to="/tokens" replace={true} />} />
            </Route>
            <Route path="accounts/*" element={<AccountsPage />}>
                <Route path="welcome" element={<WelcomePage />} />
                <Route path="add-account" element={<AddAccountPage />} />
                <Route path="import-ledger-accounts" element={<ImportLedgerAccountsPage />} />
                <Route path="import-passphrase" element={<ImportPassphrasePage />} />
                <Route path="import-private-key" element={<ImportPrivateKeyPage />} />
                <Route path="import-seed" element={<ImportSeedPage />} />
                <Route path="manage" element={<ManageAccountsPage />} />
                <Route path="protect-account" element={<ProtectAccountPage />} />
                <Route path="backup/:accountSourceID" element={<BackupMnemonicPage />} />
                <Route
                    path="qredo-connect/*"
                    element={
                        <PageMainLayout>
                            <Outlet />
                        </PageMainLayout>
                    }
                >
                    <Route path=":requestID" element={<QredoConnectInfoPage />} />
                    <Route path=":id/select" element={<SelectQredoAccountsPage />} />
                </Route>
                <Route path="export/:accountID" element={<ExportAccountPage />} />
                <Route
                    path="export/passphrase/:accountSourceID"
                    element={<ExportPassphrasePage />}
                />
                <Route path="forgot-password" element={<ForgotPasswordPage />}>
                    <Route index element={<ForgotPasswordIndexPage />} />
                    <Route path="recover" element={<RecoverPage />} />
                    <Route path="recover-many" element={<RecoverManyPage />} />
                    <Route path="warning" element={<ResetWarningPage />} />
                    <Route path="reset" element={<ResetPasswordPage />} />
                </Route>
            </Route>
            <Route path="/dapp/*" element={<HomePage disableNavigation />}>
                <Route path="connect/:requestID" element={<SiteConnectPage />} />
                <Route path="approve/:requestID" element={<ApprovalRequestPage />} />
            </Route>
        </Routes>
    );
=======
	const storageMigration = useStorageMigrationStatus();
	if (storageMigration.isPending || !storageMigration?.data) {
		return null;
	}
	if (storageMigration.data !== 'ready') {
		return <StorageMigrationPage />;
	}
	return (
		<Routes>
			<Route path="restricted" element={<RestrictedPage />} />
			<Route path="/*" element={<HomePage />}>
				<Route path="apps/*" element={<AppsPage />} />
				<Route path="kiosk" element={<KioskDetailsPage />} />
				<Route path="nft-details" element={<NFTDetailsPage />} />
				<Route path="nft-transfer/:nftId" element={<NftTransferPage />} />
				<Route path="nfts/*" element={<AssetsPage />} />
				<Route path="onramp" element={<OnrampPage />} />
				<Route path="receipt" element={<ReceiptPage />} />
				<Route path="send" element={<TransferCoinPage />} />
				<Route path="send/select" element={<CoinsSelectorPage />} />
				<Route path="stake/*" element={<Staking />} />
				<Route path="swap/*" element={<SwapPage />} />
				<Route path="swap/from-assets" element={<FromAssets />} />
				<Route path="tokens/*" element={<TokenDetailsPage />} />
				<Route path="transactions/:status?" element={<TransactionBlocksPage />} />
				<Route path="*" element={<Navigate to="/tokens" replace={true} />} />
			</Route>
			<Route path="accounts/*" element={<AccountsPage />}>
				<Route path="welcome" element={<WelcomePage />} />
				<Route path="add-account" element={<AddAccountPage />} />
				<Route path="import-ledger-accounts" element={<ImportLedgerAccountsPage />} />
				<Route path="import-passphrase" element={<ImportPassphrasePage />} />
				<Route path="import-private-key" element={<ImportPrivateKeyPage />} />
				<Route path="import-seed" element={<ImportSeedPage />} />
				<Route path="manage" element={<ManageAccountsPage />} />
				<Route path="protect-account" element={<ProtectAccountPage />} />
				<Route path="backup/:accountSourceID" element={<BackupMnemonicPage />} />
				<Route path="export/:accountID" element={<ExportAccountPage />} />
				<Route path="export/passphrase/:accountSourceID" element={<ExportPassphrasePage />} />
				<Route path="export/seed/:accountSourceID" element={<ExportSeedPage />} />
				<Route path="forgot-password" element={<ForgotPasswordPage />}>
					<Route index element={<ForgotPasswordIndexPage />} />
					<Route path="recover" element={<RecoverPage />} />
					<Route path="recover-many" element={<RecoverManyPage />} />
					<Route path="warning" element={<ResetWarningPage />} />
					<Route path="reset" element={<ResetPasswordPage />} />
				</Route>
			</Route>
			<Route path="/dapp/*" element={<HomePage disableNavigation />}>
				<Route path="connect/:requestID" element={<SiteConnectPage />} />
				<Route path="approve/:requestID" element={<ApprovalRequestPage />} />
			</Route>
		</Routes>
	);
>>>>>>> 2e57eb97
};

export default App;<|MERGE_RESOLUTION|>--- conflicted
+++ resolved
@@ -160,75 +160,6 @@
         };
     }, [backgroundClient, autoLockEnabled]);
 
-<<<<<<< HEAD
-    const storageMigration = useStorageMigrationStatus();
-    if (storageMigration.isPending || !storageMigration?.data) {
-        return null;
-    }
-    if (storageMigration.data !== 'ready') {
-        return <StorageMigrationPage />;
-    }
-    return (
-        <Routes>
-            <Route path="restricted" element={<RestrictedPage />} />
-            <Route path="/*" element={<HomePage />}>
-                <Route path="apps/*" element={<AppsPage />} />
-                <Route path="kiosk" element={<KioskDetailsPage />} />
-                <Route path="nft-details" element={<NFTDetailsPage />} />
-                <Route path="nft-transfer/:nftId" element={<NftTransferPage />} />
-                <Route path="nfts/*" element={<AssetsPage />} />
-                <Route path="onramp" element={<OnrampPage />} />
-                <Route path="receipt" element={<ReceiptPage />} />
-                <Route path="send" element={<TransferCoinPage />} />
-                <Route path="send/select" element={<CoinsSelectorPage />} />
-                <Route path="stake/*" element={<Staking />} />
-                <Route path="swap/*" element={<SwapPage />} />
-                <Route path="swap/from-assets" element={<FromAssets />} />
-                <Route path="tokens/*" element={<TokenDetailsPage />} />
-                <Route path="transactions/:status?" element={<TransactionBlocksPage />} />
-                <Route path="*" element={<Navigate to="/tokens" replace={true} />} />
-            </Route>
-            <Route path="accounts/*" element={<AccountsPage />}>
-                <Route path="welcome" element={<WelcomePage />} />
-                <Route path="add-account" element={<AddAccountPage />} />
-                <Route path="import-ledger-accounts" element={<ImportLedgerAccountsPage />} />
-                <Route path="import-passphrase" element={<ImportPassphrasePage />} />
-                <Route path="import-private-key" element={<ImportPrivateKeyPage />} />
-                <Route path="import-seed" element={<ImportSeedPage />} />
-                <Route path="manage" element={<ManageAccountsPage />} />
-                <Route path="protect-account" element={<ProtectAccountPage />} />
-                <Route path="backup/:accountSourceID" element={<BackupMnemonicPage />} />
-                <Route
-                    path="qredo-connect/*"
-                    element={
-                        <PageMainLayout>
-                            <Outlet />
-                        </PageMainLayout>
-                    }
-                >
-                    <Route path=":requestID" element={<QredoConnectInfoPage />} />
-                    <Route path=":id/select" element={<SelectQredoAccountsPage />} />
-                </Route>
-                <Route path="export/:accountID" element={<ExportAccountPage />} />
-                <Route
-                    path="export/passphrase/:accountSourceID"
-                    element={<ExportPassphrasePage />}
-                />
-                <Route path="forgot-password" element={<ForgotPasswordPage />}>
-                    <Route index element={<ForgotPasswordIndexPage />} />
-                    <Route path="recover" element={<RecoverPage />} />
-                    <Route path="recover-many" element={<RecoverManyPage />} />
-                    <Route path="warning" element={<ResetWarningPage />} />
-                    <Route path="reset" element={<ResetPasswordPage />} />
-                </Route>
-            </Route>
-            <Route path="/dapp/*" element={<HomePage disableNavigation />}>
-                <Route path="connect/:requestID" element={<SiteConnectPage />} />
-                <Route path="approve/:requestID" element={<ApprovalRequestPage />} />
-            </Route>
-        </Routes>
-    );
-=======
 	const storageMigration = useStorageMigrationStatus();
 	if (storageMigration.isPending || !storageMigration?.data) {
 		return null;
@@ -283,7 +214,6 @@
 			</Route>
 		</Routes>
 	);
->>>>>>> 2e57eb97
 };
 
 export default App;