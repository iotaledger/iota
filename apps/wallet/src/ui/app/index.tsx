// Copyright (c) Mysten Labs, Inc.
// SPDX-License-Identifier: Apache-2.0

// Modifications Copyright (c) 2024 IOTA Stiftung
// SPDX-License-Identifier: Apache-2.0

import { useAppDispatch, useAppSelector } from '_hooks';
import { SwapPage } from '_pages/swap';
import { FromAssets } from '_pages/swap/FromAssets';
import { setNavVisibility } from '_redux/slices/app';
import { isLedgerAccountSerializedUI } from '_src/background/accounts/LedgerAccount';
import { persistableStorage } from '_src/shared/analytics/amplitude';
import { type LedgerAccountsPublicKeys } from '_src/shared/messaging/messages/payloads/MethodPayload';
import { toB64 } from '@mysten/sui.js/utils';
import { useEffect, useMemo } from 'react';
import { Navigate, Route, Routes, useLocation } from 'react-router-dom';
import { throttle } from 'throttle-debounce';

import { useSuiLedgerClient } from './components/ledger/SuiLedgerClientProvider';
import { useAccounts } from './hooks/useAccounts';
import { useAutoLockMinutes } from './hooks/useAutoLockMinutes';
import { useBackgroundClient } from './hooks/useBackgroundClient';
// import { useInitialPageView } from './hooks/useInitialPageView';
import { useStorageMigrationStatus } from './hooks/useStorageMigrationStatus';
import { AccountsPage } from './pages/accounts/AccountsPage';
import { AddAccountPage } from './pages/accounts/AddAccountPage';
import { BackupMnemonicPage } from './pages/accounts/BackupMnemonicPage';
import { ExportAccountPage } from './pages/accounts/ExportAccountPage';
import { ExportPassphrasePage } from './pages/accounts/ExportPassphrasePage';
import { ExportSeedPage } from './pages/accounts/ExportSeedPage';
import { ForgotPasswordIndexPage } from './pages/accounts/forgot-password/ForgotPasswordIndexPage';
import { ForgotPasswordPage } from './pages/accounts/forgot-password/ForgotPasswordPage';
import { RecoverManyPage } from './pages/accounts/forgot-password/RecoverManyPage';
import { RecoverPage } from './pages/accounts/forgot-password/RecoverPage';
import { ResetPasswordPage } from './pages/accounts/forgot-password/ResetPasswordPage';
import { ResetWarningPage } from './pages/accounts/forgot-password/ResetWarningPage';
import { ImportLedgerAccountsPage } from './pages/accounts/ImportLedgerAccountsPage';
import { ImportPassphrasePage } from './pages/accounts/ImportPassphrasePage';
import { ImportPrivateKeyPage } from './pages/accounts/ImportPrivateKeyPage';
import { ImportSeedPage } from './pages/accounts/ImportSeedPage';
import { ManageAccountsPage } from './pages/accounts/manage/ManageAccountsPage';
import { ProtectAccountPage } from './pages/accounts/ProtectAccountPage';
import { WelcomePage } from './pages/accounts/WelcomePage';
import { ApprovalRequestPage } from './pages/approval-request';
import HomePage, {
    AppsPage,
    AssetsPage,
    CoinsSelectorPage,
    KioskDetailsPage,
    NFTDetailsPage,
    NftTransferPage,
<<<<<<< HEAD
=======
    OnrampPage,
>>>>>>> c50d934e
    ReceiptPage,
    TransactionBlocksPage,
    TransferCoinPage,
} from './pages/home';
import TokenDetailsPage from './pages/home/tokens/TokenDetailsPage';
import { RestrictedPage } from './pages/restricted';
import SiteConnectPage from './pages/site-connect';
import { StorageMigrationPage } from './pages/StorageMigrationPage';
import { AppType } from './redux/slices/app/AppType';
import { Staking } from './staking/home';

const HIDDEN_MENU_PATHS = [
    '/nft-details',
    '/nft-transfer',
    '/receipt',
    '/send',
    '/send/select',
    '/apps/disconnectapp',
];

const notifyUserActiveInterval = 5 * 1000; // 5 seconds

const App = () => {
    const dispatch = useAppDispatch();
    const isPopup = useAppSelector((state) => state.app.appType === AppType.popup);
    useEffect(() => {
        document.body.classList.remove('app-initializing');
    }, [isPopup]);
    const location = useLocation();
    useEffect(() => {
        const menuVisible = !HIDDEN_MENU_PATHS.some((aPath) => location.pathname.startsWith(aPath));
        dispatch(setNavVisibility(menuVisible));
    }, [location, dispatch]);

    // useInitialPageView();
    const { data: accounts } = useAccounts();
    const allLedgerWithoutPublicKey = useMemo(
        () =>
            accounts?.filter(isLedgerAccountSerializedUI).filter(({ publicKey }) => !publicKey) ||
            [],
        [accounts],
    );
    const backgroundClient = useBackgroundClient();
    const { connectToLedger, suiLedgerClient } = useSuiLedgerClient();
    useEffect(() => {
        if (accounts?.length) {
            // The user has accepted our terms of service after their primary
            // account has been initialized (either by creating a new wallet
            // or importing a previous account). This means we've gained
            // consent and can persist device data to cookie storage
            persistableStorage.persist();
        }
    }, [accounts]);
    useEffect(() => {
        // update ledger accounts without the public key
        (async () => {
            if (allLedgerWithoutPublicKey.length) {
                try {
                    if (!suiLedgerClient) {
                        await connectToLedger();
                        return;
                    }
                    const publicKeysToStore: LedgerAccountsPublicKeys = [];
                    for (const { derivationPath, id } of allLedgerWithoutPublicKey) {
                        if (derivationPath) {
                            try {
                                const { publicKey } = await suiLedgerClient.getPublicKey(
                                    derivationPath,
                                );
                                publicKeysToStore.push({
                                    accountID: id,
                                    publicKey: toB64(publicKey),
                                });
                            } catch (e) {
                                // do nothing
                            }
                        }
                    }
                    if (publicKeysToStore.length) {
                        await backgroundClient.storeLedgerAccountsPublicKeys({ publicKeysToStore });
                    }
                } catch (e) {
                    // do nothing
                }
            }
        })();
    }, [allLedgerWithoutPublicKey, suiLedgerClient, backgroundClient, connectToLedger]);
    const { data } = useAutoLockMinutes();
    const autoLockEnabled = !!data;
    // use mouse move and key down events to detect user activity
    // this is used to adjust the auto-lock timeout
    useEffect(() => {
        if (!autoLockEnabled) {
            return;
        }
        const sendUpdateThrottled = throttle(
            notifyUserActiveInterval,
            () => {
                backgroundClient.notifyUserActive();
            },
            { noTrailing: true },
        );
        document.addEventListener('mousemove', sendUpdateThrottled);
        document.addEventListener('keydown', sendUpdateThrottled);
        return () => {
            document.removeEventListener('mousemove', sendUpdateThrottled);
            document.removeEventListener('keydown', sendUpdateThrottled);
        };
    }, [backgroundClient, autoLockEnabled]);

    const storageMigration = useStorageMigrationStatus();
    if (storageMigration.isPending || !storageMigration?.data) {
        return null;
    }
    if (storageMigration.data !== 'ready') {
        return <StorageMigrationPage />;
    }
    return (
        <Routes>
            <Route path="restricted" element={<RestrictedPage />} />
            <Route path="/*" element={<HomePage />}>
                <Route path="apps/*" element={<AppsPage />} />
                <Route path="kiosk" element={<KioskDetailsPage />} />
                <Route path="nft-details" element={<NFTDetailsPage />} />
                <Route path="nft-transfer/:nftId" element={<NftTransferPage />} />
                <Route path="nfts/*" element={<AssetsPage />} />
<<<<<<< HEAD
=======
                <Route path="onramp" element={<OnrampPage />} />
>>>>>>> c50d934e
                <Route path="receipt" element={<ReceiptPage />} />
                <Route path="send" element={<TransferCoinPage />} />
                <Route path="send/select" element={<CoinsSelectorPage />} />
                <Route path="stake/*" element={<Staking />} />
                <Route path="swap/*" element={<SwapPage />} />
                <Route path="swap/from-assets" element={<FromAssets />} />
                <Route path="tokens/*" element={<TokenDetailsPage />} />
                <Route path="transactions/:status?" element={<TransactionBlocksPage />} />
                <Route path="*" element={<Navigate to="/tokens" replace={true} />} />
            </Route>
            <Route path="accounts/*" element={<AccountsPage />}>
                <Route path="welcome" element={<WelcomePage />} />
                <Route path="add-account" element={<AddAccountPage />} />
                <Route path="import-ledger-accounts" element={<ImportLedgerAccountsPage />} />
                <Route path="import-passphrase" element={<ImportPassphrasePage />} />
                <Route path="import-private-key" element={<ImportPrivateKeyPage />} />
                <Route path="import-seed" element={<ImportSeedPage />} />
                <Route path="manage" element={<ManageAccountsPage />} />
                <Route path="protect-account" element={<ProtectAccountPage />} />
                <Route path="backup/:accountSourceID" element={<BackupMnemonicPage />} />
<<<<<<< HEAD
                <Route
                    path="qredo-connect/*"
                    element={
                        <PageMainLayout>
                            <Outlet />
                        </PageMainLayout>
                    }
                >
                    <Route path=":requestID" element={<QredoConnectInfoPage />} />
                    <Route path=":id/select" element={<SelectQredoAccountsPage />} />
                </Route>
=======
>>>>>>> c50d934e
                <Route path="export/:accountID" element={<ExportAccountPage />} />
                <Route
                    path="export/passphrase/:accountSourceID"
                    element={<ExportPassphrasePage />}
                />
<<<<<<< HEAD
=======
                <Route path="export/seed/:accountSourceID" element={<ExportSeedPage />} />
>>>>>>> c50d934e
                <Route path="forgot-password" element={<ForgotPasswordPage />}>
                    <Route index element={<ForgotPasswordIndexPage />} />
                    <Route path="recover" element={<RecoverPage />} />
                    <Route path="recover-many" element={<RecoverManyPage />} />
                    <Route path="warning" element={<ResetWarningPage />} />
                    <Route path="reset" element={<ResetPasswordPage />} />
                </Route>
            </Route>
            <Route path="/dapp/*" element={<HomePage disableNavigation />}>
                <Route path="connect/:requestID" element={<SiteConnectPage />} />
                <Route path="approve/:requestID" element={<ApprovalRequestPage />} />
            </Route>
        </Routes>
    );
};

export default App;<|MERGE_RESOLUTION|>--- conflicted
+++ resolved
@@ -49,10 +49,6 @@
     KioskDetailsPage,
     NFTDetailsPage,
     NftTransferPage,
-<<<<<<< HEAD
-=======
-    OnrampPage,
->>>>>>> c50d934e
     ReceiptPage,
     TransactionBlocksPage,
     TransferCoinPage,
@@ -179,10 +175,6 @@
                 <Route path="nft-details" element={<NFTDetailsPage />} />
                 <Route path="nft-transfer/:nftId" element={<NftTransferPage />} />
                 <Route path="nfts/*" element={<AssetsPage />} />
-<<<<<<< HEAD
-=======
-                <Route path="onramp" element={<OnrampPage />} />
->>>>>>> c50d934e
                 <Route path="receipt" element={<ReceiptPage />} />
                 <Route path="send" element={<TransferCoinPage />} />
                 <Route path="send/select" element={<CoinsSelectorPage />} />
@@ -203,29 +195,12 @@
                 <Route path="manage" element={<ManageAccountsPage />} />
                 <Route path="protect-account" element={<ProtectAccountPage />} />
                 <Route path="backup/:accountSourceID" element={<BackupMnemonicPage />} />
-<<<<<<< HEAD
-                <Route
-                    path="qredo-connect/*"
-                    element={
-                        <PageMainLayout>
-                            <Outlet />
-                        </PageMainLayout>
-                    }
-                >
-                    <Route path=":requestID" element={<QredoConnectInfoPage />} />
-                    <Route path=":id/select" element={<SelectQredoAccountsPage />} />
-                </Route>
-=======
->>>>>>> c50d934e
                 <Route path="export/:accountID" element={<ExportAccountPage />} />
                 <Route
                     path="export/passphrase/:accountSourceID"
                     element={<ExportPassphrasePage />}
                 />
-<<<<<<< HEAD
-=======
                 <Route path="export/seed/:accountSourceID" element={<ExportSeedPage />} />
->>>>>>> c50d934e
                 <Route path="forgot-password" element={<ForgotPasswordPage />}>
                     <Route index element={<ForgotPasswordIndexPage />} />
                     <Route path="recover" element={<RecoverPage />} />
