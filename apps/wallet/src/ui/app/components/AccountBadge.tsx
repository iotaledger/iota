// Copyright (c) Mysten Labs, Inc.
// SPDX-License-Identifier: Apache-2.0

// Modifications Copyright (c) 2024 IOTA Stiftung
// SPDX-License-Identifier: Apache-2.0

import { type AccountType } from '_src/background/accounts/Account';

import { BadgeLabel } from './BadgeLabel';

type AccountBadgeProps = {
    accountType: AccountType;
};

const TYPE_TO_TEXT: Record<AccountType, string | null> = {
<<<<<<< HEAD
    ledger: 'Ledger',
    imported: 'Imported',
    qredo: 'Qredo',
    'mnemonic-derived': null,
    zkLogin: 'zkLogin',
=======
	ledger: 'Ledger',
	imported: 'Imported',
	'mnemonic-derived': null,
	'seed-derived': null,
	zkLogin: 'zkLogin',
>>>>>>> 2e57eb97
};

export function AccountBadge({ accountType }: AccountBadgeProps) {
    const badgeText = TYPE_TO_TEXT[accountType];

    if (!badgeText) return null;

    return <BadgeLabel label={badgeText} />;
}<|MERGE_RESOLUTION|>--- conflicted
+++ resolved
@@ -13,19 +13,11 @@
 };
 
 const TYPE_TO_TEXT: Record<AccountType, string | null> = {
-<<<<<<< HEAD
-    ledger: 'Ledger',
-    imported: 'Imported',
-    qredo: 'Qredo',
-    'mnemonic-derived': null,
-    zkLogin: 'zkLogin',
-=======
 	ledger: 'Ledger',
 	imported: 'Imported',
 	'mnemonic-derived': null,
 	'seed-derived': null,
 	zkLogin: 'zkLogin',
->>>>>>> 2e57eb97
 };
 
 export function AccountBadge({ accountType }: AccountBadgeProps) {
