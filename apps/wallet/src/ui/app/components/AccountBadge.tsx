--- conflicted
+++ resolved
@@ -15,13 +15,8 @@
 const TYPE_TO_TEXT: Record<AccountType, string | null> = {
     ledger: 'Ledger',
     imported: 'Imported',
-<<<<<<< HEAD
-    qredo: 'Qredo',
-    'mnemonic-derived': null,
-=======
     'mnemonic-derived': null,
     'seed-derived': null,
->>>>>>> c50d934e
     zkLogin: 'zkLogin',
 };
 
