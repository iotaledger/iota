// Copyright (c) 2024 IOTA Stiftung
// SPDX-License-Identifier: Apache-2.0

import { Button } from '_app/shared/ButtonUI';
import { useZodForm } from '@mysten/core';
import { type SubmitHandler } from 'react-hook-form';
import { useNavigate } from 'react-router-dom';
import { z } from 'zod';

import { seedValidation } from '../../helpers/validation/seedValidation';
import { Form } from '../../shared/forms/Form';
import { TextAreaField } from '../../shared/forms/TextAreaField';

const formSchema = z.object({
    seed: seedValidation,
});

type FormValues = z.infer<typeof formSchema>;

type ImportSeedFormProps = {
    onSubmit: SubmitHandler<FormValues>;
};

export function ImportSeedForm({ onSubmit }: ImportSeedFormProps) {
    const form = useZodForm({
        mode: 'onTouched',
        schema: formSchema,
    });
<<<<<<< HEAD
=======
    const {
        register,
        formState: { isSubmitting, isValid },
    } = form;
>>>>>>> c50d934e
    const navigate = useNavigate();

    return (
        <Form className="flex h-full flex-col gap-2" form={form} onSubmit={onSubmit}>
<<<<<<< HEAD
            <TextAreaField label="Enter Seed" name={''} rows={3} />
=======
            <TextAreaField label="Enter Seed" rows={5} {...register('seed')} />
>>>>>>> c50d934e
            <div className="mt-auto flex gap-2.5">
                <Button variant="outline" size="tall" text="Cancel" onClick={() => navigate(-1)} />
                <Button
                    type="submit"
<<<<<<< HEAD
                    disabled={true}
                    variant="primary"
                    size="tall"
                    loading={false}
=======
                    disabled={isSubmitting || !isValid}
                    variant="primary"
                    size="tall"
                    loading={isSubmitting}
>>>>>>> c50d934e
                    text="Add Account"
                />
            </div>
        </Form>
    );
}<|MERGE_RESOLUTION|>--- conflicted
+++ resolved
@@ -26,37 +26,23 @@
         mode: 'onTouched',
         schema: formSchema,
     });
-<<<<<<< HEAD
-=======
     const {
         register,
         formState: { isSubmitting, isValid },
     } = form;
->>>>>>> c50d934e
     const navigate = useNavigate();
 
     return (
         <Form className="flex h-full flex-col gap-2" form={form} onSubmit={onSubmit}>
-<<<<<<< HEAD
-            <TextAreaField label="Enter Seed" name={''} rows={3} />
-=======
             <TextAreaField label="Enter Seed" rows={5} {...register('seed')} />
->>>>>>> c50d934e
             <div className="mt-auto flex gap-2.5">
                 <Button variant="outline" size="tall" text="Cancel" onClick={() => navigate(-1)} />
                 <Button
                     type="submit"
-<<<<<<< HEAD
-                    disabled={true}
-                    variant="primary"
-                    size="tall"
-                    loading={false}
-=======
                     disabled={isSubmitting || !isValid}
                     variant="primary"
                     size="tall"
                     loading={isSubmitting}
->>>>>>> c50d934e
                     text="Add Account"
                 />
             </div>
