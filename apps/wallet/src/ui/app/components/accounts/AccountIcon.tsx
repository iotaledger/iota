// Copyright (c) Mysten Labs, Inc.
// SPDX-License-Identifier: Apache-2.0

import { type SerializedUIAccount } from '_src/background/accounts/Account';
import { isZkLoginAccountSerializedUI } from '_src/background/accounts/zklogin/ZkLoginAccount';
import {
<<<<<<< HEAD
    LedgerLogo17,
    LogoGoogle,
    LogoQredo,
    LogoTwitch,
    SocialFacebook24,
    SocialKakao24,
    Sui,
=======
	LedgerLogo17,
	LogoGoogle,
	LogoTwitch,
	SocialFacebook24,
	SocialKakao24,
	Sui,
>>>>>>> 2e57eb97
} from '@mysten/icons';

function SuiIcon() {
    return (
        <div className="flex h-4 w-4 items-center justify-center rounded-full bg-steel p-1 text-white">
            <Sui />
        </div>
    );
}

function ProviderIcon({ provider }: { provider: string }) {
    switch (provider) {
        case 'google':
            return <LogoGoogle className="h-4 w-4" />;
        case 'twitch':
            return <LogoTwitch className="h-4 w-4 text-twitch" />;
        case 'facebook':
            return <SocialFacebook24 className="h-4 w-4 text-facebook" />;
        case 'kakao':
            return <SocialKakao24 className="h-4 w-4" />;
        default:
            return <SuiIcon />;
    }
}

export function AccountIcon({ account }: { account: SerializedUIAccount }) {
<<<<<<< HEAD
    if (isZkLoginAccountSerializedUI(account)) {
        return <ProviderIcon provider={account.provider} />;
    }
    if (account.type === 'qredo') {
        return <LogoQredo className="h-4 w-4" />;
    }
    if (account.type === 'ledger') {
        return <LedgerLogo17 className="h-4 w-4" />;
    }
    return <SuiIcon />;
=======
	if (isZkLoginAccountSerializedUI(account)) {
		return <ProviderIcon provider={account.provider} />;
	}
	if (account.type === 'ledger') {
		return <LedgerLogo17 className="h-4 w-4" />;
	}
	return <SuiIcon />;
>>>>>>> 2e57eb97
}<|MERGE_RESOLUTION|>--- conflicted
+++ resolved
@@ -4,22 +4,12 @@
 import { type SerializedUIAccount } from '_src/background/accounts/Account';
 import { isZkLoginAccountSerializedUI } from '_src/background/accounts/zklogin/ZkLoginAccount';
 import {
-<<<<<<< HEAD
-    LedgerLogo17,
-    LogoGoogle,
-    LogoQredo,
-    LogoTwitch,
-    SocialFacebook24,
-    SocialKakao24,
-    Sui,
-=======
 	LedgerLogo17,
 	LogoGoogle,
 	LogoTwitch,
 	SocialFacebook24,
 	SocialKakao24,
 	Sui,
->>>>>>> 2e57eb97
 } from '@mysten/icons';
 
 function SuiIcon() {
@@ -46,18 +36,6 @@
 }
 
 export function AccountIcon({ account }: { account: SerializedUIAccount }) {
-<<<<<<< HEAD
-    if (isZkLoginAccountSerializedUI(account)) {
-        return <ProviderIcon provider={account.provider} />;
-    }
-    if (account.type === 'qredo') {
-        return <LogoQredo className="h-4 w-4" />;
-    }
-    if (account.type === 'ledger') {
-        return <LedgerLogo17 className="h-4 w-4" />;
-    }
-    return <SuiIcon />;
-=======
 	if (isZkLoginAccountSerializedUI(account)) {
 		return <ProviderIcon provider={account.provider} />;
 	}
@@ -65,5 +43,4 @@
 		return <LedgerLogo17 className="h-4 w-4" />;
 	}
 	return <SuiIcon />;
->>>>>>> 2e57eb97
 }