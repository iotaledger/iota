// Copyright (c) Mysten Labs, Inc.
// Modifications Copyright (c) 2024 IOTA Stiftung
// SPDX-License-Identifier: Apache-2.0

import { normalizeMnemonics, validateMnemonics } from '_src/shared/utils';
import { useZodForm } from '@iota/core';
import { type SubmitHandler } from 'react-hook-form';
import { useNavigate } from 'react-router-dom';
import { z } from 'zod';

<<<<<<< HEAD
import { Alert } from '_components';
=======
import {
    Input,
    InputType,
    Button,
    ButtonType,
    ButtonHtmlType,
    InfoBox,
    InfoBoxType,
    InfoBoxStyle,
} from '@iota/apps-ui-kit';
import { Exclamation } from '@iota/ui-icons';
>>>>>>> b6ce1cce

const RECOVERY_PHRASE_WORD_COUNT = 24;

const formSchema = z.object({
    recoveryPhrase: z
        .array(z.string().trim())
        .length(RECOVERY_PHRASE_WORD_COUNT)
        .transform((recoveryPhrase) => normalizeMnemonics(recoveryPhrase.join(' ')).split(' '))
        .refine((recoveryPhrase) => validateMnemonics(recoveryPhrase.join(' ')), {
            message: 'Recovery Passphrase is invalid',
        }),
});

type FormValues = z.infer<typeof formSchema>;

interface ImportRecoveryPhraseFormProps {
    submitButtonText: string;
    cancelButtonText?: string;
    onSubmit: SubmitHandler<FormValues>;
    isTextVisible?: boolean;
}

export function ImportRecoveryPhraseForm({
    submitButtonText,
    cancelButtonText,
    onSubmit,
    isTextVisible,
}: ImportRecoveryPhraseFormProps) {
    const {
        register,
        formState: { errors, isSubmitting, isValid, touchedFields },
        handleSubmit,
        setValue,
        getValues,
        trigger,
    } = useZodForm({
        mode: 'all',
        reValidateMode: 'onChange',
        schema: formSchema,
        defaultValues: {
            recoveryPhrase: Array.from({ length: RECOVERY_PHRASE_WORD_COUNT }, () => ''),
        },
    });
    const navigate = useNavigate();
    const recoveryPhrase = getValues('recoveryPhrase');

    async function handlePaste(e: React.ClipboardEvent<HTMLInputElement>, index: number) {
        const inputText = e.clipboardData.getData('text');
        const words = inputText
            .trim()
            .split(/\W/)
            .map((aWord) => aWord.trim())
            .filter(String);

        if (words.length > 1) {
            e.preventDefault();
            const pasteIndex = words.length === recoveryPhrase.length ? 0 : index;
            const wordsToPaste = words.slice(0, recoveryPhrase.length - pasteIndex);
            const newRecoveryPhrase = [...recoveryPhrase];
            newRecoveryPhrase.splice(
                pasteIndex,
                wordsToPaste.length,
                ...words.slice(0, recoveryPhrase.length - pasteIndex),
            );
            setValue('recoveryPhrase', newRecoveryPhrase);
            trigger('recoveryPhrase');
        }
    }

    function handleInputKeyDown(e: React.KeyboardEvent<HTMLInputElement>) {
        if (e.key === ' ') {
            e.preventDefault();
            const nextInput = document.getElementsByName(
                `recoveryPhrase.${recoveryPhrase.findIndex((word) => !word)}`,
            )[0];
            nextInput?.focus();
        }
    }

    return (
        <form
            className="relative flex h-full flex-col justify-between"
            onSubmit={handleSubmit(onSubmit)}
        >
            <div className="grid grid-cols-2 gap-2 overflow-auto pb-md">
                {recoveryPhrase.map((_, index) => {
                    const recoveryPhraseId = `recoveryPhrase.${index}` as const;
                    return (
                        <Input
                            key={recoveryPhraseId}
                            supportingText={String(index + 1)}
                            type={InputType.Password}
                            isVisibilityToggleEnabled={false}
                            disabled={isSubmitting}
                            placeholder="Word"
                            isContentVisible={isTextVisible}
                            onKeyDown={handleInputKeyDown}
                            onPaste={(e) => handlePaste(e, index)}
                            id={recoveryPhraseId}
                            {...register(recoveryPhraseId)}
                        />
                    );
                })}
            </div>

            <div className="sticky bottom-0 left-0 flex flex-col gap-2.5 bg-neutral-100 py-sm">
                {touchedFields.recoveryPhrase && errors.recoveryPhrase && (
                    <InfoBox
                        type={InfoBoxType.Default}
                        supportingText={errors.recoveryPhrase.message}
                        icon={<Exclamation />}
                        style={InfoBoxStyle.Elevated}
                    />
                )}
                <div className="flex flex-row justify-stretch gap-2.5">
                    {cancelButtonText ? (
                        <Button
                            type={ButtonType.Secondary}
                            text={cancelButtonText}
                            onClick={() => navigate(-1)}
                            fullWidth
                        />
                    ) : null}
                    <Button
                        type={ButtonType.Primary}
                        disabled={isSubmitting || !isValid}
                        text={submitButtonText}
                        fullWidth
                        htmlType={ButtonHtmlType.Submit}
                    />
                </div>
            </div>
        </form>
    );
}<|MERGE_RESOLUTION|>--- conflicted
+++ resolved
@@ -8,9 +8,6 @@
 import { useNavigate } from 'react-router-dom';
 import { z } from 'zod';
 
-<<<<<<< HEAD
-import { Alert } from '_components';
-=======
 import {
     Input,
     InputType,
@@ -22,7 +19,6 @@
     InfoBoxStyle,
 } from '@iota/apps-ui-kit';
 import { Exclamation } from '@iota/ui-icons';
->>>>>>> b6ce1cce
 
 const RECOVERY_PHRASE_WORD_COUNT = 24;
 
@@ -36,7 +32,7 @@
         }),
 });
 
-type FormValues = z.infer<typeof formSchema>;
+export type FormValues = z.infer<typeof formSchema>;
 
 interface ImportRecoveryPhraseFormProps {
     submitButtonText: string;
