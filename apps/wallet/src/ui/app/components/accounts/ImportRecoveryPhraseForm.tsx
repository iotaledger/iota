// Copyright (c) Mysten Labs, Inc.
// Modifications Copyright (c) 2024 IOTA Stiftung
// SPDX-License-Identifier: Apache-2.0

import { normalizeMnemonics, validateMnemonics } from '_src/shared/utils';
import { useZodForm } from '@iota/core';
import { type SubmitHandler } from 'react-hook-form';
import { useNavigate } from 'react-router-dom';
import { z } from 'zod';

import {
    Input,
    InputType,
    Button,
    ButtonType,
    ButtonHtmlType,
    InfoBox,
    InfoBoxType,
    InfoBoxStyle,
} from '@iota/apps-ui-kit';
import { Exclamation } from '@iota/ui-icons';

const RECOVERY_PHRASE_WORD_COUNT = 24;

const formSchema = z.object({
    recoveryPhrase: z
        .array(z.string().trim())
        .length(RECOVERY_PHRASE_WORD_COUNT)
        .transform((recoveryPhrase) => normalizeMnemonics(recoveryPhrase.join(' ')).split(' '))
        .refine((recoveryPhrase) => validateMnemonics(recoveryPhrase.join(' ')), {
            message: 'Recovery Passphrase is invalid',
        }),
});

export type FormValues = z.infer<typeof formSchema>;

interface ImportRecoveryPhraseFormProps {
    submitButtonText: string;
    cancelButtonText?: string;
    onSubmit: SubmitHandler<FormValues>;
    isTextVisible?: boolean;
}

export function ImportRecoveryPhraseForm({
    submitButtonText,
    cancelButtonText,
    onSubmit,
    isTextVisible,
}: ImportRecoveryPhraseFormProps) {
    const {
        register,
        formState: { errors, isSubmitting, isValid, touchedFields },
        handleSubmit,
        setValue,
        getValues,
        trigger,
    } = useZodForm({
        mode: 'all',
        reValidateMode: 'onChange',
        schema: formSchema,
        defaultValues: {
            recoveryPhrase: Array.from({ length: RECOVERY_PHRASE_WORD_COUNT }, () => ''),
        },
    });
    const navigate = useNavigate();
    const recoveryPhrase = getValues('recoveryPhrase');

    async function handlePaste(e: React.ClipboardEvent<HTMLInputElement>, index: number) {
        const inputText = e.clipboardData.getData('text');
        const words = inputText
            .trim()
            .split(/\W/)
            .map((aWord) => aWord.trim())
            .filter(String);

        if (words.length > 1) {
            e.preventDefault();
            const pasteIndex = words.length === recoveryPhrase.length ? 0 : index;
            const wordsToPaste = words.slice(0, recoveryPhrase.length - pasteIndex);
            const newRecoveryPhrase = [...recoveryPhrase];
            newRecoveryPhrase.splice(
                pasteIndex,
                wordsToPaste.length,
                ...words.slice(0, recoveryPhrase.length - pasteIndex),
            );
            setValue('recoveryPhrase', newRecoveryPhrase);
            trigger('recoveryPhrase');
        }
    }

    function handleInputKeyDown(e: React.KeyboardEvent<HTMLInputElement>) {
        if (e.key === ' ') {
            e.preventDefault();
            const nextInput = document.getElementsByName(
                `recoveryPhrase.${recoveryPhrase.findIndex((word) => !word)}`,
            )[0];
            nextInput?.focus();
        }
    }

    return (
        <form
            className="relative flex h-full flex-col justify-between"
            onSubmit={handleSubmit(onSubmit)}
        >
            <div className="grid h-full grid-cols-2 gap-2 overflow-auto pb-md">
                {recoveryPhrase.map((_, index) => {
                    const recoveryPhraseId = `recoveryPhrase.${index}` as const;
                    return (
                        <Input
                            key={recoveryPhraseId}
                            supportingText={String(index + 1)}
                            type={InputType.Password}
                            isVisibilityToggleEnabled={false}
                            disabled={isSubmitting}
                            placeholder="Word"
                            isContentVisible={isTextVisible}
                            onKeyDown={handleInputKeyDown}
                            onPaste={(e) => handlePaste(e, index)}
                            id={recoveryPhraseId}
                            {...register(recoveryPhraseId)}
                        />
                    );
                })}
            </div>

<<<<<<< HEAD
            <div className="sticky bottom-0 left-0 flex flex-col gap-2.5 bg-neutral-100 py-sm">
=======
            <div className="sticky bottom-0 left-0 flex flex-col gap-2.5 bg-neutral-100 pt-sm">
>>>>>>> f46127a7
                {touchedFields.recoveryPhrase && errors.recoveryPhrase && (
                    <InfoBox
                        type={InfoBoxType.Default}
                        supportingText={errors.recoveryPhrase.message}
                        icon={<Exclamation />}
                        style={InfoBoxStyle.Elevated}
                    />
                )}
                <div className="flex flex-row justify-stretch gap-2.5">
                    {cancelButtonText ? (
                        <Button
                            type={ButtonType.Secondary}
                            text={cancelButtonText}
                            onClick={() => navigate(-1)}
                            fullWidth
                        />
                    ) : null}
                    <Button
                        type={ButtonType.Primary}
                        disabled={isSubmitting || !isValid}
                        text={submitButtonText}
                        fullWidth
                        htmlType={ButtonHtmlType.Submit}
                    />
                </div>
            </div>
        </form>
    );
}<|MERGE_RESOLUTION|>--- conflicted
+++ resolved
@@ -124,11 +124,7 @@
                 })}
             </div>
 
-<<<<<<< HEAD
-            <div className="sticky bottom-0 left-0 flex flex-col gap-2.5 bg-neutral-100 py-sm">
-=======
             <div className="sticky bottom-0 left-0 flex flex-col gap-2.5 bg-neutral-100 pt-sm">
->>>>>>> f46127a7
                 {touchedFields.recoveryPhrase && errors.recoveryPhrase && (
                     <InfoBox
                         type={InfoBoxType.Default}
