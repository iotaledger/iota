// Copyright (c) Mysten Labs, Inc.
// SPDX-License-Identifier: Apache-2.0

// Modifications Copyright (c) 2024 IOTA Stiftung
// SPDX-License-Identifier: Apache-2.0

import { type ZkLoginProvider } from '_src/background/accounts/zklogin/providers';
import {
    createContext,
    useCallback,
    useContext,
    useMemo,
    useRef,
    type MutableRefObject,
    type ReactNode,
} from 'react';

export type AccountsFormValues =
    | { type: 'zkLogin'; provider: ZkLoginProvider }
    | { type: 'new-mnemonic' }
    | { type: 'import-mnemonic'; entropy: string }
    | { type: 'mnemonic-derived'; sourceID: string }
<<<<<<< HEAD
=======
    | { type: 'import-seed'; seed: string }
    | { type: 'seed-derived'; sourceID: string }
>>>>>>> c50d934e
    | { type: 'imported'; keyPair: string }
    | {
          type: 'ledger';
          accounts: { publicKey: string; derivationPath: string; address: string }[];
      }
<<<<<<< HEAD
    | { type: 'qredo'; accounts: Wallet[]; qredoID: string }
=======
>>>>>>> c50d934e
    | null;

type AccountsFormContextType = [
    MutableRefObject<AccountsFormValues>,
    (values: AccountsFormValues) => void,
];

const AccountsFormContext = createContext<AccountsFormContextType | null>(null);

export const AccountsFormProvider = ({ children }: { children: ReactNode }) => {
    const valuesRef = useRef<AccountsFormValues>(null);
    const setter = useCallback((values: AccountsFormValues) => {
        valuesRef.current = values;
    }, []);
    const value = useMemo(() => [valuesRef, setter] as AccountsFormContextType, [setter]);
    return <AccountsFormContext.Provider value={value}>{children}</AccountsFormContext.Provider>;
};

// a simple hook that allows form values to be shared between forms when setting up an account
// for the first time, or when importing an existing account.
export const useAccountsFormContext = () => {
    const context = useContext(AccountsFormContext);
    if (!context) {
        throw new Error('useAccountsFormContext must be used within the AccountsFormProvider');
    }
    return context;
};<|MERGE_RESOLUTION|>--- conflicted
+++ resolved
@@ -20,20 +20,13 @@
     | { type: 'new-mnemonic' }
     | { type: 'import-mnemonic'; entropy: string }
     | { type: 'mnemonic-derived'; sourceID: string }
-<<<<<<< HEAD
-=======
     | { type: 'import-seed'; seed: string }
     | { type: 'seed-derived'; sourceID: string }
->>>>>>> c50d934e
     | { type: 'imported'; keyPair: string }
     | {
           type: 'ledger';
           accounts: { publicKey: string; derivationPath: string; address: string }[];
       }
-<<<<<<< HEAD
-    | { type: 'qredo'; accounts: Wallet[]; qredoID: string }
-=======
->>>>>>> c50d934e
     | null;
 
 type AccountsFormContextType = [
