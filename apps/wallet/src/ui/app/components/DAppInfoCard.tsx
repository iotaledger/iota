--- conflicted
+++ resolved
@@ -42,30 +42,14 @@
         }
     }
     return (
-<<<<<<< HEAD
-        <div className="flex flex-col gap-md">
-            <Card>
-                <CardImage>
-                    {iconUrl ? <img className="flex-1" src={iconUrl} alt={name} /> : null}
-=======
         <div className="flex flex-col gap-y-md">
             <Card type={CardType.Default}>
                 <CardImage type={ImageType.BgSolid} shape={ImageShape.Rounded}>
                     <ImageIcon src={iconUrl || null} label={name} fallback={name} />
->>>>>>> 3b6e3806
                 </CardImage>
                 <CardBody
                     title={name}
                     subtitle={
-<<<<<<< HEAD
-                        <a
-                            target="_blank"
-                            rel="noreferrer noopener"
-                            href={validDAppUrl?.toString() ?? url}
-                        >
-                            {appHostname}
-                        </a>
-=======
                         <Link
                             to={validDAppUrl?.toString() ?? url}
                             target="_blank"
@@ -73,7 +57,6 @@
                         >
                             {validDAppUrl?.toString() ?? url}
                         </Link>
->>>>>>> 3b6e3806
                     }
                 />
             </Card>
