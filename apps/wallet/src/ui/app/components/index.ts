--- conflicted
+++ resolved
@@ -13,10 +13,7 @@
 export * from './WalletListSelect';
 export * from './accounts';
 export * from './active-coins-card';
-<<<<<<< HEAD
-=======
 export * from './active-coins-card/CoinItem';
->>>>>>> bacfda44
 export * from './error-boundary';
 export * from './explorer-link';
 export * from './explorer-link/Explorer';
