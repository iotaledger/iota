// Copyright (c) Mysten Labs, Inc.
// Modifications Copyright (c) 2024 IOTA Stiftung
// SPDX-License-Identifier: Apache-2.0

import { useNextMenuUrl, Overlay } from '_components';
import { useAppSelector } from '_hooks';
import { FAQ_LINK, ToS_LINK } from '_src/shared/constants';
import { formatAutoLock, useAutoLockMinutes } from '_src/ui/app/hooks/useAutoLockMinutes';
import FaucetRequestButton from '_src/ui/app/shared/faucet/FaucetRequestButton';
import { getNetwork, Network } from '@iota/iota-sdk/client';
import Browser from 'webextension-polyfill';
import { Link, useNavigate } from 'react-router-dom';
import { useQueryClient, useMutation } from '@tanstack/react-query';
import { persister } from '_src/ui/app/helpers/queryClient';
import { useBackgroundClient } from '_src/ui/app/hooks/useBackgroundClient';
import { useState } from 'react';
import { ConfirmationModal } from '_src/ui/app/shared/ConfirmationModal';
import { DarkMode, Globe, Info, LockLocked, LockUnlocked, Logout } from '@iota/ui-icons';
import { useActiveAccount } from '_src/ui/app/hooks/useActiveAccount';
import {
    ButtonType,
    Card,
    CardAction,
    CardActionType,
    CardBody,
    CardImage,
    CardType,
    ImageType,
} from '@iota/apps-ui-kit';
import { ampli } from '_src/shared/analytics/ampli';
<<<<<<< HEAD
import { useTheme } from '@iota/core';
=======
import { Theme, useTheme, getCustomNetwork } from '@iota/core';
>>>>>>> b69f46a6

function MenuList() {
    const { theme } = useTheme();
    const navigate = useNavigate();
    const activeAccount = useActiveAccount();
    const networkUrl = useNextMenuUrl(true, '/network');
    const autoLockUrl = useNextMenuUrl(true, '/auto-lock');
    const themeUrl = useNextMenuUrl(true, '/theme');
    const network = useAppSelector((state) => state.app.network);
    const networkConfig = network === Network.Custom ? getCustomNetwork() : getNetwork(network);
    const version = Browser.runtime.getManifest().version;
    const autoLockInterval = useAutoLockMinutes();

    // Logout
    const [isLogoutDialogOpen, setIsLogoutDialogOpen] = useState(false);
    const backgroundClient = useBackgroundClient();
    const queryClient = useQueryClient();
    const logoutMutation = useMutation({
        mutationKey: ['logout', 'clear wallet'],
        mutationFn: async () => {
            ampli.client.reset();
            queryClient.cancelQueries();
            queryClient.clear();
            await persister.removeClient();
            await backgroundClient.clearWallet();
        },
    });

    function handleAutoLockSubtitle(): string {
        if (autoLockInterval.data === null) {
            return 'Not set up';
        }
        if (typeof autoLockInterval.data === 'number') {
            return formatAutoLock(autoLockInterval.data);
        }
        return '';
    }

    function onNetworkClick() {
        navigate(networkUrl);
    }

    function onAutoLockClick() {
        navigate(autoLockUrl);
    }

    function onThemeClick() {
        navigate(themeUrl);
    }

    function onFAQClick() {
        window.open(FAQ_LINK, '_blank', 'noopener noreferrer');
    }

    const autoLockSubtitle = handleAutoLockSubtitle();
    const themeSubtitle = theme.charAt(0).toUpperCase() + theme.slice(1);
    const MENU_ITEMS = [
        {
            title: 'Network',
            subtitle: networkConfig.name,
            icon: <Globe />,
            onClick: onNetworkClick,
        },
        {
            title: 'Auto Lock Profile',
            subtitle: autoLockSubtitle,
            icon: activeAccount?.isLocked ? <LockLocked /> : <LockUnlocked />,
            onClick: onAutoLockClick,
        },
        {
            title: 'FAQ',
            icon: <Info />,
            onClick: onFAQClick,
        },
        {
            title: 'Themes',
            icon: <DarkMode />,
            subtitle: themeSubtitle,
            onClick: onThemeClick,
        },
        {
            title: 'Reset',
            icon: <Logout />,
            onClick: () => setIsLogoutDialogOpen(true),
        },
    ];

    return (
        <Overlay showModal title="Settings" closeOverlay={() => navigate('/')}>
            <div className="flex h-full w-full flex-col justify-between">
                <div className="flex flex-col">
                    {MENU_ITEMS.map((item, index) => (
                        <Card key={index} type={CardType.Default} onClick={item.onClick}>
                            <CardImage type={ImageType.BgSolid}>
                                <div className="flex h-10 w-10 items-center justify-center rounded-full  text-neutral-10 [&_svg]:h-5 [&_svg]:w-5">
                                    <span className="text-2xl">{item.icon}</span>
                                </div>
                            </CardImage>
                            <CardBody title={item.title} subtitle={item.subtitle} />
                            <CardAction type={CardActionType.Link} />
                        </Card>
                    ))}
                    <ConfirmationModal
                        isOpen={isLogoutDialogOpen}
                        confirmText="Reset"
                        confirmStyle={ButtonType.Destructive}
                        title="Are you sure you want to reset?"
                        hint="This will clear all your data and you will need to set up all your accounts again."
                        onResponse={async (confirmed) => {
                            setIsLogoutDialogOpen(false);
                            if (confirmed) {
                                await logoutMutation.mutateAsync(undefined, {
                                    onSuccess: () => {
                                        window.location.reload();
                                    },
                                });
                            }
                        }}
                    />
                </div>
                <div className="flex flex-col gap-y-lg">
                    <FaucetRequestButton />
                    <div className="flex flex-row items-center justify-center gap-x-md">
                        <span className="text-label-sm text-neutral-40">
                            IOTA Wallet v{version}
                        </span>
                        <Link
                            to={ToS_LINK}
                            target="_blank"
                            rel="noopener noreferrer"
                            className="text-label-sm text-primary-30"
                        >
                            Terms of Service
                        </Link>
                    </div>
                </div>
            </div>
        </Overlay>
    );
}

export default MenuList;<|MERGE_RESOLUTION|>--- conflicted
+++ resolved
@@ -28,11 +28,7 @@
     ImageType,
 } from '@iota/apps-ui-kit';
 import { ampli } from '_src/shared/analytics/ampli';
-<<<<<<< HEAD
-import { useTheme } from '@iota/core';
-=======
-import { Theme, useTheme, getCustomNetwork } from '@iota/core';
->>>>>>> b69f46a6
+import { useTheme, getCustomNetwork } from '@iota/core';
 
 function MenuList() {
     const { theme } = useTheme();
