--- conflicted
+++ resolved
@@ -13,51 +13,6 @@
 import { MenuLayout } from './MenuLayout';
 
 export function MoreOptions() {
-<<<<<<< HEAD
-    const mainMenuUrl = useNextMenuUrl(true, '/');
-    const [isLogoutDialogOpen, setIsLogoutDialogOpen] = useState(false);
-    const backgroundClient = useBackgroundClient();
-    const queryClient = useQueryClient();
-    const logoutMutation = useMutation({
-        mutationKey: ['logout', 'clear wallet'],
-        mutationFn: async () => {
-            ampli.client.reset();
-            queryClient.cancelQueries();
-            queryClient.clear();
-            await persister.removeClient();
-            await backgroundClient.clearWallet();
-        },
-    });
-    return (
-        <MenuLayout title="More Options" back={mainMenuUrl}>
-            <Button
-                variant="warning"
-                text="Logout"
-                size="narrow"
-                loading={logoutMutation.isPending}
-                disabled={isLogoutDialogOpen}
-                onClick={() => setIsLogoutDialogOpen(true)}
-            />
-            <ConfirmationModal
-                isOpen={isLogoutDialogOpen}
-                confirmText="Logout"
-                confirmStyle="outlineWarning"
-                title="Are you sure you want to Logout?"
-                hint="You will need to set up all your accounts again."
-                onResponse={async (confirmed) => {
-                    setIsLogoutDialogOpen(false);
-                    if (confirmed) {
-                        await logoutMutation.mutateAsync(undefined, {
-                            onSuccess: () => {
-                                window.location.reload();
-                            },
-                        });
-                    }
-                }}
-            />
-        </MenuLayout>
-    );
-=======
 	const mainMenuUrl = useNextMenuUrl(true, '/');
 	const [isLogoutDialogOpen, setIsLogoutDialogOpen] = useState(false);
 	const backgroundClient = useBackgroundClient();
@@ -101,5 +56,4 @@
 			/>
 		</MenuLayout>
 	);
->>>>>>> 2e57eb97
 }