// Copyright (c) Mysten Labs, Inc.
// Modifications Copyright (c) 2024 IOTA Stiftung
// SPDX-License-Identifier: Apache-2.0

import { useCallback } from 'react';
import type { ReactNode } from 'react';
import { Header } from '@iota/apps-ui-kit';
import { Portal } from '../shared/Portal';
import { useNavigate } from 'react-router-dom';

interface OverlayProps {
    title?: string;
    children: ReactNode;
    showModal: boolean;
    closeOverlay?: () => void;
    closeIcon?: ReactNode | null;
    setShowModal?: (showModal: boolean) => void;
    background?: 'bg-iota-lightest';
<<<<<<< HEAD
    titleCentered?: boolean;
=======
    showBackButton?: boolean;
>>>>>>> dc402413
}

export function Overlay({
    title,
    children,
    showModal,
    closeOverlay,
<<<<<<< HEAD
    setShowModal,
    titleCentered = true,
=======
    showBackButton,
    setShowModal,
>>>>>>> dc402413
}: OverlayProps) {
    const closeModal = useCallback(
        (e: React.MouseEvent<HTMLElement>) => {
            closeOverlay && closeOverlay();
            setShowModal && setShowModal(false);
        },
        [closeOverlay, setShowModal],
    );
    const navigate = useNavigate();
    const handleBack = useCallback(() => navigate(-1), [navigate]);
    return showModal ? (
        <Portal containerId="overlay-portal-container">
            <div className="absolute inset-0 z-[9999] flex flex-col flex-nowrap items-center backdrop-blur-[20px]">
                {title && (
<<<<<<< HEAD
                    <Header titleCentered={titleCentered} title={title} onClose={closeModal} />
=======
                    <Header
                        onBack={showBackButton ? handleBack : undefined}
                        titleCentered
                        title={title}
                        onClose={closeModal}
                    />
>>>>>>> dc402413
                )}
                <div className="w-full flex-1 overflow-hidden bg-neutral-100 p-md">{children}</div>
            </div>
        </Portal>
    ) : null;
}<|MERGE_RESOLUTION|>--- conflicted
+++ resolved
@@ -16,11 +16,8 @@
     closeIcon?: ReactNode | null;
     setShowModal?: (showModal: boolean) => void;
     background?: 'bg-iota-lightest';
-<<<<<<< HEAD
     titleCentered?: boolean;
-=======
     showBackButton?: boolean;
->>>>>>> dc402413
 }
 
 export function Overlay({
@@ -28,13 +25,9 @@
     children,
     showModal,
     closeOverlay,
-<<<<<<< HEAD
     setShowModal,
     titleCentered = true,
-=======
     showBackButton,
-    setShowModal,
->>>>>>> dc402413
 }: OverlayProps) {
     const closeModal = useCallback(
         (e: React.MouseEvent<HTMLElement>) => {
@@ -49,16 +42,12 @@
         <Portal containerId="overlay-portal-container">
             <div className="absolute inset-0 z-[9999] flex flex-col flex-nowrap items-center backdrop-blur-[20px]">
                 {title && (
-<<<<<<< HEAD
-                    <Header titleCentered={titleCentered} title={title} onClose={closeModal} />
-=======
                     <Header
                         onBack={showBackButton ? handleBack : undefined}
-                        titleCentered
                         title={title}
                         onClose={closeModal}
+                        titleCentered={titleCentered}
                     />
->>>>>>> dc402413
                 )}
                 <div className="w-full flex-1 overflow-hidden bg-neutral-100 p-md">{children}</div>
             </div>
