// Copyright (c) Mysten Labs, Inc.
// Modifications Copyright (c) 2024 IOTA Stiftung
// SPDX-License-Identifier: Apache-2.0

import { useRecognizedPackages } from '_src/ui/app/hooks/useRecognizedPackages';
import {
    useTransactionSummary,
    STAKING_REQUEST_EVENT,
    UNSTAKING_REQUEST_EVENT,
    formatDate,
} from '@iota/core';
import { type IotaTransactionBlockResponse } from '@iota/iota-sdk/client';

import { TransactionSummary } from '../../shared/transaction-summary';
import { StakeTxn } from './StakeTxn';
import { UnStakeTxn } from './UnstakeTxn';
<<<<<<< HEAD
import { Button, ButtonType, Card, CardBody, CardType } from '@iota/apps-ui-kit';
import { useNavigate } from 'react-router-dom';
import { CheckmarkFilled } from '@iota/ui-icons';
import cl from 'clsx';
=======
import { ExplorerLinkCard } from '../../shared/transaction-summary/cards/ExplorerLink';
>>>>>>> 374260c0

interface TransactionStatusProps {
    success: boolean;
    timestamp?: string;
}

function TransactionStatus({ success, timestamp }: TransactionStatusProps) {
    const txnDate = formatDate(Number(timestamp) ?? '');
    return (
        <Card type={CardType.Filled}>
            <CheckmarkFilled
                className={cl('h-5 w-5', success ? 'text-primary-30' : 'text-neutral-10')}
            />
            <CardBody
                title={success ? 'Successfully sent' : 'Transaction Failed'}
                subtitle={timestamp ? txnDate : ''}
            />
        </Card>
    );
}

interface ReceiptCardProps {
    txn: IotaTransactionBlockResponse;
    activeAddress: string;
}

export function ReceiptCard({ txn, activeAddress }: ReceiptCardProps) {
    const { events } = txn;
    const recognizedPackagesList = useRecognizedPackages();
    const summary = useTransactionSummary({
        transaction: txn,
        currentAddress: activeAddress,
        recognizedPackagesList,
    });

    if (!summary) return null;

    const stakedTxn = events?.find(({ type }) => type === STAKING_REQUEST_EVENT);

    const unstakeTxn = events?.find(({ type }) => type === UNSTAKING_REQUEST_EVENT);

    // todo: re-using the existing staking cards for now
    if (stakedTxn || unstakeTxn)
        return (
            <div className="flex h-full w-full flex-col justify-between">
                {stakedTxn ? <StakeTxn event={stakedTxn} gasSummary={summary?.gas} /> : null}
                {unstakeTxn ? <UnStakeTxn event={unstakeTxn} gasSummary={summary?.gas} /> : null}
                <ExplorerLinkCard
                    digest={summary?.digest}
                    timestamp={summary?.timestamp ?? undefined}
                />
            </div>
        );

    return (
        <div className="-mr-3 h-full overflow-y-auto overflow-x-hidden">
            <TransactionStatus
                success={summary.status === 'success'}
                timestamp={txn.timestampMs ?? undefined}
            />
            <TransactionSummary showGasSummary summary={summary} />
        </div>
    );
}<|MERGE_RESOLUTION|>--- conflicted
+++ resolved
@@ -14,14 +14,10 @@
 import { TransactionSummary } from '../../shared/transaction-summary';
 import { StakeTxn } from './StakeTxn';
 import { UnStakeTxn } from './UnstakeTxn';
-<<<<<<< HEAD
-import { Button, ButtonType, Card, CardBody, CardType } from '@iota/apps-ui-kit';
-import { useNavigate } from 'react-router-dom';
+import { Card, CardBody, CardType } from '@iota/apps-ui-kit';
 import { CheckmarkFilled } from '@iota/ui-icons';
 import cl from 'clsx';
-=======
 import { ExplorerLinkCard } from '../../shared/transaction-summary/cards/ExplorerLink';
->>>>>>> 374260c0
 
 interface TransactionStatusProps {
     success: boolean;
