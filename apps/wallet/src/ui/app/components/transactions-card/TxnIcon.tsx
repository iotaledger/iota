// Copyright (c) Mysten Labs, Inc.
// Modifications Copyright (c) 2024 IOTA Stiftung
// SPDX-License-Identifier: Apache-2.0

<<<<<<< HEAD
import { Account24, ArrowRight16, Info16, Sui, Unstaked, WalletActionStake24 } from '@mysten/icons';
=======
import {
    Account24,
    ArrowRight16,
    Info16,
    Iota,
    Swap16,
    Unstaked,
    WalletActionStake24,
} from '@iota/icons';
>>>>>>> 0c44f89d
import cl from 'clsx';

import LoadingIndicator from '../loading/LoadingIndicator';

const icons = {
    Send: (
        <ArrowRight16
            fill="currentColor"
            className="-rotate-45 text-body text-gradient-blue-start"
        />
    ),
    Receive: (
        <ArrowRight16
            fill="currentColor"
            className="rotate-135 text-body text-gradient-blue-start"
        />
    ),
    Transaction: (
        <ArrowRight16
            fill="currentColor"
            className="-rotate-45 text-body text-gradient-blue-start"
        />
    ),
    Staked: (
        <WalletActionStake24 className="bg-transparent text-heading2 text-gradient-blue-start" />
    ),
    Unstaked: <Unstaked className="text-heading3 text-gradient-blue-start" />,
<<<<<<< HEAD
    Rewards: <Sui className="text-body text-gradient-blue-start" />,
=======
    Rewards: <Iota className="text-body text-gradient-blue-start" />,
    Swapped: <Swap16 className="text-heading6 text-gradient-blue-start" />,
>>>>>>> 0c44f89d
    Failed: <Info16 className="text-heading6 text-issue-dark" />,
    Loading: <LoadingIndicator />,
    PersonalMessage: (
        <Account24 fill="currentColor" className="text-body text-gradient-blue-start" />
    ),
};

interface TxnItemIconProps {
    txnFailed?: boolean;
    variant: keyof typeof icons;
}

export function TxnIcon({ txnFailed, variant }: TxnItemIconProps) {
    return (
        <div
            className={cl([
                txnFailed ? 'bg-issue-light' : 'bg-gray-40',
                'flex h-7.5 w-7.5 items-center justify-center rounded-2lg',
            ])}
        >
            {icons[txnFailed ? 'Failed' : variant]}
        </div>
    );
}<|MERGE_RESOLUTION|>--- conflicted
+++ resolved
@@ -2,19 +2,14 @@
 // Modifications Copyright (c) 2024 IOTA Stiftung
 // SPDX-License-Identifier: Apache-2.0
 
-<<<<<<< HEAD
-import { Account24, ArrowRight16, Info16, Sui, Unstaked, WalletActionStake24 } from '@mysten/icons';
-=======
 import {
     Account24,
     ArrowRight16,
     Info16,
     Iota,
-    Swap16,
     Unstaked,
     WalletActionStake24,
 } from '@iota/icons';
->>>>>>> 0c44f89d
 import cl from 'clsx';
 
 import LoadingIndicator from '../loading/LoadingIndicator';
@@ -42,12 +37,7 @@
         <WalletActionStake24 className="bg-transparent text-heading2 text-gradient-blue-start" />
     ),
     Unstaked: <Unstaked className="text-heading3 text-gradient-blue-start" />,
-<<<<<<< HEAD
-    Rewards: <Sui className="text-body text-gradient-blue-start" />,
-=======
     Rewards: <Iota className="text-body text-gradient-blue-start" />,
-    Swapped: <Swap16 className="text-heading6 text-gradient-blue-start" />,
->>>>>>> 0c44f89d
     Failed: <Info16 className="text-heading6 text-issue-dark" />,
     Loading: <LoadingIndicator />,
     PersonalMessage: (
