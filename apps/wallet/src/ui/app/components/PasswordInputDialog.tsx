--- conflicted
+++ resolved
@@ -4,11 +4,6 @@
 
 import { useBackgroundClient } from '_src/ui/app/hooks/useBackgroundClient';
 import { Button } from '_src/ui/app/shared/ButtonUI';
-<<<<<<< HEAD
-import { Heading } from '_src/ui/app/shared/heading';
-=======
-import FieldLabel from '_src/ui/app/shared/field-label';
->>>>>>> d98f7bb4
 import { PasswordInputField } from '_src/ui/app/shared/input/password';
 import classNames from 'clsx';
 import { ErrorMessage, Form, Formik } from 'formik';
@@ -71,12 +66,7 @@
                         'px-5 pt-10': spacing,
                     })}
                 >
-<<<<<<< HEAD
-                    <div className="text-center">
-                        <Heading variant="heading1" color="gray-90" weight="bold">
-                            {title}
-                        </Heading>
-                    </div>
+                    <Header title={title} titleCentered />
                     <div className="flex flex-1 flex-col gap-sm self-stretch">
                         <span className="text-label-sm text-neutral-40">
                             Enter Wallet Password to Continue
@@ -93,24 +83,6 @@
                             )}
                             name="password"
                         />
-=======
-                    <Header title={title} titleCentered />
-                    <div className="flex-1 self-stretch">
-                        <FieldLabel txt="Enter Wallet Password to Continue">
-                            <PasswordInputField name="password" />
-                            <ErrorMessage
-                                render={(error) => (
-                                    <InfoBox
-                                        type={InfoBoxType.Error}
-                                        title={error}
-                                        icon={<Warning />}
-                                        style={InfoBoxStyle.Elevated}
-                                    />
-                                )}
-                                name="password"
-                            />
-                        </FieldLabel>
->>>>>>> d98f7bb4
                         <div className="mt-4 text-center">
                             <span className="text-body-md text-neutral-40">
                                 This is the password you currently use to lock and unlock your IOTA
