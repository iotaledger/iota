--- conflicted
+++ resolved
@@ -4,26 +4,15 @@
 
 import { useBackgroundClient } from '_src/ui/app/hooks/useBackgroundClient';
 import { Button } from '_src/ui/app/shared/ButtonUI';
-<<<<<<< HEAD
-import { Heading } from '_src/ui/app/shared/heading';
-=======
-import FieldLabel from '_src/ui/app/shared/field-label';
-import { PasswordInputField } from '_src/ui/app/shared/input/password';
->>>>>>> d98f7bb4
 import { Text } from '_src/ui/app/shared/text';
 import classNames from 'clsx';
 import { Form, Formik } from 'formik';
 import { toast } from 'react-hot-toast';
 import { useNavigate } from 'react-router-dom';
 import { object, string as YupString } from 'yup';
-<<<<<<< HEAD
 import { ArrowLeft, ArrowRight } from '@iota/ui-icons';
-import { InputType } from '@iota/apps-ui-kit';
+import { Header, InputType } from '@iota/apps-ui-kit';
 import { PasswordInputField } from '../shared/input/password';
-=======
-import { ArrowLeft, ArrowRight, Warning } from '@iota/ui-icons';
-import { Header, InfoBox, InfoBoxStyle, InfoBoxType } from '@iota/apps-ui-kit';
->>>>>>> d98f7bb4
 
 const validation = object({
     password: YupString().ensure().required().label('Password'),
