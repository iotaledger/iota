--- conflicted
+++ resolved
@@ -13,14 +13,8 @@
 import { toast } from 'react-hot-toast';
 import { useNavigate } from 'react-router-dom';
 import { object, string as YupString } from 'yup';
-<<<<<<< HEAD
-
-import { Alert } from '_components';
-import { ArrowLeft, ArrowRight } from '@iota/ui-icons';
-=======
+import { ArrowLeft, ArrowRight, Warning } from '@iota/ui-icons';
 import { InfoBox, InfoBoxStyle, InfoBoxType } from '@iota/apps-ui-kit';
-import { Warning } from '@iota/ui-icons';
->>>>>>> 888bfe54
 
 const validation = object({
     password: YupString().ensure().required().label('Password'),
