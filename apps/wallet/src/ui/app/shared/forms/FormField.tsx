// Copyright (c) Mysten Labs, Inc.
// Modifications Copyright (c) 2024 IOTA Stiftung
// SPDX-License-Identifier: Apache-2.0

import { type ReactNode } from 'react';
import { useFormContext } from 'react-hook-form';

<<<<<<< HEAD
import { Alert } from '_components';
=======
>>>>>>> b6ce1cce
import { FormLabel } from './FormLabel';
import { InfoBox, InfoBoxStyle, InfoBoxType } from '@iota/apps-ui-kit';
import { Exclamation } from '@iota/ui-icons';

interface FormFieldProps {
    name: string;
    label?: ReactNode;
    children: ReactNode;
}

export function FormField({ children, name, label }: FormFieldProps) {
    const { getFieldState, formState } = useFormContext();
    const state = getFieldState(name, formState);

    return (
        <div className="flex w-full flex-col gap-2.5">
            {label ? <FormLabel label={label}>{children}</FormLabel> : children}
            {state.error && (
                <InfoBox
                    type={InfoBoxType.Default}
                    supportingText={state.error.message}
                    icon={<Exclamation />}
                    style={InfoBoxStyle.Elevated}
                />
            )}
        </div>
    );
}

export default FormField;<|MERGE_RESOLUTION|>--- conflicted
+++ resolved
@@ -5,10 +5,6 @@
 import { type ReactNode } from 'react';
 import { useFormContext } from 'react-hook-form';
 
-<<<<<<< HEAD
-import { Alert } from '_components';
-=======
->>>>>>> b6ce1cce
 import { FormLabel } from './FormLabel';
 import { InfoBox, InfoBoxStyle, InfoBoxType } from '@iota/apps-ui-kit';
 import { Exclamation } from '@iota/ui-icons';
