--- conflicted
+++ resolved
@@ -13,12 +13,9 @@
     isOpen?: boolean;
     onOpenChange?: (isOpen: boolean) => void;
     titleSize?: TitleSize;
-<<<<<<< HEAD
     renderHeader?: ({ isOpen }: { isOpen: boolean }) => ReactNode;
     hideArrow?: boolean;
     hideBorder?: boolean;
-=======
->>>>>>> fcf77b06
 }
 
 export function Collapsible({
@@ -27,15 +24,11 @@
     defaultOpen,
     isOpen,
     onOpenChange,
-<<<<<<< HEAD
+    shade = 'lighter',
     titleSize = TitleSize.Small,
     renderHeader,
     hideArrow,
     hideBorder,
-=======
-    shade = 'lighter',
-    titleSize = TitleSize.Small,
->>>>>>> fcf77b06
 }: CollapsibleProps) {
     const [open, setOpen] = useState(isOpen ?? defaultOpen ?? false);
 
@@ -45,7 +38,6 @@
     };
 
     return (
-<<<<<<< HEAD
         <Accordion hideBorder={hideBorder}>
             <AccordionHeader
                 hideBorder={hideBorder}
@@ -58,11 +50,6 @@
                 ) : (
                     <Title size={titleSize} title={title} />
                 )}
-=======
-        <Accordion>
-            <AccordionHeader isExpanded={isOpen ?? open} onToggle={() => handleOpenChange(!open)}>
-                <Title size={titleSize} title={title} />
->>>>>>> fcf77b06
             </AccordionHeader>
             <AccordionContent isExpanded={isOpen ?? open}>{children}</AccordionContent>
         </Accordion>
