--- conflicted
+++ resolved
@@ -5,17 +5,13 @@
 import { ErrorBoundary, MenuContent, Navigation, WalletSettingsButton } from '_components';
 import cn from 'clsx';
 import { createContext, useState, type ReactNode } from 'react';
-<<<<<<< HEAD
-=======
 
->>>>>>> 18cbfd77
 import { useAppSelector } from '../../hooks';
 import { AppType } from '../../redux/slices/app/AppType';
 import DappStatus from '../dapp-status';
 import { Header } from '../header/Header';
 import { Toaster } from '../toaster';
 import { IotaLogoMark, Ledger } from '@iota/ui-icons';
-import { WalletSettingsButton } from '../../components/menu/button/WalletSettingsButton';
 import { useActiveAccount } from '../../hooks/useActiveAccount';
 import { Link } from 'react-router-dom';
 import { formatAddress } from '@iota/iota-sdk/utils';
