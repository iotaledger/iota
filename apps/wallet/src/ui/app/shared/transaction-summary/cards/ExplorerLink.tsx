// Copyright (c) Mysten Labs, Inc.
// Modifications Copyright (c) 2024 IOTA Stiftung
// SPDX-License-Identifier: Apache-2.0
import { ExplorerLinkType } from '_components';
import { useExplorerLink } from '_src/ui/app/hooks/useExplorerLink';
import { useEffect, useState } from 'react';

import { Button, ButtonType } from '@iota/apps-ui-kit';
<<<<<<< HEAD
import { ArrowTopRight } from '@iota/ui-icons';
=======
import { ArrowTopRight, Loader } from '@iota/ui-icons';
>>>>>>> f514ba91

const TIME_TO_WAIT_FOR_EXPLORER = 60 * 1000;

function useShouldShowExplorerLink(timestamp?: string, digest?: string) {
    const [shouldShow, setShouldShow] = useState(false);
    useEffect(() => {
        if (!digest) return;
        const diff = Date.now() - new Date(Number(timestamp)).getTime();
        // if we have a timestamp, wait at least 1m from the timestamp, otherwise wait 1m from now
        const showAfter = timestamp
            ? Math.max(0, TIME_TO_WAIT_FOR_EXPLORER - diff)
            : TIME_TO_WAIT_FOR_EXPLORER;
        const timeout = setTimeout(() => setShouldShow(true), showAfter);
        return () => clearTimeout(timeout);
    }, [timestamp, digest]);

    return shouldShow;
}

interface ExplorerLinkCardProps {
    digest?: string;
    timestamp?: string;
}

export function ExplorerLinkCard({ digest, timestamp }: ExplorerLinkCardProps) {
    const shouldShowExplorerLink = useShouldShowExplorerLink(timestamp, digest);
    const explorerHref = useExplorerLink({
        type: ExplorerLinkType.Transaction,
        transactionID: digest!,
    });

<<<<<<< HEAD
    if (!shouldShowExplorerLink) return null;

=======
>>>>>>> f514ba91
    function handleOpen() {
        const newWindow = window.open(explorerHref!, '_blank', 'noopener,noreferrer');
        if (newWindow) newWindow.opener = null;
    }

    return (
        <Button
            type={ButtonType.Outlined}
            text="View on Explorer"
            onClick={handleOpen}
            fullWidth
<<<<<<< HEAD
            icon={<ArrowTopRight />}
            iconAfterText
=======
            icon={shouldShowExplorerLink ? <ArrowTopRight /> : <Loader className="animate-spin" />}
            iconAfterText
            disabled={!shouldShowExplorerLink}
>>>>>>> f514ba91
        />
    );
}<|MERGE_RESOLUTION|>--- conflicted
+++ resolved
@@ -6,11 +6,7 @@
 import { useEffect, useState } from 'react';
 
 import { Button, ButtonType } from '@iota/apps-ui-kit';
-<<<<<<< HEAD
-import { ArrowTopRight } from '@iota/ui-icons';
-=======
 import { ArrowTopRight, Loader } from '@iota/ui-icons';
->>>>>>> f514ba91
 
 const TIME_TO_WAIT_FOR_EXPLORER = 60 * 1000;
 
@@ -42,11 +38,6 @@
         transactionID: digest!,
     });
 
-<<<<<<< HEAD
-    if (!shouldShowExplorerLink) return null;
-
-=======
->>>>>>> f514ba91
     function handleOpen() {
         const newWindow = window.open(explorerHref!, '_blank', 'noopener,noreferrer');
         if (newWindow) newWindow.opener = null;
@@ -58,14 +49,9 @@
             text="View on Explorer"
             onClick={handleOpen}
             fullWidth
-<<<<<<< HEAD
-            icon={<ArrowTopRight />}
-            iconAfterText
-=======
             icon={shouldShowExplorerLink ? <ArrowTopRight /> : <Loader className="animate-spin" />}
             iconAfterText
             disabled={!shouldShowExplorerLink}
->>>>>>> f514ba91
         />
     );
 }