--- conflicted
+++ resolved
@@ -8,13 +8,8 @@
 
 export function useCoinsReFetchingConfig() {
     const refetchInterval = useFeatureValue(
-<<<<<<< HEAD
-        FEATURES.WALLET_BALANCE_REFETCH_INTERVAL,
+        Feature.WalletBalanceRefetchInterval,
         COINS_QUERY_REFETCH_INTERVAL,
-=======
-        Feature.WalletBalanceRefetchInterval,
-        DEFAULT_REFETCH_INTERVAL,
->>>>>>> b00c87fa
     );
     return {
         refetchInterval,
