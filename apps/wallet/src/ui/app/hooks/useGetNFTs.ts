// Copyright (c) Mysten Labs, Inc.
// Modifications Copyright (c) 2024 IOTA Stiftung
// SPDX-License-Identifier: Apache-2.0

<<<<<<< HEAD
// Modifications Copyright (c) 2024 IOTA Stiftung
// SPDX-License-Identifier: Apache-2.0

import { hasDisplayData, useGetOwnedObjects } from '@mysten/core';
import { type SuiObjectData } from '@mysten/sui.js/client';
=======
import { hasDisplayData, useGetOwnedObjects } from '@iota/core';
import { type IotaObjectData } from '@iota/iota.js/client';
>>>>>>> 189596f2
import { useMemo } from 'react';

import { useBuyNLargeAsset } from '../components/buynlarge/useBuyNLargeAsset';
import { useHiddenAssets } from '../pages/home/hidden-assets/HiddenAssetsProvider';

type OwnedAssets = {
    visual: IotaObjectData[];
    other: IotaObjectData[];
    hidden: IotaObjectData[];
};

export enum AssetFilterTypes {
    visual = 'visual',
    other = 'other',
}

export function useGetNFTs(address?: string | null) {
    const { asset, objectType } = useBuyNLargeAsset();
    const {
        data,
        isPending,
        error,
        isError,
        isFetchingNextPage,
        hasNextPage,
        fetchNextPage,
        isLoading,
    } = useGetOwnedObjects(
        address,
        {
            MatchNone: objectType
                ? [{ StructType: '0x2::coin::Coin' }, { StructType: objectType }]
                : [{ StructType: '0x2::coin::Coin' }],
        },
        50,
    );
    const { hiddenAssetIds } = useHiddenAssets();

    const assets = useMemo(() => {
        const ownedAssets: OwnedAssets = {
            visual: [],
            other: [],
            hidden: [],
        };

        const groupedAssets = data?.pages
            .flatMap((page) => page.data)
            .filter(
                (asset) => asset.data?.objectId && !hiddenAssetIds.includes(asset.data?.objectId),
            )
            .reduce((acc, curr) => {
                if (hasDisplayData(curr)) acc.visual.push(curr.data as IotaObjectData);
                if (!hasDisplayData(curr)) acc.other.push(curr.data as IotaObjectData);
                if (curr.data?.objectId && hiddenAssetIds.includes(curr.data?.objectId))
                    acc.hidden.push(curr.data as IotaObjectData);
                return acc;
            }, ownedAssets);

        if (asset?.data) {
            groupedAssets?.visual.unshift(asset.data);
        }

        return groupedAssets;
    }, [hiddenAssetIds, data?.pages, asset]);

    return {
        data: assets,
        isLoading,
        hasNextPage,
        isFetchingNextPage,
        fetchNextPage,
        isPending: isPending,
        isError: isError,
        error,
    };
}<|MERGE_RESOLUTION|>--- conflicted
+++ resolved
@@ -2,16 +2,8 @@
 // Modifications Copyright (c) 2024 IOTA Stiftung
 // SPDX-License-Identifier: Apache-2.0
 
-<<<<<<< HEAD
-// Modifications Copyright (c) 2024 IOTA Stiftung
-// SPDX-License-Identifier: Apache-2.0
-
-import { hasDisplayData, useGetOwnedObjects } from '@mysten/core';
-import { type SuiObjectData } from '@mysten/sui.js/client';
-=======
 import { hasDisplayData, useGetOwnedObjects } from '@iota/core';
 import { type IotaObjectData } from '@iota/iota.js/client';
->>>>>>> 189596f2
 import { useMemo } from 'react';
 
 import { useBuyNLargeAsset } from '../components/buynlarge/useBuyNLargeAsset';
