// Copyright (c) Mysten Labs, Inc.
// SPDX-License-Identifier: Apache-2.0

// Modifications Copyright (c) 2024 IOTA Stiftung
// SPDX-License-Identifier: Apache-2.0

import { ampli, type AddedAccountsProperties } from '_src/shared/analytics/ampli';
import { useMutation } from '@tanstack/react-query';

import {
    useAccountsFormContext,
    type AccountsFormValues,
} from '../components/accounts/AccountsFormContext';
import { useBackgroundClient } from './useBackgroundClient';

export type CreateType = NonNullable<AccountsFormValues>['type'];

function validateAccountFormValues<T extends CreateType>(
    createType: T,
    values: AccountsFormValues,
    password?: string,
): values is Extract<AccountsFormValues, { type: T }> {
<<<<<<< HEAD
    if (!values) {
        throw new Error('Missing account data values');
    }
    if (values.type !== createType) {
        throw new Error('Account data values type mismatch');
    }
    if (values.type !== 'zkLogin' && values.type !== 'mnemonic-derived' && !password) {
        throw new Error('Missing password');
    }
    return true;
}

const createTypeToAmpliAccount: Record<CreateType, AddedAccountsProperties['accountType']> = {
    zkLogin: 'Zklogin',
    'new-mnemonic': 'Derived',
    'import-mnemonic': 'Derived',
    'mnemonic-derived': 'Derived',
    imported: 'Imported',
    ledger: 'Ledger',
    qredo: 'Qredo',
};

export function useCreateAccountsMutation() {
    const backgroundClient = useBackgroundClient();
    const [accountsFormValuesRef, setAccountFormValues] = useAccountsFormContext();
    return useMutation({
        mutationKey: ['create accounts'],
        mutationFn: async ({ type, password }: { type: CreateType; password?: string }) => {
            let createdAccounts;
            const accountsFormValues = accountsFormValuesRef.current;
            if (type === 'zkLogin' && validateAccountFormValues(type, accountsFormValues)) {
                createdAccounts = await backgroundClient.createAccounts(accountsFormValues);
            } else if (
                (type === 'new-mnemonic' || type === 'import-mnemonic') &&
                validateAccountFormValues(type, accountsFormValues, password)
            ) {
                const accountSource = await backgroundClient.createMnemonicAccountSource({
                    // validateAccountFormValues checks the password
                    password: password!,
                    entropy:
                        'entropy' in accountsFormValues ? accountsFormValues.entropy : undefined,
                });
                await backgroundClient.unlockAccountSourceOrAccount({
                    password,
                    id: accountSource.id,
                });
                createdAccounts = await backgroundClient.createAccounts({
                    type: 'mnemonic-derived',
                    sourceID: accountSource.id,
                });
            } else if (
                type === 'mnemonic-derived' &&
                validateAccountFormValues(type, accountsFormValues, password)
            ) {
                if (password) {
                    await backgroundClient.unlockAccountSourceOrAccount({
                        password,
                        id: accountsFormValues.sourceID,
                    });
                }
                createdAccounts = await backgroundClient.createAccounts({
                    type: 'mnemonic-derived',
                    sourceID: accountsFormValues.sourceID,
                });
            } else if (
                type === 'imported' &&
                validateAccountFormValues(type, accountsFormValues, password)
            ) {
                createdAccounts = await backgroundClient.createAccounts({
                    type: 'imported',
                    keyPair: accountsFormValues.keyPair,
                    password: password!,
                });
            } else if (
                type === 'ledger' &&
                validateAccountFormValues(type, accountsFormValues, password)
            ) {
                createdAccounts = await backgroundClient.createAccounts({
                    type: 'ledger',
                    accounts: accountsFormValues.accounts,
                    password: password!,
                });
            } else if (
                type === 'qredo' &&
                validateAccountFormValues(type, accountsFormValues, password)
            ) {
                createdAccounts = await backgroundClient.acceptQredoConnection({
                    qredoID: accountsFormValues.qredoID,
                    accounts: accountsFormValues.accounts,
                    password: password!,
                });
            } else {
                throw new Error(`Create accounts with type ${type} is not implemented yet`);
            }
            for (const aCreatedAccount of createdAccounts) {
                await backgroundClient.unlockAccountSourceOrAccount({
                    id: aCreatedAccount.id,
                    password,
                });
            }
            ampli.addedAccounts({
                accountType: createTypeToAmpliAccount[type],
                numberOfAccounts: createdAccounts.length,
            });
            setAccountFormValues(null);
            const selectedAccount = createdAccounts[0];
            if (selectedAccount?.id) {
                await backgroundClient.selectAccount(selectedAccount?.id);
            }
            return createdAccounts;
        },
    });
=======
	if (!values) {
		throw new Error('Missing account data values');
	}
	if (values.type !== createType) {
		throw new Error('Account data values type mismatch');
	}
	if (
		values.type !== 'zkLogin' &&
		values.type !== 'mnemonic-derived' &&
		values.type !== 'seed-derived' &&
		!password
	) {
		throw new Error('Missing password');
	}
	return true;
}

const createTypeToAmpliAccount: Record<CreateType, AddedAccountsProperties['accountType']> = {
	zkLogin: 'Zklogin',
	'new-mnemonic': 'Derived',
	'import-mnemonic': 'Derived',
	'mnemonic-derived': 'Derived',
	'import-seed': 'Derived',
	'seed-derived': 'Derived',
	imported: 'Imported',
	ledger: 'Ledger',
};

export function useCreateAccountsMutation() {
	const backgroundClient = useBackgroundClient();
	const [accountsFormValuesRef, setAccountFormValues] = useAccountsFormContext();
	return useMutation({
		mutationKey: ['create accounts'],
		mutationFn: async ({ type, password }: { type: CreateType; password?: string }) => {
			let createdAccounts;
			const accountsFormValues = accountsFormValuesRef.current;
			if (type === 'zkLogin' && validateAccountFormValues(type, accountsFormValues)) {
				createdAccounts = await backgroundClient.createAccounts(accountsFormValues);
			} else if (
				(type === 'new-mnemonic' || type === 'import-mnemonic') &&
				validateAccountFormValues(type, accountsFormValues, password)
			) {
				const accountSource = await backgroundClient.createMnemonicAccountSource({
					// validateAccountFormValues checks the password
					password: password!,
					entropy: 'entropy' in accountsFormValues ? accountsFormValues.entropy : undefined,
				});
				await backgroundClient.unlockAccountSourceOrAccount({
					password,
					id: accountSource.id,
				});
				createdAccounts = await backgroundClient.createAccounts({
					type: 'mnemonic-derived',
					sourceID: accountSource.id,
				});
			} else if (
				type === 'mnemonic-derived' &&
				validateAccountFormValues(type, accountsFormValues, password)
			) {
				if (password) {
					await backgroundClient.unlockAccountSourceOrAccount({
						password,
						id: accountsFormValues.sourceID,
					});
				}
				createdAccounts = await backgroundClient.createAccounts({
					type: 'mnemonic-derived',
					sourceID: accountsFormValues.sourceID,
				});
			} else if (
				type === 'import-seed' &&
				validateAccountFormValues(type, accountsFormValues, password)
			) {
				const accountSource = await backgroundClient.createSeedAccountSource({
					// validateAccountFormValues checks the password
					password: password!,
					seed: accountsFormValues.seed,
				});
				await backgroundClient.unlockAccountSourceOrAccount({
					password,
					id: accountSource.id,
				});
				createdAccounts = await backgroundClient.createAccounts({
					type: 'seed-derived',
					sourceID: accountSource.id,
				});
			} else if (
				type === 'seed-derived' &&
				validateAccountFormValues(type, accountsFormValues, password)
			) {
				createdAccounts = await backgroundClient.createAccounts({
					type: 'seed-derived',
					sourceID: accountsFormValues.sourceID,
				});
			} else if (
				type === 'imported' &&
				validateAccountFormValues(type, accountsFormValues, password)
			) {
				createdAccounts = await backgroundClient.createAccounts({
					type: 'imported',
					keyPair: accountsFormValues.keyPair,
					password: password!,
				});
			} else if (
				type === 'ledger' &&
				validateAccountFormValues(type, accountsFormValues, password)
			) {
				createdAccounts = await backgroundClient.createAccounts({
					type: 'ledger',
					accounts: accountsFormValues.accounts,
					password: password!,
				});
			} else {
				throw new Error(`Create accounts with type ${type} is not implemented yet`);
			}
			for (const aCreatedAccount of createdAccounts) {
				await backgroundClient.unlockAccountSourceOrAccount({
					id: aCreatedAccount.id,
					password,
				});
			}
			ampli.addedAccounts({
				accountType: createTypeToAmpliAccount[type],
				numberOfAccounts: createdAccounts.length,
			});
			setAccountFormValues(null);
			const selectedAccount = createdAccounts[0];
			if (selectedAccount?.id) {
				await backgroundClient.selectAccount(selectedAccount?.id);
			}
			return createdAccounts;
		},
	});
>>>>>>> 2e57eb97
}<|MERGE_RESOLUTION|>--- conflicted
+++ resolved
@@ -20,120 +20,6 @@
     values: AccountsFormValues,
     password?: string,
 ): values is Extract<AccountsFormValues, { type: T }> {
-<<<<<<< HEAD
-    if (!values) {
-        throw new Error('Missing account data values');
-    }
-    if (values.type !== createType) {
-        throw new Error('Account data values type mismatch');
-    }
-    if (values.type !== 'zkLogin' && values.type !== 'mnemonic-derived' && !password) {
-        throw new Error('Missing password');
-    }
-    return true;
-}
-
-const createTypeToAmpliAccount: Record<CreateType, AddedAccountsProperties['accountType']> = {
-    zkLogin: 'Zklogin',
-    'new-mnemonic': 'Derived',
-    'import-mnemonic': 'Derived',
-    'mnemonic-derived': 'Derived',
-    imported: 'Imported',
-    ledger: 'Ledger',
-    qredo: 'Qredo',
-};
-
-export function useCreateAccountsMutation() {
-    const backgroundClient = useBackgroundClient();
-    const [accountsFormValuesRef, setAccountFormValues] = useAccountsFormContext();
-    return useMutation({
-        mutationKey: ['create accounts'],
-        mutationFn: async ({ type, password }: { type: CreateType; password?: string }) => {
-            let createdAccounts;
-            const accountsFormValues = accountsFormValuesRef.current;
-            if (type === 'zkLogin' && validateAccountFormValues(type, accountsFormValues)) {
-                createdAccounts = await backgroundClient.createAccounts(accountsFormValues);
-            } else if (
-                (type === 'new-mnemonic' || type === 'import-mnemonic') &&
-                validateAccountFormValues(type, accountsFormValues, password)
-            ) {
-                const accountSource = await backgroundClient.createMnemonicAccountSource({
-                    // validateAccountFormValues checks the password
-                    password: password!,
-                    entropy:
-                        'entropy' in accountsFormValues ? accountsFormValues.entropy : undefined,
-                });
-                await backgroundClient.unlockAccountSourceOrAccount({
-                    password,
-                    id: accountSource.id,
-                });
-                createdAccounts = await backgroundClient.createAccounts({
-                    type: 'mnemonic-derived',
-                    sourceID: accountSource.id,
-                });
-            } else if (
-                type === 'mnemonic-derived' &&
-                validateAccountFormValues(type, accountsFormValues, password)
-            ) {
-                if (password) {
-                    await backgroundClient.unlockAccountSourceOrAccount({
-                        password,
-                        id: accountsFormValues.sourceID,
-                    });
-                }
-                createdAccounts = await backgroundClient.createAccounts({
-                    type: 'mnemonic-derived',
-                    sourceID: accountsFormValues.sourceID,
-                });
-            } else if (
-                type === 'imported' &&
-                validateAccountFormValues(type, accountsFormValues, password)
-            ) {
-                createdAccounts = await backgroundClient.createAccounts({
-                    type: 'imported',
-                    keyPair: accountsFormValues.keyPair,
-                    password: password!,
-                });
-            } else if (
-                type === 'ledger' &&
-                validateAccountFormValues(type, accountsFormValues, password)
-            ) {
-                createdAccounts = await backgroundClient.createAccounts({
-                    type: 'ledger',
-                    accounts: accountsFormValues.accounts,
-                    password: password!,
-                });
-            } else if (
-                type === 'qredo' &&
-                validateAccountFormValues(type, accountsFormValues, password)
-            ) {
-                createdAccounts = await backgroundClient.acceptQredoConnection({
-                    qredoID: accountsFormValues.qredoID,
-                    accounts: accountsFormValues.accounts,
-                    password: password!,
-                });
-            } else {
-                throw new Error(`Create accounts with type ${type} is not implemented yet`);
-            }
-            for (const aCreatedAccount of createdAccounts) {
-                await backgroundClient.unlockAccountSourceOrAccount({
-                    id: aCreatedAccount.id,
-                    password,
-                });
-            }
-            ampli.addedAccounts({
-                accountType: createTypeToAmpliAccount[type],
-                numberOfAccounts: createdAccounts.length,
-            });
-            setAccountFormValues(null);
-            const selectedAccount = createdAccounts[0];
-            if (selectedAccount?.id) {
-                await backgroundClient.selectAccount(selectedAccount?.id);
-            }
-            return createdAccounts;
-        },
-    });
-=======
 	if (!values) {
 		throw new Error('Missing account data values');
 	}
@@ -267,5 +153,4 @@
 			return createdAccounts;
 		},
 	});
->>>>>>> 2e57eb97
 }