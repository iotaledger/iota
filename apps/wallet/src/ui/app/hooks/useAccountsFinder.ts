--- conflicted
+++ resolved
@@ -2,8 +2,6 @@
 // SPDX-License-Identifier: Apache-2.0
 
 import { useBackgroundClient } from './useBackgroundClient';
-<<<<<<< HEAD
-import { IOTA_COIN_TYPE_ID, GAS_TYPE_ARG } from '../redux/slices/iota-objects/Coin';
 import { AccountsFinder, type AllowedAccountSourceTypes } from '_src/ui/app/accounts-finder';
 import { useIotaClient } from '@iota/dapp-kit';
 import { useIotaLedgerClient } from '../components/ledger/IotaLedgerClientProvider';
@@ -14,22 +12,13 @@
 } from '_src/shared/messaging/messages/payloads/accounts-finder';
 import { makeDerivationPath } from '_src/background/account-sources/bip44Path';
 import { Ed25519PublicKey } from '@iota/iota.js/keypairs/ed25519';
+import { IOTA_BIP44_COIN_TYPE } from '../redux/slices/iota-objects/Coin';
+import { IOTA_TYPE_ARG } from '@iota/iota.js/utils';
 
 export interface UseAccountFinderOptions {
     accountSourceType: AllowedAccountSourceTypes;
-    coinType?: number;
-    gasType?: string;
-=======
-import { useQueryClient } from '@tanstack/react-query';
-import { IOTA_TYPE_ARG } from '@iota/iota.js/utils';
-import { IOTA_BIP44_COIN_TYPE } from '../redux/slices/iota-objects/Coin';
-import { type AllowedAccountTypes } from '_src/background/accounts-finder';
-
-export interface UseAccountFinderOptions {
-    accountType?: AllowedAccountTypes;
     bip44CoinType?: number;
     coinType?: string;
->>>>>>> d91c180c
     accountGapLimit?: number;
     addressGapLimit?: number;
     sourceStrategy: SourceStrategyToFind;
@@ -47,30 +36,12 @@
     const ledgerIotaClient = useIotaLedgerClient();
     const client = useIotaClient();
 
-<<<<<<< HEAD
     const accountFinder = useMemo(() => {
         return new AccountsFinder({
             client,
             accountSourceType: accountType,
-            bip44CoinType: coinType,
-            coinType: gasType,
-=======
-    async function reset() {
-        await backgroundClient.resetAccountsFinder();
-        queryClient.invalidateQueries({
-            queryKey: ['accounts-finder-results'],
-        });
-    }
-
-    async function search() {
-        if (!accountType) return;
-
-        await backgroundClient.searchAccountsFinder({
-            accountType,
             bip44CoinType,
             coinType,
-            sourceID,
->>>>>>> d91c180c
             accountGapLimit,
             addressGapLimit,
             getPublicKey: async (bipPath) => {
@@ -87,7 +58,7 @@
                         sourceStrategy.sourceID,
                         {
                             ...bipPath,
-                            coinType,
+                            bip44CoinType,
                         },
                     );
                     return publicKey;
@@ -99,7 +70,7 @@
         backgroundClient,
         accountType,
         coinType,
-        gasType,
+        bip44CoinType,
         accountGapLimit,
         addressGapLimit,
         sourceStrategy,
