--- conflicted
+++ resolved
@@ -28,13 +28,6 @@
     type MethodPayload,
     type UIAccessibleEntityType,
 } from '_src/shared/messaging/messages/payloads/MethodPayload';
-<<<<<<< HEAD
-import {
-    isQredoConnectPayload,
-    type QredoConnectPayload,
-} from '_src/shared/messaging/messages/payloads/QredoConnect';
-=======
->>>>>>> c50d934e
 import { type SignedMessage, type SignedTransaction } from '_src/ui/app/WalletSigner';
 import type { AppDispatch } from '_store';
 import { type SuiTransactionBlockResponse } from '@mysten/sui.js/client';
@@ -233,37 +226,6 @@
         );
     }
 
-<<<<<<< HEAD
-    public fetchPendingQredoConnectRequest(requestID: string) {
-        return lastValueFrom(
-            this.sendMessage(
-                createMessage<QredoConnectPayload<'getPendingRequest'>>({
-                    type: 'qredo-connect',
-                    method: 'getPendingRequest',
-                    args: { requestID },
-                }),
-            ).pipe(
-                take(1),
-                map(({ payload }) => {
-                    if (isQredoConnectPayload(payload, 'getPendingRequestResponse')) {
-                        return payload.args.request;
-                    }
-                    throw new Error(
-                        'Error unknown response for fetch pending qredo requests message',
-                    );
-                }),
-            ),
-        );
-    }
-
-    public getQredoConnectionInfo(qredoID: string, refreshAccessToken = false) {
-        return lastValueFrom(
-            this.sendMessage(
-                createMessage<QredoConnectPayload<'getQredoInfo'>>({
-                    type: 'qredo-connect',
-                    method: 'getQredoInfo',
-                    args: { qredoID, refreshAccessToken },
-=======
     public getStoredEntities<R>(type: UIAccessibleEntityType): Promise<R[]> {
         return lastValueFrom(
             this.sendMessage(
@@ -271,61 +233,10 @@
                     method: 'getStoredEntities',
                     type: 'method-payload',
                     args: { type },
->>>>>>> c50d934e
-                }),
-            ).pipe(
-                take(1),
-                map(({ payload }) => {
-<<<<<<< HEAD
-                    if (isQredoConnectPayload(payload, 'getQredoInfoResponse')) {
-                        return payload.args;
-                    }
-                    throw new Error('Error unknown response for get qredo info message');
-                }),
-            ),
-        );
-    }
-
-    public acceptQredoConnection(args: QredoConnectPayload<'acceptQredoConnection'>['args']) {
-        return lastValueFrom(
-            this.sendMessage(
-                createMessage<QredoConnectPayload<'acceptQredoConnection'>>({
-                    type: 'qredo-connect',
-                    method: 'acceptQredoConnection',
-                    args,
-                }),
-            ).pipe(
-                take(1),
-                map(({ payload }) => {
-                    if (isQredoConnectPayload(payload, 'acceptQredoConnectionResponse')) {
-                        return payload.args.accounts;
-                    }
-                    throw new Error('Error unknown response for accept qredo connection');
-                }),
-            ),
-        );
-    }
-
-    public rejectQredoConnection(args: QredoConnectPayload<'rejectQredoConnection'>['args']) {
-        return lastValueFrom(
-            this.sendMessage(
-                createMessage<QredoConnectPayload<'rejectQredoConnection'>>({
-                    type: 'qredo-connect',
-                    method: 'rejectQredoConnection',
-                    args,
-                }),
-            ).pipe(take(1)),
-        );
-    }
-
-    public getStoredEntities<R>(type: UIAccessibleEntityType): Promise<R[]> {
-        return lastValueFrom(
-            this.sendMessage(
-                createMessage<MethodPayload<'getStoredEntities'>>({
-                    method: 'getStoredEntities',
-                    type: 'method-payload',
-                    args: { type },
-=======
+                }),
+            ).pipe(
+                take(1),
+                map(({ payload }) => {
                     if (!isMethodPayload(payload, 'storedEntitiesResponse')) {
                         throw new Error('Unknown response');
                     }
@@ -345,26 +256,10 @@
                     method: 'createAccountSource',
                     type: 'method-payload',
                     args: { type: 'mnemonic', params: inputs },
->>>>>>> c50d934e
-                }),
-            ).pipe(
-                take(1),
-                map(({ payload }) => {
-<<<<<<< HEAD
-                    if (!isMethodPayload(payload, 'storedEntitiesResponse')) {
-                        throw new Error('Unknown response');
-                    }
-                    if (type !== payload.args.type) {
-                        throw new Error(`unexpected entity type response ${payload.args.type}`);
-                    }
-                    return payload.args.entities;
-                }),
-            ),
-        );
-    }
-
-    public createMnemonicAccountSource(inputs: { password: string; entropy?: string }) {
-=======
+                }),
+            ).pipe(
+                take(1),
+                map(({ payload }) => {
                     if (!isMethodPayload(payload, 'accountSourceCreationResponse')) {
                         throw new Error('Unknown response');
                     }
@@ -380,17 +275,12 @@
     }
 
     public createSeedAccountSource(inputs: { password: string; seed: string }) {
->>>>>>> c50d934e
         return lastValueFrom(
             this.sendMessage(
                 createMessage<MethodPayload<'createAccountSource'>>({
                     method: 'createAccountSource',
                     type: 'method-payload',
-<<<<<<< HEAD
-                    args: { type: 'mnemonic', params: inputs },
-=======
                     args: { type: 'seed', params: inputs },
->>>>>>> c50d934e
                 }),
             ).pipe(
                 take(1),
@@ -398,20 +288,12 @@
                     if (!isMethodPayload(payload, 'accountSourceCreationResponse')) {
                         throw new Error('Unknown response');
                     }
-<<<<<<< HEAD
-                    if ('mnemonic' !== payload.args.accountSource.type) {
-=======
                     if ('seed' !== payload.args.accountSource.type) {
->>>>>>> c50d934e
                         throw new Error(
                             `Unexpected account source type response ${payload.args.accountSource.type}`,
                         );
                     }
-<<<<<<< HEAD
-                    return payload.args.accountSource as unknown as MnemonicSerializedUiAccount;
-=======
                     return payload.args.accountSource as unknown as SeedSerializedUiAccount;
->>>>>>> c50d934e
                 }),
             ),
         );
@@ -550,8 +432,6 @@
         );
     }
 
-<<<<<<< HEAD
-=======
     public getAccountSourceSeed(args: MethodPayload<'getAccountSourceSeed'>['args']) {
         return lastValueFrom(
             this.sendMessage(
@@ -572,7 +452,6 @@
         );
     }
 
->>>>>>> c50d934e
     public getAutoLockMinutes() {
         return lastValueFrom(
             this.sendMessage(
