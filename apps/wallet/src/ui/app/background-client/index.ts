--- conflicted
+++ resolved
@@ -552,19 +552,6 @@
                 createMessage<SearchAccountsFinderPayload>({
                     type: 'search-accounts-finder',
                     ...params,
-<<<<<<< HEAD
-                }),
-            ).pipe(take(1)),
-        );
-    }
-
-    public async getLastAccountFinderResults() {
-        return await lastValueFrom(
-            this.sendMessage(
-                createMessage<GetAccountsFinderResultsRequest>({
-                    type: 'get-accounts-finder-results-request',
-=======
->>>>>>> 2c208248
                 }),
             ).pipe(take(1)),
         );
