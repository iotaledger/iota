// Copyright (c) Mysten Labs, Inc.
// Modifications Copyright (c) 2024 IOTA Stiftung
// SPDX-License-Identifier: Apache-2.0

import { NUM_OF_EPOCH_BEFORE_STAKING_REWARDS_REDEEMABLE } from '_src/shared/constants';
import { CountDownTimer } from '_src/ui/app/shared/countdown-timer';
import { Text } from '_src/ui/app/shared/text';
import { IconTooltip } from '_src/ui/app/shared/tooltip';
import {
    useFormatCoin,
    useGetTimeBeforeEpochNumber,
<<<<<<< HEAD
    type DelegatedStakeWithValidator,
=======
    type ExtendedDelegatedStake,
>>>>>>> f8d666f5
} from '@iota/core';
import { IOTA_TYPE_ARG } from '@iota/iota.js/utils';
import { cva, cx, type VariantProps } from 'class-variance-authority';
import type { ReactNode } from 'react';
import { Link } from 'react-router-dom';

import { ValidatorLogo } from '../validators/ValidatorLogo';

export enum StakeState {
    WARM_UP = 'WARM_UP',
    EARNING = 'EARNING',
    COOL_DOWN = 'COOL_DOWN',
    WITHDRAW = 'WITHDRAW',
    IN_ACTIVE = 'IN_ACTIVE',
}

const STATUS_COPY = {
    [StakeState.WARM_UP]: 'Starts Earning',
    [StakeState.EARNING]: 'Staking Rewards',
    [StakeState.COOL_DOWN]: 'Available to withdraw',
    [StakeState.WITHDRAW]: 'Withdraw',
    [StakeState.IN_ACTIVE]: 'Inactive',
};

const STATUS_VARIANT = {
    [StakeState.WARM_UP]: 'warmUp',
    [StakeState.EARNING]: 'earning',
    [StakeState.COOL_DOWN]: 'coolDown',
    [StakeState.WITHDRAW]: 'withDraw',
    [StakeState.IN_ACTIVE]: 'inActive',
} as const;

const cardStyle = cva(
    [
        'group flex no-underline flex-col p-3.75 pr-2 py-3 box-border w-full rounded-2xl border border-solid h-36',
    ],
    {
        variants: {
            variant: {
                warmUp: 'bg-white border border-gray-45 text-steel-dark hover:bg-iota/10 hover:border-iota/30',
                earning:
                    'bg-white border border-gray-45 text-steel-dark hover:bg-iota/10 hover:border-iota/30',
                coolDown:
                    'bg-warning-light border-transparent text-steel-darker hover:border-warning',
                withDraw:
                    'bg-success-light border-transparent text-success-dark hover:border-success',
                inActive: 'bg-issue-light border-transparent text-issue hover:border-issue',
            },
        },
    },
);

export interface StakeCardContentProps extends VariantProps<typeof cardStyle> {
    statusLabel: string;
    statusText: string;
    children?: ReactNode;
    earnColor?: boolean;
    earningRewardEpoch?: number | null;
}

function StakeCardContent({
    children,
    statusLabel,
    statusText,
    variant,
    earnColor,
    earningRewardEpoch,
}: StakeCardContentProps) {
    const { data: rewardEpochTime } = useGetTimeBeforeEpochNumber(earningRewardEpoch || 0);
    return (
        <div className={cardStyle({ variant })}>
            {children}
            <div className="flex flex-col gap-1">
                <div className="text-subtitle font-medium">{statusLabel}</div>
                <div
                    className={cx(
                        'text-bodySmall font-semibold',
                        earnColor ? 'text-success-dark' : '',
                    )}
                >
                    {earningRewardEpoch && rewardEpochTime > 0 ? (
                        <CountDownTimer
                            timestamp={rewardEpochTime}
                            variant="bodySmall"
                            label="in"
                        />
                    ) : (
                        statusText
                    )}
                </div>
            </div>
        </div>
    );
}

interface StakeCardProps {
<<<<<<< HEAD
    delegationObject: DelegatedStakeWithValidator;
=======
    delegationObject: ExtendedDelegatedStake;
>>>>>>> f8d666f5
    currentEpoch: number;
    inactiveValidator?: boolean;
}

// For delegationsRequestEpoch n  through n + 2, show Start Earning
// Show epoch number or date/time for n + 3 epochs
export function StakeCard({
    delegationObject,
    currentEpoch,
    inactiveValidator = false,
}: StakeCardProps) {
    const { stakedIotaId, principal, stakeRequestEpoch, estimatedReward, validatorAddress } =
        delegationObject;

    // TODO: Once two step withdraw is available, add cool down and withdraw now logic
    // For cool down epoch, show Available to withdraw add rewards to principal
    // Reward earning epoch is 2 epochs after stake request epoch
    const earningRewardsEpoch =
        Number(stakeRequestEpoch) + NUM_OF_EPOCH_BEFORE_STAKING_REWARDS_REDEEMABLE;
    const isEarnedRewards = currentEpoch >= Number(earningRewardsEpoch);
    const delegationState = inactiveValidator
        ? StakeState.IN_ACTIVE
        : isEarnedRewards
        ? StakeState.EARNING
        : StakeState.WARM_UP;

    const rewards = isEarnedRewards && estimatedReward ? BigInt(estimatedReward) : 0n;

    // For inactive validator, show principal + rewards
    const [principalStaked, symbol] = useFormatCoin(
        inactiveValidator ? principal + rewards : principal,
        IOTA_TYPE_ARG,
    );
    const [rewardsStaked] = useFormatCoin(rewards, IOTA_TYPE_ARG);
    const isEarning = delegationState === StakeState.EARNING && rewards > 0n;

    // Applicable only for warm up
    const epochBeforeRewards = delegationState === StakeState.WARM_UP ? earningRewardsEpoch : null;

    const statusText = {
        // Epoch time before earning
        [StakeState.WARM_UP]: `Epoch #${earningRewardsEpoch}`,
        [StakeState.EARNING]: `${rewardsStaked} ${symbol}`,
        // Epoch time before redrawing
        [StakeState.COOL_DOWN]: `Epoch #`,
        [StakeState.WITHDRAW]: 'Now',
        [StakeState.IN_ACTIVE]: 'Not earning rewards',
    };

    return (
        <Link
            data-testid="stake-card"
            to={`/stake/delegation-detail?${new URLSearchParams({
                validator: validatorAddress,
                staked: stakedIotaId,
            }).toString()}`}
            className="no-underline"
        >
            <StakeCardContent
                variant={STATUS_VARIANT[delegationState]}
                statusLabel={STATUS_COPY[delegationState]}
                statusText={statusText[delegationState]}
                earnColor={isEarning}
                earningRewardEpoch={Number(epochBeforeRewards)}
            >
                <div className="mb-1 flex">
                    <ValidatorLogo
                        validatorAddress={validatorAddress}
                        size="subtitle"
                        iconSize="md"
                        stacked
                        activeEpoch={delegationObject.stakeRequestEpoch}
                    />

                    <div className="text-pBody text-steel opacity-0 group-hover:opacity-100">
                        <IconTooltip
                            tip="Object containing the delegated staked IOTA tokens, owned by each delegator"
                            placement="top"
                        />
                    </div>
                </div>
                <div className="flex-1">
                    <div className="flex items-baseline gap-1">
                        <Text variant="body" weight="semibold" color="gray-90">
                            {principalStaked}
                        </Text>
                        <Text variant="subtitle" weight="normal" color="gray-90">
                            {symbol}
                        </Text>
                    </div>
                </div>
            </StakeCardContent>
        </Link>
    );
}<|MERGE_RESOLUTION|>--- conflicted
+++ resolved
@@ -9,11 +9,7 @@
 import {
     useFormatCoin,
     useGetTimeBeforeEpochNumber,
-<<<<<<< HEAD
-    type DelegatedStakeWithValidator,
-=======
     type ExtendedDelegatedStake,
->>>>>>> f8d666f5
 } from '@iota/core';
 import { IOTA_TYPE_ARG } from '@iota/iota.js/utils';
 import { cva, cx, type VariantProps } from 'class-variance-authority';
@@ -110,11 +106,7 @@
 }
 
 interface StakeCardProps {
-<<<<<<< HEAD
-    delegationObject: DelegatedStakeWithValidator;
-=======
     delegationObject: ExtendedDelegatedStake;
->>>>>>> f8d666f5
     currentEpoch: number;
     inactiveValidator?: boolean;
 }
