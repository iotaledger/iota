// Copyright (c) Mysten Labs, Inc.
// Modifications Copyright (c) 2024 IOTA Stiftung
// SPDX-License-Identifier: Apache-2.0

<<<<<<< HEAD
import { LoadingIndicator } from '_components';
=======
import { Alert } from '_components';
>>>>>>> 300a35d7
import {
    calculateStakeShare,
    formatPercentageDisplay,
    useGetDelegatedStake,
    useGetValidatorsApy,
    DELEGATED_STAKES_QUERY_REFETCH_INTERVAL,
    DELEGATED_STAKES_QUERY_STALE_TIME,
    useFormatCoin,
} from '@iota/core';
import { useIotaClientQuery } from '@iota/dapp-kit';
import { useMemo } from 'react';
import { useSearchParams } from 'react-router-dom';
import { useActiveAddress } from '../../hooks/useActiveAddress';
import { getStakeIotaByIotaId } from '../getStakeIotaByIotaId';
import { getTokenStakeIotaForValidator } from '../getTokenStakeIotaForValidator';
<<<<<<< HEAD
import {
    InfoBox,
    InfoBoxStyle,
    InfoBoxType,
    KeyValueInfo,
    Panel,
    TooltipPosition,
} from '@iota/apps-ui-kit';
=======
import { KeyValueInfo, LoadingIndicator, Panel, TooltipPosition } from '@iota/apps-ui-kit';
>>>>>>> 300a35d7
import { IOTA_TYPE_ARG } from '@iota/iota-sdk/utils';
import { Warning } from '@iota/ui-icons';

interface ValidatorFormDetailProps {
    validatorAddress: string;
    unstake?: boolean;
}

export function ValidatorFormDetail({ validatorAddress, unstake }: ValidatorFormDetailProps) {
    const accountAddress = useActiveAddress();
    const [searchParams] = useSearchParams();
    const stakeIdParams = searchParams.get('staked');
    const {
        data: system,
        isPending: loadingValidators,
        isError: errorValidators,
    } = useIotaClientQuery('getLatestIotaSystemState');

    const {
        data: stakeData,
        isPending,
        isError,
        error,
    } = useGetDelegatedStake({
        address: accountAddress || '',
        staleTime: DELEGATED_STAKES_QUERY_STALE_TIME,
        refetchInterval: DELEGATED_STAKES_QUERY_REFETCH_INTERVAL,
    });

    const { data: rollingAverageApys } = useGetValidatorsApy();

    const validatorData = useMemo(() => {
        if (!system) return null;
        return system.activeValidators.find((av) => av.iotaAddress === validatorAddress);
    }, [validatorAddress, system]);

    //TODO: verify this is the correct validator stake balance
    const totalValidatorStake = validatorData?.stakingPoolIotaBalance || 0;

    const totalStake = useMemo(() => {
        if (!stakeData) return 0n;
        return unstake
            ? getStakeIotaByIotaId(stakeData, stakeIdParams)
            : getTokenStakeIotaForValidator(stakeData, validatorAddress);
    }, [stakeData, stakeIdParams, unstake, validatorAddress]);

    const totalValidatorsStake = useMemo(() => {
        if (!system) return 0;
        return system.activeValidators.reduce(
            (acc, curr) => (acc += BigInt(curr.stakingPoolIotaBalance)),
            0n,
        );
    }, [system]);

    const totalStakePercentage = useMemo(() => {
        if (!system || !validatorData) return null;

        return calculateStakeShare(
            BigInt(validatorData.stakingPoolIotaBalance),
            BigInt(totalValidatorsStake),
        );
    }, [system, totalValidatorsStake, validatorData]);

    const { apy, isApyApproxZero } = rollingAverageApys?.[validatorAddress] ?? {
        apy: null,
    };
    const [totalValidatorStakeFormatted, totalValidatorStakeSymbol] = useFormatCoin(
        totalValidatorStake,
        IOTA_TYPE_ARG,
    );
    const [totalStakeFormatted, totalStakeSymbol] = useFormatCoin(totalStake, IOTA_TYPE_ARG);

    if (isPending || loadingValidators) {
        return (
            <div className="flex h-full w-full items-center justify-center p-2">
                <LoadingIndicator />
            </div>
        );
    }

    if (isError || errorValidators) {
        return (
            <InfoBox
                type={InfoBoxType.Error}
                title={error?.message ?? 'Error loading validator data'}
                icon={<Warning />}
                style={InfoBoxStyle.Elevated}
            />
        );
    }

    return (
        <div className="w-full">
            <Panel hasBorder>
                <div className="flex flex-col gap-y-sm p-md">
                    <KeyValueInfo
                        keyText="Staking APY"
                        tooltipPosition={TooltipPosition.Right}
                        tooltipText="Annualized percentage yield based on past validator performance. Future APY may vary"
                        value={formatPercentageDisplay(apy, '--', isApyApproxZero)}
                        fullwidth
                    />
                    <KeyValueInfo
                        keyText="Stake Share"
                        tooltipPosition={TooltipPosition.Right}
                        tooltipText="Stake percentage managed by this validator."
                        value={formatPercentageDisplay(totalStakePercentage)}
                        fullwidth
                    />
                    {!unstake && (
                        <>
                            <KeyValueInfo
                                keyText="Total Staked"
                                tooltipPosition={TooltipPosition.Right}
                                tooltipText="Stake percentage managed by this validator."
                                value={totalValidatorStakeFormatted}
                                supportingLabel={totalValidatorStakeSymbol}
                                fullwidth
                            />
                            <KeyValueInfo
                                keyText="Your Staked IOTA"
                                tooltipPosition={TooltipPosition.Right}
                                tooltipText="Your current staked balance."
                                value={totalStakeFormatted}
                                supportingLabel={totalStakeSymbol}
                                fullwidth
                            />
                        </>
                    )}
                </div>
            </Panel>
        </div>
    );
}<|MERGE_RESOLUTION|>--- conflicted
+++ resolved
@@ -2,11 +2,6 @@
 // Modifications Copyright (c) 2024 IOTA Stiftung
 // SPDX-License-Identifier: Apache-2.0
 
-<<<<<<< HEAD
-import { LoadingIndicator } from '_components';
-=======
-import { Alert } from '_components';
->>>>>>> 300a35d7
 import {
     calculateStakeShare,
     formatPercentageDisplay,
@@ -22,7 +17,6 @@
 import { useActiveAddress } from '../../hooks/useActiveAddress';
 import { getStakeIotaByIotaId } from '../getStakeIotaByIotaId';
 import { getTokenStakeIotaForValidator } from '../getTokenStakeIotaForValidator';
-<<<<<<< HEAD
 import {
     InfoBox,
     InfoBoxStyle,
@@ -30,10 +24,8 @@
     KeyValueInfo,
     Panel,
     TooltipPosition,
+    LoadingIndicator,
 } from '@iota/apps-ui-kit';
-=======
-import { KeyValueInfo, LoadingIndicator, Panel, TooltipPosition } from '@iota/apps-ui-kit';
->>>>>>> 300a35d7
 import { IOTA_TYPE_ARG } from '@iota/iota-sdk/utils';
 import { Warning } from '@iota/ui-icons';
 
