--- conflicted
+++ resolved
@@ -127,39 +127,23 @@
                         valueText={formatPercentageDisplay(totalStakePercentage)}
                     />
                     {!unstake && (
-<<<<<<< HEAD
                         <>
                             <KeyValueInfo
                                 keyText="Total Staked"
                                 tooltipPosition={TooltipPosition.Right}
                                 tooltipText="Stake percentage managed by this validator."
-                                valueText={`${totalValidatorStakeFormatted} ${totalValidatorStakeSymbol}`}
+                                valueText={totalValidatorStakeFormatted}
+                                supportingLabel={totalValidatorStakeSymbol}
                             />
                             <KeyValueInfo
                                 keyText="Your Staked IOTA"
                                 tooltipPosition={TooltipPosition.Right}
                                 tooltipText="Your current staked balance."
-                                valueText={`${totalStakeFormatted} ${totalStakeSymbol}`}
+                                valueText={totalStakeFormatted}
+                                supportingLabel={totalStakeSymbol}
                             />
                         </>
                     )}
-=======
-                        <KeyValueInfo
-                            keyText="Total Staked"
-                            tooltipPosition={TooltipPosition.Right}
-                            tooltipText="Stake percentage managed by this validator."
-                            valueText={totalValidatorStakeFormatted}
-                            supportingLabel={totalValidatorStakeSymbol}
-                        />
-                    )}
-                    <KeyValueInfo
-                        keyText="Your Staked IOTA"
-                        tooltipPosition={TooltipPosition.Right}
-                        tooltipText="Your current staked balance."
-                        valueText={totalStakeFormatted}
-                        supportingLabel={totalStakeSymbol}
-                    />
->>>>>>> 9f86e237
                 </div>
             </Panel>
         </div>
