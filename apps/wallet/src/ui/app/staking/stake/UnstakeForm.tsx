// Copyright (c) Mysten Labs, Inc.
// Modifications Copyright (c) 2024 IOTA Stiftung
// SPDX-License-Identifier: Apache-2.0

import {
    createUnstakeTransaction,
    TimeUnit,
    useFormatCoin,
    useGetTimeBeforeEpochNumber,
    useTimeAgo,
<<<<<<< HEAD
    GAS_COIN_SYMBOL,
=======
    GAS_SYMBOL,
>>>>>>> 9594b82b
} from '@iota/core';
import { IOTA_TYPE_ARG } from '@iota/iota-sdk/utils';
import { Form } from 'formik';
import { useMemo } from 'react';

import { useActiveAddress, useTransactionGasBudget } from '../../hooks';
import { Divider, KeyValueInfo, Panel } from '@iota/apps-ui-kit';

export interface StakeFromProps {
    stakedIotaId: string;
    coinBalance: bigint;
    coinType: string;
    stakingReward?: string;
    epoch: number;
}

export function UnStakeForm({
    stakedIotaId,
    coinBalance,
    coinType,
    stakingReward,
    epoch,
}: StakeFromProps) {
    const [rewards, rewardSymbol] = useFormatCoin(stakingReward, IOTA_TYPE_ARG);
    const [totalIota] = useFormatCoin(BigInt(stakingReward || 0) + coinBalance, IOTA_TYPE_ARG);
    const [tokenBalance] = useFormatCoin(coinBalance, coinType);

    const transaction = useMemo(() => createUnstakeTransaction(stakedIotaId), [stakedIotaId]);
    const activeAddress = useActiveAddress();
    const { data: gasBudget } = useTransactionGasBudget(activeAddress, transaction);

    const { data: currentEpochEndTime } = useGetTimeBeforeEpochNumber(epoch + 1 || 0);
    const currentEpochEndTimeAgo = useTimeAgo({
        timeFrom: currentEpochEndTime,
        endLabel: '--',
        shortedTimeLabel: false,
        shouldEnd: true,
        maxTimeUnit: TimeUnit.ONE_HOUR,
    });

    const currentEpochEndTimeFormatted =
        currentEpochEndTime > 0 ? currentEpochEndTimeAgo : `Epoch #${epoch}`;

    return (
        <Form className="flex flex-1 flex-col flex-nowrap gap-y-md" autoComplete="off" noValidate>
            <Panel hasBorder>
                <div className="flex flex-col gap-y-sm p-md">
                    <KeyValueInfo
                        keyText="Current Epoch Ends"
                        value={currentEpochEndTimeFormatted}
                        fullwidth
                    />
                    <Divider />
                    <KeyValueInfo
                        keyText="Your Stake"
                        value={tokenBalance}
                        supportingLabel={GAS_COIN_SYMBOL}
                        fullwidth
                    />
                    <KeyValueInfo
                        keyText="Rewards Earned"
                        value={rewards}
                        supportingLabel={rewardSymbol}
                        fullwidth
                    />
                    <Divider />
                    <KeyValueInfo
                        keyText="Total unstaked IOTA"
                        value={totalIota}
                        supportingLabel={GAS_COIN_SYMBOL}
                        fullwidth
                    />
                </div>
            </Panel>
            <Panel hasBorder>
                <div className="flex flex-col gap-y-sm p-md">
                    <KeyValueInfo
                        keyText="Gas Fees"
                        value={gasBudget || '-'}
                        supportingLabel={GAS_COIN_SYMBOL}
                        fullwidth
                    />
                </div>
            </Panel>
        </Form>
    );
}<|MERGE_RESOLUTION|>--- conflicted
+++ resolved
@@ -8,11 +8,7 @@
     useFormatCoin,
     useGetTimeBeforeEpochNumber,
     useTimeAgo,
-<<<<<<< HEAD
-    GAS_COIN_SYMBOL,
-=======
     GAS_SYMBOL,
->>>>>>> 9594b82b
 } from '@iota/core';
 import { IOTA_TYPE_ARG } from '@iota/iota-sdk/utils';
 import { Form } from 'formik';
@@ -69,7 +65,7 @@
                     <KeyValueInfo
                         keyText="Your Stake"
                         value={tokenBalance}
-                        supportingLabel={GAS_COIN_SYMBOL}
+                        supportingLabel={GAS_SYMBOL}
                         fullwidth
                     />
                     <KeyValueInfo
@@ -82,7 +78,7 @@
                     <KeyValueInfo
                         keyText="Total unstaked IOTA"
                         value={totalIota}
-                        supportingLabel={GAS_COIN_SYMBOL}
+                        supportingLabel={GAS_SYMBOL}
                         fullwidth
                     />
                 </div>
@@ -92,7 +88,7 @@
                     <KeyValueInfo
                         keyText="Gas Fees"
                         value={gasBudget || '-'}
-                        supportingLabel={GAS_COIN_SYMBOL}
+                        supportingLabel={GAS_SYMBOL}
                         fullwidth
                     />
                 </div>
