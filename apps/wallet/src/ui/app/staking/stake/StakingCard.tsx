// Copyright (c) Mysten Labs, Inc.
// Modifications Copyright (c) 2024 IOTA Stiftung
// SPDX-License-Identifier: Apache-2.0

import BottomMenuLayout, { Content, Menu } from '_app/shared/bottom-menu-layout';
import { Button } from '_app/shared/ButtonUI';
import { Collapsible } from '_app/shared/collapse';
import { Text } from '_app/shared/text';
import Loading from '_components/loading';
import { Coin } from '_redux/slices/iota-objects/Coin';
import { ampli } from '_src/shared/analytics/ampli';
import { MIN_NUMBER_IOTA_TO_STAKE } from '_src/shared/constants';
import { FEATURES } from '_src/shared/experimentation/features';
import { useFeatureIsOn } from '@growthbook/growthbook-react';
import {
    createStakeTransaction,
    parseAmount,
    useBalance,
    useCoinMetadata,
    useGetDelegatedStake,
    DELEGATED_STAKES_QUERY_REFETCH_INTERVAL,
    DELEGATED_STAKES_QUERY_STALE_TIME,
<<<<<<< HEAD
    MIN_NUMBER_IOTA_TO_STAKE,
} from '_src/shared/constants';
import { FEATURES } from '_src/shared/experimentation/features';
import { useFeatureIsOn } from '@growthbook/growthbook-react';
import {
    parseAmount,
    useBalance,
    useCoinMetadata,
    useGetDelegatedStake,
    createUnstakeTransaction,
=======
>>>>>>> ffcbd4db
} from '@iota/core';
import { useIotaClientQuery } from '@iota/dapp-kit';
import { ArrowLeft16 } from '@iota/icons';
import type { StakeObject } from '@iota/iota.js/client';
import { MICROS_PER_IOTA, IOTA_TYPE_ARG } from '@iota/iota.js/utils';
// import * as Sentry from '@sentry/react';
import { useMutation, useQueryClient } from '@tanstack/react-query';
import { Formik } from 'formik';
import type { FormikHelpers } from 'formik';
import { useCallback, useMemo } from 'react';
import { toast } from 'react-hot-toast';
import { Navigate, useNavigate, useSearchParams } from 'react-router-dom';

import Alert from '../../components/alert';
import { getSignerOperationErrorMessage } from '../../helpers/errorMessages';
import { useActiveAccount } from '../../hooks/useActiveAccount';
import { useSigner } from '../../hooks/useSigner';
import { getDelegationDataByStakeId } from '../getDelegationByStakeId';
import { getStakeIotaByIotaId } from '../getStakeIotaByIotaId';
import StakeForm from './StakeForm';
import { UnStakeForm } from './UnstakeForm';
<<<<<<< HEAD
import { createStakeTransaction } from './utils/transaction';
=======
import { createUnstakeTransaction } from './utils/transaction';
>>>>>>> ffcbd4db
import { createValidationSchema } from './utils/validation';
import { ValidatorFormDetail } from './ValidatorFormDetail';

const INITIAL_VALUES = {
    amount: '',
};

export type FormValues = typeof INITIAL_VALUES;

function StakingCard() {
    const coinType = IOTA_TYPE_ARG;
    const activeAccount = useActiveAccount();
    const accountAddress = activeAccount?.address;
    const { data: iotaBalance, isPending: loadingIotaBalances } = useBalance(accountAddress!);

    const coinBalance = BigInt(iotaBalance?.totalBalance || 0);
    const [searchParams] = useSearchParams();
    const validatorAddress = searchParams.get('address');
    const stakeIotaIdParams = searchParams.get('staked');
    const unstake = searchParams.get('unstake') === 'true';
    const { data: allDelegation, isPending } = useGetDelegatedStake({
        address: accountAddress || '',
        staleTime: DELEGATED_STAKES_QUERY_STALE_TIME,
        refetchInterval: DELEGATED_STAKES_QUERY_REFETCH_INTERVAL,
    });
    const effectsOnlySharedTransactions = useFeatureIsOn(
        FEATURES.WALLET_EFFECTS_ONLY_SHARED_TRANSACTION as string,
    );

    const { data: system, isPending: validatorsisPending } = useIotaClientQuery(
        'getLatestIotaSystemState',
    );

    const totalTokenBalance = useMemo(() => {
        if (!allDelegation) return 0n;
        // return only the total amount of tokens staked for a specific stakeId
        return getStakeIotaByIotaId(allDelegation, stakeIotaIdParams);
    }, [allDelegation, stakeIotaIdParams]);

    const stakeData = useMemo(() => {
        if (!allDelegation || !stakeIotaIdParams) return null;
        // return delegation data for a specific stakeId
        return getDelegationDataByStakeId(allDelegation, stakeIotaIdParams);
    }, [allDelegation, stakeIotaIdParams]);

    const coinSymbol = useMemo(() => (coinType && Coin.getCoinSymbol(coinType)) || '', [coinType]);

    const iotaEarned =
        (stakeData as Extract<StakeObject, { estimatedReward: string }>)?.estimatedReward || '0';

    const { data: metadata } = useCoinMetadata(coinType);
    const coinDecimals = metadata?.decimals ?? 0;
    // set minimum stake amount to 1 IOTA
    const minimumStake = parseAmount(MIN_NUMBER_IOTA_TO_STAKE.toString(), coinDecimals);

    const validationSchema = useMemo(
        () => createValidationSchema(coinBalance, coinSymbol, coinDecimals, unstake, minimumStake),
        [coinBalance, coinSymbol, coinDecimals, unstake, minimumStake],
    );

    const queryClient = useQueryClient();
    const delegationId = useMemo(() => {
        if (!stakeData || stakeData.status === 'Pending') return null;
        return stakeData.stakedIotaId;
    }, [stakeData]);

    const navigate = useNavigate();
    const signer = useSigner(activeAccount);

    const stakeToken = useMutation({
        mutationFn: async ({
            tokenTypeArg,
            amount,
            validatorAddress,
        }: {
            tokenTypeArg: string;
            amount: bigint;
            validatorAddress: string;
        }) => {
            if (!validatorAddress || !amount || !tokenTypeArg || !signer) {
                throw new Error('Failed, missing required field');
            }

            // const sentryTransaction = Sentry.startTransaction({
            // 	name: 'stake',
            // });
            try {
                const transactionBlock = createStakeTransaction(amount, validatorAddress);
                return await signer.signAndExecuteTransactionBlock({
                    transactionBlock,
                    requestType: effectsOnlySharedTransactions
                        ? 'WaitForEffectsCert'
                        : 'WaitForLocalExecution',
                    options: {
                        showInput: true,
                        showEffects: true,
                        showEvents: true,
                    },
                });
            } finally {
                // sentryTransaction.finish();
            }
        },
        onSuccess: (_, { amount, validatorAddress }) => {
            ampli.stakedIota({
                stakedAmount: Number(amount / MICROS_PER_IOTA),
                validatorAddress: validatorAddress,
            });
        },
    });

    const unStakeToken = useMutation({
        mutationFn: async ({ stakedIotaId }: { stakedIotaId: string }) => {
            if (!stakedIotaId || !signer) {
                throw new Error('Failed, missing required field.');
            }

            // const sentryTransaction = Sentry.startTransaction({
            // 	name: 'stake',
            // });
            const transactionBlock = createUnstakeTransaction(stakedIotaId);
            return await signer.signAndExecuteTransactionBlock({
                transactionBlock,
                requestType: effectsOnlySharedTransactions
                    ? 'WaitForEffectsCert'
                    : 'WaitForLocalExecution',
                options: {
                    showInput: true,
                    showEffects: true,
                    showEvents: true,
                },
            });
            // finally {
            // 	sentryTransaction.finish();
            // }
        },
        onSuccess: () => {
            ampli.unstakedIota({
                validatorAddress: validatorAddress!,
            });
        },
    });

    const onHandleSubmit = useCallback(
        async ({ amount }: FormValues, { resetForm }: FormikHelpers<FormValues>) => {
            if (coinType === null || validatorAddress === null) {
                return;
            }
            try {
                const bigIntAmount = parseAmount(amount, coinDecimals);
                let response;
                let txDigest;
                if (unstake) {
                    // check for delegation data
                    if (!stakeData || !stakeIotaIdParams || stakeData.status === 'Pending') {
                        return;
                    }
                    response = await unStakeToken.mutateAsync({
                        stakedIotaId: stakeIotaIdParams,
                    });

                    txDigest = response.digest;
                } else {
                    response = await stakeToken.mutateAsync({
                        amount: bigIntAmount,
                        tokenTypeArg: coinType,
                        validatorAddress: validatorAddress,
                    });
                    txDigest = response.digest;
                }

                // Invalidate the react query for system state and validator
                Promise.all([
                    queryClient.invalidateQueries({
                        queryKey: ['system', 'state'],
                    }),
                    queryClient.invalidateQueries({
                        queryKey: ['delegated-stakes'],
                    }),
                ]);
                resetForm();

                navigate(
                    `/receipt?${new URLSearchParams({
                        txdigest: txDigest,
                        from: 'tokens',
                    }).toString()}`,
                    response?.transaction
                        ? {
                              state: {
                                  response,
                              },
                          }
                        : undefined,
                );
            } catch (error) {
                toast.error(
                    <div className="flex max-w-xs flex-col overflow-hidden">
                        <strong>{unstake ? 'Unstake' : 'Stake'} failed</strong>
                        <small className="overflow-hidden text-ellipsis">
                            {getSignerOperationErrorMessage(error)}
                        </small>
                    </div>,
                );
            }
        },
        [
            coinType,
            validatorAddress,
            coinDecimals,
            unstake,
            queryClient,
            navigate,
            stakeData,
            stakeIotaIdParams,
            unStakeToken,
            stakeToken,
        ],
    );

    if (!coinType || !validatorAddress || (!validatorsisPending && !system)) {
        return <Navigate to="/" replace={true} />;
    }
    return (
        <div className="flex w-full flex-grow flex-col flex-nowrap">
            <Loading loading={isPending || validatorsisPending || loadingIotaBalances}>
                <Formik
                    initialValues={INITIAL_VALUES}
                    validationSchema={validationSchema}
                    onSubmit={onHandleSubmit}
                    validateOnMount
                >
                    {({ isSubmitting, isValid, submitForm, errors, touched }) => (
                        <BottomMenuLayout>
                            <Content>
                                <div className="mb-4">
                                    <ValidatorFormDetail
                                        validatorAddress={validatorAddress}
                                        unstake={unstake}
                                    />
                                </div>

                                {unstake ? (
                                    <UnStakeForm
                                        stakedIotaId={stakeIotaIdParams!}
                                        coinBalance={totalTokenBalance}
                                        coinType={coinType}
                                        stakingReward={iotaEarned}
                                        epoch={Number(system?.epoch || 0)}
                                    />
                                ) : (
                                    <StakeForm
                                        validatorAddress={validatorAddress}
                                        coinBalance={coinBalance}
                                        coinType={coinType}
                                        epoch={system?.epoch}
                                    />
                                )}

                                {(unstake || touched.amount) && errors.amount ? (
                                    <div className="mt-2 flex flex-col flex-nowrap">
                                        <Alert>{errors.amount}</Alert>
                                    </div>
                                ) : null}

                                {!unstake && (
                                    <div className="mt-7.5 flex-1">
                                        <Collapsible title="Staking Rewards" defaultOpen>
                                            <Text
                                                variant="pSubtitle"
                                                color="steel-dark"
                                                weight="normal"
                                            >
                                                Staked IOTA starts counting as validator’s stake at
                                                the end of the Epoch in which it was staked. Rewards
                                                are earned separately for each Epoch and become
                                                available at the end of each Epoch.
                                            </Text>
                                        </Collapsible>
                                    </div>
                                )}
                            </Content>

                            <Menu stuckClass="staked-cta" className="mx-0 w-full px-0 pb-0">
                                <Button
                                    size="tall"
                                    variant="secondary"
                                    to="/stake"
                                    disabled={isSubmitting}
                                    before={<ArrowLeft16 />}
                                    text="Back"
                                />
                                <Button
                                    size="tall"
                                    variant="primary"
                                    onClick={submitForm}
                                    disabled={
                                        !isValid || isSubmitting || (unstake && !delegationId)
                                    }
                                    loading={isSubmitting}
                                    text={unstake ? 'Unstake Now' : 'Stake Now'}
                                />
                            </Menu>
                        </BottomMenuLayout>
                    )}
                </Formik>
            </Loading>
        </div>
    );
}

export default StakingCard;<|MERGE_RESOLUTION|>--- conflicted
+++ resolved
@@ -14,25 +14,13 @@
 import { useFeatureIsOn } from '@growthbook/growthbook-react';
 import {
     createStakeTransaction,
+    createUnstakeTransaction,
     parseAmount,
     useBalance,
     useCoinMetadata,
     useGetDelegatedStake,
     DELEGATED_STAKES_QUERY_REFETCH_INTERVAL,
     DELEGATED_STAKES_QUERY_STALE_TIME,
-<<<<<<< HEAD
-    MIN_NUMBER_IOTA_TO_STAKE,
-} from '_src/shared/constants';
-import { FEATURES } from '_src/shared/experimentation/features';
-import { useFeatureIsOn } from '@growthbook/growthbook-react';
-import {
-    parseAmount,
-    useBalance,
-    useCoinMetadata,
-    useGetDelegatedStake,
-    createUnstakeTransaction,
-=======
->>>>>>> ffcbd4db
 } from '@iota/core';
 import { useIotaClientQuery } from '@iota/dapp-kit';
 import { ArrowLeft16 } from '@iota/icons';
@@ -54,11 +42,6 @@
 import { getStakeIotaByIotaId } from '../getStakeIotaByIotaId';
 import StakeForm from './StakeForm';
 import { UnStakeForm } from './UnstakeForm';
-<<<<<<< HEAD
-import { createStakeTransaction } from './utils/transaction';
-=======
-import { createUnstakeTransaction } from './utils/transaction';
->>>>>>> ffcbd4db
 import { createValidationSchema } from './utils/validation';
 import { ValidatorFormDetail } from './ValidatorFormDetail';
 
