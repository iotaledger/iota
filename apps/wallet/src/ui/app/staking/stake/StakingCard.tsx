--- conflicted
+++ resolved
@@ -108,14 +108,8 @@
         return stakeData.stakedSuiId;
     }, [stakeData]);
 
-<<<<<<< HEAD
-    const navigate = useNavigate();
-    const signer = useSigner(activeAccount);
-    const { clientIdentifier, notificationModal } = useQredoTransaction();
-=======
 	const navigate = useNavigate();
 	const signer = useSigner(activeAccount);
->>>>>>> 2e57eb97
 
     const stakeToken = useMutation({
         mutationFn: async ({
@@ -131,38 +125,6 @@
                 throw new Error('Failed, missing required field');
             }
 
-<<<<<<< HEAD
-            // const sentryTransaction = Sentry.startTransaction({
-            // 	name: 'stake',
-            // });
-            try {
-                const transactionBlock = createStakeTransaction(amount, validatorAddress);
-                return await signer.signAndExecuteTransactionBlock(
-                    {
-                        transactionBlock,
-                        requestType: effectsOnlySharedTransactions
-                            ? 'WaitForEffectsCert'
-                            : 'WaitForLocalExecution',
-                        options: {
-                            showInput: true,
-                            showEffects: true,
-                            showEvents: true,
-                        },
-                    },
-                    clientIdentifier,
-                );
-            } finally {
-                // sentryTransaction.finish();
-            }
-        },
-        onSuccess: (_, { amount, validatorAddress }) => {
-            ampli.stakedSui({
-                stakedAmount: Number(amount / MIST_PER_SUI),
-                validatorAddress: validatorAddress,
-            });
-        },
-    });
-=======
 			// const sentryTransaction = Sentry.startTransaction({
 			// 	name: 'stake',
 			// });
@@ -190,7 +152,6 @@
 			});
 		},
 	});
->>>>>>> 2e57eb97
 
     const unStakeToken = useMutation({
         mutationFn: async ({ stakedSuiId }: { stakedSuiId: string }) => {
@@ -198,40 +159,6 @@
                 throw new Error('Failed, missing required field.');
             }
 
-<<<<<<< HEAD
-            // const sentryTransaction = Sentry.startTransaction({
-            // 	name: 'stake',
-            // });
-            try {
-                const transactionBlock = createUnstakeTransaction(stakedSuiId);
-                return await signer.signAndExecuteTransactionBlock(
-                    {
-                        transactionBlock,
-                        requestType: effectsOnlySharedTransactions
-                            ? 'WaitForEffectsCert'
-                            : 'WaitForLocalExecution',
-                        options: {
-                            showInput: true,
-                            showEffects: true,
-                            showEvents: true,
-                        },
-                    },
-                    clientIdentifier,
-                );
-            } finally {
-                // its done hopefully
-            }
-            // finally {
-            // 	sentryTransaction.finish();
-            // }
-        },
-        onSuccess: () => {
-            ampli.unstakedSui({
-                validatorAddress: validatorAddress!,
-            });
-        },
-    });
-=======
 			// const sentryTransaction = Sentry.startTransaction({
 			// 	name: 'stake',
 			// });
@@ -255,7 +182,6 @@
 			});
 		},
 	});
->>>>>>> 2e57eb97
 
     const onHandleSubmit = useCallback(
         async ({ amount }: FormValues, { resetForm }: FormikHelpers<FormValues>) => {
@@ -296,49 +222,6 @@
                 ]);
                 resetForm();
 
-<<<<<<< HEAD
-                navigate(
-                    `/receipt?${new URLSearchParams({
-                        txdigest: txDigest,
-                        from: 'tokens',
-                    }).toString()}`,
-                    response?.transaction
-                        ? {
-                              state: {
-                                  response,
-                              },
-                          }
-                        : undefined,
-                );
-            } catch (error) {
-                if (error instanceof QredoActionIgnoredByUser) {
-                    navigate('/');
-                } else {
-                    toast.error(
-                        <div className="flex max-w-xs flex-col overflow-hidden">
-                            <strong>{unstake ? 'Unstake' : 'Stake'} failed</strong>
-                            <small className="overflow-hidden text-ellipsis">
-                                {getSignerOperationErrorMessage(error)}
-                            </small>
-                        </div>,
-                    );
-                }
-            }
-        },
-        [
-            coinType,
-            validatorAddress,
-            coinDecimals,
-            unstake,
-            queryClient,
-            navigate,
-            stakeData,
-            stakeSuiIdParams,
-            unStakeToken,
-            stakeToken,
-        ],
-    );
-=======
 				navigate(
 					`/receipt?${new URLSearchParams({
 						txdigest: txDigest,
@@ -376,7 +259,6 @@
 			stakeToken,
 		],
 	);
->>>>>>> 2e57eb97
 
     if (!coinType || !validatorAddress || (!validatorsisPending && !system)) {
         return <Navigate to="/" replace={true} />;
@@ -441,35 +323,6 @@
                                 )}
                             </Content>
 
-<<<<<<< HEAD
-                            <Menu stuckClass="staked-cta" className="mx-0 w-full px-0 pb-0">
-                                <Button
-                                    size="tall"
-                                    variant="secondary"
-                                    to="/stake"
-                                    disabled={isSubmitting}
-                                    before={<ArrowLeft16 />}
-                                    text="Back"
-                                />
-                                <Button
-                                    size="tall"
-                                    variant="primary"
-                                    onClick={submitForm}
-                                    disabled={
-                                        !isValid || isSubmitting || (unstake && !delegationId)
-                                    }
-                                    loading={isSubmitting}
-                                    text={unstake ? 'Unstake Now' : 'Stake Now'}
-                                />
-                            </Menu>
-                        </BottomMenuLayout>
-                    )}
-                </Formik>
-            </Loading>
-            {notificationModal}
-        </div>
-    );
-=======
 							<Menu stuckClass="staked-cta" className="w-full px-0 pb-0 mx-0">
 								<Button
 									size="tall"
@@ -494,7 +347,6 @@
 			</Loading>
 		</div>
 	);
->>>>>>> 2e57eb97
 }
 
 export default StakingCard;