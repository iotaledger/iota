// Copyright (c) Mysten Labs, Inc.
// Modifications Copyright (c) 2024 IOTA Stiftung
// SPDX-License-Identifier: Apache-2.0

<<<<<<< HEAD
import BottomMenuLayout, { Content, Menu } from '_app/shared/bottom-menu-layout';
import { LoadingIndicator } from '_components';
=======
import { Alert, LoadingIndicator } from '_components';
>>>>>>> a6c05cc0
import { ampli } from '_src/shared/analytics/ampli';
import {
    formatDelegatedStake,
    useGetDelegatedStake,
    useTotalDelegatedRewards,
    useTotalDelegatedStake,
    DELEGATED_STAKES_QUERY_REFETCH_INTERVAL,
    DELEGATED_STAKES_QUERY_STALE_TIME,
} from '@iota/core';
import { useIotaClientQuery } from '@iota/dapp-kit';
import { useMemo } from 'react';

import { useActiveAddress } from '../../hooks/useActiveAddress';
import { StakeCard } from '../home/StakedCard';
import { StatsDetail } from '_app/staking/validators/StatsDetail';
import {
    Title,
    TitleSize,
    Button,
    ButtonType,
    InfoBox,
    InfoBoxStyle,
    InfoBoxType,
} from '@iota/apps-ui-kit';
import { useNavigate } from 'react-router-dom';
import { Info, Warning } from '@iota/ui-icons';

export function ValidatorsCard() {
    const accountAddress = useActiveAddress();
    const {
        data: delegatedStakeData,
        isPending,
        isError,
        error,
    } = useGetDelegatedStake({
        address: accountAddress || '',
        staleTime: DELEGATED_STAKES_QUERY_STALE_TIME,
        refetchInterval: DELEGATED_STAKES_QUERY_REFETCH_INTERVAL,
    });
    const navigate = useNavigate();

    const { data: system } = useIotaClientQuery('getLatestIotaSystemState');
    const activeValidators = system?.activeValidators;
    const delegatedStake = delegatedStakeData ? formatDelegatedStake(delegatedStakeData) : [];

    // Total active stake for all Staked validators
    const totalDelegatedStake = useTotalDelegatedStake(delegatedStake);

    const delegations = useMemo(() => {
        return delegatedStakeData?.flatMap((delegation) => {
            return delegation.stakes.map((d) => ({
                ...d,
                // flag any inactive validator for the stakeIota object
                // if the stakingPoolId is not found in the activeValidators list flag as inactive
                inactiveValidator: !activeValidators?.find(
                    ({ stakingPoolId }) => stakingPoolId === delegation.stakingPool,
                ),
                validatorAddress: delegation.validatorAddress,
            }));
        });
    }, [activeValidators, delegatedStake]);

    // Check if there are any inactive validators
    const hasInactiveValidatorDelegation = delegations?.some(
        ({ inactiveValidator }) => inactiveValidator,
    );

    // Get total rewards for all delegations
    const delegatedStakes = delegatedStakeData ? formatDelegatedStake(delegatedStakeData) : [];
    const totalDelegatedRewards = useTotalDelegatedRewards(delegatedStakes);

    const handleNewStake = () => {
        ampli.clickedStakeIota({
            isCurrentlyStaking: true,
            sourceFlow: 'Validator card',
        });
        navigate('new');
    };

    if (isPending) {
        return (
            <div className="flex h-full w-full items-center justify-center p-2">
                <LoadingIndicator />
            </div>
        );
    }

    if (isError) {
        return (
            <div className="mb-2 flex h-full w-full items-center justify-center p-2">
                <InfoBox
                    type={InfoBoxType.Error}
                    title="Something went wrong"
                    supportingText={error?.message ?? 'An error occurred'}
                    icon={<Warning />}
                    style={InfoBoxStyle.Default}
                />
            </div>
        );
    }

    return (
        <div className="flex h-full w-full flex-col flex-nowrap">
            <div className="flex gap-xs py-md">
                <StatsDetail title="Your stake" balance={totalDelegatedStake} />
                <StatsDetail title="Earned" balance={totalDelegatedRewards} />
            </div>
            <Title title="In progress" size={TitleSize.Small} />
<<<<<<< HEAD
            <BottomMenuLayout>
                <Content>
                    <div>
                        {hasInactiveValidatorDelegation ? (
                            <div className="mb-3">
                                <InfoBox
                                    type={InfoBoxType.Default}
                                    title="Earn with active validators"
                                    supportingText="Unstake IOTA from the inactive validators and stake on an active
validator to start earning rewards again."
                                    icon={<Info />}
                                    style={InfoBoxStyle.Elevated}
                                />
                            </div>
                        ) : null}
                        <div className="gap-2">
                            {system &&
                                delegations
                                    ?.filter(({ inactiveValidator }) => inactiveValidator)
                                    .map((delegation) => (
                                        <StakeCard
                                            extendedStake={delegation}
                                            currentEpoch={Number(system.epoch)}
                                            key={delegation.stakedIotaId}
                                            inactiveValidator
                                        />
                                    ))}
                        </div>

                        <div className="gap-2">
                            {system &&
                                delegations
                                    ?.filter(({ inactiveValidator }) => !inactiveValidator)
                                    .map((delegation) => (
                                        <StakeCard
                                            extendedStake={delegation}
                                            currentEpoch={Number(system.epoch)}
                                            key={delegation.stakedIotaId}
                                        />
                                    ))}
                        </div>
=======
            <div className="flex max-h-[420px] w-full flex-1 flex-col items-start overflow-auto">
                {hasInactiveValidatorDelegation ? (
                    <div className="mb-3">
                        <Alert>
                            Unstake IOTA from the inactive validators and stake on an active
                            validator to start earning rewards again.
                        </Alert>
>>>>>>> a6c05cc0
                    </div>
                ) : null}
                <div className="gap-2">
                    {system &&
                        delegations
                            ?.filter(({ inactiveValidator }) => inactiveValidator)
                            .map((delegation) => (
                                <StakeCard
                                    extendedStake={delegation}
                                    currentEpoch={Number(system.epoch)}
                                    key={delegation.stakedIotaId}
                                    inactiveValidator
                                />
                            ))}
                </div>

                <div className="gap-2">
                    {system &&
                        delegations
                            ?.filter(({ inactiveValidator }) => !inactiveValidator)
                            .map((delegation) => (
                                <StakeCard
                                    extendedStake={delegation}
                                    currentEpoch={Number(system.epoch)}
                                    key={delegation.stakedIotaId}
                                />
                            ))}
                </div>
            </div>
            <div className="pt-md">
                <Button fullWidth type={ButtonType.Primary} text="Stake" onClick={handleNewStake} />
            </div>
        </div>
    );
}<|MERGE_RESOLUTION|>--- conflicted
+++ resolved
@@ -2,12 +2,7 @@
 // Modifications Copyright (c) 2024 IOTA Stiftung
 // SPDX-License-Identifier: Apache-2.0
 
-<<<<<<< HEAD
-import BottomMenuLayout, { Content, Menu } from '_app/shared/bottom-menu-layout';
 import { LoadingIndicator } from '_components';
-=======
-import { Alert, LoadingIndicator } from '_components';
->>>>>>> a6c05cc0
 import { ampli } from '_src/shared/analytics/ampli';
 import {
     formatDelegatedStake,
@@ -116,57 +111,17 @@
                 <StatsDetail title="Earned" balance={totalDelegatedRewards} />
             </div>
             <Title title="In progress" size={TitleSize.Small} />
-<<<<<<< HEAD
-            <BottomMenuLayout>
-                <Content>
-                    <div>
-                        {hasInactiveValidatorDelegation ? (
-                            <div className="mb-3">
-                                <InfoBox
-                                    type={InfoBoxType.Default}
-                                    title="Earn with active validators"
-                                    supportingText="Unstake IOTA from the inactive validators and stake on an active
-validator to start earning rewards again."
-                                    icon={<Info />}
-                                    style={InfoBoxStyle.Elevated}
-                                />
-                            </div>
-                        ) : null}
-                        <div className="gap-2">
-                            {system &&
-                                delegations
-                                    ?.filter(({ inactiveValidator }) => inactiveValidator)
-                                    .map((delegation) => (
-                                        <StakeCard
-                                            extendedStake={delegation}
-                                            currentEpoch={Number(system.epoch)}
-                                            key={delegation.stakedIotaId}
-                                            inactiveValidator
-                                        />
-                                    ))}
-                        </div>
-
-                        <div className="gap-2">
-                            {system &&
-                                delegations
-                                    ?.filter(({ inactiveValidator }) => !inactiveValidator)
-                                    .map((delegation) => (
-                                        <StakeCard
-                                            extendedStake={delegation}
-                                            currentEpoch={Number(system.epoch)}
-                                            key={delegation.stakedIotaId}
-                                        />
-                                    ))}
-                        </div>
-=======
             <div className="flex max-h-[420px] w-full flex-1 flex-col items-start overflow-auto">
                 {hasInactiveValidatorDelegation ? (
                     <div className="mb-3">
-                        <Alert>
-                            Unstake IOTA from the inactive validators and stake on an active
-                            validator to start earning rewards again.
-                        </Alert>
->>>>>>> a6c05cc0
+                        <InfoBox
+                            type={InfoBoxType.Default}
+                            title="Earn with active validators"
+                            supportingText="Unstake IOTA from the inactive validators and stake on an active
+validator to start earning rewards again."
+                            icon={<Info />}
+                            style={InfoBoxStyle.Elevated}
+                        />
                     </div>
                 ) : null}
                 <div className="gap-2">
