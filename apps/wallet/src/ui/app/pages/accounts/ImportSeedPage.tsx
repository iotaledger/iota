--- conflicted
+++ resolved
@@ -10,10 +10,7 @@
 
 export function ImportSeedPage() {
     const navigate = useNavigate();
-<<<<<<< HEAD
-=======
     const [, setAccountsFormValues] = useAccountsFormContext();
->>>>>>> c50d934e
 
     return (
         <div className="flex h-full w-full flex-col items-center rounded-20 bg-sui-lightest px-6 py-10 shadow-wallet-content">
@@ -27,17 +24,12 @@
             </div>
             <div className="mt-6 w-full grow">
                 <ImportSeedForm
-<<<<<<< HEAD
-                    onSubmit={() => {
-                        navigate('');
-=======
                     onSubmit={({ seed }) => {
                         setAccountsFormValues({
                             type: 'import-seed',
                             seed,
                         });
                         navigate('/accounts/protect-account?accountType=import-seed');
->>>>>>> c50d934e
                     }}
                 />
             </div>
