// Copyright (c) 2024 IOTA Stiftung
// SPDX-License-Identifier: Apache-2.0

import { useNavigate } from 'react-router-dom';
<<<<<<< HEAD

import { AccountsFormType, useAccountsFormContext, ImportSeedForm } from '_components';
import { Heading } from '../../shared/heading';
=======
import {
    AccountsFormType,
    useAccountsFormContext,
} from '../../components/accounts/AccountsFormContext';
import { ImportSeedForm } from '../../components/accounts/ImportSeedForm';
import { PageTemplate } from '../../components/PageTemplate';
>>>>>>> 9bcaeb1a

export function ImportSeedPage() {
    const navigate = useNavigate();
    const [, setAccountsFormValues] = useAccountsFormContext();

    function handleOnSubmit({ seed }: { seed: string }) {
        setAccountsFormValues({
            type: AccountsFormType.ImportSeed,
            seed,
        });
        navigate(
            `/accounts/protect-account?${new URLSearchParams({
                accountsFormType: AccountsFormType.ImportSeed,
            }).toString()}`,
        );
    }

    return (
        <PageTemplate title="Import Seed" isTitleCentered showBackButton>
            <div className="flex h-full w-full flex-col items-center ">
                <div className="w-full grow">
                    <ImportSeedForm onSubmit={handleOnSubmit} />
                </div>
            </div>
        </PageTemplate>
    );
}<|MERGE_RESOLUTION|>--- conflicted
+++ resolved
@@ -2,18 +2,12 @@
 // SPDX-License-Identifier: Apache-2.0
 
 import { useNavigate } from 'react-router-dom';
-<<<<<<< HEAD
-
-import { AccountsFormType, useAccountsFormContext, ImportSeedForm } from '_components';
-import { Heading } from '../../shared/heading';
-=======
 import {
     AccountsFormType,
     useAccountsFormContext,
 } from '../../components/accounts/AccountsFormContext';
 import { ImportSeedForm } from '../../components/accounts/ImportSeedForm';
 import { PageTemplate } from '../../components/PageTemplate';
->>>>>>> 9bcaeb1a
 
 export function ImportSeedPage() {
     const navigate = useNavigate();
