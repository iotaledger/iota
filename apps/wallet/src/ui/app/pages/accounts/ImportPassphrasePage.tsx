// Copyright (c) Mysten Labs, Inc.
// Modifications Copyright (c) 2024 IOTA Stiftung
// SPDX-License-Identifier: Apache-2.0

import { entropyToSerialized, mnemonicToEntropy } from '_src/shared/utils';
import { useNavigate } from 'react-router-dom';

<<<<<<< HEAD
import { AccountsFormType, useAccountsFormContext, ImportRecoveryPhraseForm } from '_components';
import { Heading } from '../../shared/heading';
=======
import {
    AccountsFormType,
    useAccountsFormContext,
} from '../../components/accounts/AccountsFormContext';
import { ImportRecoveryPhraseForm } from '../../components/accounts/ImportRecoveryPhraseForm';
import { Button, ButtonType } from '@iota/apps-ui-kit';
import { useState } from 'react';
import { VisibilityOff, VisibilityOn } from '@iota/ui-icons';
import { PageTemplate } from '../../components/PageTemplate';
>>>>>>> b6ce1cce

export function ImportPassphrasePage() {
    const navigate = useNavigate();
    const [, setFormValues] = useAccountsFormContext();
    const [isTextVisible, setIsTextVisible] = useState(false);

    function handleShowTextClick() {
        setIsTextVisible(!isTextVisible);
    }

    const BUTTON_ICON_CLASSES = 'w-5 h-5 text-neutral-10';
    return (
        <PageTemplate title="Import Mnemonic" isTitleCentered showBackButton>
            <div className="flex h-full flex-col gap-md">
                <div className="flex w-full flex-col items-end">
                    <Button
                        text={isTextVisible ? 'Hide Text' : 'Show Text'}
                        icon={
                            isTextVisible ? (
                                <VisibilityOff className={BUTTON_ICON_CLASSES} />
                            ) : (
                                <VisibilityOn className={BUTTON_ICON_CLASSES} />
                            )
                        }
                        onClick={handleShowTextClick}
                        type={ButtonType.Secondary}
                    />
                </div>
                <div className="flex h-full flex-col overflow-hidden">
                    <ImportRecoveryPhraseForm
                        cancelButtonText="Back"
                        submitButtonText="Add Profile"
                        isTextVisible={isTextVisible}
                        onSubmit={({ recoveryPhrase }) => {
                            setFormValues({
                                type: AccountsFormType.ImportMnemonic,
                                entropy: entropyToSerialized(
                                    mnemonicToEntropy(recoveryPhrase.join(' ')),
                                ),
                            });
                            navigate(
                                `/accounts/protect-account?${new URLSearchParams({
                                    accountsFormType: AccountsFormType.ImportMnemonic,
                                }).toString()}`,
                            );
                        }}
                    />
                </div>
            </div>
        </PageTemplate>
    );
}<|MERGE_RESOLUTION|>--- conflicted
+++ resolved
@@ -5,10 +5,6 @@
 import { entropyToSerialized, mnemonicToEntropy } from '_src/shared/utils';
 import { useNavigate } from 'react-router-dom';
 
-<<<<<<< HEAD
-import { AccountsFormType, useAccountsFormContext, ImportRecoveryPhraseForm } from '_components';
-import { Heading } from '../../shared/heading';
-=======
 import {
     AccountsFormType,
     useAccountsFormContext,
@@ -18,7 +14,6 @@
 import { useState } from 'react';
 import { VisibilityOff, VisibilityOn } from '@iota/ui-icons';
 import { PageTemplate } from '../../components/PageTemplate';
->>>>>>> b6ce1cce
 
 export function ImportPassphrasePage() {
     const navigate = useNavigate();
