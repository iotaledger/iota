--- conflicted
+++ resolved
@@ -2,34 +2,28 @@
 // SPDX-License-Identifier: Apache-2.0
 
 import { Search24 } from '@iota/icons';
-import { Button } from '_src/ui/app/shared/ButtonUI';
-import { AccountBalanceItem } from '_src/ui/app/components/accounts/AccountBalanceItem';
-import { useAccountsFinder } from '_src/ui/app/hooks/useAccountsFinder';
-import { useParams } from 'react-router-dom';
-import { AllowedAccountSourceTypes } from '_src/ui/app/accounts-finder';
-import { useAccounts } from '_src/ui/app/hooks/useAccounts';
-import { getKey } from '_src/ui/app/helpers/accounts';
-<<<<<<< HEAD
-import { useState, useMemo } from 'react';
-import { VerifyPasswordModal } from '_src/ui/app/components/accounts/VerifyPasswordModal';
-import { useAccountSources } from '_src/ui/app/hooks/useAccountSources';
-import { useUnlockMutation } from '_src/ui/app/hooks/useUnlockMutation';
 import LoadingIndicator from '_components/loading/LoadingIndicator';
-=======
-import { useMemo, useState } from 'react';
-import { VerifyPasswordModal } from '_src/ui/app/components/accounts/VerifyPasswordModal';
-import { useAccountSources } from '_src/ui/app/hooks/useAccountSources';
-import { useUnlockMutation } from '_src/ui/app/hooks/useUnlockMutation';
-import { AccountType } from '_src/background/accounts/Account';
-import { ConnectLedgerModal } from '_src/ui/app/components/ledger/ConnectLedgerModal';
-import toast from 'react-hot-toast';
-import { getLedgerConnectionErrorMessage } from '_src/ui/app/helpers/errorMessages';
-import { useIotaLedgerClient } from '_src/ui/app/components/ledger/IotaLedgerClientProvider';
 import {
     AccountSourceType,
     type AccountSourceSerializedUI,
 } from '_src/background/account-sources/AccountSource';
+import { AccountType } from '_src/background/accounts/Account';
 import { type SourceStrategyToFind } from '_src/shared/messaging/messages/payloads/accounts-finder';
+import { AllowedAccountSourceTypes } from '_src/ui/app/accounts-finder';
+import { AccountBalanceItem } from '_src/ui/app/components/accounts/AccountBalanceItem';
+import { VerifyPasswordModal } from '_src/ui/app/components/accounts/VerifyPasswordModal';
+import { ConnectLedgerModal } from '_src/ui/app/components/ledger/ConnectLedgerModal';
+import { useIotaLedgerClient } from '_src/ui/app/components/ledger/IotaLedgerClientProvider';
+import { getKey } from '_src/ui/app/helpers/accounts';
+import { getLedgerConnectionErrorMessage } from '_src/ui/app/helpers/errorMessages';
+import { useAccountSources } from '_src/ui/app/hooks/useAccountSources';
+import { useAccounts } from '_src/ui/app/hooks/useAccounts';
+import { useAccountsFinder } from '_src/ui/app/hooks/useAccountsFinder';
+import { useUnlockMutation } from '_src/ui/app/hooks/useUnlockMutation';
+import { Button } from '_src/ui/app/shared/ButtonUI';
+import { useMemo, useState } from 'react';
+import toast from 'react-hot-toast';
+import { useParams } from 'react-router-dom';
 
 function getAccountSourceType(
     accountSource?: AccountSourceSerializedUI,
@@ -43,7 +37,6 @@
             return AllowedAccountSourceTypes.LedgerDerived;
     }
 }
->>>>>>> 8e630757
 
 export function AccountsFinderView(): JSX.Element {
     const { accountSourceId } = useParams();
@@ -54,34 +47,7 @@
     const [searched, setSearched] = useState(false);
     const [password, setPassword] = useState('');
     const [isPasswordModalVisible, setPasswordModalVisible] = useState(false);
-<<<<<<< HEAD
     const [isSearchProcessing, setIsSearchProcessing] = useState(false);
-    const accountSource = accountSources?.find(({ id }) => id === accountSourceId);
-
-    async function searchMore() {
-        if (accountSource?.isLocked) {
-            setPasswordModalVisible(true);
-        } else {
-            try {
-                setSearched(true);
-                setIsSearchProcessing(true);
-                await search();
-            } finally {
-                setIsSearchProcessing(false);
-            }
-        }
-    }
-
-    const searchOptions = useMemo(() => {
-        if (isSearchProcessing)
-            return {
-                text: '',
-                icon: <LoadingIndicator />,
-            };
-
-        return { text: searched ? 'Search again' : 'Search', icon: <Search24 /> };
-    }, [searched, isSearchProcessing]);
-=======
     const [isConnectLedgerModalOpen, setConnectLedgerModalOpen] = useState(false);
     const ledgerIotaClient = useIotaLedgerClient();
     const unlockAccountSourceMutation = useUnlockMutation();
@@ -111,9 +77,14 @@
         setPasswordModalVisible(true);
     }
 
-    async function findMore() {
-        await find();
-        setSearched(true);
+    async function runAccountsFinder() {
+        try {
+            setSearched(true);
+            setIsSearchProcessing(true);
+            await find();
+        } finally {
+            setIsSearchProcessing(false);
+        }
     }
 
     const persistedAccounts = accounts?.filter((acc) => getKey(acc) === accountSourceId);
@@ -121,7 +92,16 @@
         accountSource?.isLocked || (accountSourceId === AccountType.LedgerDerived && !password);
     const isLedgerLocked =
         accountSourceId === AccountType.LedgerDerived && !ledgerIotaClient.iotaLedgerClient;
->>>>>>> 8e630757
+
+    const searchOptions = useMemo(() => {
+        if (isSearchProcessing)
+            return {
+                text: '',
+                icon: <LoadingIndicator />,
+            };
+
+        return { text: searched ? 'Search again' : 'Search', icon: <Search24 /> };
+    }, [searched, isSearchProcessing]);
 
     return (
         <>
@@ -132,38 +112,6 @@
                     })}
                 </div>
                 <div className="flex flex-col gap-2">
-<<<<<<< HEAD
-                    <Button
-                        variant="outline"
-                        size="tall"
-                        text={'Start again'}
-                        onClick={reset}
-                        disabled={isSearchProcessing}
-                    />
-                    <Button
-                        variant="outline"
-                        size="tall"
-                        text={searchOptions.text}
-                        after={searchOptions.icon}
-                        onClick={searchMore}
-                        disabled={isSearchProcessing}
-                    />
-
-                    <div className="flex flex-row gap-2">
-                        <Button
-                            variant="outline"
-                            size="tall"
-                            text="Skip"
-                            disabled={isSearchProcessing}
-                        />
-                        <Button
-                            variant="outline"
-                            size="tall"
-                            text="Continue"
-                            disabled={isSearchProcessing}
-                        />
-                    </div>
-=======
                     {isLedgerLocked ? (
                         <Button
                             variant="outline"
@@ -183,18 +131,28 @@
                             <Button
                                 variant="outline"
                                 size="tall"
-                                text={searched ? 'Search again' : 'Search'}
-                                after={<Search24 />}
-                                onClick={findMore}
+                                text={searchOptions.text}
+                                after={searchOptions.icon}
+                                onClick={runAccountsFinder}
+                                disabled={isSearchProcessing}
                             />
 
                             <div className="flex flex-row gap-2">
-                                <Button variant="outline" size="tall" text="Skip" />
-                                <Button variant="outline" size="tall" text="Continue" />
+                                <Button
+                                    variant="outline"
+                                    size="tall"
+                                    text="Skip"
+                                    disabled={isSearchProcessing}
+                                />
+                                <Button
+                                    variant="outline"
+                                    size="tall"
+                                    text="Continue"
+                                    disabled={isSearchProcessing}
+                                />
                             </div>
                         </>
                     )}
->>>>>>> 8e630757
                 </div>
             </div>
             {isPasswordModalVisible ? (
