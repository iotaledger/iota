// Copyright (c) 2024 IOTA Stiftung
// SPDX-License-Identifier: Apache-2.0

import { Search24 } from '@iota/icons';
import { Button } from '_src/ui/app/shared/ButtonUI';
import { AccountBalanceItem } from '_src/ui/app/components/accounts/AccountBalanceItem';
import { useAccountsFinder } from '_src/ui/app/hooks/useAccountsFinder';
import { useParams } from 'react-router-dom';
<<<<<<< HEAD
import { useAccountSources } from '_src/ui/app/hooks/useAccountSources';
import { useUnlockMutation } from '_src/ui/app/hooks/useUnlockMutation';
import { useState } from 'react';
import { VerifyPasswordModal } from '_src/ui/app/components/accounts/VerifyPasswordModal';
=======
import { useActiveAccount } from '_app/hooks/useActiveAccount';
import { type AllowedAccountTypes } from '_src/background/accounts-finder';
import { useAccounts } from '_src/ui/app/hooks/useAccounts';
import { getKey } from '_src/ui/app/helpers/accounts';
import { useState } from 'react';
>>>>>>> 62f3fe0b

export function AccountsFinderView(): JSX.Element {
    const { accountSourceId } = useParams();
    const { data: accounts } = useAccounts();
    const persistedAccounts = accounts?.filter((acc) => getKey(acc) === accountSourceId);
    const currentAccount = useActiveAccount();
    const [searched, setSearched] = useState(false);

    const { search, reset } = useAccountsFinder({
        accountType: currentAccount?.type as AllowedAccountTypes,
        sourceID: accountSourceId || '',
    });
    const { data: accountSources } = useAccountSources();
    const unlockAccountSourceMutation = useUnlockMutation();
    const [isPasswordModalVisible, setPasswordModalVisible] = useState(false);
    const accountSource = accountSources?.find(({ id }) => id === accountSourceId);

    function search() {
        if (accountSource?.isLocked) {
            setPasswordModalVisible(true);
        } else {
            searchMore();
        }
    }

    function searchMore() {
        setSearched(true);
        search();
    }

    return (
<<<<<<< HEAD
        <>
            <div className="flex h-full flex-1 flex-col justify-between">
                <div className="flex h-96 flex-col gap-4 overflow-y-auto">
                    {finderAddresses?.map((finderAddress) => {
                        return (
                            <AccountBalanceItem
                                key={finderAddress.pubKeyHash}
                                finderAddress={finderAddress}
                            />
                        );
                    })}
                </div>
                <div className="flex flex-col gap-2">
                    <Button variant="outline" size="tall" text={'Start again'} onClick={init} />
                    <Button
                        variant="outline"
                        size="tall"
                        text={finderAddresses?.length == 0 ? 'Search' : 'Search again'}
                        after={<Search24 />}
                        onClick={search}
                    />
=======
        <div className="flex h-full flex-1 flex-col justify-between">
            <div className="flex h-96 flex-col gap-4 overflow-y-auto">
                {persistedAccounts?.map((account) => {
                    return <AccountBalanceItem key={account.id} account={account} />;
                })}
            </div>
            <div className="flex flex-col gap-2">
                <Button variant="outline" size="tall" text={'Start again'} onClick={reset} />
                <Button
                    variant="outline"
                    size="tall"
                    text={searched ? 'Search again' : 'Search'}
                    after={<Search24 />}
                    onClick={searchMore}
                />
>>>>>>> 62f3fe0b

                    <div className="flex flex-row gap-2">
                        <Button variant="outline" size="tall" text="Skip" />
                        <Button variant="outline" size="tall" text="Continue" />
                    </div>
                </div>
            </div>
            {isPasswordModalVisible && accountSourceId ? (
                <VerifyPasswordModal
                    open
                    onVerify={async (password) => {
                        await unlockAccountSourceMutation.mutateAsync({
                            id: accountSourceId,
                            password,
                        });
                        setPasswordModalVisible(false);
                    }}
                    onClose={() => setPasswordModalVisible(false)}
                />
            ) : null}
        </>
    );
}<|MERGE_RESOLUTION|>--- conflicted
+++ resolved
@@ -6,18 +6,14 @@
 import { AccountBalanceItem } from '_src/ui/app/components/accounts/AccountBalanceItem';
 import { useAccountsFinder } from '_src/ui/app/hooks/useAccountsFinder';
 import { useParams } from 'react-router-dom';
-<<<<<<< HEAD
-import { useAccountSources } from '_src/ui/app/hooks/useAccountSources';
-import { useUnlockMutation } from '_src/ui/app/hooks/useUnlockMutation';
-import { useState } from 'react';
-import { VerifyPasswordModal } from '_src/ui/app/components/accounts/VerifyPasswordModal';
-=======
 import { useActiveAccount } from '_app/hooks/useActiveAccount';
 import { type AllowedAccountTypes } from '_src/background/accounts-finder';
 import { useAccounts } from '_src/ui/app/hooks/useAccounts';
 import { getKey } from '_src/ui/app/helpers/accounts';
 import { useState } from 'react';
->>>>>>> 62f3fe0b
+import { VerifyPasswordModal } from '_src/ui/app/components/accounts/VerifyPasswordModal';
+import { useAccountSources } from '_src/ui/app/hooks/useAccountSources';
+import { useUnlockMutation } from '_src/ui/app/hooks/useUnlockMutation';
 
 export function AccountsFinderView(): JSX.Element {
     const { accountSourceId } = useParams();
@@ -35,59 +31,32 @@
     const [isPasswordModalVisible, setPasswordModalVisible] = useState(false);
     const accountSource = accountSources?.find(({ id }) => id === accountSourceId);
 
-    function search() {
+    function searchMore() {
         if (accountSource?.isLocked) {
             setPasswordModalVisible(true);
         } else {
-            searchMore();
+            setSearched(true);
+            search();
         }
     }
 
-    function searchMore() {
-        setSearched(true);
-        search();
-    }
-
     return (
-<<<<<<< HEAD
         <>
             <div className="flex h-full flex-1 flex-col justify-between">
                 <div className="flex h-96 flex-col gap-4 overflow-y-auto">
-                    {finderAddresses?.map((finderAddress) => {
-                        return (
-                            <AccountBalanceItem
-                                key={finderAddress.pubKeyHash}
-                                finderAddress={finderAddress}
-                            />
-                        );
+                    {persistedAccounts?.map((account) => {
+                        return <AccountBalanceItem key={account.id} account={account} />;
                     })}
                 </div>
                 <div className="flex flex-col gap-2">
-                    <Button variant="outline" size="tall" text={'Start again'} onClick={init} />
+                    <Button variant="outline" size="tall" text={'Start again'} onClick={reset} />
                     <Button
                         variant="outline"
                         size="tall"
-                        text={finderAddresses?.length == 0 ? 'Search' : 'Search again'}
+                        text={searched ? 'Search again' : 'Search'}
                         after={<Search24 />}
-                        onClick={search}
+                        onClick={searchMore}
                     />
-=======
-        <div className="flex h-full flex-1 flex-col justify-between">
-            <div className="flex h-96 flex-col gap-4 overflow-y-auto">
-                {persistedAccounts?.map((account) => {
-                    return <AccountBalanceItem key={account.id} account={account} />;
-                })}
-            </div>
-            <div className="flex flex-col gap-2">
-                <Button variant="outline" size="tall" text={'Start again'} onClick={reset} />
-                <Button
-                    variant="outline"
-                    size="tall"
-                    text={searched ? 'Search again' : 'Search'}
-                    after={<Search24 />}
-                    onClick={searchMore}
-                />
->>>>>>> 62f3fe0b
 
                     <div className="flex flex-row gap-2">
                         <Button variant="outline" size="tall" text="Skip" />
