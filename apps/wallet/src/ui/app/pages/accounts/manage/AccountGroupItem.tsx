--- conflicted
+++ resolved
@@ -79,7 +79,11 @@
         }
     }
 
-<<<<<<< HEAD
+    function handleOptionsClick(e: React.MouseEvent<HTMLButtonElement>) {
+        e.stopPropagation();
+        setDropdownOpen(true);
+    }
+
     const isMain = isMainAccount(account);
 
     const badgeConfig = (() => {
@@ -94,12 +98,6 @@
             text: undefined,
         };
     })();
-=======
-    function handleOptionsClick(e: React.MouseEvent<HTMLButtonElement>) {
-        e.stopPropagation();
-        setDropdownOpen(true);
-    }
->>>>>>> 0aa8defa
 
     return (
         <div className="relative overflow-visible [&_span]:whitespace-nowrap">
