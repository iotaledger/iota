// Copyright (c) Mysten Labs, Inc.
// Modifications Copyright (c) 2024 IOTA Stiftung
// SPDX-License-Identifier: Apache-2.0
import { type AccountType } from '_src/background/accounts/Account';
import { useInitializedGuard } from '_src/ui/app/hooks';
import { useAccountGroups } from '_src/ui/app/hooks/useAccountGroups';
import { useNavigate } from 'react-router-dom';

import Overlay from '../../../components/overlay';
import { AccountGroup } from './AccountGroup';

export function ManageAccountsPage() {
    const navigate = useNavigate();
    const groupedAccounts = useAccountGroups();
    useInitializedGuard(true);
    return (
        <Overlay showModal title="Manage Accounts" closeOverlay={() => navigate('/home')}>
<<<<<<< HEAD
            <div className="flex flex-1 flex-col gap-10">
=======
            <div className="flex min-h-full flex-1 flex-col justify-between gap-10">
>>>>>>> 26b0ddfa
                {Object.entries(groupedAccounts).map(([type, accountGroups]) =>
                    Object.entries(accountGroups).map(([key, accounts]) => {
                        return (
                            <AccountGroup
                                key={`${type}-${key}`}
                                accounts={accounts}
                                accountSourceID={key}
                                type={type as AccountType}
                            />
                        );
                    }),
                )}
            </div>
        </Overlay>
    );
}<|MERGE_RESOLUTION|>--- conflicted
+++ resolved
@@ -15,11 +15,7 @@
     useInitializedGuard(true);
     return (
         <Overlay showModal title="Manage Accounts" closeOverlay={() => navigate('/home')}>
-<<<<<<< HEAD
-            <div className="flex flex-1 flex-col gap-10">
-=======
             <div className="flex min-h-full flex-1 flex-col justify-between gap-10">
->>>>>>> 26b0ddfa
                 {Object.entries(groupedAccounts).map(([type, accountGroups]) =>
                     Object.entries(accountGroups).map(([key, accounts]) => {
                         return (
