// Copyright (c) Mysten Labs, Inc.
// SPDX-License-Identifier: Apache-2.0

// Modifications Copyright (c) 2024 IOTA Stiftung
// SPDX-License-Identifier: Apache-2.0

import { type AccountType, type SerializedUIAccount } from '_src/background/accounts/Account';
import { type ZkLoginProvider } from '_src/background/accounts/zklogin/providers';
import { isZkLoginAccountSerializedUI } from '_src/background/accounts/zklogin/ZkLoginAccount';
import { AccountIcon } from '_src/ui/app/components/accounts/AccountIcon';
import { AccountItem } from '_src/ui/app/components/accounts/AccountItem';
import { useAccountsFormContext } from '_src/ui/app/components/accounts/AccountsFormContext';
import { NicknameDialog } from '_src/ui/app/components/accounts/NicknameDialog';
import { VerifyPasswordModal } from '_src/ui/app/components/accounts/VerifyPasswordModal';
import { useAccounts } from '_src/ui/app/hooks/useAccounts';
import { useAccountSources } from '_src/ui/app/hooks/useAccountSources';
import { useBackgroundClient } from '_src/ui/app/hooks/useBackgroundClient';
import { useCreateAccountsMutation } from '_src/ui/app/hooks/useCreateAccountMutation';
import { Button } from '_src/ui/app/shared/ButtonUI';
import {
    Dialog,
    DialogContent,
    DialogDescription,
    DialogFooter,
    DialogHeader,
    DialogTitle,
} from '_src/ui/app/shared/Dialog';
import { Heading } from '_src/ui/app/shared/heading';
import { Text } from '_src/ui/app/shared/text';
import { ButtonOrLink, type ButtonOrLinkProps } from '_src/ui/app/shared/utils/ButtonOrLink';
import { ArrowBgFill16, Plus12 } from '@mysten/icons';
import * as CollapsiblePrimitive from '@radix-ui/react-collapsible';
import { useMutation } from '@tanstack/react-query';
import { forwardRef, useState } from 'react';
import toast from 'react-hot-toast';

const accountTypeToLabel: Record<AccountType, string> = {
<<<<<<< HEAD
    'mnemonic-derived': 'Passphrase Derived',
    qredo: 'Qredo',
    imported: 'Imported',
    ledger: 'Ledger',
    zkLogin: 'zkLogin',
=======
	'mnemonic-derived': 'Passphrase Derived',
	'seed-derived': 'Seed Derived',
	imported: 'Imported',
	ledger: 'Ledger',
	zkLogin: 'zkLogin',
>>>>>>> 2e57eb97
};

const providerToLabel: Record<ZkLoginProvider, string> = {
    google: 'Google',
    twitch: 'Twitch',
    facebook: 'Facebook',
    kakao: 'Kakao',
};

export function getGroupTitle(aGroupAccount: SerializedUIAccount) {
    // TODO: revisit this logic for determining account provider
    return isZkLoginAccountSerializedUI(aGroupAccount)
        ? providerToLabel[aGroupAccount?.provider] ?? 'zkLogin'
        : accountTypeToLabel[aGroupAccount?.type] || '';
}

// todo: we probbaly have some duplication here with the various FooterLink / ButtonOrLink
// components - we should look to add these to base components somewhere
const FooterLink = forwardRef<HTMLAnchorElement | HTMLButtonElement, ButtonOrLinkProps>(
<<<<<<< HEAD
    ({ children, to, ...props }, ref) => {
        return (
            <ButtonOrLink
                ref={ref}
                className="cursor-pointer border-none bg-transparent uppercase text-hero-darkest/40 no-underline outline-none transition hover:text-hero-darkest/50"
                to={to}
                {...props}
            >
                <Text variant="captionSmallExtra" weight="medium">
                    {children}
                </Text>
            </ButtonOrLink>
        );
    },
=======
	({ children, to, ...props }, ref) => {
		return (
			<ButtonOrLink
				ref={ref}
				className="cursor-pointer border-none bg-transparent uppercase text-hero-darkest/40 no-underline outline-none transition hover:text-hero-darkest/50"
				to={to}
				{...props}
			>
				<Text variant="captionSmallExtra" weight="medium">
					{children}
				</Text>
			</ButtonOrLink>
		);
	},
>>>>>>> 2e57eb97
);

// todo: this is slightly different than the account footer in the AccountsList - look to consolidate :(
function AccountFooter({ accountID, showExport }: { accountID: string; showExport?: boolean }) {
<<<<<<< HEAD
    const allAccounts = useAccounts();
    const totalAccounts = allAccounts?.data?.length || 0;
    const backgroundClient = useBackgroundClient();
    const [isConfirmationVisible, setIsConfirmationVisible] = useState(false);
    const removeAccountMutation = useMutation({
        mutationKey: ['remove account mutation', accountID],
        mutationFn: async () => {
            await backgroundClient.removeAccount({ accountID });
            setIsConfirmationVisible(false);
        },
    });
    return (
        <>
            <div className="flex w-full flex-shrink-0">
                <div className="flex items-center gap-0.5 whitespace-nowrap">
                    <NicknameDialog
                        accountID={accountID}
                        trigger={<FooterLink>Edit Nickname</FooterLink>}
                    />
                    {showExport ? (
                        <FooterLink to={`/accounts/export/${accountID}`}>
                            Export Private Key
                        </FooterLink>
                    ) : null}
                    {allAccounts.isPending ? null : (
                        <FooterLink
                            onClick={() => setIsConfirmationVisible(true)}
                            disabled={isConfirmationVisible}
                        >
                            Remove
                        </FooterLink>
                    )}
                </div>
            </div>
            <Dialog open={isConfirmationVisible}>
                <DialogContent onPointerDownOutside={(e) => e.preventDefault()}>
                    <DialogHeader>
                        <DialogTitle>Are you sure you want to remove this account?</DialogTitle>
                    </DialogHeader>
                    {totalAccounts === 1 ? (
                        <div className="text-center">
                            <DialogDescription>
                                Removing this account will require you to set up your Sui wallet
                                again.
                            </DialogDescription>
                        </div>
                    ) : null}
                    <DialogFooter>
                        <div className="flex gap-2.5">
                            <Button
                                variant="outline"
                                size="tall"
                                text="Cancel"
                                onClick={() => setIsConfirmationVisible(false)}
                            />
                            <Button
                                variant="warning"
                                size="tall"
                                text="Remove"
                                loading={removeAccountMutation.isPending}
                                onClick={() => {
                                    removeAccountMutation.mutate(undefined, {
                                        onSuccess: () => toast.success('Account removed'),
                                        onError: (e) =>
                                            toast.error(
                                                (e as Error)?.message || 'Something went wrong',
                                            ),
                                    });
                                }}
                            />
                        </div>
                    </DialogFooter>
                </DialogContent>
            </Dialog>
        </>
    );
=======
	const allAccounts = useAccounts();
	const totalAccounts = allAccounts?.data?.length || 0;
	const backgroundClient = useBackgroundClient();
	const [isConfirmationVisible, setIsConfirmationVisible] = useState(false);
	const removeAccountMutation = useMutation({
		mutationKey: ['remove account mutation', accountID],
		mutationFn: async () => {
			await backgroundClient.removeAccount({ accountID });
			setIsConfirmationVisible(false);
		},
	});
	return (
		<>
			<div className="flex w-full flex-shrink-0">
				<div className="flex items-center gap-0.5 whitespace-nowrap">
					<NicknameDialog accountID={accountID} trigger={<FooterLink>Edit Nickname</FooterLink>} />
					{showExport ? (
						<FooterLink to={`/accounts/export/${accountID}`}>Export Private Key</FooterLink>
					) : null}
					{allAccounts.isPending ? null : (
						<FooterLink
							onClick={() => setIsConfirmationVisible(true)}
							disabled={isConfirmationVisible}
						>
							Remove
						</FooterLink>
					)}
				</div>
			</div>
			<Dialog open={isConfirmationVisible}>
				<DialogContent onPointerDownOutside={(e) => e.preventDefault()}>
					<DialogHeader>
						<DialogTitle>Are you sure you want to remove this account?</DialogTitle>
					</DialogHeader>
					{totalAccounts === 1 ? (
						<div className="text-center">
							<DialogDescription>
								Removing this account will require you to set up your Sui wallet again.
							</DialogDescription>
						</div>
					) : null}
					<DialogFooter>
						<div className="flex gap-2.5">
							<Button
								variant="outline"
								size="tall"
								text="Cancel"
								onClick={() => setIsConfirmationVisible(false)}
							/>
							<Button
								variant="warning"
								size="tall"
								text="Remove"
								loading={removeAccountMutation.isPending}
								onClick={() => {
									removeAccountMutation.mutate(undefined, {
										onSuccess: () => toast.success('Account removed'),
										onError: (e) => toast.error((e as Error)?.message || 'Something went wrong'),
									});
								}}
							/>
						</div>
					</DialogFooter>
				</DialogContent>
			</Dialog>
		</>
	);
>>>>>>> 2e57eb97
}

export function AccountGroup({
    accounts,
    type,
    accountSourceID,
}: {
    accounts: SerializedUIAccount[];
    type: AccountType;
    accountSourceID?: string;
}) {
<<<<<<< HEAD
    const createAccountMutation = useCreateAccountsMutation();
    const isMnemonicDerivedGroup = type === 'mnemonic-derived';
    const [accountsFormValues, setAccountsFormValues] = useAccountsFormContext();
    const [isPasswordModalVisible, setPasswordModalVisible] = useState(false);
    const { data: accountSources } = useAccountSources();
    const accountSource = accountSources?.find(({ id }) => id === accountSourceID);
    return (
        <>
            <CollapsiblePrimitive.Root defaultOpen asChild>
                <div className="flex w-full flex-col gap-4">
                    <CollapsiblePrimitive.Trigger asChild>
                        <div className="group flex w-full flex-shrink-0 cursor-pointer items-center justify-center gap-2 [&>*]:select-none">
                            <ArrowBgFill16 className="h-4 w-4 text-hero-darkest/20 group-data-[state=open]:rotate-90" />
                            <Heading variant="heading5" weight="semibold" color="steel-darker">
                                {getGroupTitle(accounts[0])}
                            </Heading>
                            <div className="flex h-px flex-1 flex-shrink-0 bg-gray-45" />
                            {isMnemonicDerivedGroup && accountSource ? (
                                <ButtonOrLink
                                    loading={createAccountMutation.isPending}
                                    onClick={async (e) => {
                                        // prevent the collapsible from closing when clicking the "new" button
                                        e.stopPropagation();
                                        setAccountsFormValues({
                                            type: 'mnemonic-derived',
                                            sourceID: accountSource.id,
                                        });
                                        if (accountSource.isLocked) {
                                            setPasswordModalVisible(true);
                                        } else {
                                            createAccountMutation.mutate({
                                                type: 'mnemonic-derived',
                                            });
                                        }
                                    }}
                                    className="flex cursor-pointer appearance-none items-center justify-center gap-0.5 border-0 bg-transparent uppercase text-hero outline-none hover:text-hero-darkest"
                                >
                                    <Plus12 />
                                    <Text variant="bodySmall" weight="semibold">
                                        New
                                    </Text>
                                </ButtonOrLink>
                            ) : null}
                        </div>
                    </CollapsiblePrimitive.Trigger>
                    <CollapsiblePrimitive.CollapsibleContent asChild>
                        <div className="flex w-full flex-shrink-0 flex-col gap-3">
                            {accounts.map((account) => {
                                return (
                                    <AccountItem
                                        key={account.id}
                                        background="gradient"
                                        accountID={account.id}
                                        icon={<AccountIcon account={account} />}
                                        footer={
                                            <AccountFooter
                                                accountID={account.id}
                                                showExport={account.isKeyPairExportable}
                                            />
                                        }
                                    />
                                );
                            })}
                            {isMnemonicDerivedGroup && accountSource ? (
                                <Button
                                    variant="secondary"
                                    size="tall"
                                    text="Export Passphrase"
                                    to={`../export/passphrase/${accountSource.id}`}
                                />
                            ) : null}
                        </div>
                    </CollapsiblePrimitive.CollapsibleContent>
                </div>
            </CollapsiblePrimitive.Root>
            {isPasswordModalVisible ? (
                <VerifyPasswordModal
                    open
                    onVerify={async (password) => {
                        if (
                            accountsFormValues.current &&
                            accountsFormValues.current.type !== 'zkLogin'
                        ) {
                            await createAccountMutation.mutateAsync({
                                type: accountsFormValues.current.type,
                                password,
                            });
                        }
                        setPasswordModalVisible(false);
                    }}
                    onClose={() => setPasswordModalVisible(false)}
                />
            ) : null}
        </>
    );
=======
	const createAccountMutation = useCreateAccountsMutation();
	const isMnemonicDerivedGroup = type === 'mnemonic-derived';
	const isSeedDerivedGroup = type === 'seed-derived';
	const [accountsFormValues, setAccountsFormValues] = useAccountsFormContext();
	const [isPasswordModalVisible, setPasswordModalVisible] = useState(false);
	const { data: accountSources } = useAccountSources();
	const accountSource = accountSources?.find(({ id }) => id === accountSourceID);
	return (
		<>
			<CollapsiblePrimitive.Root defaultOpen asChild>
				<div className="flex w-full flex-col gap-4">
					<CollapsiblePrimitive.Trigger asChild>
						<div className="group flex w-full flex-shrink-0 cursor-pointer items-center justify-center gap-2 [&>*]:select-none">
							<ArrowBgFill16 className="h-4 w-4 text-hero-darkest/20 group-data-[state=open]:rotate-90" />
							<Heading variant="heading5" weight="semibold" color="steel-darker">
								{getGroupTitle(accounts[0])}
							</Heading>
							<div className="flex h-px flex-1 flex-shrink-0 bg-gray-45" />
							{(isMnemonicDerivedGroup || isSeedDerivedGroup) && accountSource ? (
								<ButtonOrLink
									loading={createAccountMutation.isPending}
									onClick={async (e) => {
										// prevent the collapsible from closing when clicking the "new" button
										e.stopPropagation();
										setAccountsFormValues({
											type,
											sourceID: accountSource.id,
										});
										if (accountSource.isLocked) {
											setPasswordModalVisible(true);
										} else {
											createAccountMutation.mutate({ type });
										}
									}}
									className="flex cursor-pointer appearance-none items-center justify-center gap-0.5 border-0 bg-transparent uppercase text-hero outline-none hover:text-hero-darkest"
								>
									<Plus12 />
									<Text variant="bodySmall" weight="semibold">
										New
									</Text>
								</ButtonOrLink>
							) : null}
						</div>
					</CollapsiblePrimitive.Trigger>
					<CollapsiblePrimitive.CollapsibleContent asChild>
						<div className="flex w-full flex-shrink-0 flex-col gap-3">
							{accounts.map((account) => {
								return (
									<AccountItem
										key={account.id}
										background="gradient"
										accountID={account.id}
										icon={<AccountIcon account={account} />}
										footer={
											<AccountFooter
												accountID={account.id}
												showExport={account.isKeyPairExportable}
											/>
										}
									/>
								);
							})}
							{isMnemonicDerivedGroup && accountSource ? (
								<Button
									variant="secondary"
									size="tall"
									text="Export Passphrase"
									to={`../export/passphrase/${accountSource.id}`}
								/>
							) : null}
							{isSeedDerivedGroup && accountSource ? (
								<Button
									variant="secondary"
									size="tall"
									text="Export Seed"
									to={`../export/seed/${accountSource.id}`}
								/>
							) : null}
						</div>
					</CollapsiblePrimitive.CollapsibleContent>
				</div>
			</CollapsiblePrimitive.Root>
			{isPasswordModalVisible ? (
				<VerifyPasswordModal
					open
					onVerify={async (password) => {
						if (accountsFormValues.current && accountsFormValues.current.type !== 'zkLogin') {
							await createAccountMutation.mutateAsync({
								type: accountsFormValues.current.type,
								password,
							});
						}
						setPasswordModalVisible(false);
					}}
					onClose={() => setPasswordModalVisible(false)}
				/>
			) : null}
		</>
	);
>>>>>>> 2e57eb97
}<|MERGE_RESOLUTION|>--- conflicted
+++ resolved
@@ -35,19 +35,11 @@
 import toast from 'react-hot-toast';
 
 const accountTypeToLabel: Record<AccountType, string> = {
-<<<<<<< HEAD
-    'mnemonic-derived': 'Passphrase Derived',
-    qredo: 'Qredo',
-    imported: 'Imported',
-    ledger: 'Ledger',
-    zkLogin: 'zkLogin',
-=======
 	'mnemonic-derived': 'Passphrase Derived',
 	'seed-derived': 'Seed Derived',
 	imported: 'Imported',
 	ledger: 'Ledger',
 	zkLogin: 'zkLogin',
->>>>>>> 2e57eb97
 };
 
 const providerToLabel: Record<ZkLoginProvider, string> = {
@@ -67,22 +59,6 @@
 // todo: we probbaly have some duplication here with the various FooterLink / ButtonOrLink
 // components - we should look to add these to base components somewhere
 const FooterLink = forwardRef<HTMLAnchorElement | HTMLButtonElement, ButtonOrLinkProps>(
-<<<<<<< HEAD
-    ({ children, to, ...props }, ref) => {
-        return (
-            <ButtonOrLink
-                ref={ref}
-                className="cursor-pointer border-none bg-transparent uppercase text-hero-darkest/40 no-underline outline-none transition hover:text-hero-darkest/50"
-                to={to}
-                {...props}
-            >
-                <Text variant="captionSmallExtra" weight="medium">
-                    {children}
-                </Text>
-            </ButtonOrLink>
-        );
-    },
-=======
 	({ children, to, ...props }, ref) => {
 		return (
 			<ButtonOrLink
@@ -97,89 +73,10 @@
 			</ButtonOrLink>
 		);
 	},
->>>>>>> 2e57eb97
 );
 
 // todo: this is slightly different than the account footer in the AccountsList - look to consolidate :(
 function AccountFooter({ accountID, showExport }: { accountID: string; showExport?: boolean }) {
-<<<<<<< HEAD
-    const allAccounts = useAccounts();
-    const totalAccounts = allAccounts?.data?.length || 0;
-    const backgroundClient = useBackgroundClient();
-    const [isConfirmationVisible, setIsConfirmationVisible] = useState(false);
-    const removeAccountMutation = useMutation({
-        mutationKey: ['remove account mutation', accountID],
-        mutationFn: async () => {
-            await backgroundClient.removeAccount({ accountID });
-            setIsConfirmationVisible(false);
-        },
-    });
-    return (
-        <>
-            <div className="flex w-full flex-shrink-0">
-                <div className="flex items-center gap-0.5 whitespace-nowrap">
-                    <NicknameDialog
-                        accountID={accountID}
-                        trigger={<FooterLink>Edit Nickname</FooterLink>}
-                    />
-                    {showExport ? (
-                        <FooterLink to={`/accounts/export/${accountID}`}>
-                            Export Private Key
-                        </FooterLink>
-                    ) : null}
-                    {allAccounts.isPending ? null : (
-                        <FooterLink
-                            onClick={() => setIsConfirmationVisible(true)}
-                            disabled={isConfirmationVisible}
-                        >
-                            Remove
-                        </FooterLink>
-                    )}
-                </div>
-            </div>
-            <Dialog open={isConfirmationVisible}>
-                <DialogContent onPointerDownOutside={(e) => e.preventDefault()}>
-                    <DialogHeader>
-                        <DialogTitle>Are you sure you want to remove this account?</DialogTitle>
-                    </DialogHeader>
-                    {totalAccounts === 1 ? (
-                        <div className="text-center">
-                            <DialogDescription>
-                                Removing this account will require you to set up your Sui wallet
-                                again.
-                            </DialogDescription>
-                        </div>
-                    ) : null}
-                    <DialogFooter>
-                        <div className="flex gap-2.5">
-                            <Button
-                                variant="outline"
-                                size="tall"
-                                text="Cancel"
-                                onClick={() => setIsConfirmationVisible(false)}
-                            />
-                            <Button
-                                variant="warning"
-                                size="tall"
-                                text="Remove"
-                                loading={removeAccountMutation.isPending}
-                                onClick={() => {
-                                    removeAccountMutation.mutate(undefined, {
-                                        onSuccess: () => toast.success('Account removed'),
-                                        onError: (e) =>
-                                            toast.error(
-                                                (e as Error)?.message || 'Something went wrong',
-                                            ),
-                                    });
-                                }}
-                            />
-                        </div>
-                    </DialogFooter>
-                </DialogContent>
-            </Dialog>
-        </>
-    );
-=======
 	const allAccounts = useAccounts();
 	const totalAccounts = allAccounts?.data?.length || 0;
 	const backgroundClient = useBackgroundClient();
@@ -247,7 +144,6 @@
 			</Dialog>
 		</>
 	);
->>>>>>> 2e57eb97
 }
 
 export function AccountGroup({
@@ -259,103 +155,6 @@
     type: AccountType;
     accountSourceID?: string;
 }) {
-<<<<<<< HEAD
-    const createAccountMutation = useCreateAccountsMutation();
-    const isMnemonicDerivedGroup = type === 'mnemonic-derived';
-    const [accountsFormValues, setAccountsFormValues] = useAccountsFormContext();
-    const [isPasswordModalVisible, setPasswordModalVisible] = useState(false);
-    const { data: accountSources } = useAccountSources();
-    const accountSource = accountSources?.find(({ id }) => id === accountSourceID);
-    return (
-        <>
-            <CollapsiblePrimitive.Root defaultOpen asChild>
-                <div className="flex w-full flex-col gap-4">
-                    <CollapsiblePrimitive.Trigger asChild>
-                        <div className="group flex w-full flex-shrink-0 cursor-pointer items-center justify-center gap-2 [&>*]:select-none">
-                            <ArrowBgFill16 className="h-4 w-4 text-hero-darkest/20 group-data-[state=open]:rotate-90" />
-                            <Heading variant="heading5" weight="semibold" color="steel-darker">
-                                {getGroupTitle(accounts[0])}
-                            </Heading>
-                            <div className="flex h-px flex-1 flex-shrink-0 bg-gray-45" />
-                            {isMnemonicDerivedGroup && accountSource ? (
-                                <ButtonOrLink
-                                    loading={createAccountMutation.isPending}
-                                    onClick={async (e) => {
-                                        // prevent the collapsible from closing when clicking the "new" button
-                                        e.stopPropagation();
-                                        setAccountsFormValues({
-                                            type: 'mnemonic-derived',
-                                            sourceID: accountSource.id,
-                                        });
-                                        if (accountSource.isLocked) {
-                                            setPasswordModalVisible(true);
-                                        } else {
-                                            createAccountMutation.mutate({
-                                                type: 'mnemonic-derived',
-                                            });
-                                        }
-                                    }}
-                                    className="flex cursor-pointer appearance-none items-center justify-center gap-0.5 border-0 bg-transparent uppercase text-hero outline-none hover:text-hero-darkest"
-                                >
-                                    <Plus12 />
-                                    <Text variant="bodySmall" weight="semibold">
-                                        New
-                                    </Text>
-                                </ButtonOrLink>
-                            ) : null}
-                        </div>
-                    </CollapsiblePrimitive.Trigger>
-                    <CollapsiblePrimitive.CollapsibleContent asChild>
-                        <div className="flex w-full flex-shrink-0 flex-col gap-3">
-                            {accounts.map((account) => {
-                                return (
-                                    <AccountItem
-                                        key={account.id}
-                                        background="gradient"
-                                        accountID={account.id}
-                                        icon={<AccountIcon account={account} />}
-                                        footer={
-                                            <AccountFooter
-                                                accountID={account.id}
-                                                showExport={account.isKeyPairExportable}
-                                            />
-                                        }
-                                    />
-                                );
-                            })}
-                            {isMnemonicDerivedGroup && accountSource ? (
-                                <Button
-                                    variant="secondary"
-                                    size="tall"
-                                    text="Export Passphrase"
-                                    to={`../export/passphrase/${accountSource.id}`}
-                                />
-                            ) : null}
-                        </div>
-                    </CollapsiblePrimitive.CollapsibleContent>
-                </div>
-            </CollapsiblePrimitive.Root>
-            {isPasswordModalVisible ? (
-                <VerifyPasswordModal
-                    open
-                    onVerify={async (password) => {
-                        if (
-                            accountsFormValues.current &&
-                            accountsFormValues.current.type !== 'zkLogin'
-                        ) {
-                            await createAccountMutation.mutateAsync({
-                                type: accountsFormValues.current.type,
-                                password,
-                            });
-                        }
-                        setPasswordModalVisible(false);
-                    }}
-                    onClose={() => setPasswordModalVisible(false)}
-                />
-            ) : null}
-        </>
-    );
-=======
 	const createAccountMutation = useCreateAccountsMutation();
 	const isMnemonicDerivedGroup = type === 'mnemonic-derived';
 	const isSeedDerivedGroup = type === 'seed-derived';
@@ -455,5 +254,4 @@
 			) : null}
 		</>
 	);
->>>>>>> 2e57eb97
 }