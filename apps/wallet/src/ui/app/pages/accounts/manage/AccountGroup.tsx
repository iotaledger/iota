--- conflicted
+++ resolved
@@ -36,11 +36,7 @@
 
 const accountTypeToLabel: Record<AccountType, string> = {
 	'mnemonic-derived': 'Passphrase Derived',
-<<<<<<< HEAD
-=======
 	'seed-derived': 'Seed Derived',
-	qredo: 'Qredo',
->>>>>>> 098a3185
 	imported: 'Imported',
 	ledger: 'Ledger',
 	zkLogin: 'zkLogin',
@@ -67,7 +63,7 @@
 		return (
 			<ButtonOrLink
 				ref={ref}
-				className="transition text-hero-darkest/40 hover:text-hero-darkest/50 no-underline uppercase outline-none border-none bg-transparent cursor-pointer"
+				className="cursor-pointer border-none bg-transparent uppercase text-hero-darkest/40 no-underline outline-none transition hover:text-hero-darkest/50"
 				to={to}
 				{...props}
 			>
@@ -94,8 +90,8 @@
 	});
 	return (
 		<>
-			<div className="flex flex-shrink-0 w-full">
-				<div className="flex gap-0.5 items-center whitespace-nowrap">
+			<div className="flex w-full flex-shrink-0">
+				<div className="flex items-center gap-0.5 whitespace-nowrap">
 					<NicknameDialog accountID={accountID} trigger={<FooterLink>Edit Nickname</FooterLink>} />
 					{showExport ? (
 						<FooterLink to={`/accounts/export/${accountID}`}>Export Private Key</FooterLink>
@@ -169,14 +165,14 @@
 	return (
 		<>
 			<CollapsiblePrimitive.Root defaultOpen asChild>
-				<div className="flex flex-col gap-4 w-full">
+				<div className="flex w-full flex-col gap-4">
 					<CollapsiblePrimitive.Trigger asChild>
-						<div className="flex gap-2 w-full items-center justify-center cursor-pointer flex-shrink-0 group [&>*]:select-none">
-							<ArrowBgFill16 className="h-4 w-4 group-data-[state=open]:rotate-90 text-hero-darkest/20" />
+						<div className="group flex w-full flex-shrink-0 cursor-pointer items-center justify-center gap-2 [&>*]:select-none">
+							<ArrowBgFill16 className="h-4 w-4 text-hero-darkest/20 group-data-[state=open]:rotate-90" />
 							<Heading variant="heading5" weight="semibold" color="steel-darker">
 								{getGroupTitle(accounts[0])}
 							</Heading>
-							<div className="h-px bg-gray-45 flex flex-1 flex-shrink-0" />
+							<div className="flex h-px flex-1 flex-shrink-0 bg-gray-45" />
 							{(isMnemonicDerivedGroup || isSeedDerivedGroup) && accountSource ? (
 								<ButtonOrLink
 									loading={createAccountMutation.isPending}
@@ -193,7 +189,7 @@
 											createAccountMutation.mutate({ type });
 										}
 									}}
-									className="items-center justify-center gap-0.5 cursor-pointer appearance-none uppercase flex bg-transparent border-0 outline-none text-hero hover:text-hero-darkest"
+									className="flex cursor-pointer appearance-none items-center justify-center gap-0.5 border-0 bg-transparent uppercase text-hero outline-none hover:text-hero-darkest"
 								>
 									<Plus12 />
 									<Text variant="bodySmall" weight="semibold">
@@ -204,7 +200,7 @@
 						</div>
 					</CollapsiblePrimitive.Trigger>
 					<CollapsiblePrimitive.CollapsibleContent asChild>
-						<div className="flex flex-col gap-3 w-full flex-shrink-0">
+						<div className="flex w-full flex-shrink-0 flex-col gap-3">
 							{accounts.map((account) => {
 								return (
 									<AccountItem
