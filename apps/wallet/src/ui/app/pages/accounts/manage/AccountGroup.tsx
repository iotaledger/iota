--- conflicted
+++ resolved
@@ -36,11 +36,7 @@
 
 const accountTypeToLabel: Record<AccountType, string> = {
     'mnemonic-derived': 'Passphrase Derived',
-<<<<<<< HEAD
-    qredo: 'Qredo',
-=======
     'seed-derived': 'Seed Derived',
->>>>>>> c50d934e
     imported: 'Imported',
     ledger: 'Ledger',
     zkLogin: 'zkLogin',
@@ -170,10 +166,7 @@
 }) {
     const createAccountMutation = useCreateAccountsMutation();
     const isMnemonicDerivedGroup = type === 'mnemonic-derived';
-<<<<<<< HEAD
-=======
     const isSeedDerivedGroup = type === 'seed-derived';
->>>>>>> c50d934e
     const [accountsFormValues, setAccountsFormValues] = useAccountsFormContext();
     const [isPasswordModalVisible, setPasswordModalVisible] = useState(false);
     const { data: accountSources } = useAccountSources();
@@ -189,34 +182,20 @@
                                 {getGroupTitle(accounts[0])}
                             </Heading>
                             <div className="flex h-px flex-1 flex-shrink-0 bg-gray-45" />
-<<<<<<< HEAD
-                            {isMnemonicDerivedGroup && accountSource ? (
-=======
                             {(isMnemonicDerivedGroup || isSeedDerivedGroup) && accountSource ? (
->>>>>>> c50d934e
                                 <ButtonOrLink
                                     loading={createAccountMutation.isPending}
                                     onClick={async (e) => {
                                         // prevent the collapsible from closing when clicking the "new" button
                                         e.stopPropagation();
                                         setAccountsFormValues({
-<<<<<<< HEAD
-                                            type: 'mnemonic-derived',
-=======
                                             type,
->>>>>>> c50d934e
                                             sourceID: accountSource.id,
                                         });
                                         if (accountSource.isLocked) {
                                             setPasswordModalVisible(true);
                                         } else {
-<<<<<<< HEAD
-                                            createAccountMutation.mutate({
-                                                type: 'mnemonic-derived',
-                                            });
-=======
                                             createAccountMutation.mutate({ type });
->>>>>>> c50d934e
                                         }
                                     }}
                                     className="flex cursor-pointer appearance-none items-center justify-center gap-0.5 border-0 bg-transparent uppercase text-hero outline-none hover:text-hero-darkest"
@@ -255,8 +234,6 @@
                                     to={`../export/passphrase/${accountSource.id}`}
                                 />
                             ) : null}
-<<<<<<< HEAD
-=======
                             {isSeedDerivedGroup && accountSource ? (
                                 <Button
                                     variant="secondary"
@@ -265,7 +242,6 @@
                                     to={`../export/seed/${accountSource.id}`}
                                 />
                             ) : null}
->>>>>>> c50d934e
                         </div>
                     </CollapsiblePrimitive.CollapsibleContent>
                 </div>
