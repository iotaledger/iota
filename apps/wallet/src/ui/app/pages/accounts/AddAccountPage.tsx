// Copyright (c) Mysten Labs, Inc.
// SPDX-License-Identifier: Apache-2.0

// Modifications Copyright (c) 2024 IOTA Stiftung
// SPDX-License-Identifier: Apache-2.0

import { Button } from '_app/shared/ButtonUI';
import { Text } from '_app/shared/text';
import Overlay from '_components/overlay';
import {
    zkLoginProviderDataMap,
    type ZkLoginProvider,
} from '_src/background/accounts/zklogin/providers';
import { ampli } from '_src/shared/analytics/ampli';
import { LedgerLogo17 as LedgerLogo } from '@mysten/icons';
import { useCallback, useEffect, useRef, useState, type ReactNode } from 'react';
import toast from 'react-hot-toast';
import { useNavigate, useSearchParams } from 'react-router-dom';
import Browser from 'webextension-polyfill';

import { useAccountsFormContext } from '../../components/accounts/AccountsFormContext';
import { ZkLoginButtons } from '../../components/accounts/ZkLoginButtons';
import { ConnectLedgerModal } from '../../components/ledger/ConnectLedgerModal';
import { getLedgerConnectionErrorMessage } from '../../helpers/errorMessages';
import { useAppSelector } from '../../hooks';
import { useCountAccountsByType } from '../../hooks/useCountAccountByType';
import { useCreateAccountsMutation } from '../../hooks/useCreateAccountMutation';
import { AppType } from '../../redux/slices/app/AppType';

async function openTabWithSearchParam(searchParam: string, searchParamValue: string) {
    const currentURL = new URL(window.location.href);
    const [currentHash, currentHashSearch] = currentURL.hash.split('?');
    const urlSearchParams = new URLSearchParams(currentHashSearch);
    urlSearchParams.set(searchParam, searchParamValue);
    currentURL.hash = `${currentHash}?${urlSearchParams.toString()}`;
    currentURL.searchParams.delete('type');
    await Browser.tabs.create({
        url: currentURL.href,
    });
}

export function AddAccountPage() {
    const [searchParams, setSearchParams] = useSearchParams();
    const navigate = useNavigate();
    const sourceFlow = searchParams.get('sourceFlow') || 'Unknown';
    const showSocialSignInOptions = sourceFlow !== 'Onboarding';
    const forceShowLedger =
        searchParams.has('showLedger') && searchParams.get('showLedger') !== 'false';
    const [, setAccountsFormValues] = useAccountsFormContext();
    const isPopup = useAppSelector((state) => state.app.appType === AppType.popup);
    const [isConnectLedgerModalOpen, setConnectLedgerModalOpen] = useState(forceShowLedger);
    const createAccountsMutation = useCreateAccountsMutation();
    const createZkLoginAccount = useCallback(
        async (provider: ZkLoginProvider) => {
            await setAccountsFormValues({ type: 'zkLogin', provider });
            await createAccountsMutation.mutateAsync(
                {
                    type: 'zkLogin',
                },
                {
                    onSuccess: () => {
                        navigate('/tokens');
                    },
                    onError: (error) => {
                        toast.error(
                            (error as Error)?.message ||
                                'Failed to create account. (Unknown error)',
                        );
                    },
                },
            );
        },
        [setAccountsFormValues, createAccountsMutation, navigate],
    );
    const [forcedZkLoginProvider, setForcedZkLoginProvider] = useState<ZkLoginProvider | null>(
        null,
    );
    const forceZkLoginWithProviderRef = useRef(searchParams.get('forceZkLoginProvider'));
    const forcedLoginHandledRef = useRef(false);
    const { data: accountsTotalByType, isPending: isAccountsCountLoading } =
        useCountAccountsByType();
    useEffect(() => {
        if (isAccountsCountLoading) {
            return;
        }
        const zkLoginProvider = forceZkLoginWithProviderRef.current as ZkLoginProvider;
        if (
            zkLoginProvider &&
            zkLoginProviderDataMap[zkLoginProvider] &&
            !forcedLoginHandledRef.current
        ) {
            const totalProviderAccounts =
                accountsTotalByType?.zkLogin?.extra?.[zkLoginProvider] || 0;
            if (totalProviderAccounts === 0) {
                setForcedZkLoginProvider(zkLoginProvider);
                createZkLoginAccount(zkLoginProvider).finally(() => setForcedZkLoginProvider(null));
            }
            const newURLSearchParams = new URLSearchParams(searchParams.toString());
            newURLSearchParams.delete('forceZkLoginProvider');
            setSearchParams(newURLSearchParams.toString());
            forcedLoginHandledRef.current = true;
        }
    }, [
        setSearchParams,
        accountsTotalByType,
        searchParams,
        createZkLoginAccount,
        isAccountsCountLoading,
    ]);
    return (
        <Overlay showModal title="Add Account" closeOverlay={() => navigate('/')}>
            <div className="flex w-full flex-col gap-8">
                <div className="flex flex-col gap-3">
                    {showSocialSignInOptions && (
                        <ZkLoginButtons
                            layout="column"
                            showLabel
                            sourceFlow={sourceFlow}
                            forcedZkLoginProvider={forcedZkLoginProvider}
                            onButtonClick={async (provider) => {
                                if (isPopup) {
                                    await openTabWithSearchParam('forceZkLoginProvider', provider);
                                    window.close();
                                    return;
                                } else {
                                    return createZkLoginAccount(provider);
                                }
                            }}
                        />
                    )}
                    <Button
                        variant="outline"
                        size="tall"
                        text="Set up Ledger"
                        before={<LedgerLogo className="h-4 w-4 text-gray-90" />}
                        onClick={async () => {
                            ampli.openedConnectLedgerFlow({ sourceFlow });
                            if (isPopup) {
                                await openTabWithSearchParam('showLedger', 'true');
                                window.close();
                            } else {
                                setConnectLedgerModalOpen(true);
                            }
                        }}
                        disabled={createAccountsMutation.isPending}
                    />
                </div>
                <Section title="Create New">
                    <Button
                        variant="outline"
                        size="tall"
                        text="Create a new Passphrase Account"
                        to="/accounts/protect-account?accountType=new-mnemonic"
                        onClick={() => {
                            setAccountsFormValues({ type: 'new-mnemonic' });
                            ampli.clickedCreateNewAccount({ sourceFlow });
                        }}
                        disabled={createAccountsMutation.isPending}
                    />
                </Section>
                <Section title="Import Existing Accounts">
                    <Button
                        variant="outline"
                        size="tall"
                        text="Import Passphrase"
                        to="/accounts/import-passphrase"
                        onClick={() => {
                            ampli.clickedImportPassphrase({ sourceFlow });
                        }}
                        disabled={createAccountsMutation.isPending}
                    />
                    <Button
                        variant="outline"
                        size="tall"
<<<<<<< HEAD
                        text="Import Private Key"
                        to="/accounts/import-private-key"
                        onClick={() => {
                            ampli.clickedImportPrivateKey({ sourceFlow });
                        }}
=======
                        text="Import Seed"
                        to="/accounts/import-seed"
>>>>>>> c50d934e
                        disabled={createAccountsMutation.isPending}
                    />
                    <Button
                        variant="outline"
                        size="tall"
<<<<<<< HEAD
                        text="Import Seed"
                        to="/accounts/import-seed"
                        onClick={() => {}}
=======
                        text="Import Private Key"
                        to="/accounts/import-private-key"
                        onClick={() => {
                            ampli.clickedImportPrivateKey({ sourceFlow });
                        }}
>>>>>>> c50d934e
                        disabled={createAccountsMutation.isPending}
                    />
                </Section>
            </div>
            {isConnectLedgerModalOpen && (
                <ConnectLedgerModal
                    onClose={() => {
                        setConnectLedgerModalOpen(false);
                    }}
                    onError={(error) => {
                        setConnectLedgerModalOpen(false);
                        toast.error(
                            getLedgerConnectionErrorMessage(error) || 'Something went wrong.',
                        );
                    }}
                    onConfirm={() => {
                        ampli.connectedHardwareWallet({ hardwareWalletType: 'Ledger' });
                        navigate('/accounts/import-ledger-accounts');
                    }}
                />
            )}
        </Overlay>
    );
}

type SectionProps = {
    title: string;
    children: ReactNode;
};

function Section({ title, children }: SectionProps) {
    return (
        <section className="flex flex-col gap-3">
            <div className="flex items-center gap-2">
                <div className="grow border-0 border-t border-solid border-gray-40"></div>
                <Text variant="caption" weight="semibold" color="steel">
                    {title}
                </Text>
                <div className="grow border-0 border-t border-solid border-gray-40"></div>
            </div>
            {children}
        </section>
    );
}<|MERGE_RESOLUTION|>--- conflicted
+++ resolved
@@ -172,32 +172,18 @@
                     <Button
                         variant="outline"
                         size="tall"
-<<<<<<< HEAD
+                        text="Import Seed"
+                        to="/accounts/import-seed"
+                        disabled={createAccountsMutation.isPending}
+                    />
+                    <Button
+                        variant="outline"
+                        size="tall"
                         text="Import Private Key"
                         to="/accounts/import-private-key"
                         onClick={() => {
                             ampli.clickedImportPrivateKey({ sourceFlow });
                         }}
-=======
-                        text="Import Seed"
-                        to="/accounts/import-seed"
->>>>>>> c50d934e
-                        disabled={createAccountsMutation.isPending}
-                    />
-                    <Button
-                        variant="outline"
-                        size="tall"
-<<<<<<< HEAD
-                        text="Import Seed"
-                        to="/accounts/import-seed"
-                        onClick={() => {}}
-=======
-                        text="Import Private Key"
-                        to="/accounts/import-private-key"
-                        onClick={() => {
-                            ampli.clickedImportPrivateKey({ sourceFlow });
-                        }}
->>>>>>> c50d934e
                         disabled={createAccountsMutation.isPending}
                     />
                 </Section>
