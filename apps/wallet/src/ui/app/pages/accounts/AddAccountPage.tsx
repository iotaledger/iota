--- conflicted
+++ resolved
@@ -6,13 +6,8 @@
 import { Text } from '_app/shared/text';
 import Overlay from '_components/overlay';
 import { ampli } from '_src/shared/analytics/ampli';
-<<<<<<< HEAD
-import { LedgerLogo17 as LedgerLogo } from '@mysten/icons';
+import { LedgerLogo17 as LedgerLogo } from '@iota/icons';
 import { useState, type ReactNode } from 'react';
-=======
-import { LedgerLogo17 as LedgerLogo } from '@iota/icons';
-import { useCallback, useEffect, useRef, useState, type ReactNode } from 'react';
->>>>>>> 189596f2
 import toast from 'react-hot-toast';
 import { useNavigate, useSearchParams } from 'react-router-dom';
 import Browser from 'webextension-polyfill';
