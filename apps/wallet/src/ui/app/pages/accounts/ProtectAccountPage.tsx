--- conflicted
+++ resolved
@@ -23,25 +23,15 @@
     'new-mnemonic',
     'import-mnemonic',
     'mnemonic-derived',
-<<<<<<< HEAD
-    'imported',
-    'ledger',
-    'qredo',
-=======
     'import-seed',
     'imported',
     'ledger',
->>>>>>> c50d934e
 ];
 
 type AllowedAccountTypes = (typeof allowedAccountTypes)[number];
 
 function isAllowedAccountType(accountType: string): accountType is AllowedAccountTypes {
-<<<<<<< HEAD
-    return (allowedAccountTypes as string[]).includes(accountType);
-=======
     return allowedAccountTypes.includes(accountType as CreateType);
->>>>>>> c50d934e
 }
 
 export function ProtectAccountPage() {
