--- conflicted
+++ resolved
@@ -29,15 +29,9 @@
     AccountsFormType.ImportLedger,
 ];
 
-<<<<<<< HEAD
 const REDIRECT_TO_ACCOUNTS_FINDER: AccountsFormType[] = [
     AccountsFormType.ImportMnemonic,
     AccountsFormType.ImportSeed,
-=======
-const REDIRECT_TO_ACCOUNTS_FINDER: CreateType[] = [
-    CreateAccountType.ImportMnemonic,
-    CreateAccountType.ImportSeed,
->>>>>>> d390ba21
 ];
 
 type AllowedAccountTypes = (typeof ALLOWED_ACCOUNT_TYPES)[number];
