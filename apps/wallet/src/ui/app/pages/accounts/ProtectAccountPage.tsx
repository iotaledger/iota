// Copyright (c) Mysten Labs, Inc.
// Modifications Copyright (c) 2024 IOTA Stiftung
// SPDX-License-Identifier: Apache-2.0

import { isMnemonicSerializedUiAccount } from '_src/background/accounts/MnemonicAccount';
import { useCallback, useEffect, useMemo, useState } from 'react';
import { toast } from 'react-hot-toast';
import { Navigate, useNavigate, useSearchParams } from 'react-router-dom';
<<<<<<< HEAD
import { type FormValues, ProtectAccountForm } from '../../components/accounts/ProtectAccountForm';
import { VerifyPasswordModal } from '../../components/accounts/VerifyPasswordModal';
import Loading from '../../components/loading';
=======
import {
    ProtectAccountForm,
    VerifyPasswordModal,
    Loading,
    AccountsFormType,
    PageTemplate,
} from '_components';
>>>>>>> 324751d8
import { useAccounts } from '../../hooks/useAccounts';
import { autoLockDataToMinutes } from '../../hooks/useAutoLockMinutes';
import { useAutoLockMinutesMutation } from '../../hooks/useAutoLockMinutesMutation';
import { useCreateAccountsMutation } from '../../hooks/useCreateAccountMutation';
import { isSeedSerializedUiAccount } from '_src/background/accounts/SeedAccount';
import { isLedgerAccountSerializedUI } from '_src/background/accounts/LedgerAccount';
import { AllowedAccountSourceTypes } from '../../accounts-finder';

const ALLOWED_ACCOUNT_TYPES: AccountsFormType[] = [
    AccountsFormType.NewMnemonic,
    AccountsFormType.ImportMnemonic,
    AccountsFormType.ImportSeed,
    AccountsFormType.MnemonicSource,
    AccountsFormType.SeedSource,
    AccountsFormType.ImportPrivateKey,
    AccountsFormType.ImportLedger,
];

const REDIRECT_TO_ACCOUNTS_FINDER: AccountsFormType[] = [
    AccountsFormType.ImportMnemonic,
    AccountsFormType.ImportSeed,
    AccountsFormType.ImportLedger,
];

type AllowedAccountTypes = (typeof ALLOWED_ACCOUNT_TYPES)[number];

function isAllowedAccountType(accountType: string): accountType is AllowedAccountTypes {
    return ALLOWED_ACCOUNT_TYPES.includes(accountType as AccountsFormType);
}

export function ProtectAccountPage() {
    const [searchParams] = useSearchParams();
    const accountsFormType = searchParams.get('accountsFormType') || '';
    const successRedirect = searchParams.get('successRedirect') || '/tokens';
    const navigate = useNavigate();
    const { data: accounts } = useAccounts();
    const createMutation = useCreateAccountsMutation();
    const hasPasswordAccounts = useMemo(
        () => accounts && accounts.some(({ isPasswordUnlockable }) => isPasswordUnlockable),
        [accounts],
    );
    const [showVerifyPasswordView, setShowVerifyPasswordView] = useState<boolean | null>(null);
    useEffect(() => {
        if (
            typeof hasPasswordAccounts !== 'undefined' &&
            !(createMutation.isSuccess || createMutation.isPending)
        ) {
            setShowVerifyPasswordView(hasPasswordAccounts);
        }
    }, [hasPasswordAccounts, createMutation.isSuccess, createMutation.isPending]);
    const createAccountCallback = useCallback(
        async (password: string, type: AccountsFormType) => {
            try {
                const createdAccounts = await createMutation.mutateAsync({
                    type,
                    password,
                });
                if (
                    type === AccountsFormType.NewMnemonic &&
                    isMnemonicSerializedUiAccount(createdAccounts[0])
                ) {
                    navigate(`/accounts/backup/${createdAccounts[0].sourceID}`, {
                        replace: true,
                        state: {
                            onboarding: true,
                        },
                    });
                } else if (
                    REDIRECT_TO_ACCOUNTS_FINDER.includes(type) &&
                    (isMnemonicSerializedUiAccount(createdAccounts[0]) ||
                        isSeedSerializedUiAccount(createdAccounts[0]))
                ) {
                    const path = `/accounts/manage/accounts-finder/${createdAccounts[0].sourceID}`;
                    navigate(path, {
                        replace: true,
                        state: {
                            type: type,
                        },
                    });
                } else if (isLedgerAccountSerializedUI(createdAccounts[0])) {
                    const path = `/accounts/manage/accounts-finder/${AllowedAccountSourceTypes.LedgerDerived}`;
                    navigate(path, {
                        replace: true,
                        state: {
                            type: type,
                        },
                    });
                } else {
                    navigate(successRedirect, { replace: true });
                }
            } catch (e) {
                toast.error((e as Error).message ?? 'Failed to create account');
            }
        },
        [createMutation, navigate, successRedirect],
    );
    const autoLockMutation = useAutoLockMinutesMutation();
    if (!isAllowedAccountType(accountsFormType)) {
        return <Navigate to="/" replace />;
    }
    async function handleOnSubmit({ password, autoLock }: FormValues) {
        try {
            await autoLockMutation.mutateAsync({
                minutes: autoLockDataToMinutes(autoLock),
            });
            await createAccountCallback(password.input, accountsFormType as AccountsFormType);
        } catch (e) {
            toast.error((e as Error)?.message || 'Something went wrong');
        }
    }

    return (
        <PageTemplate
            title="Create Password"
            isTitleCentered
            showBackButton
            onClose={() => navigate(-1)}
        >
            <Loading loading={showVerifyPasswordView === null}>
                {showVerifyPasswordView ? (
                    <VerifyPasswordModal
                        open
                        onClose={() => navigate(-1)}
                        onVerify={(password) => createAccountCallback(password, accountsFormType)}
                    />
                ) : (
                    <ProtectAccountForm
                        cancelButtonText="Back"
                        submitButtonText="Create Wallet"
                        onSubmit={handleOnSubmit}
                    />
                )}
            </Loading>
        </PageTemplate>
    );
}<|MERGE_RESOLUTION|>--- conflicted
+++ resolved
@@ -6,19 +6,14 @@
 import { useCallback, useEffect, useMemo, useState } from 'react';
 import { toast } from 'react-hot-toast';
 import { Navigate, useNavigate, useSearchParams } from 'react-router-dom';
-<<<<<<< HEAD
-import { type FormValues, ProtectAccountForm } from '../../components/accounts/ProtectAccountForm';
-import { VerifyPasswordModal } from '../../components/accounts/VerifyPasswordModal';
-import Loading from '../../components/loading';
-=======
 import {
+    type FormValues,
     ProtectAccountForm,
     VerifyPasswordModal,
     Loading,
     AccountsFormType,
     PageTemplate,
 } from '_components';
->>>>>>> 324751d8
 import { useAccounts } from '../../hooks/useAccounts';
 import { autoLockDataToMinutes } from '../../hooks/useAutoLockMinutes';
 import { useAutoLockMinutesMutation } from '../../hooks/useAutoLockMinutesMutation';
