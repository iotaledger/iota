--- conflicted
+++ resolved
@@ -19,60 +19,6 @@
 };
 
 export function SignMessageRequest({ request }: SignMessageRequestProps) {
-<<<<<<< HEAD
-    const { message, type } = useMemo(() => toUtf8OrB64(request.tx.message), [request.tx.message]);
-    const { data: account } = useAccountByAddress(request.tx.accountAddress);
-    const signer = useSigner(account);
-    const dispatch = useAppDispatch();
-    const { clientIdentifier, notificationModal } = useQredoTransaction(true);
-
-    return (
-        <UserApproveContainer
-            origin={request.origin}
-            originFavIcon={request.originFavIcon}
-            approveTitle="Sign"
-            rejectTitle="Reject"
-            approveDisabled={!signer}
-            onSubmit={async (approved) => {
-                if (!signer) {
-                    return;
-                }
-                await dispatch(
-                    respondToTransactionRequest({
-                        txRequestID: request.id,
-                        approved,
-                        signer,
-                        clientIdentifier,
-                    }),
-                );
-            }}
-            address={request.tx.accountAddress}
-            scrollable
-            blended
-            checkAccountLock
-        >
-            <PageMainLayoutTitle title="Sign Message" />
-            <div className="py-4">
-                <Heading variant="heading6" color="gray-90" weight="semibold" centered>
-                    Message You Are Signing
-                </Heading>
-            </div>
-            <div className="flex flex-col flex-nowrap items-stretch overflow-y-auto overflow-x-hidden rounded-15 border border-solid border-gray-50 bg-white shadow-card-soft">
-                <div className="break-words p-5">
-                    <Text
-                        variant="pBodySmall"
-                        weight="medium"
-                        color="steel-darker"
-                        mono={type === 'base64'}
-                    >
-                        {message}
-                    </Text>
-                </div>
-            </div>
-            {notificationModal}
-        </UserApproveContainer>
-    );
-=======
 	const { message, type } = useMemo(() => toUtf8OrB64(request.tx.message), [request.tx.message]);
 	const { data: account } = useAccountByAddress(request.tx.accountAddress);
 	const signer = useSigner(account);
@@ -117,5 +63,4 @@
 			</div>
 		</UserApproveContainer>
 	);
->>>>>>> 2e57eb97
 }