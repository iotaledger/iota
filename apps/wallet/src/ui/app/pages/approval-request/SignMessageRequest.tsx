// Copyright (c) Mysten Labs, Inc.
// SPDX-License-Identifier: Apache-2.0

import { type SignMessageApprovalRequest } from '_payloads/transactions/ApprovalRequest';
import { toUtf8OrB64 } from '_src/shared/utils';
import { useMemo } from 'react';

import { UserApproveContainer } from '../../components/user-approve-container';
import { useAppDispatch } from '../../hooks';
import { useAccountByAddress } from '../../hooks/useAccountByAddress';
import { useSigner } from '../../hooks/useSigner';
import { respondToTransactionRequest } from '../../redux/slices/transaction-requests';
import { Heading } from '../../shared/heading';
import { PageMainLayoutTitle } from '../../shared/page-main-layout/PageMainLayoutTitle';
import { Text } from '../../shared/text';

export type SignMessageRequestProps = {
    request: SignMessageApprovalRequest;
};

export function SignMessageRequest({ request }: SignMessageRequestProps) {
    const { message, type } = useMemo(() => toUtf8OrB64(request.tx.message), [request.tx.message]);
    const { data: account } = useAccountByAddress(request.tx.accountAddress);
    const signer = useSigner(account);
    const dispatch = useAppDispatch();
<<<<<<< HEAD
    const { clientIdentifier, notificationModal } = useQredoTransaction(true);
=======
>>>>>>> c50d934e

    return (
        <UserApproveContainer
            origin={request.origin}
            originFavIcon={request.originFavIcon}
            approveTitle="Sign"
            rejectTitle="Reject"
            approveDisabled={!signer}
            onSubmit={async (approved) => {
                if (!signer) {
                    return;
                }
                await dispatch(
                    respondToTransactionRequest({
                        txRequestID: request.id,
                        approved,
                        signer,
<<<<<<< HEAD
                        clientIdentifier,
=======
>>>>>>> c50d934e
                    }),
                );
            }}
            address={request.tx.accountAddress}
            scrollable
            blended
            checkAccountLock
        >
            <PageMainLayoutTitle title="Sign Message" />
            <div className="py-4">
                <Heading variant="heading6" color="gray-90" weight="semibold" centered>
                    Message You Are Signing
                </Heading>
            </div>
            <div className="flex flex-col flex-nowrap items-stretch overflow-y-auto overflow-x-hidden rounded-15 border border-solid border-gray-50 bg-white shadow-card-soft">
                <div className="break-words p-5">
                    <Text
                        variant="pBodySmall"
                        weight="medium"
                        color="steel-darker"
                        mono={type === 'base64'}
                    >
                        {message}
                    </Text>
                </div>
            </div>
<<<<<<< HEAD
            {notificationModal}
=======
>>>>>>> c50d934e
        </UserApproveContainer>
    );
}<|MERGE_RESOLUTION|>--- conflicted
+++ resolved
@@ -23,10 +23,6 @@
     const { data: account } = useAccountByAddress(request.tx.accountAddress);
     const signer = useSigner(account);
     const dispatch = useAppDispatch();
-<<<<<<< HEAD
-    const { clientIdentifier, notificationModal } = useQredoTransaction(true);
-=======
->>>>>>> c50d934e
 
     return (
         <UserApproveContainer
@@ -44,10 +40,6 @@
                         txRequestID: request.id,
                         approved,
                         signer,
-<<<<<<< HEAD
-                        clientIdentifier,
-=======
->>>>>>> c50d934e
                     }),
                 );
             }}
@@ -74,10 +66,6 @@
                     </Text>
                 </div>
             </div>
-<<<<<<< HEAD
-            {notificationModal}
-=======
->>>>>>> c50d934e
         </UserApproveContainer>
     );
 }