--- conflicted
+++ resolved
@@ -5,12 +5,8 @@
 import { TypeTagSerializer, type TypeTag } from '@iota/iota-sdk/bcs';
 import { type TransactionArgument, type Commands } from '@iota/iota-sdk/transactions/';
 import { formatAddress, normalizeIotaAddress, toB64 } from '@iota/iota-sdk/utils';
-<<<<<<< HEAD
-=======
 import { Collapsible } from '@iota/core';
->>>>>>> fdffc671
 import { TitleSize } from '@iota/apps-ui-kit';
-import { Collapsible } from '@iota/core';
 
 type TransactionType = ReturnType<(typeof Commands)[keyof typeof Commands]>;
 type MakeMoveVecTransaction = ReturnType<(typeof Commands)['MakeMoveVec']>;
