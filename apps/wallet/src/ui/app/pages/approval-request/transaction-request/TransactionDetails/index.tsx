// Copyright (c) Mysten Labs, Inc.
// Modifications Copyright (c) 2024 IOTA Stiftung
// SPDX-License-Identifier: Apache-2.0

import { useTransactionData } from '_src/ui/app/hooks';
import { type Transaction } from '@iota/iota-sdk/transactions';
import { Command } from './Command';
import { Input } from './Input';
<<<<<<< HEAD
=======
import { Collapsible } from '@iota/core';
>>>>>>> fdffc671
import {
    ButtonSegment,
    ButtonSegmentType,
    InfoBox,
    InfoBoxStyle,
    InfoBoxType,
    Panel,
    SegmentedButton,
    SegmentedButtonType,
    Title,
    TitleSize,
} from '@iota/apps-ui-kit';
import { useEffect, useState } from 'react';
import { Loading } from '_src/ui/app/components';
import { Warning } from '@iota/ui-icons';
import { Collapsible } from '@iota/core';

interface TransactionDetailsProps {
    sender?: string;
    transaction: Transaction;
}

enum DetailsCategory {
    Commands = 'Commands',
    Inputs = 'Inputs',
}
const DETAILS_CATEGORIES = [
    {
        label: 'Commands',
        value: DetailsCategory.Commands,
    },
    {
        label: 'Inputs',
        value: DetailsCategory.Inputs,
    },
];

export function TransactionDetails({ sender, transaction }: TransactionDetailsProps) {
    const [selectedDetailsCategory, setSelectedDetailsCategory] = useState<DetailsCategory | null>(
        null,
    );
    const { data: transactionData, isPending, isError } = useTransactionData(sender, transaction);
    useEffect(() => {
        if (transactionData) {
            const defaultCategory =
                transactionData.commands.length > 0
                    ? DetailsCategory.Commands
                    : transactionData.inputs.length > 0
                      ? DetailsCategory.Inputs
                      : null;

            if (defaultCategory) {
                setSelectedDetailsCategory(defaultCategory);
            }
        }
    }, [transactionData]);

    if (transactionData?.commands.length === 0 && transactionData.inputs.length === 0) {
        return null;
    }
    return (
        <Panel hasBorder>
            <div className="flex flex-col gap-y-sm overflow-hidden rounded-xl">
                <Collapsible
                    hideBorder
                    defaultOpen
                    render={() => <Title size={TitleSize.Small} title="Transaction Details" />}
                >
                    <SegmentedButton type={SegmentedButtonType.Transparent}>
                        {DETAILS_CATEGORIES.map(({ label, value }) => (
                            <ButtonSegment
                                type={ButtonSegmentType.Underlined}
                                key={value}
                                onClick={() => setSelectedDetailsCategory(value)}
                                label={label}
                                selected={selectedDetailsCategory === value}
                                disabled={
                                    DetailsCategory.Commands === value
                                        ? transactionData?.commands.length === 0
                                        : DetailsCategory.Inputs === value
                                          ? transactionData?.inputs.length === 0
                                          : false
                                }
                            />
                        ))}
                    </SegmentedButton>
                    <Loading loading={isPending}>
                        {isError ? (
                            <InfoBox
                                type={InfoBoxType.Error}
                                title="Couldn't gather data"
                                icon={<Warning />}
                                style={InfoBoxStyle.Elevated}
                            />
                        ) : null}
                        <div className="flex flex-col p-md">
                            {selectedDetailsCategory === DetailsCategory.Commands &&
                                !!transactionData?.commands.length && (
                                    <div className="flex flex-col gap-md">
                                        {transactionData?.commands.map((command, index) => (
                                            <Command key={index} command={command} />
                                        ))}
                                    </div>
                                )}
                            {selectedDetailsCategory === DetailsCategory.Inputs &&
                                !!transactionData?.inputs.length && (
                                    <div className="flex flex-col gap-md">
                                        {transactionData?.inputs.map((input, index) => (
                                            <Input key={index} input={input} />
                                        ))}
                                    </div>
                                )}
                        </div>
                    </Loading>
                </Collapsible>
            </div>
        </Panel>
    );
}<|MERGE_RESOLUTION|>--- conflicted
+++ resolved
@@ -6,10 +6,7 @@
 import { type Transaction } from '@iota/iota-sdk/transactions';
 import { Command } from './Command';
 import { Input } from './Input';
-<<<<<<< HEAD
-=======
 import { Collapsible } from '@iota/core';
->>>>>>> fdffc671
 import {
     ButtonSegment,
     ButtonSegmentType,
@@ -25,7 +22,6 @@
 import { useEffect, useState } from 'react';
 import { Loading } from '_src/ui/app/components';
 import { Warning } from '@iota/ui-icons';
-import { Collapsible } from '@iota/core';
 
 interface TransactionDetailsProps {
     sender?: string;
