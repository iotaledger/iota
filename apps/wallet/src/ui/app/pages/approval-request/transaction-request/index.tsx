--- conflicted
+++ resolved
@@ -57,10 +57,6 @@
         currentAddress: addressForTransaction,
         recognizedPackagesList,
     });
-<<<<<<< HEAD
-    const { clientIdentifier, notificationModal } = useQredoTransaction(true);
-=======
->>>>>>> c50d934e
     if (!signer) {
         return null;
     }
@@ -82,10 +78,6 @@
                             approved,
                             txRequestID: txRequest.id,
                             signer,
-<<<<<<< HEAD
-                            clientIdentifier,
-=======
->>>>>>> c50d934e
                         }),
                     );
                     if (!appOriginsToExcludeFromAnalytics.includes(txRequest.origin)) {
@@ -136,10 +128,6 @@
                             approved: isConfirmed,
                             txRequestID: txRequest.id,
                             signer,
-<<<<<<< HEAD
-                            clientIdentifier,
-=======
->>>>>>> c50d934e
                         }),
                     );
                     ampli.respondedToTransactionRequest({
@@ -150,10 +138,6 @@
                     setConfirmationVisible(false);
                 }}
             />
-<<<<<<< HEAD
-            {notificationModal}
-=======
->>>>>>> c50d934e
         </>
     );
 }