// Copyright (c) Mysten Labs, Inc.
// Modifications Copyright (c) 2024 IOTA Stiftung
// SPDX-License-Identifier: Apache-2.0

import { useIsWalletDefiEnabled } from '_app/hooks/useIsWalletDefiEnabled';
import { LargeButton } from '_app/shared/LargeButton';
import { Text } from '_app/shared/text';
import { ButtonOrLink } from '_app/shared/utils/ButtonOrLink';
import Alert from '_components/alert';
import { CoinIcon } from '_components/coin-icon';
import Loading from '_components/loading';
import { filterAndSortTokenBalances } from '_helpers';
import { useAppSelector, useCoinsReFetchingConfig, useSortedCoinsByCategories } from '_hooks';
import {
    DELEGATED_STAKES_QUERY_REFETCH_INTERVAL,
    DELEGATED_STAKES_QUERY_STALE_TIME,
} from '_shared/constants';
import { ampli } from '_src/shared/analytics/ampli';
import { FEATURES } from '_src/shared/experimentation/features';
import { AccountsList } from '_src/ui/app/components/accounts/AccountsList';
import { UnlockAccountButton } from '_src/ui/app/components/accounts/UnlockAccountButton';
import { BuyNLargeHomePanel } from '_src/ui/app/components/buynlarge/HomePanel';
import { useActiveAccount } from '_src/ui/app/hooks/useActiveAccount';
import { usePinnedCoinTypes } from '_src/ui/app/hooks/usePinnedCoinTypes';
import FaucetRequestButton from '_src/ui/app/shared/faucet/FaucetRequestButton';
import PageTitle from '_src/ui/app/shared/PageTitle';
import { useFeature } from '@growthbook/growthbook-react';
import {
    useAppsBackend,
    useBalanceInUSD,
    useCoinMetadata,
    useFormatCoin,
    useGetDelegatedStake,
    useResolveIotaNSName,
} from '@iota/core';
import { useIotaClientQuery } from '@iota/dapp-kit';
import { Info12, Pin16, Unpin16 } from '@iota/icons';
import { Network, type CoinBalance as CoinBalanceType } from '@iota/iota.js/client';
import { formatAddress, parseStructTag, IOTA_TYPE_ARG } from '@iota/iota.js/utils';
import { useQuery } from '@tanstack/react-query';
import clsx from 'clsx';
import { useEffect, useState, type ReactNode } from 'react';

import Interstitial, { type InterstitialConfig } from '../interstitial';
import { CoinBalance } from './coin-balance';
import { PortfolioName } from './PortfolioName';
import { TokenIconLink } from './TokenIconLink';
import { TokenLink } from './TokenLink';
import { TokenList } from './TokenList';

type TokenDetailsProps = {
    coinType?: string;
};

function PinButton({ unpin, onClick }: { unpin?: boolean; onClick: () => void }) {
    return (
        <button
            type="button"
            className="cursor-pointer border-none bg-transparent text-transparent hover:!text-hero group-hover/coin:text-steel"
            aria-label={unpin ? 'Unpin Coin' : 'Pin Coin'}
            onClick={(e) => {
                e.preventDefault();
                e.stopPropagation();
                onClick();
            }}
        >
            {unpin ? <Unpin16 /> : <Pin16 />}
        </button>
    );
}

function TokenRowButton({
    coinBalance,
    children,
    to,
    onClick,
}: {
    coinBalance: CoinBalanceType;
    children: ReactNode;
    to: string;
    onClick?: () => void;
}) {
    return (
        <ButtonOrLink
            to={to}
            key={coinBalance.coinType}
            onClick={onClick}
            className="text-subtitle font-medium text-steel no-underline hover:font-semibold hover:text-hero"
        >
            {children}
        </ButtonOrLink>
    );
}

export function TokenRow({
    coinBalance,
    renderActions,
    onClick,
}: {
    coinBalance: CoinBalanceType;
    renderActions?: boolean;
    onClick?: () => void;
}) {
    const coinType = coinBalance.coinType;
    const balance = BigInt(coinBalance.totalBalance);
    const [formatted, symbol, { data: coinMeta }] = useFormatCoin(balance, coinType);
    const Tag = onClick ? 'button' : 'div';
    const params = new URLSearchParams({
        type: coinBalance.coinType,
    });
    const balanceInUsd = useBalanceInUSD(coinBalance.coinType, coinBalance.totalBalance);

    return (
        <Tag
            className={clsx(
                'group flex items-center rounded border-transparent bg-transparent py-3 pl-1.5 pr-2 hover:bg-iota/10',
                onClick && 'hover:cursor-pointer',
            )}
            onClick={onClick}
        >
            <div className="flex gap-2.5">
                <CoinIcon coinType={coinType} size="md" />
                <div className="flex flex-col items-start gap-1">
                    <Text variant="body" color="gray-90" weight="semibold" truncate>
                        {coinMeta?.name || symbol}
                    </Text>

                    {renderActions && (
                        <div className="group-hover:hidden">
                            <Text variant="subtitle" color="steel-dark" weight="medium">
                                {symbol}
                            </Text>
                        </div>
                    )}

                    {renderActions ? (
                        <div className="hidden items-center gap-2.5 group-hover:flex">
                            <TokenRowButton
                                coinBalance={coinBalance}
                                to={`/send?${params.toString()}`}
                                onClick={() =>
                                    ampli.selectedCoin({
                                        coinType: coinBalance.coinType,
                                        totalBalance: Number(formatted),
                                    })
                                }
                            >
                                Send
                            </TokenRowButton>
                        </div>
                    ) : (
                        <div className="flex items-center gap-1">
                            <Text variant="subtitleSmall" weight="semibold" color="gray-90">
                                {symbol}
                            </Text>
                            <Text variant="subtitleSmall" weight="medium" color="steel-dark">
                                {formatAddress(coinType)}
                            </Text>
                        </div>
                    )}
                </div>
            </div>

            <div className="ml-auto flex flex-col items-end gap-1">
                {balance > 0n && (
                    <Text variant="body" color="gray-90" weight="medium">
                        {formatted} {symbol}
                    </Text>
                )}

                {balanceInUsd && balanceInUsd > 0 && (
                    <Text variant="subtitle" color="steel-dark" weight="medium">
                        {Number(balanceInUsd).toLocaleString('en', {
                            style: 'currency',
                            currency: 'USD',
                        })}
                    </Text>
                )}
            </div>
        </Tag>
    );
}

export function MyTokens({
    coinBalances,
    isLoading,
    isFetched,
}: {
    coinBalances: CoinBalanceType[];
    isLoading: boolean;
    isFetched: boolean;
}) {
    const isDefiWalletEnabled = useIsWalletDefiEnabled();
    const network = useAppSelector(({ app }) => app.network);

    const [_, { pinCoinType, unpinCoinType }] = usePinnedCoinTypes();

    const { recognized, pinned, unrecognized } = useSortedCoinsByCategories(coinBalances);

    // Avoid perpetual loading state when fetching and retry keeps failing; add isFetched check.
    const isFirstTimeLoading = isLoading && !isFetched;

    return (
        <Loading loading={isFirstTimeLoading}>
            {recognized.length > 0 && (
                <TokenList title="My Coins" defaultOpen>
                    {recognized.map((coinBalance) =>
                        isDefiWalletEnabled ? (
                            <TokenRow
                                renderActions
                                key={coinBalance.coinType}
                                coinBalance={coinBalance}
                            />
                        ) : (
                            <TokenLink key={coinBalance.coinType} coinBalance={coinBalance} />
                        ),
                    )}
                </TokenList>
            )}

            {pinned.length > 0 && (
                <TokenList title="Pinned Coins" defaultOpen>
                    {pinned.map((coinBalance) => (
                        <TokenLink
                            key={coinBalance.coinType}
                            coinBalance={coinBalance}
                            centerAction={
                                <PinButton
                                    unpin
                                    onClick={() => {
                                        ampli.unpinnedCoin({ coinType: coinBalance.coinType });
                                        unpinCoinType(coinBalance.coinType);
                                    }}
                                />
                            }
                        />
                    ))}
                </TokenList>
            )}

            {unrecognized.length > 0 && (
                <TokenList
                    title={
                        unrecognized.length === 1
                            ? `${unrecognized.length} Unrecognized Coin`
                            : `${unrecognized.length} Unrecognized Coins`
                    }
                    defaultOpen={network !== Network.Mainnet}
                >
                    {unrecognized.map((coinBalance) => (
                        <TokenLink
                            key={coinBalance.coinType}
                            coinBalance={coinBalance}
                            subtitle="Send"
                            centerAction={
                                <PinButton
                                    onClick={() => {
                                        ampli.pinnedCoin({ coinType: coinBalance.coinType });
                                        pinCoinType(coinBalance.coinType);
                                    }}
                                />
                            }
                        />
                    ))}
                </TokenList>
            )}
        </Loading>
    );
}

function getMostNestedName(parsed: ReturnType<typeof parseStructTag>) {
    if (parsed.typeParams.length === 0) {
        return parsed.name;
    }

    if (typeof parsed.typeParams[0] === 'string') {
        return parsed.typeParams[0];
    }

    return getMostNestedName(parsed.typeParams[0]);
}

function getFallbackSymbol(coinType: string) {
    const parsed = parseStructTag(coinType);
    return getMostNestedName(parsed);
}

function TokenDetails({ coinType }: TokenDetailsProps) {
    const isDefiWalletEnabled = useIsWalletDefiEnabled();
    const [interstitialDismissed, setInterstitialDismissed] = useState<boolean>(false);
    const activeCoinType = coinType || IOTA_TYPE_ARG;
    const activeAccount = useActiveAccount();
    const activeAccountAddress = activeAccount?.address;
    const { data: domainName } = useResolveIotaNSName(activeAccountAddress);
    const { staleTime, refetchInterval } = useCoinsReFetchingConfig();
    const {
        data: coinBalance,
        isError,
        isPending,
        isFetched,
    } = useIotaClientQuery(
        'getBalance',
        { coinType: activeCoinType, owner: activeAccountAddress! },
        { enabled: !!activeAccountAddress, refetchInterval, staleTime },
    );

    const network = useAppSelector((state) => state.app.network);
    const isMainnet = network === Network.Mainnet;
    const { request } = useAppsBackend();
    const { data } = useQuery({
        queryKey: ['apps-backend', 'monitor-network'],
        queryFn: () =>
            request<{ degraded: boolean }>('monitor-network', {
                project: 'WALLET',
            }),
        // Keep cached for 2 minutes:
        staleTime: 2 * 60 * 1000,
        retry: false,
        enabled: isMainnet,
    });

    const {
        data: coinBalances,
        isPending: coinBalancesLoading,
        isFetched: coinBalancesFetched,
    } = useIotaClientQuery(
        'getAllBalances',
        { owner: activeAccountAddress! },
        {
            enabled: !!activeAccountAddress,
            staleTime,
            refetchInterval,
            select: filterAndSortTokenBalances,
        },
    );

    const { data: delegatedStake } = useGetDelegatedStake({
        address: activeAccountAddress || '',
        staleTime: DELEGATED_STAKES_QUERY_STALE_TIME,
        refetchInterval: DELEGATED_STAKES_QUERY_REFETCH_INTERVAL,
    });

    const walletInterstitialConfig = useFeature<InterstitialConfig>(
        FEATURES.WALLET_INTERSTITIAL_CONFIG,
    ).value;

    const tokenBalance = BigInt(coinBalance?.totalBalance ?? 0);

    const { data: coinMetadata } = useCoinMetadata(activeCoinType);
    const coinSymbol = coinMetadata ? coinMetadata.symbol : getFallbackSymbol(activeCoinType);

    // Avoid perpetual loading state when fetching and retry keeps failing add isFetched check
    const isFirstTimeLoading = isPending && !isFetched;

    useEffect(() => {
        const dismissed =
            walletInterstitialConfig?.dismissKey &&
            localStorage.getItem(walletInterstitialConfig.dismissKey);
        setInterstitialDismissed(dismissed === 'true');
    }, [walletInterstitialConfig?.dismissKey]);

    if (
        navigator.userAgent !== 'Playwright' &&
        walletInterstitialConfig?.enabled &&
        !interstitialDismissed
    ) {
        return (
            <Interstitial
                {...walletInterstitialConfig}
                onClose={() => {
                    setInterstitialDismissed(true);
                }}
            />
        );
    }
    const accountHasIota = coinBalances?.some(({ coinType }) => coinType === IOTA_TYPE_ARG);

    if (!activeAccountAddress) {
        return null;
    }
    return (
        <>
            {isMainnet && data?.degraded && (
                <div className="mb-4 flex items-center rounded-2xl border border-solid border-warning-dark/20 bg-warning-light px-3 py-2 text-warning-dark">
                    <Info12 className="shrink-0" />
                    <div className="ml-2">
                        <Text variant="pBodySmall" weight="medium">
                            We're sorry that the app is running slower than usual. We're working to
                            fix the issue and appreciate your patience.
                        </Text>
                    </div>
                </div>
            )}

            <Loading loading={isFirstTimeLoading}>
                {coinType && <PageTitle title={coinSymbol} back="/tokens" />}

                <div
                    className="flex h-full flex-1 flex-grow flex-col items-center gap-8"
                    data-testid="coin-page"
                >
                    <AccountsList />
                    <BuyNLargeHomePanel />
                    <div className="flex w-full flex-col">
                        <PortfolioName
                            name={
                                activeAccount.nickname ??
                                domainName ??
                                formatAddress(activeAccountAddress)
                            }
                        />
                        {activeAccount.isLocked ? null : (
                            <>
                                <div
                                    data-testid="coin-balance"
                                    className={clsx(
                                        'mt-4 flex w-full flex-col items-center gap-3 rounded-2xl px-4 py-5',
                                        isDefiWalletEnabled
                                            ? 'bg-gradients-graph-cards'
                                            : 'bg-hero/5',
                                    )}
                                >
                                    <div className="flex flex-col items-center gap-1">
                                        <CoinBalance amount={tokenBalance} type={activeCoinType} />
                                    </div>

                                    {!accountHasIota ? (
                                        <div className="flex flex-col gap-5">
                                            <div className="flex flex-col flex-nowrap items-center justify-center px-2.5 text-center">
                                                <Text
                                                    variant="pBodySmall"
                                                    color="gray-80"
                                                    weight="normal"
                                                >
                                                    {isMainnet
                                                        ? 'Buy IOTA to get started'
                                                        : 'To send transactions on the Iota network, you need IOTA in your wallet.'}
                                                </Text>
                                            </div>
                                            <FaucetRequestButton />
                                        </div>
                                    ) : null}
                                    {isError ? (
                                        <Alert>
                                            <div>
                                                <strong>Error updating balance</strong>
                                            </div>
                                        </Alert>
                                    ) : null}
                                    <div className="grid w-full grid-cols-3 gap-3">
                                        <LargeButton
                                            center
                                            data-testid="send-coin-button"
                                            to={`/send${
                                                coinBalance?.coinType
                                                    ? `?${new URLSearchParams({
                                                          type: coinBalance.coinType,
                                                      }).toString()}`
                                                    : ''
                                            }`}
                                            disabled={!tokenBalance}
                                        >
                                            Send
                                        </LargeButton>

<<<<<<< HEAD
                                        {!accountHasSui && (
=======
                                        <LargeButton
                                            center
                                            disabled={!isDefiWalletEnabled || !tokenBalance}
                                            to={`/swap${
                                                coinBalance?.coinType
                                                    ? `?${new URLSearchParams({
                                                          type: coinBalance.coinType,
                                                      }).toString()}`
                                                    : ''
                                            }`}
                                            onClick={() => {
                                                if (!coinBalance) {
                                                    return;
                                                }

                                                ampli.clickedSwapCoin({
                                                    coinType: coinBalance.coinType,
                                                    totalBalance: Number(formatted),
                                                    sourceFlow: 'LargeButton-TokenDetails',
                                                });
                                            }}
                                        >
                                            Swap
                                        </LargeButton>
                                        {!accountHasIota && (
>>>>>>> 0c44f89d
                                            <LargeButton disabled to="/stake" center>
                                                Stake
                                            </LargeButton>
                                        )}
                                    </div>

                                    <div className="w-full">
                                        {accountHasIota || delegatedStake?.length ? (
                                            <TokenIconLink
                                                disabled={!tokenBalance}
                                                accountAddress={activeAccountAddress}
                                            />
                                        ) : null}
                                    </div>
                                </div>
                            </>
                        )}
                    </div>
                    {activeAccount.isLocked ? (
                        <UnlockAccountButton account={activeAccount} />
                    ) : (
                        <MyTokens
                            coinBalances={coinBalances ?? []}
                            isLoading={coinBalancesLoading}
                            isFetched={coinBalancesFetched}
                        />
                    )}
                </div>
            </Loading>
        </>
    );
}

export default TokenDetails;<|MERGE_RESOLUTION|>--- conflicted
+++ resolved
@@ -463,35 +463,7 @@
                                             Send
                                         </LargeButton>
 
-<<<<<<< HEAD
-                                        {!accountHasSui && (
-=======
-                                        <LargeButton
-                                            center
-                                            disabled={!isDefiWalletEnabled || !tokenBalance}
-                                            to={`/swap${
-                                                coinBalance?.coinType
-                                                    ? `?${new URLSearchParams({
-                                                          type: coinBalance.coinType,
-                                                      }).toString()}`
-                                                    : ''
-                                            }`}
-                                            onClick={() => {
-                                                if (!coinBalance) {
-                                                    return;
-                                                }
-
-                                                ampli.clickedSwapCoin({
-                                                    coinType: coinBalance.coinType,
-                                                    totalBalance: Number(formatted),
-                                                    sourceFlow: 'LargeButton-TokenDetails',
-                                                });
-                                            }}
-                                        >
-                                            Swap
-                                        </LargeButton>
                                         {!accountHasIota && (
->>>>>>> 0c44f89d
                                             <LargeButton disabled to="/stake" center>
                                                 Stake
                                             </LargeButton>
