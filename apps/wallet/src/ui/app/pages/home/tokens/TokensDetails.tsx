// Copyright (c) Mysten Labs, Inc.
// Modifications Copyright (c) 2024 IOTA Stiftung
// SPDX-License-Identifier: Apache-2.0

import { useIsWalletDefiEnabled } from '_app/hooks/useIsWalletDefiEnabled';
import { LargeButton } from '_app/shared/LargeButton';
import { Text } from '_app/shared/text';
import { ButtonOrLink } from '_app/shared/utils/ButtonOrLink';
<<<<<<< HEAD
import Alert from '_components/alert';
import { CoinIcon } from '_components/coin-icon';
import Loading from '_components/loading';
import { useAppSelector, useCoinsReFetchingConfig, useCopyToClipboard } from '_hooks';
=======
import { Alert, CoinIcon, Loading, AccountsList, UnlockAccountButton } from '_components';
import { useAppSelector, useCoinsReFetchingConfig } from '_hooks';
>>>>>>> 324751d8
import { ampli } from '_src/shared/analytics/ampli';
import { Feature } from '_src/shared/experimentation/features';
import { useActiveAccount } from '_src/ui/app/hooks/useActiveAccount';
import { usePinnedCoinTypes } from '_src/ui/app/hooks/usePinnedCoinTypes';
import FaucetRequestButton from '_src/ui/app/shared/faucet/FaucetRequestButton';
import PageTitle from '_src/ui/app/shared/PageTitle';
import { useFeature } from '@growthbook/growthbook-react';
import { toast } from 'react-hot-toast';
import {
    DELEGATED_STAKES_QUERY_REFETCH_INTERVAL,
    DELEGATED_STAKES_QUERY_STALE_TIME,
    filterAndSortTokenBalances,
    useAppsBackend,
    useBalance,
    useBalanceInUSD,
    useCoinMetadata,
    useFormatCoin,
    useGetDelegatedStake,
    useResolveIotaNSName,
    useSortedCoinsByCategories,
} from '@iota/core';
import {
    Button,
    ButtonSize,
    ButtonType,
    Address,
    Dialog,
    // DialogTitle,
    DialogContent,
    DialogBody,
    Header,
} from '@iota/apps-ui-kit';
import { ArrowBottomLeft, Send } from '@iota/ui-icons';
import { useIotaClientQuery } from '@iota/dapp-kit';
<<<<<<< HEAD
import { Info12, Pin16, Unpin16 } from '@iota/icons';
import { type CoinBalance as CoinBalanceType, Network } from '@iota/iota-sdk/client';
import { formatAddress, IOTA_TYPE_ARG, parseStructTag } from '@iota/iota-sdk/utils';
import { useQuery } from '@tanstack/react-query';
import clsx from 'clsx';
import { type ReactNode, useEffect, useState } from 'react';

=======
import { Info12 } from '@iota/icons';
import { Network, type CoinBalance as CoinBalanceType } from '@iota/iota-sdk/client';
import { formatAddress, parseStructTag, IOTA_TYPE_ARG } from '@iota/iota-sdk/utils';
import { useQuery } from '@tanstack/react-query';
import clsx from 'clsx';
import { useEffect, useState, type ReactNode } from 'react';
import { Unpined, Pined } from '@iota/ui-icons';
>>>>>>> 324751d8
import Interstitial, { type InterstitialConfig } from '../interstitial';
import { CoinBalance } from './coin-balance';
import { PortfolioName } from './PortfolioName';
import { TokenIconLink } from './TokenIconLink';
import { TokenLink } from './TokenLink';
import { TokenList } from './TokenList';
import { useNavigate } from 'react-router-dom';
import { useUnlockAccount } from '_components/accounts/UnlockAccountContext';

interface TokenDetailsProps {
    coinType?: string;
}

interface PinButtonProps {
    isPinned?: boolean;
    onClick: () => void;
}

function PinButton({ isPinned, onClick }: PinButtonProps) {
    return (
        <button
            type="button"
            className="cursor-pointer border-none bg-transparent [&_svg]:h-4 [&_svg]:w-4"
            aria-label={isPinned ? 'Unpin Coin' : 'Pin Coin'}
            onClick={(e) => {
                e.preventDefault();
                e.stopPropagation();
                onClick();
            }}
        >
            {isPinned ? (
                <Pined className="text-primary-40" />
            ) : (
                <Unpined className="text-neutral-60" />
            )}
        </button>
    );
}

interface TokenRowButtonProps {
    coinBalance: CoinBalanceType;
    children: ReactNode;
    to: string;
    onClick?: () => void;
}

function TokenRowButton({ coinBalance, children, to, onClick }: TokenRowButtonProps) {
    return (
        <ButtonOrLink
            to={to}
            key={coinBalance.coinType}
            onClick={onClick}
            className="text-steel hover:text-hero text-subtitle font-medium no-underline hover:font-semibold"
        >
            {children}
        </ButtonOrLink>
    );
}

interface TokenRowProps {
    coinBalance: CoinBalanceType;
    renderActions?: boolean;
    onClick?: () => void;
}

export function TokenRow({ coinBalance, renderActions, onClick }: TokenRowProps) {
    const coinType = coinBalance.coinType;
    const balance = BigInt(coinBalance.totalBalance);
    const [formatted, symbol, { data: coinMeta }] = useFormatCoin(balance, coinType);
    const Tag = onClick ? 'button' : 'div';
    const params = new URLSearchParams({
        type: coinBalance.coinType,
    });
    const balanceInUsd = useBalanceInUSD(coinBalance.coinType, coinBalance.totalBalance);

    return (
        <Tag
            className={clsx(
                'hover:bg-iota/10 group flex items-center rounded border-transparent bg-transparent py-3 pl-1.5 pr-2',
                onClick && 'hover:cursor-pointer',
            )}
            onClick={onClick}
        >
            <div className="flex gap-2.5">
                <CoinIcon coinType={coinType} />
                <div className="flex flex-col items-start gap-1">
                    <Text variant="body" color="gray-90" weight="semibold" truncate>
                        {coinMeta?.name || symbol}
                    </Text>

                    {renderActions && (
                        <div className="group-hover:hidden">
                            <Text variant="subtitle" color="steel-dark" weight="medium">
                                {symbol}
                            </Text>
                        </div>
                    )}

                    {renderActions ? (
                        <div className="hidden items-center gap-2.5 group-hover:flex">
                            <TokenRowButton
                                coinBalance={coinBalance}
                                to={`/send?${params.toString()}`}
                                onClick={() =>
                                    ampli.selectedCoin({
                                        coinType: coinBalance.coinType,
                                        totalBalance: Number(formatted),
                                    })
                                }
                            >
                                Send
                            </TokenRowButton>
                        </div>
                    ) : (
                        <div className="flex items-center gap-1">
                            <Text variant="subtitleSmall" weight="semibold" color="gray-90">
                                {symbol}
                            </Text>
                            <Text variant="subtitleSmall" weight="medium" color="steel-dark">
                                {formatAddress(coinType)}
                            </Text>
                        </div>
                    )}
                </div>
            </div>

            <div className="ml-auto flex flex-col items-end gap-1">
                {balance > 0n && (
                    <Text variant="body" color="gray-90" weight="medium">
                        {formatted} {symbol}
                    </Text>
                )}

                {balanceInUsd && balanceInUsd > 0 && (
                    <Text variant="subtitle" color="steel-dark" weight="medium">
                        {Number(balanceInUsd).toLocaleString('en', {
                            style: 'currency',
                            currency: 'USD',
                        })}
                    </Text>
                )}
            </div>
        </Tag>
    );
}

interface MyTokensProps {
    coinBalances: CoinBalanceType[];
    isLoading: boolean;
    isFetched: boolean;
}

export function MyTokens({ coinBalances, isLoading, isFetched }: MyTokensProps) {
    const isDefiWalletEnabled = useIsWalletDefiEnabled();
    const network = useAppSelector(({ app }) => app.network);

    const [_pinned, { pinCoinType, unpinCoinType }] = usePinnedCoinTypes();

    const { recognized, pinned, unrecognized } = useSortedCoinsByCategories(coinBalances, _pinned);

    // Avoid perpetual loading state when fetching and retry keeps failing; add isFetched check.
    const isFirstTimeLoading = isLoading && !isFetched;

    return (
        <Loading loading={isFirstTimeLoading}>
            {recognized.length > 0 && (
                <TokenList title="My Coins" defaultOpen>
                    {recognized.map((coinBalance) =>
                        isDefiWalletEnabled ? (
                            <TokenRow
                                renderActions
                                key={coinBalance.coinType}
                                coinBalance={coinBalance}
                            />
                        ) : (
                            <TokenLink key={coinBalance.coinType} coinBalance={coinBalance} />
                        ),
                    )}
                </TokenList>
            )}

            {pinned.length > 0 && (
                <TokenList title="Pinned Coins" defaultOpen>
                    {pinned.map((coinBalance) => (
                        <TokenLink
                            key={coinBalance.coinType}
                            coinBalance={coinBalance}
                            clickableAction={
                                <PinButton
                                    isPinned
                                    onClick={() => {
                                        ampli.unpinnedCoin({ coinType: coinBalance.coinType });
                                        unpinCoinType(coinBalance.coinType);
                                    }}
                                />
                            }
                        />
                    ))}
                </TokenList>
            )}

            {unrecognized.length > 0 && (
                <TokenList
                    title={
                        unrecognized.length === 1
                            ? `${unrecognized.length} Unrecognized Coin`
                            : `${unrecognized.length} Unrecognized Coins`
                    }
                    defaultOpen={network !== Network.Mainnet}
                >
                    {unrecognized.map((coinBalance) => (
                        <TokenLink
                            key={coinBalance.coinType}
                            coinBalance={coinBalance}
                            clickableAction={
                                <PinButton
                                    onClick={() => {
                                        ampli.pinnedCoin({ coinType: coinBalance.coinType });
                                        pinCoinType(coinBalance.coinType);
                                    }}
                                />
                            }
                        />
                    ))}
                </TokenList>
            )}
        </Loading>
    );
}

function getMostNestedName(parsed: ReturnType<typeof parseStructTag>) {
    if (parsed.typeParams.length === 0) {
        return parsed.name;
    }

    if (typeof parsed.typeParams[0] === 'string') {
        return parsed.typeParams[0];
    }

    return getMostNestedName(parsed.typeParams[0]);
}

function getFallbackSymbol(coinType: string) {
    const parsed = parseStructTag(coinType);
    return getMostNestedName(parsed);
}

function TokenDetails({ coinType }: TokenDetailsProps) {
    const [dialogReceiveOpen, setDialogReceiveOpen] = useState(false);
    const navigate = useNavigate();
    const isDefiWalletEnabled = useIsWalletDefiEnabled();
    const [interstitialDismissed, setInterstitialDismissed] = useState<boolean>(false);
    const activeCoinType = coinType || IOTA_TYPE_ARG;
    const activeAccount = useActiveAccount();
    const activeAccountAddress = activeAccount?.address;
    const { data: domainName } = useResolveIotaNSName(activeAccountAddress);
    const { staleTime, refetchInterval } = useCoinsReFetchingConfig();
    const {
        data: coinBalance,
        isError,
        isPending,
        isFetched,
    } = useBalance(activeAccountAddress!, { coinType: activeCoinType });
    const network = useAppSelector((state) => state.app.network);
    const isMainnet = network === Network.Mainnet;
    const { request } = useAppsBackend();
    const { data } = useQuery({
        queryKey: ['apps-backend', 'monitor-network'],
        queryFn: () =>
            request<{ degraded: boolean }>('monitor-network', {
                project: 'WALLET',
            }),
        // Keep cached for 2 minutes:
        staleTime: 2 * 60 * 1000,
        retry: false,
        enabled: isMainnet,
    });
    const { unlockAccount } = useUnlockAccount();

    const {
        data: coinBalances,
        isPending: coinBalancesLoading,
        isFetched: coinBalancesFetched,
    } = useIotaClientQuery(
        'getAllBalances',
        { owner: activeAccountAddress! },
        {
            enabled: !!activeAccountAddress,
            staleTime,
            refetchInterval,
            select: filterAndSortTokenBalances,
        },
    );

    const { data: delegatedStake } = useGetDelegatedStake({
        address: activeAccountAddress || '',
        staleTime: DELEGATED_STAKES_QUERY_STALE_TIME,
        refetchInterval: DELEGATED_STAKES_QUERY_REFETCH_INTERVAL,
    });

    const walletInterstitialConfig = useFeature<InterstitialConfig>(
        Feature.WalletInterstitialConfig,
    ).value;

    const tokenBalance = BigInt(coinBalance?.totalBalance ?? 0);

    const { data: coinMetadata } = useCoinMetadata(activeCoinType);
    const coinSymbol = coinMetadata ? coinMetadata.symbol : getFallbackSymbol(activeCoinType);

    // Avoid perpetual loading state when fetching and retry keeps failing add isFetched check
    const isFirstTimeLoading = isPending && !isFetched;

    const onSendClick = () => {
        if (activeAccount?.isLocked) {
            unlockAccount(activeAccount);
            return;
        }

        navigate(
            `/send${
                coinBalance?.coinType
                    ? `?${new URLSearchParams({
                          type: coinBalance.coinType,
                      }).toString()}`
                    : ''
            }`,
        );
    };

    useEffect(() => {
        const dismissed =
            walletInterstitialConfig?.dismissKey &&
            localStorage.getItem(walletInterstitialConfig.dismissKey);
        setInterstitialDismissed(dismissed === 'true');
    }, [walletInterstitialConfig?.dismissKey]);

    if (
        navigator.userAgent !== 'Playwright' &&
        walletInterstitialConfig?.enabled &&
        !interstitialDismissed
    ) {
        return (
            <Interstitial
                {...walletInterstitialConfig}
                onClose={() => {
                    setInterstitialDismissed(true);
                }}
            />
        );
    }
    const accountHasIota = coinBalances?.some(({ coinType }) => coinType === IOTA_TYPE_ARG);

    if (!activeAccountAddress) {
        return null;
    }
    return (
        <>
            {isMainnet && data?.degraded && (
                <div className="border-warning-dark/20 bg-warning-light text-warning-dark mb-4 flex items-center rounded-2xl border border-solid px-3 py-2">
                    <Info12 className="shrink-0" />
                    <div className="ml-2">
                        <Text variant="pBodySmall" weight="medium">
                            We're sorry that the app is running slower than usual. We're working to
                            fix the issue and appreciate your patience.
                        </Text>
                    </div>
                </div>
            )}

            <Loading loading={isFirstTimeLoading}>
                {coinType && <PageTitle title={coinSymbol} back="/tokens" />}

                <div
                    className="flex h-full flex-1 flex-grow flex-col items-center gap-8"
                    data-testid="coin-page"
                >
                    <div className="flex w-full items-center justify-between gap-lg px-sm--rs py-md--rs">
                        <div className="flex flex-col gap-xs">
                            <div>
                                <Address
                                    text={
                                        activeAccount.nickname ??
                                        domainName ??
                                        formatAddress(activeAccountAddress)
                                    }
                                    isCopyable
                                    copyValue={activeAccountAddress}
                                    onCopy={() => toast.success('Address copied')}
                                />
                            </div>
                            <CoinBalance amount={tokenBalance} type={activeCoinType} />
                        </div>
                        <div className="flex gap-xs [&_svg]:h-5 [&_svg]:w-5">
                            <Button
                                onClick={() => setDialogReceiveOpen(true)}
                                type={ButtonType.Secondary}
                                icon={<ArrowBottomLeft />}
                                size={ButtonSize.Small}
                            />
                            <Button onClick={onSendClick} icon={<Send />} size={ButtonSize.Small} />
                        </div>
                    </div>
                    <AccountsList />
                    <div className="flex w-full flex-col">
                        <PortfolioName
                            name={
                                activeAccount.nickname ??
                                domainName ??
                                formatAddress(activeAccountAddress)
                            }
                        />
                        {activeAccount.isLocked ? null : (
                            <>
                                <div
                                    data-testid="coin-balance"
                                    className={clsx(
                                        'mt-4 flex w-full flex-col items-center gap-3 rounded-2xl px-4 py-5',
                                        isDefiWalletEnabled
                                            ? 'bg-gradients-graph-cards'
                                            : 'bg-hero/5',
                                    )}
                                >
                                    <div className="flex flex-col items-center gap-1">
                                        <CoinBalance amount={tokenBalance} type={activeCoinType} />
                                    </div>

                                    {!accountHasIota ? (
                                        <div className="flex flex-col gap-5">
                                            <div className="flex flex-col flex-nowrap items-center justify-center px-2.5 text-center">
                                                <Text
                                                    variant="pBodySmall"
                                                    color="gray-80"
                                                    weight="normal"
                                                >
                                                    {isMainnet
                                                        ? 'Buy IOTA to get started'
                                                        : 'To send transactions on the Iota network, you need IOTA in your wallet.'}
                                                </Text>
                                            </div>
                                            <FaucetRequestButton />
                                        </div>
                                    ) : null}
                                    {isError ? (
                                        <Alert>
                                            <div>
                                                <strong>Error updating balance</strong>
                                            </div>
                                        </Alert>
                                    ) : null}
                                    <div className="grid w-full grid-cols-3 gap-3">
                                        <LargeButton
                                            center
                                            data-testid="send-coin-button"
                                            to={`/send${
                                                coinBalance?.coinType
                                                    ? `?${new URLSearchParams({
                                                          type: coinBalance.coinType,
                                                      }).toString()}`
                                                    : ''
                                            }`}
                                            disabled={!tokenBalance}
                                        >
                                            Send
                                        </LargeButton>

                                        {!accountHasIota && (
                                            <LargeButton disabled to="/stake" center>
                                                Stake
                                            </LargeButton>
                                        )}
                                    </div>

                                    <div className="w-full">
                                        {accountHasIota || delegatedStake?.length ? (
                                            <TokenIconLink
                                                disabled={!tokenBalance}
                                                accountAddress={activeAccountAddress}
                                            />
                                        ) : null}
                                    </div>
                                </div>
                            </>
                        )}
                    </div>
                    {activeAccount.isLocked ? (
                        <UnlockAccountButton account={activeAccount} />
                    ) : (
                        <MyTokens
                            coinBalances={coinBalances ?? []}
                            isLoading={coinBalancesLoading}
                            isFetched={coinBalancesFetched}
                        />
                    )}
                </div>
                <DialogReceiveTokens
                    address={activeAccountAddress}
                    open={dialogReceiveOpen}
                    setOpen={(isOpen) => setDialogReceiveOpen(isOpen)}
                />
            </Loading>
        </>
    );
}

export default TokenDetails;

function DialogReceiveTokens({
    address,
    open,
    setOpen,
}: {
    address: string;
    open: boolean;
    setOpen: (isOpen: boolean) => void;
}) {
    const onCopy = useCopyToClipboard(address, {
        copySuccessMessage: 'Address copied',
    });

    return (
        <div className="relative">
            <Dialog open={open} onOpenChange={setOpen}>
                <DialogContent showCloseOnOverlay>
                    <Header title="Receive" onClose={() => setOpen(false)} />
                    <DialogBody>
                        <div className="[&_span]:w-full [&_span]:break-words">
                            <Address text={address} />
                        </div>
                    </DialogBody>
                    <div className="flex w-full flex-row justify-center gap-2 px-md--rs pb-md--rs pt-sm--rs">
                        <Button
                            onClick={onCopy}
                            fullWidth
                            size={ButtonSize.Medium}
                            text="Copy Address"
                        />
                    </div>
                </DialogContent>
            </Dialog>
        </div>
    );
}<|MERGE_RESOLUTION|>--- conflicted
+++ resolved
@@ -6,15 +6,8 @@
 import { LargeButton } from '_app/shared/LargeButton';
 import { Text } from '_app/shared/text';
 import { ButtonOrLink } from '_app/shared/utils/ButtonOrLink';
-<<<<<<< HEAD
-import Alert from '_components/alert';
-import { CoinIcon } from '_components/coin-icon';
-import Loading from '_components/loading';
+import { Alert, CoinIcon, Loading, AccountsList, UnlockAccountButton } from '_components';
 import { useAppSelector, useCoinsReFetchingConfig, useCopyToClipboard } from '_hooks';
-=======
-import { Alert, CoinIcon, Loading, AccountsList, UnlockAccountButton } from '_components';
-import { useAppSelector, useCoinsReFetchingConfig } from '_hooks';
->>>>>>> 324751d8
 import { ampli } from '_src/shared/analytics/ampli';
 import { Feature } from '_src/shared/experimentation/features';
 import { useActiveAccount } from '_src/ui/app/hooks/useActiveAccount';
@@ -47,25 +40,14 @@
     DialogBody,
     Header,
 } from '@iota/apps-ui-kit';
-import { ArrowBottomLeft, Send } from '@iota/ui-icons';
 import { useIotaClientQuery } from '@iota/dapp-kit';
-<<<<<<< HEAD
-import { Info12, Pin16, Unpin16 } from '@iota/icons';
-import { type CoinBalance as CoinBalanceType, Network } from '@iota/iota-sdk/client';
-import { formatAddress, IOTA_TYPE_ARG, parseStructTag } from '@iota/iota-sdk/utils';
-import { useQuery } from '@tanstack/react-query';
-import clsx from 'clsx';
-import { type ReactNode, useEffect, useState } from 'react';
-
-=======
 import { Info12 } from '@iota/icons';
 import { Network, type CoinBalance as CoinBalanceType } from '@iota/iota-sdk/client';
 import { formatAddress, parseStructTag, IOTA_TYPE_ARG } from '@iota/iota-sdk/utils';
 import { useQuery } from '@tanstack/react-query';
 import clsx from 'clsx';
 import { useEffect, useState, type ReactNode } from 'react';
-import { Unpined, Pined } from '@iota/ui-icons';
->>>>>>> 324751d8
+import { ArrowBottomLeft, Send, Unpined, Pined } from '@iota/ui-icons';
 import Interstitial, { type InterstitialConfig } from '../interstitial';
 import { CoinBalance } from './coin-balance';
 import { PortfolioName } from './PortfolioName';
