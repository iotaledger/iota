// Copyright (c) Mysten Labs, Inc.
// Modifications Copyright (c) 2024 IOTA Stiftung
// SPDX-License-Identifier: Apache-2.0

import { CoinItem } from '_components/active-coins-card/CoinItem';
import { ampli } from '_src/shared/analytics/ampli';
<<<<<<< HEAD
import { type CoinBalance } from '@iota/iota.js/client';
import { NANO_PER_IOTA } from '@iota/iota.js/utils';
=======
import { type CoinBalance } from '@iota/iota-sdk/client';
import { MICROS_PER_IOTA } from '@iota/iota-sdk/utils';
>>>>>>> fc4678f1
import { type ReactNode } from 'react';
import { Link } from 'react-router-dom';

type TokenLinkProps = {
    coinBalance: CoinBalance;
    centerAction?: ReactNode;
    subtitle?: string;
};

export function TokenLink({ coinBalance, centerAction, subtitle }: TokenLinkProps) {
    return (
        <Link
            to={`/send?type=${encodeURIComponent(coinBalance.coinType)}`}
            onClick={() =>
                ampli.selectedCoin({
                    coinType: coinBalance.coinType,
                    totalBalance: Number(BigInt(coinBalance.totalBalance) / NANO_PER_IOTA),
                })
            }
            key={coinBalance.coinType}
            className="group/coin w-full no-underline"
        >
            <CoinItem
                coinType={coinBalance.coinType}
                balance={BigInt(coinBalance.totalBalance)}
                centerAction={centerAction}
                subtitle={subtitle}
            />
        </Link>
    );
}<|MERGE_RESOLUTION|>--- conflicted
+++ resolved
@@ -4,13 +4,8 @@
 
 import { CoinItem } from '_components/active-coins-card/CoinItem';
 import { ampli } from '_src/shared/analytics/ampli';
-<<<<<<< HEAD
-import { type CoinBalance } from '@iota/iota.js/client';
-import { NANO_PER_IOTA } from '@iota/iota.js/utils';
-=======
 import { type CoinBalance } from '@iota/iota-sdk/client';
-import { MICROS_PER_IOTA } from '@iota/iota-sdk/utils';
->>>>>>> fc4678f1
+import { NANO_PER_IOTA } from '@iota/iota-sdk/utils';
 import { type ReactNode } from 'react';
 import { Link } from 'react-router-dom';
 
