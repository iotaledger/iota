// Copyright (c) Mysten Labs, Inc.
// Modifications Copyright (c) 2024 IOTA Stiftung
// SPDX-License-Identifier: Apache-2.0

import { ButtonSegment, SegmentedButton, SegmentedButtonType } from '@iota/apps-ui-kit';
import { useActiveAddress } from '_app/hooks/useActiveAddress';
import {
    Alert,
    AlertStyle,
    AlertType,
    Loading,
    LoadingIndicator,
    NoData,
    PageTemplate,
} from '_components';
import { useGetNFTs } from '_src/ui/app/hooks/useGetNFTs';
import { useEffect, useMemo, useRef, useState } from 'react';
import HiddenAssets from './HiddenAssets';
import NonVisualAssets from './NonVisualAssets';
import VisualAssets from './VisualAssets';

enum AssetCategory {
    Visual = 'Visual',
    Other = 'Other',
    Hidden = 'Hidden',
}

const ASSET_CATEGORIES = [
    {
        label: 'Visual',
        value: AssetCategory.Visual,
    },
    {
        label: 'Other',
        value: AssetCategory.Other,
    },
    {
        label: 'Hidden',
        value: AssetCategory.Hidden,
    },
];

function NftsPage() {
    const [selectedAssetCategory, setSelectedAssetCategory] = useState<AssetCategory | null>(null);
    const observerElem = useRef<HTMLDivElement | null>(null);

    const accountAddress = useActiveAddress();
    const {
        data: ownedAssets,
        hasNextPage,
        isLoading,
        isFetchingNextPage,
        error,
        isPending,
        isError,
    } = useGetNFTs(accountAddress);

    const isAssetsLoaded = !!ownedAssets;

    const isSpinnerVisible = isFetchingNextPage && hasNextPage;

    const filteredAssets = (() => {
        if (!ownedAssets) return [];
        switch (selectedAssetCategory) {
            case AssetCategory.Visual:
                return ownedAssets.visual;
            case AssetCategory.Other:
                return ownedAssets.other;
            default:
                return [];
        }
    })();

    const filteredHiddenAssets = useMemo(() => {
        return (
            ownedAssets?.hidden
                .flatMap((data) => {
                    return {
                        data: data,
                        display: data?.display?.data,
                    };
                })
                .sort((nftA, nftB) => {
                    const nameA = nftA.display?.name || '';
                    const nameB = nftB.display?.name || '';

                    if (nameA < nameB) {
                        return -1;
                    } else if (nameA > nameB) {
                        return 1;
                    }
                    return 0;
                }) ?? []
        );
    }, [ownedAssets]);

    useEffect(() => {
        let computeSelectedCategory = false;
        if (
            (selectedAssetCategory === AssetCategory.Visual && ownedAssets?.visual.length === 0) ||
            (selectedAssetCategory === AssetCategory.Other && ownedAssets?.other.length === 0) ||
            (selectedAssetCategory === AssetCategory.Hidden && ownedAssets?.hidden.length === 0) ||
            !selectedAssetCategory
        ) {
            computeSelectedCategory = true;
        }
        if (computeSelectedCategory && ownedAssets) {
            const defaultCategory =
                ownedAssets.visual.length > 0
                    ? AssetCategory.Visual
                    : ownedAssets.other.length > 0
                      ? AssetCategory.Other
                      : ownedAssets.hidden.length > 0
                        ? AssetCategory.Hidden
                        : null;
            setSelectedAssetCategory(defaultCategory);
        }
    }, [ownedAssets]);

    if (isLoading) {
        return (
            <div className="mt-1 flex w-full justify-center">
                <LoadingIndicator />
            </div>
        );
    }

    return (
        <PageTemplate title="Assets" isTitleCentered>
            <div className="flex h-full w-full flex-col items-start gap-md">
<<<<<<< HEAD
                {isError ? (
                    <div className="mb-2 flex h-full w-full items-center justify-center p-2">
                        <Alert
                            title="Sync error (data might be outdated)"
                            supportingText={error?.message ?? 'An error occurred'}
                            style={AlertStyle.Default}
                            type={AlertType.Warning}
                        />
=======
                {isAssetsLoaded &&
                    Boolean(filteredAssets.length || filteredHiddenAssets.length) && (
                        <SegmentedButton type={SegmentedButtonType.Filled}>
                            {ASSET_CATEGORIES.map(({ label, value }) => (
                                <ButtonSegment
                                    key={value}
                                    onClick={() => setSelectedAssetCategory(value)}
                                    label={label}
                                    selected={selectedAssetCategory === value}
                                    disabled={
                                        AssetCategory.Hidden === value
                                            ? !filteredHiddenAssets.length
                                            : AssetCategory.Visual === value
                                              ? !ownedAssets?.visual.length
                                              : !ownedAssets?.other.length
                                    }
                                />
                            ))}
                        </SegmentedButton>
                    )}
                <Loading loading={isPending}>
                    {isError ? (
                        <Alert>
                            <div>
                                <strong>Sync error (data might be outdated)</strong>
                            </div>
                            <small>{(error as Error).message}</small>
                        </Alert>
                    ) : null}
                    <div className="flex h-full w-full flex-col">
                        {selectedAssetCategory === AssetCategory.Visual ? (
                            <VisualAssets items={filteredAssets} />
                        ) : selectedAssetCategory === AssetCategory.Other ? (
                            <NonVisualAssets items={filteredAssets} />
                        ) : selectedAssetCategory === AssetCategory.Hidden ? (
                            <HiddenAssets items={filteredHiddenAssets} />
                        ) : (
                            <NoData message="No assets found yet." />
                        )}
>>>>>>> 817b4c4f
                    </div>
                ) : (
                    <>
                        {isAssetsLoaded &&
                            Boolean(filteredAssets.length || filteredHiddenAssets.length) && (
                                <SegmentedButton type={SegmentedButtonType.Filled}>
                                    {ASSET_CATEGORIES.map(({ label, value }) => (
                                        <ButtonSegment
                                            key={value}
                                            onClick={() => setSelectedAssetCategory(value)}
                                            label={label}
                                            selected={selectedAssetCategory === value}
                                            disabled={
                                                AssetCategory.Hidden === value
                                                    ? !hiddenAssetIds.length
                                                    : AssetCategory.Visual === value
                                                      ? !ownedAssets?.visual.length
                                                      : !ownedAssets?.other.length
                                            }
                                        />
                                    ))}
                                </SegmentedButton>
                            )}
                        <Loading loading={isPending}>
                            <div className="flex h-full w-full flex-col">
                                {selectedAssetCategory === AssetCategory.Visual ? (
                                    <VisualAssets items={filteredAssets} />
                                ) : selectedAssetCategory === AssetCategory.Other ? (
                                    <NonVisualAssets items={filteredAssets} />
                                ) : selectedAssetCategory === AssetCategory.Hidden ? (
                                    <HiddenAssets items={filteredHiddenAssets} />
                                ) : (
                                    <NoData message="No assets found yet." />
                                )}
                            </div>
                        </Loading>
                    </>
                )}
                <div ref={observerElem}>
                    {isSpinnerVisible ? (
                        <div className="mt-1 flex w-full justify-center">
                            <LoadingIndicator />
                        </div>
                    ) : null}
                </div>
            </div>
        </PageTemplate>
    );
}

export default NftsPage;<|MERGE_RESOLUTION|>--- conflicted
+++ resolved
@@ -128,7 +128,6 @@
     return (
         <PageTemplate title="Assets" isTitleCentered>
             <div className="flex h-full w-full flex-col items-start gap-md">
-<<<<<<< HEAD
                 {isError ? (
                     <div className="mb-2 flex h-full w-full items-center justify-center p-2">
                         <Alert
@@ -137,47 +136,6 @@
                             style={AlertStyle.Default}
                             type={AlertType.Warning}
                         />
-=======
-                {isAssetsLoaded &&
-                    Boolean(filteredAssets.length || filteredHiddenAssets.length) && (
-                        <SegmentedButton type={SegmentedButtonType.Filled}>
-                            {ASSET_CATEGORIES.map(({ label, value }) => (
-                                <ButtonSegment
-                                    key={value}
-                                    onClick={() => setSelectedAssetCategory(value)}
-                                    label={label}
-                                    selected={selectedAssetCategory === value}
-                                    disabled={
-                                        AssetCategory.Hidden === value
-                                            ? !filteredHiddenAssets.length
-                                            : AssetCategory.Visual === value
-                                              ? !ownedAssets?.visual.length
-                                              : !ownedAssets?.other.length
-                                    }
-                                />
-                            ))}
-                        </SegmentedButton>
-                    )}
-                <Loading loading={isPending}>
-                    {isError ? (
-                        <Alert>
-                            <div>
-                                <strong>Sync error (data might be outdated)</strong>
-                            </div>
-                            <small>{(error as Error).message}</small>
-                        </Alert>
-                    ) : null}
-                    <div className="flex h-full w-full flex-col">
-                        {selectedAssetCategory === AssetCategory.Visual ? (
-                            <VisualAssets items={filteredAssets} />
-                        ) : selectedAssetCategory === AssetCategory.Other ? (
-                            <NonVisualAssets items={filteredAssets} />
-                        ) : selectedAssetCategory === AssetCategory.Hidden ? (
-                            <HiddenAssets items={filteredHiddenAssets} />
-                        ) : (
-                            <NoData message="No assets found yet." />
-                        )}
->>>>>>> 817b4c4f
                     </div>
                 ) : (
                     <>
@@ -192,7 +150,7 @@
                                             selected={selectedAssetCategory === value}
                                             disabled={
                                                 AssetCategory.Hidden === value
-                                                    ? !hiddenAssetIds.length
+                                                    ? !filteredHiddenAssets.length
                                                     : AssetCategory.Visual === value
                                                       ? !ownedAssets?.visual.length
                                                       : !ownedAssets?.other.length
