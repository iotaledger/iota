// Copyright (c) Mysten Labs, Inc.
// Modifications Copyright (c) 2024 IOTA Stiftung
// SPDX-License-Identifier: Apache-2.0

import { useActiveAddress } from '_app/hooks/useActiveAddress';
import { Alert, Loading, LoadingIndicator, PageTemplate } from '_components';
import { useGetNFTs } from '_src/ui/app/hooks/useGetNFTs';
import { useMultiGetObjects } from '@iota/core';
import { useEffect, useMemo, useRef, useState } from 'react';
import { useHiddenAssets } from '../assets/HiddenAssetsProvider';
import NonVisualAssets from './NonVisualAssets';
import VisualAssets from './VisualAssets';
import { ButtonSegment, SegmentedButton, SegmentedButtonType } from '@iota/apps-ui-kit';
import HiddenAssets from './HiddenAssets';

enum AssetCategory {
    Visual = 'Visual',
    Other = 'Other',
    Hidden = 'Hidden',
}

const ASSET_CATEGORIES = [
    {
        label: 'Visual',
        value: AssetCategory.Visual,
    },
    {
        label: 'Other',
        value: AssetCategory.Other,
    },
    {
        label: 'Hidden',
        value: AssetCategory.Hidden,
    },
];

function NftsPage() {
    const [selectedAssetCategory, setSelectedAssetCategory] = useState<AssetCategory | null>(null);
    const [isAssetsLoaded, setIsAssetsLoaded] = useState(false);
    const observerElem = useRef<HTMLDivElement | null>(null);

    const accountAddress = useActiveAddress();
    const { hiddenAssetIds } = useHiddenAssets();
    const {
        data: ownedAssets,
        hasNextPage,
        isLoading,
        isFetchingNextPage,
        error,
        isPending,
        isError,
    } = useGetNFTs(accountAddress);

    const { data } = useMultiGetObjects(hiddenAssetIds, {
        showDisplay: true,
        showType: true,
    });

    const isSpinnerVisible = isFetchingNextPage && hasNextPage;

    const filteredAssets = useMemo(() => {
        if (!ownedAssets) return [];

        switch (selectedAssetCategory) {
            case AssetCategory.Visual:
                return ownedAssets.visual;
            case AssetCategory.Other:
                return ownedAssets.other;
            default:
                return [];
        }
    }, [selectedAssetCategory, ownedAssets, hiddenAssetIds]);

    const filteredHiddenAssets = useMemo(() => {
        const hiddenNfts =
            data?.flatMap((data) => {
                return {
                    data: data.data,
                    display: data.data?.display?.data,
                };
            }) || [];

        return hiddenNfts
            ?.filter((nft) => nft.data && hiddenAssetIds.includes(nft?.data?.objectId))
            .sort((nftA, nftB) => {
                const nameA = nftA.display?.name || '';
                const nameB = nftB.display?.name || '';

                if (nameA < nameB) {
                    return -1;
                } else if (nameA > nameB) {
                    return 1;
                }
                return 0;
            });
    }, [hiddenAssetIds, data]);

    useEffect(() => {
<<<<<<< HEAD
        if (ownedAssets) {
=======
        if (
            ownedAssets &&
            (selectedAssetCategory === null || // hasn't loaded a category
                (selectedAssetCategory === AssetCategory.Hidden &&
                    filteredHiddenAssets.length === 0) || // In the HiddenAssets page and no more items there
                (filteredAssets.length === 0 && selectedAssetCategory !== AssetCategory.Hidden)) // Other page and no items left
        ) {
>>>>>>> 61b08738
            setIsAssetsLoaded(true);
            // Determine the default category based on available assets
            const defaultCategory =
                ownedAssets.visual.length > 0
                    ? AssetCategory.Visual
                    : ownedAssets.other.length > 0
                      ? AssetCategory.Other
                      : hiddenAssetIds.length > 0
                        ? AssetCategory.Hidden
                        : null;

            if (defaultCategory) {
                setSelectedAssetCategory(defaultCategory);
            } else {
                setSelectedAssetCategory(null);
            }
        }
<<<<<<< HEAD
    }, [ownedAssets, hiddenAssetIds]);
=======
    }, [ownedAssets, hiddenAssetIds, filteredHiddenAssets]);
>>>>>>> 61b08738

    if (isLoading) {
        return (
            <div className="mt-1 flex w-full justify-center">
                <LoadingIndicator />
            </div>
        );
    }

    return (
        <PageTemplate title="Assets" isTitleCentered>
            <div className="flex h-full w-full flex-col items-start gap-md">
<<<<<<< HEAD
                {isAssetsLoaded && (
=======
                {isAssetsLoaded && (filteredAssets.length || filteredHiddenAssets.length) && (
>>>>>>> 61b08738
                    <SegmentedButton type={SegmentedButtonType.Filled}>
                        {ASSET_CATEGORIES.map(({ label, value }) => (
                            <ButtonSegment
                                key={value}
                                onClick={() => setSelectedAssetCategory(value)}
                                label={label}
                                selected={selectedAssetCategory === value}
                                disabled={
                                    AssetCategory.Hidden === value
                                        ? !hiddenAssetIds.length
                                        : AssetCategory.Visual === value
                                          ? !ownedAssets?.visual.length
                                          : !ownedAssets?.other.length
                                }
                            />
                        ))}
                    </SegmentedButton>
                )}
                <Loading loading={isPending}>
                    {isError ? (
                        <Alert>
                            <div>
                                <strong>Sync error (data might be outdated)</strong>
                            </div>
                            <small>{(error as Error).message}</small>
                        </Alert>
                    ) : null}
<<<<<<< HEAD
                    <div className="flex h-full w-full flex-col">
                        {selectedAssetCategory === AssetCategory.Visual ? (
                            <VisualAssets items={filteredAssets} />
                        ) : selectedAssetCategory === AssetCategory.Other ? (
                            <NonVisualAssets items={filteredAssets} />
                        ) : selectedAssetCategory === AssetCategory.Hidden ? (
                            <HiddenAssets items={filteredHiddenAssets} />
                        ) : (
                            <div className="text-steel-darker flex flex-1 items-center self-center text-caption font-semibold">
                                No Assets found
                            </div>
                        )}
                    </div>
=======
                    {selectedAssetCategory === AssetCategory.Visual ? (
                        <VisualAssets items={filteredAssets} />
                    ) : selectedAssetCategory === AssetCategory.Other ? (
                        <NonVisualAssets items={filteredAssets} />
                    ) : selectedAssetCategory === AssetCategory.Hidden ? (
                        <HiddenAssets items={filteredHiddenAssets} />
                    ) : (
                        <div className="text-steel-darker flex flex-1 items-center self-center text-caption font-semibold">
                            No Assets found
                        </div>
                    )}
>>>>>>> 61b08738
                </Loading>
                <div ref={observerElem}>
                    {isSpinnerVisible ? (
                        <div className="mt-1 flex w-full justify-center">
                            <LoadingIndicator />
                        </div>
                    ) : null}
                </div>
            </div>
        </PageTemplate>
    );
}

export default NftsPage;<|MERGE_RESOLUTION|>--- conflicted
+++ resolved
@@ -96,9 +96,6 @@
     }, [hiddenAssetIds, data]);
 
     useEffect(() => {
-<<<<<<< HEAD
-        if (ownedAssets) {
-=======
         if (
             ownedAssets &&
             (selectedAssetCategory === null || // hasn't loaded a category
@@ -106,7 +103,6 @@
                     filteredHiddenAssets.length === 0) || // In the HiddenAssets page and no more items there
                 (filteredAssets.length === 0 && selectedAssetCategory !== AssetCategory.Hidden)) // Other page and no items left
         ) {
->>>>>>> 61b08738
             setIsAssetsLoaded(true);
             // Determine the default category based on available assets
             const defaultCategory =
@@ -124,11 +120,7 @@
                 setSelectedAssetCategory(null);
             }
         }
-<<<<<<< HEAD
-    }, [ownedAssets, hiddenAssetIds]);
-=======
     }, [ownedAssets, hiddenAssetIds, filteredHiddenAssets]);
->>>>>>> 61b08738
 
     if (isLoading) {
         return (
@@ -141,29 +133,26 @@
     return (
         <PageTemplate title="Assets" isTitleCentered>
             <div className="flex h-full w-full flex-col items-start gap-md">
-<<<<<<< HEAD
-                {isAssetsLoaded && (
-=======
-                {isAssetsLoaded && (filteredAssets.length || filteredHiddenAssets.length) && (
->>>>>>> 61b08738
-                    <SegmentedButton type={SegmentedButtonType.Filled}>
-                        {ASSET_CATEGORIES.map(({ label, value }) => (
-                            <ButtonSegment
-                                key={value}
-                                onClick={() => setSelectedAssetCategory(value)}
-                                label={label}
-                                selected={selectedAssetCategory === value}
-                                disabled={
-                                    AssetCategory.Hidden === value
-                                        ? !hiddenAssetIds.length
-                                        : AssetCategory.Visual === value
-                                          ? !ownedAssets?.visual.length
-                                          : !ownedAssets?.other.length
-                                }
-                            />
-                        ))}
-                    </SegmentedButton>
-                )}
+                {isAssetsLoaded &&
+                    Boolean(filteredAssets.length || filteredHiddenAssets.length) && (
+                        <SegmentedButton type={SegmentedButtonType.Filled}>
+                            {ASSET_CATEGORIES.map(({ label, value }) => (
+                                <ButtonSegment
+                                    key={value}
+                                    onClick={() => setSelectedAssetCategory(value)}
+                                    label={label}
+                                    selected={selectedAssetCategory === value}
+                                    disabled={
+                                        AssetCategory.Hidden === value
+                                            ? !hiddenAssetIds.length
+                                            : AssetCategory.Visual === value
+                                              ? !ownedAssets?.visual.length
+                                              : !ownedAssets?.other.length
+                                    }
+                                />
+                            ))}
+                        </SegmentedButton>
+                    )}
                 <Loading loading={isPending}>
                     {isError ? (
                         <Alert>
@@ -173,7 +162,6 @@
                             <small>{(error as Error).message}</small>
                         </Alert>
                     ) : null}
-<<<<<<< HEAD
                     <div className="flex h-full w-full flex-col">
                         {selectedAssetCategory === AssetCategory.Visual ? (
                             <VisualAssets items={filteredAssets} />
@@ -187,19 +175,6 @@
                             </div>
                         )}
                     </div>
-=======
-                    {selectedAssetCategory === AssetCategory.Visual ? (
-                        <VisualAssets items={filteredAssets} />
-                    ) : selectedAssetCategory === AssetCategory.Other ? (
-                        <NonVisualAssets items={filteredAssets} />
-                    ) : selectedAssetCategory === AssetCategory.Hidden ? (
-                        <HiddenAssets items={filteredHiddenAssets} />
-                    ) : (
-                        <div className="text-steel-darker flex flex-1 items-center self-center text-caption font-semibold">
-                            No Assets found
-                        </div>
-                    )}
->>>>>>> 61b08738
                 </Loading>
                 <div ref={observerElem}>
                     {isSpinnerVisible ? (
