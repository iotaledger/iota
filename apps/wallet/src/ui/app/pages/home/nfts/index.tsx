--- conflicted
+++ resolved
@@ -126,26 +126,6 @@
 
     return (
         <PageTemplate title="Assets" isTitleCentered>
-<<<<<<< HEAD
-            <div className="flex h-full w-full flex-col items-start gap-xxxs gap-y-lg">
-                <SegmentedButton type={SegmentedButtonType.Filled}>
-                    {ASSET_CATEGORIES.map(({ label, value }) => (
-                        <ButtonSegment
-                            key={value}
-                            onClick={() => setSelectedAssetCategory(value)}
-                            label={label}
-                            selected={selectedAssetCategory === value}
-                            disabled={
-                                AssetCategory.Hidden === value
-                                    ? !hiddenAssetIds.length
-                                    : AssetCategory.Visual === value
-                                      ? !ownedAssets?.visual.length
-                                      : !ownedAssets?.other.length
-                            }
-                        />
-                    ))}
-                </SegmentedButton>
-=======
             <div className="flex h-full w-full flex-col items-start gap-md">
                 {isAssetsLoaded && (
                     <SegmentedButton type={SegmentedButtonType.Outlined}>
@@ -166,7 +146,6 @@
                         ))}
                     </SegmentedButton>
                 )}
->>>>>>> 675e0df5
                 <Loading loading={isPending}>
                     {isError ? (
                         <Alert>
