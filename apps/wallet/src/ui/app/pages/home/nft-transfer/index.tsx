// Copyright (c) Mysten Labs, Inc.
// Modifications Copyright (c) 2024 IOTA Stiftung
// SPDX-License-Identifier: Apache-2.0

import { useActiveAddress } from '_app/hooks/useActiveAddress';
import { Loading, NFTDisplayCard, Overlay } from '_components';
import { useUnlockedGuard } from '_src/ui/app/hooks/useUnlockedGuard';
import { Navigate, useNavigate, useParams } from 'react-router-dom';
import { TransferNFTForm } from './TransferNFTForm';
<<<<<<< HEAD
import { isAssetTransferable, useOwnedNFT } from '@iota/core';
=======
import { useIsAssetTransferable } from '@iota/core';
>>>>>>> d899a6c4

function NftTransferPage() {
    const { nftId } = useParams();
    const address = useActiveAddress();
    // verify that the nft is owned by the user and is transferable
    const { data: ownedNFT, isPending: isNftLoading } = useOwnedNFT(nftId || '', address);
    const { data: isAssetTransferable, isLoading: isCheckingAssetTransferability } =
        useIsAssetTransferable(ownedNFT);
    const navigate = useNavigate();
    const isGuardLoading = useUnlockedGuard();
    const isPending = isNftLoading || isGuardLoading || isCheckingAssetTransferability;
    return (
        <Overlay showModal title="Send NFT" closeOverlay={() => navigate('/nfts')} showBackButton>
            <Loading loading={isPending}>
                <div className="flex h-full w-full flex-col gap-md">
                    {nftId && !!ownedNFT && isAssetTransferable ? (
                        <>
                            <div className="w-[172px] self-center">
                                <NFTDisplayCard objectId={nftId} wideView />
                            </div>
                            <TransferNFTForm objectId={nftId} objectType={ownedNFT.type} />
                        </>
                    ) : (
                        <Navigate to="/" replace />
                    )}
                </div>
            </Loading>
        </Overlay>
    );
}

export default NftTransferPage;<|MERGE_RESOLUTION|>--- conflicted
+++ resolved
@@ -7,11 +7,7 @@
 import { useUnlockedGuard } from '_src/ui/app/hooks/useUnlockedGuard';
 import { Navigate, useNavigate, useParams } from 'react-router-dom';
 import { TransferNFTForm } from './TransferNFTForm';
-<<<<<<< HEAD
-import { isAssetTransferable, useOwnedNFT } from '@iota/core';
-=======
-import { useIsAssetTransferable } from '@iota/core';
->>>>>>> d899a6c4
+import { useOwnedNFT, useIsAssetTransferable } from '@iota/core';
 
 function NftTransferPage() {
     const { nftId } = useParams();
