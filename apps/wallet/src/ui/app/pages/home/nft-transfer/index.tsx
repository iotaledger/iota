--- conflicted
+++ resolved
@@ -24,11 +24,7 @@
                 <Loading loading={isPending}>
                     {nftId && !!ownedNFT && isAssetTransferable(ownedNFT) ? (
                         <>
-<<<<<<< HEAD
-                            <div className="mb-7.5">
-=======
                             <div className="w-[172px] self-center">
->>>>>>> f6373e83
                                 <NFTDisplayCard objectId={nftId} wideView />
                             </div>
                             <TransferNFTForm objectId={nftId} objectType={ownedNFT.type} />
