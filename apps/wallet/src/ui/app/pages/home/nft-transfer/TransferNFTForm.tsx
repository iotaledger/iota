--- conflicted
+++ resolved
@@ -42,10 +42,6 @@
     const signer = useSigner(activeAccount);
     const queryClient = useQueryClient();
     const navigate = useNavigate();
-<<<<<<< HEAD
-    const { clientIdentifier, notificationModal } = useQredoTransaction();
-=======
->>>>>>> c50d934e
     const { data: kiosk } = useGetKioskContents(activeAddress);
     const transferKioskItem = useTransferKioskItem({ objectId, objectType });
     const isContainedInKiosk = kiosk?.list.some(
@@ -69,29 +65,12 @@
             }
 
             if (isContainedInKiosk) {
-<<<<<<< HEAD
-                return transferKioskItem.mutateAsync({ to, clientIdentifier });
-=======
                 return transferKioskItem.mutateAsync({ to });
->>>>>>> c50d934e
             }
 
             const tx = new TransactionBlock();
             tx.transferObjects([tx.object(objectId)], to);
 
-<<<<<<< HEAD
-            return signer.signAndExecuteTransactionBlock(
-                {
-                    transactionBlock: tx,
-                    options: {
-                        showInput: true,
-                        showEffects: true,
-                        showEvents: true,
-                    },
-                },
-                clientIdentifier,
-            );
-=======
             return signer.signAndExecuteTransactionBlock({
                 transactionBlock: tx,
                 options: {
@@ -100,7 +79,6 @@
                     showEvents: true,
                 },
             });
->>>>>>> c50d934e
         },
         onSuccess: (response) => {
             queryClient.invalidateQueries({ queryKey: ['object', objectId] });
@@ -117,19 +95,6 @@
             );
         },
         onError: (error) => {
-<<<<<<< HEAD
-            if (error instanceof QredoActionIgnoredByUser) {
-                navigate('/');
-            } else {
-                toast.error(
-                    <div className="flex max-w-xs flex-col overflow-hidden">
-                        <small className="overflow-hidden text-ellipsis">
-                            {getSignerOperationErrorMessage(error)}
-                        </small>
-                    </div>,
-                );
-            }
-=======
             toast.error(
                 <div className="flex max-w-xs flex-col overflow-hidden">
                     <small className="overflow-hidden text-ellipsis">
@@ -137,7 +102,6 @@
                     </small>
                 </div>,
             );
->>>>>>> c50d934e
         },
     });
 
@@ -182,10 +146,6 @@
                             />
                         </Menu>
                     </BottomMenuLayout>
-<<<<<<< HEAD
-                    {notificationModal}
-=======
->>>>>>> c50d934e
                 </Form>
             )}
         </Formik>
