--- conflicted
+++ resolved
@@ -10,12 +10,7 @@
 import { useActiveAddress } from '_src/ui/app/hooks';
 import { useActiveAccount } from '_src/ui/app/hooks/useActiveAccount';
 import { useSigner } from '_src/ui/app/hooks/useSigner';
-<<<<<<< HEAD
-import { QredoActionIgnoredByUser } from '_src/ui/app/QredoSigner';
 import { isSuiNSName, useSuiNSEnabled } from '@mysten/core';
-=======
-import { isSuiNSName, useGetKioskContents, useSuiNSEnabled } from '@mysten/core';
->>>>>>> a5afef35
 import { useSuiClient } from '@mysten/dapp-kit';
 import { ArrowRight16 } from '@mysten/icons';
 import { TransactionBlock } from '@mysten/sui.js/transactions';
@@ -46,15 +41,6 @@
     const signer = useSigner(activeAccount);
     const queryClient = useQueryClient();
     const navigate = useNavigate();
-<<<<<<< HEAD
-    const { clientIdentifier, notificationModal } = useQredoTransaction();
-=======
-    const { data: kiosk } = useGetKioskContents(activeAddress);
-    const transferKioskItem = useTransferKioskItem({ objectId, objectType });
-    const isContainedInKiosk = kiosk?.list.some(
-        (kioskItem) => kioskItem.data?.objectId === objectId,
-    );
->>>>>>> a5afef35
 
     const transferNFT = useMutation({
         mutationFn: async (to: string) => {
@@ -72,13 +58,6 @@
                 to = address;
             }
 
-<<<<<<< HEAD
-=======
-            if (isContainedInKiosk) {
-                return transferKioskItem.mutateAsync({ to });
-            }
-
->>>>>>> a5afef35
             const tx = new TransactionBlock();
             tx.transferObjects([tx.object(objectId)], to);
 
