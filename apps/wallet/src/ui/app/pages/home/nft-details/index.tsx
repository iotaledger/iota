--- conflicted
+++ resolved
@@ -5,16 +5,7 @@
 import { useActiveAddress } from '_app/hooks/useActiveAddress';
 import { ExplorerLink, ExplorerLinkType, Loading, NFTDisplayCard, PageTemplate } from '_components';
 import { useUnlockedGuard } from '_src/ui/app/hooks/useUnlockedGuard';
-<<<<<<< HEAD
-import {
-    useIsAssetTransferable,
-    useGetKioskContents,
-    useGetNFTMeta,
-    Collapsible,
-} from '@iota/core';
-=======
 import { useNFTBasicData, useNftDetails, Collapsible } from '@iota/core';
->>>>>>> fdffc671
 import { formatAddress } from '@iota/iota-sdk/utils';
 import cl from 'clsx';
 import { Link, Navigate, useNavigate, useSearchParams } from 'react-router-dom';
