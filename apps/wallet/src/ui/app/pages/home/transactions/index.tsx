--- conflicted
+++ resolved
@@ -10,49 +10,19 @@
 
 function TransactionBlocksPage() {
     const activeAccount = useActiveAccount();
-<<<<<<< HEAD
-    const isQredoAccount = !!(activeAccount && isQredoAccountSerializedUI(activeAccount));
-=======
->>>>>>> c50d934e
     const { status } = useParams();
     const isPendingTransactions = status === 'pending';
     if (useUnlockedGuard()) {
         return null;
     }
-<<<<<<< HEAD
-    if (activeAccount && !isQredoAccount && isPendingTransactions) {
-=======
     if (activeAccount && isPendingTransactions) {
->>>>>>> c50d934e
         return <Navigate to="/transactions" replace />;
     }
     return (
         <div className="flex h-full flex-col flex-nowrap overflow-x-visible">
-<<<<<<< HEAD
-            {isQredoAccount ? (
-                <FiltersPortal
-                    tags={[
-                        { name: 'Complete', link: 'transactions' },
-                        {
-                            name: 'Pending Transactions',
-                            link: 'transactions/pending',
-                        },
-                    ]}
-                />
-            ) : null}
-            <PageTitle title="Your Activity" />
-            <div
-                className={cl(
-                    '-mx-5 mt-5 flex-grow divide-x-0 divide-y divide-solid divide-gray-45 overflow-y-auto px-5',
-                    { 'mb-4': isQredoAccount },
-                )}
-            >
-                {isPendingTransactions ? <QredoPendingTransactions /> : <CompletedTransactions />}
-=======
             <PageTitle title="Your Activity" />
             <div className="-mx-5 mt-5 flex-grow divide-x-0 divide-y divide-solid divide-gray-45 overflow-y-auto px-5">
                 <CompletedTransactions />
->>>>>>> c50d934e
             </div>
         </div>
     );
