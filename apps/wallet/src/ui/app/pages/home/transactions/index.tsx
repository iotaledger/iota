--- conflicted
+++ resolved
@@ -9,42 +9,6 @@
 import { CompletedTransactions } from './CompletedTransactions';
 
 function TransactionBlocksPage() {
-<<<<<<< HEAD
-    const activeAccount = useActiveAccount();
-    const isQredoAccount = !!(activeAccount && isQredoAccountSerializedUI(activeAccount));
-    const { status } = useParams();
-    const isPendingTransactions = status === 'pending';
-    if (useUnlockedGuard()) {
-        return null;
-    }
-    if (activeAccount && !isQredoAccount && isPendingTransactions) {
-        return <Navigate to="/transactions" replace />;
-    }
-    return (
-        <div className="flex h-full flex-col flex-nowrap overflow-x-visible">
-            {isQredoAccount ? (
-                <FiltersPortal
-                    tags={[
-                        { name: 'Complete', link: 'transactions' },
-                        {
-                            name: 'Pending Transactions',
-                            link: 'transactions/pending',
-                        },
-                    ]}
-                />
-            ) : null}
-            <PageTitle title="Your Activity" />
-            <div
-                className={cl(
-                    '-mx-5 mt-5 flex-grow divide-x-0 divide-y divide-solid divide-gray-45 overflow-y-auto px-5',
-                    { 'mb-4': isQredoAccount },
-                )}
-            >
-                {isPendingTransactions ? <QredoPendingTransactions /> : <CompletedTransactions />}
-            </div>
-        </div>
-    );
-=======
 	const activeAccount = useActiveAccount();
 	const { status } = useParams();
 	const isPendingTransactions = status === 'pending';
@@ -62,7 +26,6 @@
 			</div>
 		</div>
 	);
->>>>>>> 2e57eb97
 }
 
 export default TransactionBlocksPage;