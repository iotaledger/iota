// Copyright (c) Mysten Labs, Inc.
// Modifications Copyright (c) 2024 IOTA Stiftung
// SPDX-License-Identifier: Apache-2.0

import { ExplorerLink, ExplorerLinkType, TxnAmount } from '_components';
import { useActiveAddress } from '_src/ui/app/hooks/useActiveAddress';
<<<<<<< HEAD
import { parseAmount, useCoinMetadata, GAS_COIN_SYMBOL } from '@iota/core';
=======
import { GAS_SYMBOL, parseAmount, useCoinMetadata } from '@iota/core';
>>>>>>> 9594b82b
import { Divider, KeyValueInfo } from '@iota/apps-ui-kit';
import { formatAddress } from '@iota/iota-sdk/utils';

export type PreviewTransferProps = {
    coinType: string;
    to: string;
    amount: string;
    approximation?: boolean;
    gasBudget?: string;
};

export function PreviewTransfer({
    coinType,
    to,
    amount,
    approximation,
    gasBudget,
}: PreviewTransferProps) {
    const accountAddress = useActiveAddress();
    const { data: metadata } = useCoinMetadata(coinType);
    const amountWithoutDecimals = parseAmount(amount, metadata?.decimals ?? 0);

    return (
        <div className="flex w-full flex-col gap-md">
            <TxnAmount
                amount={amountWithoutDecimals}
                coinType={coinType}
                subtitle="Amount"
                approximation={approximation}
            />
            <div className="flex flex-col gap-md--rs p-sm--rs">
                <KeyValueInfo
                    keyText={'From'}
                    value={
                        <ExplorerLink
                            type={ExplorerLinkType.Address}
                            address={accountAddress || ''}
                        >
                            {formatAddress(accountAddress || '')}
                        </ExplorerLink>
                    }
                    fullwidth
                />

                <Divider />
                <KeyValueInfo
                    keyText={'To'}
                    value={
                        <ExplorerLink type={ExplorerLinkType.Address} address={to || ''}>
                            {formatAddress(to || '')}
                        </ExplorerLink>
                    }
                    fullwidth
                />

                <Divider />
                <KeyValueInfo
                    keyText={'Est. Gas Fees'}
                    value={`${gasBudget} ${GAS_COIN_SYMBOL}`}
                    fullwidth
                />
            </div>
        </div>
    );
}<|MERGE_RESOLUTION|>--- conflicted
+++ resolved
@@ -4,11 +4,7 @@
 
 import { ExplorerLink, ExplorerLinkType, TxnAmount } from '_components';
 import { useActiveAddress } from '_src/ui/app/hooks/useActiveAddress';
-<<<<<<< HEAD
-import { parseAmount, useCoinMetadata, GAS_COIN_SYMBOL } from '@iota/core';
-=======
 import { GAS_SYMBOL, parseAmount, useCoinMetadata } from '@iota/core';
->>>>>>> 9594b82b
 import { Divider, KeyValueInfo } from '@iota/apps-ui-kit';
 import { formatAddress } from '@iota/iota-sdk/utils';
 
@@ -67,7 +63,7 @@
                 <Divider />
                 <KeyValueInfo
                     keyText={'Est. Gas Fees'}
-                    value={`${gasBudget} ${GAS_COIN_SYMBOL}`}
+                    value={`${gasBudget} ${GAS_SYMBOL}`}
                     fullwidth
                 />
             </div>
