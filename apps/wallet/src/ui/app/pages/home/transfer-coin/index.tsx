--- conflicted
+++ resolved
@@ -25,19 +25,6 @@
 import { createTokenTransferTransaction } from './utils/transaction';
 
 function TransferCoinPage() {
-<<<<<<< HEAD
-    const [searchParams] = useSearchParams();
-    const coinType = searchParams.get('type');
-    const [showTransactionPreview, setShowTransactionPreview] = useState<boolean>(false);
-    const [formData, setFormData] = useState<SubmitProps>();
-    const navigate = useNavigate();
-    const { data: coinMetadata } = useCoinMetadata(coinType);
-    const activeAccount = useActiveAccount();
-    const signer = useSigner(activeAccount);
-    const address = activeAccount?.address;
-    const queryClient = useQueryClient();
-    const { clientIdentifier, notificationModal } = useQredoTransaction();
-=======
 	const [searchParams] = useSearchParams();
 	const coinType = searchParams.get('type');
 	const [showTransactionPreview, setShowTransactionPreview] = useState<boolean>(false);
@@ -48,7 +35,6 @@
 	const signer = useSigner(activeAccount);
 	const address = activeAccount?.address;
 	const queryClient = useQueryClient();
->>>>>>> 2e57eb97
 
     const transaction = useMemo(() => {
         if (!coinType || !signer || !formData || !address) return null;
@@ -66,36 +52,6 @@
                 throw new Error('Missing data');
             }
 
-<<<<<<< HEAD
-            // const sentryTransaction = Sentry.startTransaction({
-            // 	name: 'send-tokens',
-            // });
-            try {
-                return signer.signAndExecuteTransactionBlock(
-                    {
-                        transactionBlock: transaction,
-                        options: {
-                            showInput: true,
-                            showEffects: true,
-                            showEvents: true,
-                        },
-                    },
-                    clientIdentifier,
-                );
-            } catch (error) {
-                if (!(error instanceof QredoActionIgnoredByUser)) {
-                    // sentryTransaction.setTag('failure', true);
-                }
-                throw error;
-            }
-            // finally {
-            // sentryTransaction.finish();
-            // }
-        },
-        onSuccess: (response) => {
-            queryClient.invalidateQueries({ queryKey: ['get-coins'] });
-            queryClient.invalidateQueries({ queryKey: ['coin-balance'] });
-=======
 			// const sentryTransaction = Sentry.startTransaction({
 			// 	name: 'send-tokens',
 			// });
@@ -115,33 +71,11 @@
 		onSuccess: (response) => {
 			queryClient.invalidateQueries({ queryKey: ['get-coins'] });
 			queryClient.invalidateQueries({ queryKey: ['coin-balance'] });
->>>>>>> 2e57eb97
 
             ampli.sentCoins({
                 coinType: coinType!,
             });
 
-<<<<<<< HEAD
-            const receiptUrl = `/receipt?txdigest=${encodeURIComponent(
-                response.digest,
-            )}&from=transactions`;
-            return navigate(receiptUrl);
-        },
-        onError: (error) => {
-            if (error instanceof QredoActionIgnoredByUser) {
-                navigate('/');
-            } else {
-                toast.error(
-                    <div className="flex max-w-xs flex-col overflow-hidden">
-                        <small className="overflow-hidden text-ellipsis">
-                            {getSignerOperationErrorMessage(error)}
-                        </small>
-                    </div>,
-                );
-            }
-        },
-    });
-=======
 			const receiptUrl = `/receipt?txdigest=${encodeURIComponent(
 				response.digest,
 			)}&from=transactions`;
@@ -157,7 +91,6 @@
 			);
 		},
 	});
->>>>>>> 2e57eb97
 
     if (useUnlockedGuard()) {
         return null;
@@ -216,23 +149,6 @@
                             <ActiveCoinsCard activeCoinType={coinType} />
                         </div>
 
-<<<<<<< HEAD
-                        <SendTokenForm
-                            onSubmit={(formData) => {
-                                setShowTransactionPreview(true);
-                                setFormData(formData);
-                            }}
-                            coinType={coinType}
-                            initialAmount={formData?.amount || ''}
-                            initialTo={formData?.to || ''}
-                        />
-                    </>
-                )}
-            </div>
-            {notificationModal}
-        </Overlay>
-    );
-=======
 						<SendTokenForm
 							onSubmit={(formData) => {
 								setShowTransactionPreview(true);
@@ -247,7 +163,6 @@
 			</div>
 		</Overlay>
 	);
->>>>>>> 2e57eb97
 }
 
 export default TransferCoinPage;