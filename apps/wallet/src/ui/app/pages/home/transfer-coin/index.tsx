// Copyright (c) Mysten Labs, Inc.
// Modifications Copyright (c) 2024 IOTA Stiftung
// SPDX-License-Identifier: Apache-2.0

import { Overlay } from '_components';
import { ampli } from '_src/shared/analytics/ampli';
import { getSignerOperationErrorMessage } from '_src/ui/app/helpers/errorMessages';
import { useActiveAccount } from '_src/ui/app/hooks/useActiveAccount';
import { useSigner } from '_src/ui/app/hooks/useSigner';
import { useUnlockedGuard } from '_src/ui/app/hooks/useUnlockedGuard';
import {
    COINS_QUERY_REFETCH_INTERVAL,
    COINS_QUERY_STALE_TIME,
    CoinSelector,
    createTokenTransferTransaction,
    filterAndSortTokenBalances,
    useCoinMetadata,
<<<<<<< HEAD
    useFormatCoin,
    ImageIconSize,
=======
>>>>>>> bacfda44
} from '@iota/core';
import * as Sentry from '@sentry/react';
import { useMutation, useQueryClient } from '@tanstack/react-query';
import { useMemo, useState } from 'react';
import { toast } from 'react-hot-toast';
import { Navigate, useNavigate, useSearchParams } from 'react-router-dom';
import { PreviewTransfer } from './PreviewTransfer';
import { SendTokenForm, type SubmitProps } from './SendTokenForm';
<<<<<<< HEAD
import { IOTA_TYPE_ARG } from '@iota/iota-sdk/utils';
import { Select, Button, type SelectOption, ButtonType } from '@iota/apps-ui-kit';
import { useActiveAddress, useCoinsReFetchingConfig } from '_src/ui/app/hooks';
import { useIotaClientQuery } from '@iota/dapp-kit';
import type { CoinBalance } from '@iota/iota-sdk/client';
=======
import { Button, ButtonType, LoadingIndicator } from '@iota/apps-ui-kit';
>>>>>>> bacfda44
import { Loader } from '@iota/ui-icons';
import { useIotaClientQuery } from '@iota/dapp-kit';

function TransferCoinPage() {
    const [searchParams] = useSearchParams();
    const coinType = searchParams.get('type');
    const [showTransactionPreview, setShowTransactionPreview] = useState<boolean>(false);
    const [formData, setFormData] = useState<SubmitProps>();
    const navigate = useNavigate();
    const { data: coinMetadata } = useCoinMetadata(coinType);
    const activeAccount = useActiveAccount();
    const signer = useSigner(activeAccount);
    const address = activeAccount?.address;
    const queryClient = useQueryClient();

    const { data: coinsBalance, isPending: coinsBalanceIsPending } = useIotaClientQuery(
        'getAllBalances',
        { owner: address! },
        {
            enabled: !!address,
            refetchInterval: COINS_QUERY_REFETCH_INTERVAL,
            staleTime: COINS_QUERY_STALE_TIME,
            select: filterAndSortTokenBalances,
        },
    );

    if (coinsBalanceIsPending) {
        return (
            <div className="flex h-full w-full items-center justify-center">
                <LoadingIndicator />
            </div>
        );
    }

    const transaction = useMemo(() => {
        if (!coinType || !signer || !formData || !address) return null;

        return createTokenTransferTransaction({
            coinType,
            coinDecimals: coinMetadata?.decimals ?? 0,
            ...formData,
        });
    }, [formData, signer, coinType, address, coinMetadata?.decimals]);

    const executeTransfer = useMutation({
        mutationFn: async () => {
            if (!transaction || !signer) {
                throw new Error('Missing data');
            }
            const sentryTransaction = Sentry.startTransaction({
                name: 'send-tokens',
            });

            try {
                return signer.signAndExecuteTransaction({
                    transactionBlock: transaction,
                    options: {
                        showInput: true,
                        showEffects: true,
                        showEvents: true,
                    },
                });
            } finally {
                sentryTransaction.finish();
            }
        },
        onSuccess: (response) => {
            queryClient.invalidateQueries({ queryKey: ['get-coins'] });
            queryClient.invalidateQueries({ queryKey: ['coin-balance'] });

            ampli.sentCoins({
                coinType: coinType!,
            });

            const receiptUrl = `/receipt?txdigest=${encodeURIComponent(
                response.digest,
            )}&from=transactions`;
            return navigate(receiptUrl);
        },
        onError: (error) => {
            toast.error(
                <div className="flex max-w-xs flex-col overflow-hidden">
                    <small className="overflow-hidden text-ellipsis">
                        {getSignerOperationErrorMessage(error)}
                    </small>
                </div>,
                {
                    duration: 10000,
                },
            );
        },
    });

    if (useUnlockedGuard()) {
        return null;
    }

    if (!coinType || !coinsBalance) {
        return <Navigate to="/" replace={true} />;
    }

    return (
        <Overlay
            showModal={true}
            title={showTransactionPreview ? 'Review & Send' : 'Send'}
            closeOverlay={() => navigate('/')}
            showBackButton
            onBack={showTransactionPreview ? () => setShowTransactionPreview(false) : undefined}
        >
            <div className="flex h-full w-full flex-col gap-md">
                {showTransactionPreview && formData ? (
                    <div className="flex h-full flex-col">
                        <div className="h-full flex-1">
                            <PreviewTransfer
                                coinType={coinType}
                                amount={formData.amount}
                                to={formData.to}
                                approximation={formData.isPayAllIota}
                                gasBudget={formData.gasBudgetEst}
                            />
                        </div>
                        <Button
                            type={ButtonType.Primary}
                            onClick={() => {
                                setFormData(formData);
                                executeTransfer.mutateAsync();
                            }}
                            text="Send Now"
                            disabled={coinType === null || executeTransfer.isPending}
                            icon={
                                executeTransfer.isPending ? (
                                    <Loader className="animate-spin" />
                                ) : undefined
                            }
                            iconAfterText
                        />
                    </div>
                ) : (
                    <>
                        <CoinSelector
                            activeCoinType={coinType}
                            coins={coinsBalance || []}
                            onClick={(coinType) => {
                                setFormData(undefined);
                                navigate(
                                    `/send?${new URLSearchParams({ type: coinType }).toString()}`,
                                );
                            }}
                        />

                        <SendTokenForm
                            onSubmit={(formData) => {
                                setFormData(formData);
                                setShowTransactionPreview(true);
                            }}
                            key={coinType}
                            coinType={coinType}
                            initialAmount={formData?.amount || ''}
                            initialTo={formData?.to || ''}
                        />
                    </>
                )}
            </div>
        </Overlay>
    );
}

export default TransferCoinPage;<|MERGE_RESOLUTION|>--- conflicted
+++ resolved
@@ -15,11 +15,6 @@
     createTokenTransferTransaction,
     filterAndSortTokenBalances,
     useCoinMetadata,
-<<<<<<< HEAD
-    useFormatCoin,
-    ImageIconSize,
-=======
->>>>>>> bacfda44
 } from '@iota/core';
 import * as Sentry from '@sentry/react';
 import { useMutation, useQueryClient } from '@tanstack/react-query';
@@ -28,15 +23,7 @@
 import { Navigate, useNavigate, useSearchParams } from 'react-router-dom';
 import { PreviewTransfer } from './PreviewTransfer';
 import { SendTokenForm, type SubmitProps } from './SendTokenForm';
-<<<<<<< HEAD
-import { IOTA_TYPE_ARG } from '@iota/iota-sdk/utils';
-import { Select, Button, type SelectOption, ButtonType } from '@iota/apps-ui-kit';
-import { useActiveAddress, useCoinsReFetchingConfig } from '_src/ui/app/hooks';
-import { useIotaClientQuery } from '@iota/dapp-kit';
-import type { CoinBalance } from '@iota/iota-sdk/client';
-=======
 import { Button, ButtonType, LoadingIndicator } from '@iota/apps-ui-kit';
->>>>>>> bacfda44
 import { Loader } from '@iota/ui-icons';
 import { useIotaClientQuery } from '@iota/dapp-kit';
 
