// Copyright (c) Mysten Labs, Inc.
<<<<<<< HEAD
// Modifications Copyright (c) 2024 IOTA Stiftung
// SPDX-License-Identifier: Apache-2.0

=======
>>>>>>> bf701a90
// Modifications Copyright (c) 2024 IOTA Stiftung
// SPDX-License-Identifier: Apache-2.0

import { GrowthBook } from '@growthbook/growthbook';
import { Network, getAppsBackend } from '@iota/iota.js/client';
import Browser from 'webextension-polyfill';

export const growthbook = new GrowthBook({
    apiHost: getAppsBackend(),
    clientKey: process.env.NODE_ENV === 'development' ? 'development' : 'production',
    enableDevMode: process.env.NODE_ENV === 'development',
});

/**
 * This is a list of feature keys that are used in wallet
 * https://docs.growthbook.io/app/features#feature-keys
 */
export enum FEATURES {
    USE_LOCAL_TXN_SERIALIZER = 'use-local-txn-serializer',
    WALLET_DAPPS = 'wallet-dapps',
    WALLET_BALANCE_REFETCH_INTERVAL = 'wallet-balance-refetch-interval',
    WALLET_ACTIVITY_REFETCH_INTERVAL = 'wallet-activity-refetch-interval',
    WALLET_EFFECTS_ONLY_SHARED_TRANSACTION = 'wallet-effects-only-shared-transaction',
    WALLET_APPS_BANNER_CONFIG = 'wallet-apps-banner-config',
    WALLET_INTERSTITIAL_CONFIG = 'wallet-interstitial-config',
    WALLET_DEFI = 'wallet-defi',
    WALLET_FEE_ADDRESS = 'wallet-fee-address',
}

export function setAttributes(network?: { network: Network; customRpc?: string | null }) {
    const activeNetwork = network
        ? network.network === Network.Custom && network.customRpc
            ? network.customRpc
            : network.network.toUpperCase()
        : null;

    growthbook.setAttributes({
        network: activeNetwork,
        version: Browser.runtime.getManifest().version,
        beta: process.env.WALLET_BETA || false,
    });
}

// Initialize growthbook to default attributes:
setAttributes();<|MERGE_RESOLUTION|>--- conflicted
+++ resolved
@@ -1,10 +1,4 @@
 // Copyright (c) Mysten Labs, Inc.
-<<<<<<< HEAD
-// Modifications Copyright (c) 2024 IOTA Stiftung
-// SPDX-License-Identifier: Apache-2.0
-
-=======
->>>>>>> bf701a90
 // Modifications Copyright (c) 2024 IOTA Stiftung
 // SPDX-License-Identifier: Apache-2.0
 
