// Copyright (c) Mysten Labs, Inc.
// Modifications Copyright (c) 2024 IOTA Stiftung
// SPDX-License-Identifier: Apache-2.0

/* tslint:disable */
/* eslint-disable */
// @ts-nocheck
/**
 * Ampli - A strong typed wrapper for your Analytics
 *
 * This file is generated by Amplitude.
 * To update run 'ampli pull web'
 *
 * Required dependencies: @amplitude/analytics-browser@^1.3.0
 * Tracking Plan Version: 3
 * Build: 1.0.0
 * Runtime: browser:typescript-ampli-v2
 *
 * [View Tracking Plan](https://data.amplitude.com/mystenlabs/Iota%20Wallet/events/main/latest)
 *
 * [Full Setup Instructions](https://data.amplitude.com/mystenlabs/Iota%20Wallet/implementation/web)
 */

import * as amplitude from '@amplitude/analytics-browser';

export type Environment = 'production' | 'development';

export const ApiKey: Record<Environment, string> = {
    production: '05c63856469c4e1d4aa9a6c1b2298d3b',
    development: '938968357fcb3bf031d27b5049f62449',
};

/**
 * Default Amplitude configuration options. Contains tracking plan information.
 */
export const DefaultConfiguration: BrowserOptions = {
    plan: {
        version: '3',
        branch: 'main',
        source: 'web',
        versionId: 'e417ca76-bc93-4e57-b900-d5cd7c4b033c',
    },
    ...{
        ingestionMetadata: {
            sourceName: 'browser-typescript-ampli',
            sourceVersion: '2.0.0',
        },
    },
};

export interface LoadOptionsBase {
    disabled?: boolean;
}

export type LoadOptionsWithEnvironment = LoadOptionsBase & {
    environment: Environment;
    client?: { configuration?: BrowserOptions };
};
export type LoadOptionsWithApiKey = LoadOptionsBase & {
    client: { apiKey: string; configuration?: BrowserOptions };
};
export type LoadOptionsWithClientInstance = LoadOptionsBase & {
    client: { instance: BrowserClient };
};

export type LoadOptions =
    | LoadOptionsWithEnvironment
    | LoadOptionsWithApiKey
    | LoadOptionsWithClientInstance;

export interface IdentifyProperties {
    /**
     * The type of account currently being used by the user.
     */
    activeAccountType?: string;
    /**
     * The Iota Network that the user is currently interacting with.
     */
    activeNetwork: string;
    /**
     * The active origin website that the extension is being used on.
     */
    activeOrigin?: string;
    /**
     * The path (e.g., /apps) of a given screen in the wallet.
     */
    pagePath: string;
    /**
     * The fully qualified path fragment (e.g., /apps?is_connected=true) of a given screen.
     */
    pagePathFragment: string;
    /**
     * The mode that the wallet is currently in.
     *
     * | Rule | Value |
     * |---|---|
     * | Enum Values | Fullscreen, Pop-up |
     */
    walletAppMode?: 'Fullscreen' | 'Pop-up';
    /**
     * The version of the wallet the user has installed.
     */
    walletVersion: string;
}

export interface AddedAccountsProperties {
    /**
     * The type of wallet account (e.g., Ledger etc.)
     *
     * | Rule | Value |
     * |---|---|
     * | Enum Values | Ledger, Derived, Imported, Zklogin |
     */
    accountType: 'Ledger' | 'Derived' | 'Imported' | 'Zklogin';
    /**
     * The number of accounts imported.
     *
     * | Rule | Value |
     * |---|---|
     * | Type | number |
     */
    numberOfAccounts: number;
}

export interface ClickedBullsharkQuestsCtaProperties {
    /**
     * The flow the user came from.
     */
    sourceFlow: string;
}

export interface ClickedCollectibleCardProperties {
    /**
     * The object type of a collectible.
     */
    collectibleType: string;
    /**
     * The ID of an object on Iota.
     */
    objectId: string;
    sourceScreen?: string;
}

export interface ClickedCreateNewAccountProperties {
    /**
     * The flow the user came from.
     */
    sourceFlow: string;
}

export interface ClickedHideAssetProperties {
    /**
     * The object type of a collectible.
     */
    collectibleType: string;
    /**
     * The ID of an object on Iota.
     */
    objectId: string;
}

export interface ClickedImportPassphraseProperties {
    /**
     * The flow the user came from.
     */
    sourceFlow: string;
}

export interface ClickedImportPrivateKeyProperties {
    /**
     * The flow the user came from.
     */
    sourceFlow: string;
}

export interface ClickedSocialSignInButtonProperties {
    /**
     * The name (e.g., Microsoft) of a social sign-in provider.
     *
     * | Rule | Value |
     * |---|---|
     * | Enum Values | Microsoft, Facebook, Google, Twitch, Kakao |
     */
    signInProvider: 'Microsoft' | 'Facebook' | 'Google' | 'Twitch' | 'Kakao';
    /**
     * The flow the user came from.
     */
    sourceFlow: string;
}

export interface ClickedStakeIotaProperties {
    /**
     * Whether or not the user is already staking some IOTA.
     */
    isCurrentlyStaking: boolean;
    /**
     * The flow the user came from.
     */
    sourceFlow: string;
}

<<<<<<< HEAD
export interface ClickedUnstakeSuiProperties {
=======
export interface ClickedSwapCoinProperties {
    /**
     * The type of a coin.
     */
    coinType: string;
    /**
     * The flow the user came from.
     */
    sourceFlow: string;
    /**
     * The total balance in IOTA of the selected coin that the user has.
     *
     * | Rule | Value |
     * |---|---|
     * | Type | number |
     */
    totalBalance: number;
}

export interface ClickedUnstakeIotaProperties {
>>>>>>> 0c44f89d
    /**
     * The amount of IOTA staked.
     *
     * | Rule | Value |
     * |---|---|
     * | Type | number |
     */
    stakedAmount: number;
    /**
     * The address of the selected validator.
     */
    validatorAddress: string;
}

export interface ConnectedHardwareWalletProperties {
    /**
     * The type of hardware wallet that was connected to.
     *
     * | Rule | Value |
     * |---|---|
     * | Enum Values | Ledger |
     */
    hardwareWalletType: 'Ledger';
}

export interface DisconnectedApplicationProperties {
    /**
     * The name of the application being visited.
     */
    applicationName?: string;
    /**
     * The URL of the application that was disconnected.
     */
    applicationUrl: string;
    /**
     * The number of accounts that were disconnected.
     *
     * | Rule | Value |
     * |---|---|
     * | Type | integer |
     */
    disconnectedAccounts: number;
    /**
     * The flow the user disconnected the application from.
     */
    sourceFlow: string;
}

export interface ImportedExistingAccountProperties {
    /**
     * The flow the user came from.
     */
    sourceFlow: string;
}

export interface OpenedApplicationProperties {
    /**
     * The name of the application being visited.
     */
    applicationName: string;
}

export interface OpenedConnectLedgerFlowProperties {
    /**
     * The flow the user came from.
     */
    sourceFlow: string;
}

export interface PinnedCoinProperties {
    /**
     * The type of a coin.
     */
    coinType: string;
}

export interface RespondedToConnectionRequestProperties {
    /**
     * The name of the application that initiated the connection request.
     */
    applicationName?: string;
    /**
     * The URL of the application that initiated the transaction.
     */
    applicationUrl: string;
    /**
     * Whether or not the user approved an application connection request.
     */
    approvedConnection: boolean;
}

export interface RespondedToTransactionRequestProperties {
    /**
     * The URL of the application that initiated the transaction.
     */
    applicationUrl: string;
    /**
     * Whether or not a transaction request was approved.
     */
    approvedTransaction: boolean;
    /**
     * Whether or not users received a failure warning when signing a transaction.
     */
    receivedFailureWarning: boolean;
}

export interface SelectedCoinProperties {
    /**
     * The type of a coin.
     */
    coinType: string;
    /**
     * The total balance in IOTA of the selected coin that the user has.
     *
     * | Rule | Value |
     * |---|---|
     * | Type | number |
     */
    totalBalance: number;
}

export interface SelectedValidatorProperties {
    /**
     * The address of the selected validator.
     */
    validatorAddress: string;
    /**
     * The current APY % of the selected validator.
     *
     * | Rule | Value |
     * |---|---|
     * | Type | number |
     */
    validatorAPY: number;
    /**
     * The name of the selected validator.
     */
    validatorName: string;
}

export interface SentCoinsProperties {
    coinType: string;
}

export interface SentCollectibleProperties {
    /**
     * The ID of an object on Iota.
     */
    objectId: string;
}

export interface StakedIotaProperties {
    /**
     * The amount of IOTA staked.
     *
     * | Rule | Value |
     * |---|---|
     * | Type | number |
     */
    stakedAmount: number;
    /**
     * The address of the selected validator.
     */
    validatorAddress: string;
}

<<<<<<< HEAD
=======
export interface SwappedCoinProperties {
    /**
     * | Rule | Value |
     * |---|---|
     * | Type | number |
     */
    estimatedReturnBalance: number;
    fromCoinType: string;
    toCoinType: string;
    /**
     * The total balance in IOTA of the selected coin that the user has.
     *
     * | Rule | Value |
     * |---|---|
     * | Type | number |
     */
    totalBalance: number;
}

>>>>>>> 0c44f89d
export interface SwitchedAccountProperties {
    /**
     * The type of account that is being switched to.
     */
    toAccountType: string;
}

export interface SwitchedNetworkProperties {
    toNetwork: string;
}

export interface UnpinnedCoinProperties {
    /**
     * The type of a coin.
     */
    coinType: string;
}

export interface UnstakedIotaProperties {
    /**
     * The address of the selected validator.
     */
    validatorAddress: string;
}

export class Identify implements BaseEvent {
    event_type = amplitude.Types.SpecialEventType.IDENTIFY;

    constructor(public event_properties: IdentifyProperties) {
        this.event_properties = event_properties;
    }
}

export class AddedAccounts implements BaseEvent {
    event_type = 'added accounts';

    constructor(public event_properties: AddedAccountsProperties) {
        this.event_properties = event_properties;
    }
}

export class ClickedBullsharkQuestsCta implements BaseEvent {
    event_type = 'clicked bullshark quests cta';

    constructor(public event_properties: ClickedBullsharkQuestsCtaProperties) {
        this.event_properties = event_properties;
    }
}

export class ClickedCollectibleCard implements BaseEvent {
    event_type = 'clicked collectible card';

    constructor(public event_properties: ClickedCollectibleCardProperties) {
        this.event_properties = event_properties;
    }
}

export class ClickedCreateNewAccount implements BaseEvent {
    event_type = 'clicked create new account';

    constructor(public event_properties: ClickedCreateNewAccountProperties) {
        this.event_properties = event_properties;
    }
}

export class ClickedCreateNewWallet implements BaseEvent {
    event_type = 'clicked create new wallet';
}

export class ClickedGetStarted implements BaseEvent {
    event_type = 'clicked get started';
}

export class ClickedHideAsset implements BaseEvent {
    event_type = 'clicked hide asset';

    constructor(public event_properties: ClickedHideAssetProperties) {
        this.event_properties = event_properties;
    }
}

export class ClickedImportExistingWallet implements BaseEvent {
    event_type = 'clicked import existing wallet';
}

export class ClickedImportPassphrase implements BaseEvent {
    event_type = 'clicked import passphrase';

    constructor(public event_properties: ClickedImportPassphraseProperties) {
        this.event_properties = event_properties;
    }
}

export class ClickedImportPrivateKey implements BaseEvent {
    event_type = 'clicked import private key';

    constructor(public event_properties: ClickedImportPrivateKeyProperties) {
        this.event_properties = event_properties;
    }
}

export class ClickedSocialSignInButton implements BaseEvent {
    event_type = 'clicked social sign in button';

    constructor(public event_properties: ClickedSocialSignInButtonProperties) {
        this.event_properties = event_properties;
    }
}

export class ClickedStakeIota implements BaseEvent {
    event_type = 'clicked stake IOTA';

    constructor(public event_properties: ClickedStakeIotaProperties) {
        this.event_properties = event_properties;
    }
}

<<<<<<< HEAD
export class ClickedUnstakeSui implements BaseEvent {
    event_type = 'clicked unstake SUI';
=======
export class ClickedSwapCoin implements BaseEvent {
    event_type = 'clicked swap coin';

    constructor(public event_properties: ClickedSwapCoinProperties) {
        this.event_properties = event_properties;
    }
}

export class ClickedUnstakeIota implements BaseEvent {
    event_type = 'clicked unstake IOTA';
>>>>>>> 0c44f89d

    constructor(public event_properties: ClickedUnstakeIotaProperties) {
        this.event_properties = event_properties;
    }
}

export class ConnectedHardwareWallet implements BaseEvent {
    event_type = 'connected hardware wallet';

    constructor(public event_properties: ConnectedHardwareWalletProperties) {
        this.event_properties = event_properties;
    }
}

export class CreatedNewWallet implements BaseEvent {
    event_type = 'created new wallet';
}

export class DisconnectedApplication implements BaseEvent {
    event_type = 'disconnected application';

    constructor(public event_properties: DisconnectedApplicationProperties) {
        this.event_properties = event_properties;
    }
}

export class ImportedExistingAccount implements BaseEvent {
    event_type = 'imported existing account';

    constructor(public event_properties: ImportedExistingAccountProperties) {
        this.event_properties = event_properties;
    }
}

export class OpenedApplication implements BaseEvent {
    event_type = 'opened application';

    constructor(public event_properties: OpenedApplicationProperties) {
        this.event_properties = event_properties;
    }
}

export class OpenedConnectLedgerFlow implements BaseEvent {
    event_type = 'opened connect ledger flow';

    constructor(public event_properties: OpenedConnectLedgerFlowProperties) {
        this.event_properties = event_properties;
    }
}

export class OpenedWalletExtension implements BaseEvent {
    event_type = 'opened wallet extension';
}

export class PinnedCoin implements BaseEvent {
    event_type = 'pinned coin';

    constructor(public event_properties: PinnedCoinProperties) {
        this.event_properties = event_properties;
    }
}

export class RespondedToConnectionRequest implements BaseEvent {
    event_type = 'responded to connection request';

    constructor(public event_properties: RespondedToConnectionRequestProperties) {
        this.event_properties = event_properties;
    }
}

export class RespondedToTransactionRequest implements BaseEvent {
    event_type = 'responded to transaction request';

    constructor(public event_properties: RespondedToTransactionRequestProperties) {
        this.event_properties = event_properties;
    }
}

export class SelectedCoin implements BaseEvent {
    event_type = 'selected coin';

    constructor(public event_properties: SelectedCoinProperties) {
        this.event_properties = event_properties;
    }
}

export class SelectedValidator implements BaseEvent {
    event_type = 'selected validator';

    constructor(public event_properties: SelectedValidatorProperties) {
        this.event_properties = event_properties;
    }
}

export class SentCoins implements BaseEvent {
    event_type = 'sent coins';

    constructor(public event_properties: SentCoinsProperties) {
        this.event_properties = event_properties;
    }
}

export class SentCollectible implements BaseEvent {
    event_type = 'sent collectible';

    constructor(public event_properties: SentCollectibleProperties) {
        this.event_properties = event_properties;
    }
}

export class StakedIota implements BaseEvent {
    event_type = 'staked IOTA';

    constructor(public event_properties: StakedIotaProperties) {
        this.event_properties = event_properties;
    }
}

export class SwitchedAccount implements BaseEvent {
    event_type = 'switched account';

    constructor(public event_properties: SwitchedAccountProperties) {
        this.event_properties = event_properties;
    }
}

export class SwitchedNetwork implements BaseEvent {
    event_type = 'switched network';

    constructor(public event_properties: SwitchedNetworkProperties) {
        this.event_properties = event_properties;
    }
}

export class UnpinnedCoin implements BaseEvent {
    event_type = 'unpinned coin';

    constructor(public event_properties: UnpinnedCoinProperties) {
        this.event_properties = event_properties;
    }
}

export class UnstakedIota implements BaseEvent {
    event_type = 'unstaked IOTA';

    constructor(public event_properties: UnstakedIotaProperties) {
        this.event_properties = event_properties;
    }
}

export class ViewedLedgerTutorial implements BaseEvent {
    event_type = 'viewed ledger tutorial';
}

export type PromiseResult<T> = { promise: Promise<T | void> };

const getVoidPromiseResult = () => ({ promise: Promise.resolve() });

// prettier-ignore
export class Ampli {
  private disabled: boolean = false;
  private amplitude?: BrowserClient;

  get client(): BrowserClient {
    this.isInitializedAndEnabled();
    return this.amplitude!;
  }

  get isLoaded(): boolean {
    return this.amplitude != null;
  }

  private isInitializedAndEnabled(): boolean {
		// if (!this.amplitude) {
		// 	console.error('ERROR: Ampli is not yet initialized. Have you called ampli.load() on app start?');
		// 	return false;
		// }
		return false;
  }

  /**
   * Initialize the Ampli SDK. Call once when your application starts.
   *
   * @param options Configuration options to initialize the Ampli SDK with.
   */
  load(options: LoadOptions): PromiseResult<void> {
    this.disabled = options.disabled ?? false;

    if (this.amplitude) {
      console.warn('WARNING: Ampli is already intialized. Ampli.load() should be called once at application startup.');
      return getVoidPromiseResult();
    }

    let apiKey: string | null = null;
    if (options.client && 'apiKey' in options.client) {
      apiKey = options.client.apiKey;
    } else if ('environment' in options) {
      apiKey = ApiKey[options.environment];
    }

    if (options.client && 'instance' in options.client) {
      this.amplitude = options.client.instance;
    } else if (apiKey) {
      this.amplitude = amplitude.createInstance();
      const configuration = (options.client && 'configuration' in options.client) ? options.client.configuration : {};
      return this.amplitude.init(apiKey, undefined, { ...DefaultConfiguration, ...configuration });
    } else {
      console.error("ERROR: ampli.load() requires 'environment', 'client.apiKey', or 'client.instance'");
    }

    return getVoidPromiseResult();
  }

  /**
   * Identify a user and set user properties.
   *
   * @param userId The user's id.
   * @param properties The user properties.
   * @param options Optional event options.
   */
  identify(
    userId: string | undefined,
    properties: IdentifyProperties,
    options?: EventOptions,
  ): PromiseResult<Result> {
    if (!this.isInitializedAndEnabled()) {
      return getVoidPromiseResult();
    }

    if (userId) {
      options = {...options,  user_id: userId};
    }

    const amplitudeIdentify = new amplitude.Identify();
    const eventProperties = properties;
    if (eventProperties != null) {
      for (const [key, value] of Object.entries(eventProperties)) {
        amplitudeIdentify.set(key, value);
      }
    }
    return this.amplitude!.identify(
      amplitudeIdentify,
      options,
    );
  }

 /**
  * Flush the event.
  */
  flush() : PromiseResult<Result> {
    if (!this.isInitializedAndEnabled()) {
      return getVoidPromiseResult();
    }

    return this.amplitude!.flush();
  }

  /**
   * Track event
   *
   * @param event The event to track.
   * @param options Optional event options.
   */
  track(event: Event, options?: EventOptions): PromiseResult<Result> {
    if (!this.isInitializedAndEnabled()) {
      return getVoidPromiseResult();
    }

    return this.amplitude!.track(event, undefined, options);
  }

  /**
   * added accounts
   *
   * [View in Tracking Plan](https://data.amplitude.com/mystenlabs/Iota%20Wallet/events/main/latest/added%20accounts)
   *
   * When users successfully add new accounts to the wallet.
   *
   * Owner: Jon Shek
   *
   * @param properties The event's properties (e.g. accountType)
   * @param options Amplitude event options.
   */
  addedAccounts(
    properties: AddedAccountsProperties,
    options?: EventOptions,
  ) {
    return this.track(new AddedAccounts(properties), options);
  }

  /**
   * clicked bullshark quests cta
   *
   * [View in Tracking Plan](https://data.amplitude.com/mystenlabs/Iota%20Wallet/events/main/latest/clicked%20bullshark%20quests%20cta)
   *
   * When users click the call-to-action for the Bullshark Quests interstitial/banner.
   *
   * @param properties The event's properties (e.g. sourceFlow)
   * @param options Amplitude event options.
   */
  clickedBullsharkQuestsCta(
    properties: ClickedBullsharkQuestsCtaProperties,
    options?: EventOptions,
  ) {
    return this.track(new ClickedBullsharkQuestsCta(properties), options);
  }

  /**
   * clicked collectible card
   *
   * [View in Tracking Plan](https://data.amplitude.com/mystenlabs/Iota%20Wallet/events/main/latest/clicked%20collectible%20card)
   *
   * When users click to view a collectible in the wallet.
   *
   * Owner: William Robertson
   *
   * @param properties The event's properties (e.g. collectibleType)
   * @param options Amplitude event options.
   */
  clickedCollectibleCard(
    properties: ClickedCollectibleCardProperties,
    options?: EventOptions,
  ) {
    return this.track(new ClickedCollectibleCard(properties), options);
  }

  /**
   * clicked create new account
   *
   * [View in Tracking Plan](https://data.amplitude.com/mystenlabs/Iota%20Wallet/events/main/latest/clicked%20create%20new%20account)
   *
   * When users click the button to create a new passphrase account.
   *
   * @param properties The event's properties (e.g. sourceFlow)
   * @param options Amplitude event options.
   */
  clickedCreateNewAccount(
    properties: ClickedCreateNewAccountProperties,
    options?: EventOptions,
  ) {
    return this.track(new ClickedCreateNewAccount(properties), options);
  }

  /**
   * clicked create new wallet
   *
   * [View in Tracking Plan](https://data.amplitude.com/mystenlabs/Iota%20Wallet/events/main/latest/clicked%20create%20new%20wallet)
   *
   * When users click to create a new wallet during onboarding.
   *
   * Owner: Jon Shek
   *
   * @param options Amplitude event options.
   */
  clickedCreateNewWallet(
    options?: EventOptions,
  ) {
    return this.track(new ClickedCreateNewWallet(), options);
  }

  /**
   * clicked get started
   *
   * [View in Tracking Plan](https://data.amplitude.com/mystenlabs/Iota%20Wallet/events/main/latest/clicked%20get%20started)
   *
   * When users click "Get Started" after installing the wallet.
   *
   * Owner: Jon Shek
   *
   * @param options Amplitude event options.
   */
  clickedGetStarted(
    options?: EventOptions,
  ) {
    return this.track(new ClickedGetStarted(), options);
  }

  /**
   * clicked hide asset
   *
   * [View in Tracking Plan](https://data.amplitude.com/mystenlabs/Iota%20Wallet/events/main/latest/clicked%20hide%20asset)
   *
   * Event has no description in tracking plan.
   *
   * @param properties The event's properties (e.g. collectibleType)
   * @param options Amplitude event options.
   */
  clickedHideAsset(
    properties: ClickedHideAssetProperties,
    options?: EventOptions,
  ) {
    return this.track(new ClickedHideAsset(properties), options);
  }

  /**
   * clicked import existing wallet
   *
   * [View in Tracking Plan](https://data.amplitude.com/mystenlabs/Iota%20Wallet/events/main/latest/clicked%20import%20existing%20wallet)
   *
   * When users click to import an existing wallet during onboarding.
   *
   * Owner: Jon Shek
   *
   * @param options Amplitude event options.
   */
  clickedImportExistingWallet(
    options?: EventOptions,
  ) {
    return this.track(new ClickedImportExistingWallet(), options);
  }

  /**
   * clicked import passphrase
   *
   * [View in Tracking Plan](https://data.amplitude.com/mystenlabs/Iota%20Wallet/events/main/latest/clicked%20import%20passphrase)
   *
   * When users click to import an account via passphrase.
   *
   * @param properties The event's properties (e.g. sourceFlow)
   * @param options Amplitude event options.
   */
  clickedImportPassphrase(
    properties: ClickedImportPassphraseProperties,
    options?: EventOptions,
  ) {
    return this.track(new ClickedImportPassphrase(properties), options);
  }

  /**
   * clicked import private key
   *
   * [View in Tracking Plan](https://data.amplitude.com/mystenlabs/Iota%20Wallet/events/main/latest/clicked%20import%20private%20key)
   *
   * When users click the button to import an account via private key.
   *
   * @param properties The event's properties (e.g. sourceFlow)
   * @param options Amplitude event options.
   */
  clickedImportPrivateKey(
    properties: ClickedImportPrivateKeyProperties,
    options?: EventOptions,
  ) {
    return this.track(new ClickedImportPrivateKey(properties), options);
  }

  /**
   * clicked social sign in button
   *
   * [View in Tracking Plan](https://data.amplitude.com/mystenlabs/Iota%20Wallet/events/main/latest/clicked%20social%20sign%20in%20button)
   *
   * When users click a social sign-in button to create an account.
   *
   * @param properties The event's properties (e.g. signInProvider)
   * @param options Amplitude event options.
   */
  clickedSocialSignInButton(
    properties: ClickedSocialSignInButtonProperties,
    options?: EventOptions,
  ) {
    return this.track(new ClickedSocialSignInButton(properties), options);
  }

  /**
   * clicked stake IOTA
   *
   * [View in Tracking Plan](https://data.amplitude.com/mystenlabs/Iota%20Wallet/events/main/latest/clicked%20stake%20IOTA)
   *
   * When users click to stake IOTA in the wallet.
   *
   * Owner: Jon Shek
   *
   * @param properties The event's properties (e.g. isCurrentlyStaking)
   * @param options Amplitude event options.
   */
  clickedStakeIota(
    properties: ClickedStakeIotaProperties,
    options?: EventOptions,
  ) {
    return this.track(new ClickedStakeIota(properties), options);
  }

  /**
<<<<<<< HEAD
   * clicked unstake SUI
=======
   * clicked swap coin
   *
   * [View in Tracking Plan](https://data.amplitude.com/mystenlabs/Iota%20Wallet/events/main/latest/clicked%20swap%20coin)
   *
   * When users click to swap a coin in the wallet
   *
   * @param properties The event's properties (e.g. coinType)
   * @param options Amplitude event options.
   */
  clickedSwapCoin(
    properties: ClickedSwapCoinProperties,
    options?: EventOptions,
  ) {
    return this.track(new ClickedSwapCoin(properties), options);
  }

  /**
   * clicked unstake IOTA
>>>>>>> 0c44f89d
   *
   * [View in Tracking Plan](https://data.amplitude.com/mystenlabs/Iota%20Wallet/events/main/latest/clicked%20unstake%20IOTA)
   *
   * When users click to unstake IOTA.
   *
   * Owner: Jon Shek
   *
   * @param properties The event's properties (e.g. stakedAmount)
   * @param options Amplitude event options.
   */
  clickedUnstakeIota(
    properties: ClickedUnstakeIotaProperties,
    options?: EventOptions,
  ) {
    return this.track(new ClickedUnstakeIota(properties), options);
  }

  /**
   * connected hardware wallet
   *
   * [View in Tracking Plan](https://data.amplitude.com/mystenlabs/Iota%20Wallet/events/main/latest/connected%20hardware%20wallet)
   *
   * When users successfully connect their hardware wallet.
   *
   * Owner: Jon Shek
   *
   * @param properties The event's properties (e.g. hardwareWalletType)
   * @param options Amplitude event options.
   */
  connectedHardwareWallet(
    properties: ConnectedHardwareWalletProperties,
    options?: EventOptions,
  ) {
    return this.track(new ConnectedHardwareWallet(properties), options);
  }

  /**
   * created new wallet
   *
   * [View in Tracking Plan](https://data.amplitude.com/mystenlabs/Iota%20Wallet/events/main/latest/created%20new%20wallet)
   *
   * When users successfully create a new wallet during onboarding.
   *
   * Owner: Jon Shek
   *
   * @param options Amplitude event options.
   */
  createdNewWallet(
    options?: EventOptions,
  ) {
    return this.track(new CreatedNewWallet(), options);
  }

  /**
   * disconnected application
   *
   * [View in Tracking Plan](https://data.amplitude.com/mystenlabs/Iota%20Wallet/events/main/latest/disconnected%20application)
   *
   * When users disconnect from an application in the wallet.
   *
   * Owner: Jon Shek
   *
   * @param properties The event's properties (e.g. applicationName)
   * @param options Amplitude event options.
   */
  disconnectedApplication(
    properties: DisconnectedApplicationProperties,
    options?: EventOptions,
  ) {
    return this.track(new DisconnectedApplication(properties), options);
  }

  /**
   * imported existing account
   *
   * [View in Tracking Plan](https://data.amplitude.com/mystenlabs/Iota%20Wallet/events/main/latest/imported%20existing%20account)
   *
   * When users successfully import an existing account during onboarding.
   *
   * Owner: Jon Shek
   *
   * @param properties The event's properties (e.g. sourceFlow)
   * @param options Amplitude event options.
   */
  importedExistingAccount(
    properties: ImportedExistingAccountProperties,
    options?: EventOptions,
  ) {
    return this.track(new ImportedExistingAccount(properties), options);
  }

  /**
   * opened application
   *
   * [View in Tracking Plan](https://data.amplitude.com/mystenlabs/Iota%20Wallet/events/main/latest/opened%20application)
   *
   * When users click to open an application from the wallet.
   *
   * Owner: Jon Shek
   *
   * @param properties The event's properties (e.g. applicationName)
   * @param options Amplitude event options.
   */
  openedApplication(
    properties: OpenedApplicationProperties,
    options?: EventOptions,
  ) {
    return this.track(new OpenedApplication(properties), options);
  }

  /**
   * opened connect ledger flow
   *
   * [View in Tracking Plan](https://data.amplitude.com/mystenlabs/Iota%20Wallet/events/main/latest/opened%20connect%20ledger%20flow)
   *
   * When users open the "Connect Ledger Wallet" flow.
   *
   * Owner: Jon Shek
   *
   * @param properties The event's properties (e.g. sourceFlow)
   * @param options Amplitude event options.
   */
  openedConnectLedgerFlow(
    properties: OpenedConnectLedgerFlowProperties,
    options?: EventOptions,
  ) {
    return this.track(new OpenedConnectLedgerFlow(properties), options);
  }

  /**
   * opened wallet extension
   *
   * [View in Tracking Plan](https://data.amplitude.com/mystenlabs/Iota%20Wallet/events/main/latest/opened%20wallet%20extension)
   *
   * When users first open the wallet extension.
   *
   * Owner: Jon Shek
   *
   * @param options Amplitude event options.
   */
  openedWalletExtension(
    options?: EventOptions,
  ) {
    return this.track(new OpenedWalletExtension(), options);
  }

  /**
   * pinned coin
   *
   * [View in Tracking Plan](https://data.amplitude.com/mystenlabs/Iota%20Wallet/events/main/latest/pinned%20coin)
   *
   * When users pin an unrecognized coin on the home page.
   *
   * Owner: William Robertson
   *
   * @param properties The event's properties (e.g. coinType)
   * @param options Amplitude event options.
   */
  pinnedCoin(
    properties: PinnedCoinProperties,
    options?: EventOptions,
  ) {
    return this.track(new PinnedCoin(properties), options);
  }

  /**
   * responded to connection request
   *
   * [View in Tracking Plan](https://data.amplitude.com/mystenlabs/Iota%20Wallet/events/main/latest/responded%20to%20connection%20request)
   *
   * When users respond to a connection request in the wallet.
   *
   * Owner: William Robertson
   *
   * @param properties The event's properties (e.g. applicationName)
   * @param options Amplitude event options.
   */
  respondedToConnectionRequest(
    properties: RespondedToConnectionRequestProperties,
    options?: EventOptions,
  ) {
    return this.track(new RespondedToConnectionRequest(properties), options);
  }

  /**
   * responded to transaction request
   *
   * [View in Tracking Plan](https://data.amplitude.com/mystenlabs/Iota%20Wallet/events/main/latest/responded%20to%20transaction%20request)
   *
   * When users respond to a transaction request from an application.
   *
   * Owner: Jon Shek
   *
   * @param properties The event's properties (e.g. applicationUrl)
   * @param options Amplitude event options.
   */
  respondedToTransactionRequest(
    properties: RespondedToTransactionRequestProperties,
    options?: EventOptions,
  ) {
    return this.track(new RespondedToTransactionRequest(properties), options);
  }

  /**
   * selected coin
   *
   * [View in Tracking Plan](https://data.amplitude.com/mystenlabs/Iota%20Wallet/events/main/latest/selected%20coin)
   *
   * When users select a specific coin from the home screen.
   *
   * Owner: Jon Shek
   *
   * @param properties The event's properties (e.g. coinType)
   * @param options Amplitude event options.
   */
  selectedCoin(
    properties: SelectedCoinProperties,
    options?: EventOptions,
  ) {
    return this.track(new SelectedCoin(properties), options);
  }

  /**
   * selected validator
   *
   * [View in Tracking Plan](https://data.amplitude.com/mystenlabs/Iota%20Wallet/events/main/latest/selected%20validator)
   *
   * When users select a validator in the staking flow.
   *
   * Owner: Jon Shek
   *
   * @param properties The event's properties (e.g. validatorAddress)
   * @param options Amplitude event options.
   */
  selectedValidator(
    properties: SelectedValidatorProperties,
    options?: EventOptions,
  ) {
    return this.track(new SelectedValidator(properties), options);
  }

  /**
   * sent coins
   *
   * [View in Tracking Plan](https://data.amplitude.com/mystenlabs/Iota%20Wallet/events/main/latest/sent%20coins)
   *
   * When users successfully send coins to someone.
   *
   * Owner: Jon Shek
   *
   * @param properties The event's properties (e.g. coinType)
   * @param options Amplitude event options.
   */
  sentCoins(
    properties: SentCoinsProperties,
    options?: EventOptions,
  ) {
    return this.track(new SentCoins(properties), options);
  }

  /**
   * sent collectible
   *
   * [View in Tracking Plan](https://data.amplitude.com/mystenlabs/Iota%20Wallet/events/main/latest/sent%20collectible)
   *
   * Owner: William Robertson
   *
   * @param properties The event's properties (e.g. objectId)
   * @param options Amplitude event options.
   */
  sentCollectible(
    properties: SentCollectibleProperties,
    options?: EventOptions,
  ) {
    return this.track(new SentCollectible(properties), options);
  }

  /**
   * staked IOTA
   *
   * [View in Tracking Plan](https://data.amplitude.com/mystenlabs/Iota%20Wallet/events/main/latest/staked%20IOTA)
   *
   * When users successfully stake IOTA with a validator.
   *
   * Owner: Jon Shek
   *
   * @param properties The event's properties (e.g. stakedAmount)
   * @param options Amplitude event options.
   */
  stakedIota(
    properties: StakedIotaProperties,
    options?: EventOptions,
  ) {
    return this.track(new StakedIota(properties), options);
  }

  /**
<<<<<<< HEAD
=======
   * swapped coin
   *
   * [View in Tracking Plan](https://data.amplitude.com/mystenlabs/Iota%20Wallet/events/main/latest/swapped%20coin)
   *
   * When users complete swapping 1 coin to another
   *
   * @param properties The event's properties (e.g. estimatedReturnBalance)
   * @param options Amplitude event options.
   */
  swappedCoin(
    properties: SwappedCoinProperties,
    options?: EventOptions,
  ) {
    return this.track(new SwappedCoin(properties), options);
  }

  /**
>>>>>>> 0c44f89d
   * switched account
   *
   * [View in Tracking Plan](https://data.amplitude.com/mystenlabs/Iota%20Wallet/events/main/latest/switched%20account)
   *
   * When users switch their active account in the wallet.
   *
   * Owner: Jon Shek
   *
   * @param properties The event's properties (e.g. toAccountType)
   * @param options Amplitude event options.
   */
  switchedAccount(
    properties: SwitchedAccountProperties,
    options?: EventOptions,
  ) {
    return this.track(new SwitchedAccount(properties), options);
  }

  /**
   * switched network
   *
   * [View in Tracking Plan](https://data.amplitude.com/mystenlabs/Iota%20Wallet/events/main/latest/switched%20network)
   *
   * When users switch between different network connections.
   *
   * Owner: William Robertson
   *
   * @param properties The event's properties (e.g. toNetwork)
   * @param options Amplitude event options.
   */
  switchedNetwork(
    properties: SwitchedNetworkProperties,
    options?: EventOptions,
  ) {
    return this.track(new SwitchedNetwork(properties), options);
  }

  /**
   * unpinned coin
   *
   * [View in Tracking Plan](https://data.amplitude.com/mystenlabs/Iota%20Wallet/events/main/latest/unpinned%20coin)
   *
   * When users un-pin a recognized coin on the home page.
   *
   * Owner: William Robertson
   *
   * @param properties The event's properties (e.g. coinType)
   * @param options Amplitude event options.
   */
  unpinnedCoin(
    properties: UnpinnedCoinProperties,
    options?: EventOptions,
  ) {
    return this.track(new UnpinnedCoin(properties), options);
  }

  /**
   * unstaked IOTA
   *
   * [View in Tracking Plan](https://data.amplitude.com/mystenlabs/Iota%20Wallet/events/main/latest/unstaked%20IOTA)
   *
   * When users successfully un-stake IOTA.
   *
   * Owner: Jon Shek
   *
   * @param properties The event's properties (e.g. validatorAddress)
   * @param options Amplitude event options.
   */
  unstakedIota(
    properties: UnstakedIotaProperties,
    options?: EventOptions,
  ) {
    return this.track(new UnstakedIota(properties), options);
  }

  /**
   * viewed ledger tutorial
   *
   * [View in Tracking Plan](https://data.amplitude.com/mystenlabs/Iota%20Wallet/events/main/latest/viewed%20ledger%20tutorial)
   *
   * When users click the link to get help with connecting their Ledger wallet.
   *
   * Owner: Jon Shek
   *
   * @param options Amplitude event options.
   */
  viewedLedgerTutorial(
    options?: EventOptions,
  ) {
    return this.track(new ViewedLedgerTutorial(), options);
  }
}

export const ampli = new Ampli();

// BASE TYPES
type BrowserOptions = amplitude.Types.BrowserOptions;

export type BrowserClient = amplitude.Types.BrowserClient;
export type BaseEvent = amplitude.Types.BaseEvent;
export type IdentifyEvent = amplitude.Types.IdentifyEvent;
export type GroupEvent = amplitude.Types.GroupIdentifyEvent;
export type Event = amplitude.Types.Event;
export type EventOptions = amplitude.Types.EventOptions;
export type Result = amplitude.Types.Result;<|MERGE_RESOLUTION|>--- conflicted
+++ resolved
@@ -199,18 +199,118 @@
     sourceFlow: string;
 }
 
-<<<<<<< HEAD
-export interface ClickedUnstakeSuiProperties {
-=======
-export interface ClickedSwapCoinProperties {
+export interface ClickedUnstakeIotaProperties {
+    /**
+     * The amount of IOTA staked.
+     *
+     * | Rule | Value |
+     * |---|---|
+     * | Type | number |
+     */
+    stakedAmount: number;
+    /**
+     * The address of the selected validator.
+     */
+    validatorAddress: string;
+}
+
+export interface ConnectedHardwareWalletProperties {
+    /**
+     * The type of hardware wallet that was connected to.
+     *
+     * | Rule | Value |
+     * |---|---|
+     * | Enum Values | Ledger |
+     */
+    hardwareWalletType: 'Ledger';
+}
+
+export interface DisconnectedApplicationProperties {
+    /**
+     * The name of the application being visited.
+     */
+    applicationName?: string;
+    /**
+     * The URL of the application that was disconnected.
+     */
+    applicationUrl: string;
+    /**
+     * The number of accounts that were disconnected.
+     *
+     * | Rule | Value |
+     * |---|---|
+     * | Type | integer |
+     */
+    disconnectedAccounts: number;
+    /**
+     * The flow the user disconnected the application from.
+     */
+    sourceFlow: string;
+}
+
+export interface ImportedExistingAccountProperties {
+    /**
+     * The flow the user came from.
+     */
+    sourceFlow: string;
+}
+
+export interface OpenedApplicationProperties {
+    /**
+     * The name of the application being visited.
+     */
+    applicationName: string;
+}
+
+export interface OpenedConnectLedgerFlowProperties {
+    /**
+     * The flow the user came from.
+     */
+    sourceFlow: string;
+}
+
+export interface PinnedCoinProperties {
     /**
      * The type of a coin.
      */
     coinType: string;
-    /**
-     * The flow the user came from.
-     */
-    sourceFlow: string;
+}
+
+export interface RespondedToConnectionRequestProperties {
+    /**
+     * The name of the application that initiated the connection request.
+     */
+    applicationName?: string;
+    /**
+     * The URL of the application that initiated the transaction.
+     */
+    applicationUrl: string;
+    /**
+     * Whether or not the user approved an application connection request.
+     */
+    approvedConnection: boolean;
+}
+
+export interface RespondedToTransactionRequestProperties {
+    /**
+     * The URL of the application that initiated the transaction.
+     */
+    applicationUrl: string;
+    /**
+     * Whether or not a transaction request was approved.
+     */
+    approvedTransaction: boolean;
+    /**
+     * Whether or not users received a failure warning when signing a transaction.
+     */
+    receivedFailureWarning: boolean;
+}
+
+export interface SelectedCoinProperties {
+    /**
+     * The type of a coin.
+     */
+    coinType: string;
     /**
      * The total balance in IOTA of the selected coin that the user has.
      *
@@ -221,8 +321,37 @@
     totalBalance: number;
 }
 
-export interface ClickedUnstakeIotaProperties {
->>>>>>> 0c44f89d
+export interface SelectedValidatorProperties {
+    /**
+     * The address of the selected validator.
+     */
+    validatorAddress: string;
+    /**
+     * The current APY % of the selected validator.
+     *
+     * | Rule | Value |
+     * |---|---|
+     * | Type | number |
+     */
+    validatorAPY: number;
+    /**
+     * The name of the selected validator.
+     */
+    validatorName: string;
+}
+
+export interface SentCoinsProperties {
+    coinType: string;
+}
+
+export interface SentCollectibleProperties {
+    /**
+     * The ID of an object on Iota.
+     */
+    objectId: string;
+}
+
+export interface StakedIotaProperties {
     /**
      * The amount of IOTA staked.
      *
@@ -237,180 +366,6 @@
     validatorAddress: string;
 }
 
-export interface ConnectedHardwareWalletProperties {
-    /**
-     * The type of hardware wallet that was connected to.
-     *
-     * | Rule | Value |
-     * |---|---|
-     * | Enum Values | Ledger |
-     */
-    hardwareWalletType: 'Ledger';
-}
-
-export interface DisconnectedApplicationProperties {
-    /**
-     * The name of the application being visited.
-     */
-    applicationName?: string;
-    /**
-     * The URL of the application that was disconnected.
-     */
-    applicationUrl: string;
-    /**
-     * The number of accounts that were disconnected.
-     *
-     * | Rule | Value |
-     * |---|---|
-     * | Type | integer |
-     */
-    disconnectedAccounts: number;
-    /**
-     * The flow the user disconnected the application from.
-     */
-    sourceFlow: string;
-}
-
-export interface ImportedExistingAccountProperties {
-    /**
-     * The flow the user came from.
-     */
-    sourceFlow: string;
-}
-
-export interface OpenedApplicationProperties {
-    /**
-     * The name of the application being visited.
-     */
-    applicationName: string;
-}
-
-export interface OpenedConnectLedgerFlowProperties {
-    /**
-     * The flow the user came from.
-     */
-    sourceFlow: string;
-}
-
-export interface PinnedCoinProperties {
-    /**
-     * The type of a coin.
-     */
-    coinType: string;
-}
-
-export interface RespondedToConnectionRequestProperties {
-    /**
-     * The name of the application that initiated the connection request.
-     */
-    applicationName?: string;
-    /**
-     * The URL of the application that initiated the transaction.
-     */
-    applicationUrl: string;
-    /**
-     * Whether or not the user approved an application connection request.
-     */
-    approvedConnection: boolean;
-}
-
-export interface RespondedToTransactionRequestProperties {
-    /**
-     * The URL of the application that initiated the transaction.
-     */
-    applicationUrl: string;
-    /**
-     * Whether or not a transaction request was approved.
-     */
-    approvedTransaction: boolean;
-    /**
-     * Whether or not users received a failure warning when signing a transaction.
-     */
-    receivedFailureWarning: boolean;
-}
-
-export interface SelectedCoinProperties {
-    /**
-     * The type of a coin.
-     */
-    coinType: string;
-    /**
-     * The total balance in IOTA of the selected coin that the user has.
-     *
-     * | Rule | Value |
-     * |---|---|
-     * | Type | number |
-     */
-    totalBalance: number;
-}
-
-export interface SelectedValidatorProperties {
-    /**
-     * The address of the selected validator.
-     */
-    validatorAddress: string;
-    /**
-     * The current APY % of the selected validator.
-     *
-     * | Rule | Value |
-     * |---|---|
-     * | Type | number |
-     */
-    validatorAPY: number;
-    /**
-     * The name of the selected validator.
-     */
-    validatorName: string;
-}
-
-export interface SentCoinsProperties {
-    coinType: string;
-}
-
-export interface SentCollectibleProperties {
-    /**
-     * The ID of an object on Iota.
-     */
-    objectId: string;
-}
-
-export interface StakedIotaProperties {
-    /**
-     * The amount of IOTA staked.
-     *
-     * | Rule | Value |
-     * |---|---|
-     * | Type | number |
-     */
-    stakedAmount: number;
-    /**
-     * The address of the selected validator.
-     */
-    validatorAddress: string;
-}
-
-<<<<<<< HEAD
-=======
-export interface SwappedCoinProperties {
-    /**
-     * | Rule | Value |
-     * |---|---|
-     * | Type | number |
-     */
-    estimatedReturnBalance: number;
-    fromCoinType: string;
-    toCoinType: string;
-    /**
-     * The total balance in IOTA of the selected coin that the user has.
-     *
-     * | Rule | Value |
-     * |---|---|
-     * | Type | number |
-     */
-    totalBalance: number;
-}
-
->>>>>>> 0c44f89d
 export interface SwitchedAccountProperties {
     /**
      * The type of account that is being switched to.
@@ -528,21 +483,8 @@
     }
 }
 
-<<<<<<< HEAD
-export class ClickedUnstakeSui implements BaseEvent {
-    event_type = 'clicked unstake SUI';
-=======
-export class ClickedSwapCoin implements BaseEvent {
-    event_type = 'clicked swap coin';
-
-    constructor(public event_properties: ClickedSwapCoinProperties) {
-        this.event_properties = event_properties;
-    }
-}
-
 export class ClickedUnstakeIota implements BaseEvent {
     event_type = 'clicked unstake IOTA';
->>>>>>> 0c44f89d
 
     constructor(public event_properties: ClickedUnstakeIotaProperties) {
         this.event_properties = event_properties;
@@ -1025,28 +967,7 @@
   }
 
   /**
-<<<<<<< HEAD
-   * clicked unstake SUI
-=======
-   * clicked swap coin
-   *
-   * [View in Tracking Plan](https://data.amplitude.com/mystenlabs/Iota%20Wallet/events/main/latest/clicked%20swap%20coin)
-   *
-   * When users click to swap a coin in the wallet
-   *
-   * @param properties The event's properties (e.g. coinType)
-   * @param options Amplitude event options.
-   */
-  clickedSwapCoin(
-    properties: ClickedSwapCoinProperties,
-    options?: EventOptions,
-  ) {
-    return this.track(new ClickedSwapCoin(properties), options);
-  }
-
-  /**
    * clicked unstake IOTA
->>>>>>> 0c44f89d
    *
    * [View in Tracking Plan](https://data.amplitude.com/mystenlabs/Iota%20Wallet/events/main/latest/clicked%20unstake%20IOTA)
    *
@@ -1344,26 +1265,6 @@
   }
 
   /**
-<<<<<<< HEAD
-=======
-   * swapped coin
-   *
-   * [View in Tracking Plan](https://data.amplitude.com/mystenlabs/Iota%20Wallet/events/main/latest/swapped%20coin)
-   *
-   * When users complete swapping 1 coin to another
-   *
-   * @param properties The event's properties (e.g. estimatedReturnBalance)
-   * @param options Amplitude event options.
-   */
-  swappedCoin(
-    properties: SwappedCoinProperties,
-    options?: EventOptions,
-  ) {
-    return this.track(new SwappedCoin(properties), options);
-  }
-
-  /**
->>>>>>> 0c44f89d
    * switched account
    *
    * [View in Tracking Plan](https://data.amplitude.com/mystenlabs/Iota%20Wallet/events/main/latest/switched%20account)
