--- conflicted
+++ resolved
@@ -30,10 +30,6 @@
     | 'get-network'
     | 'set-network'
     | 'sign-message-request'
-<<<<<<< HEAD
-    | 'qredo-connect'
-=======
->>>>>>> c50d934e
     | 'method-payload';
 
 export interface BasePayload {
