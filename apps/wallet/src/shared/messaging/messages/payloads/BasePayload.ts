// Copyright (c) Mysten Labs, Inc.
// SPDX-License-Identifier: Apache-2.0

// Modifications Copyright (c) 2024 IOTA Stiftung
// SPDX-License-Identifier: Apache-2.0

import type { Payload } from './Payload';

export type PayloadType =
<<<<<<< HEAD
	| 'disconnect-all-request'
	| 'disconnect-all-response'
	| 'permission-request'
	| 'permission-response'
	| 'get-permission-requests'
	| 'get-account'
	| 'get-account-response'
	| 'has-permissions-request'
	| 'has-permissions-response'
	| 'acquire-permissions-request'
	| 'acquire-permissions-response'
	| 'execute-transaction-request'
	| 'execute-transaction-response'
	| 'sign-transaction-request'
	| 'sign-transaction-response'
	| 'get-transaction-requests'
	| 'get-transaction-requests-response'
	| 'transaction-request-response'
	| 'update-active-origin'
	| 'disconnect-app'
	| 'done'
	| 'keyring'
	| 'wallet-status-changed'
	| 'get-features'
	| 'features-response'
	| 'get-network'
	| 'set-network'
	| 'sign-message-request'
	| 'qredo-connect'
	| 'method-payload';
=======
    | 'permission-request'
    | 'permission-response'
    | 'get-permission-requests'
    | 'get-account'
    | 'get-account-response'
    | 'has-permissions-request'
    | 'has-permissions-response'
    | 'acquire-permissions-request'
    | 'acquire-permissions-response'
    | 'execute-transaction-request'
    | 'execute-transaction-response'
    | 'sign-transaction-request'
    | 'sign-transaction-response'
    | 'get-transaction-requests'
    | 'get-transaction-requests-response'
    | 'transaction-request-response'
    | 'update-active-origin'
    | 'disconnect-app'
    | 'done'
    | 'keyring'
    | 'wallet-status-changed'
    | 'get-features'
    | 'features-response'
    | 'get-network'
    | 'set-network'
    | 'sign-message-request'
    | 'method-payload';
>>>>>>> 7bd0a48f

export interface BasePayload {
    type: PayloadType;
}

export function isBasePayload(payload: Payload): payload is BasePayload {
    return 'type' in payload && typeof payload.type !== 'undefined';
}<|MERGE_RESOLUTION|>--- conflicted
+++ resolved
@@ -7,38 +7,8 @@
 import type { Payload } from './Payload';
 
 export type PayloadType =
-<<<<<<< HEAD
-	| 'disconnect-all-request'
-	| 'disconnect-all-response'
-	| 'permission-request'
-	| 'permission-response'
-	| 'get-permission-requests'
-	| 'get-account'
-	| 'get-account-response'
-	| 'has-permissions-request'
-	| 'has-permissions-response'
-	| 'acquire-permissions-request'
-	| 'acquire-permissions-response'
-	| 'execute-transaction-request'
-	| 'execute-transaction-response'
-	| 'sign-transaction-request'
-	| 'sign-transaction-response'
-	| 'get-transaction-requests'
-	| 'get-transaction-requests-response'
-	| 'transaction-request-response'
-	| 'update-active-origin'
-	| 'disconnect-app'
-	| 'done'
-	| 'keyring'
-	| 'wallet-status-changed'
-	| 'get-features'
-	| 'features-response'
-	| 'get-network'
-	| 'set-network'
-	| 'sign-message-request'
-	| 'qredo-connect'
-	| 'method-payload';
-=======
+    | 'disconnect-all-request'
+    | 'disconnect-all-response'
     | 'permission-request'
     | 'permission-response'
     | 'get-permission-requests'
@@ -66,7 +36,6 @@
     | 'set-network'
     | 'sign-message-request'
     | 'method-payload';
->>>>>>> 7bd0a48f
 
 export interface BasePayload {
     type: PayloadType;
