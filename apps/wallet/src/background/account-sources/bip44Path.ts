// Copyright (c) 2024 IOTA Stiftung
// SPDX-License-Identifier: Apache-2.0

export interface MakeDerivationOptions {
    coinType?: number;
    accountIndex: number;
    changeIndex?: number;
    addressIndex?: number;
    changeIndex?: number;
}

export function makeDerivationPath({
    coinType = 4218,
    accountIndex,
<<<<<<< HEAD
    addressIndex = 0,
    changeIndex = 0,
=======
    changeIndex = 0,
    addressIndex = 0,
>>>>>>> 19c56e79
}: MakeDerivationOptions) {
    // currently returns only Ed25519 path
    return `m/44'/${coinType}'/${accountIndex}'/${changeIndex}'/${addressIndex}'`;
}<|MERGE_RESOLUTION|>--- conflicted
+++ resolved
@@ -6,19 +6,13 @@
     accountIndex: number;
     changeIndex?: number;
     addressIndex?: number;
-    changeIndex?: number;
 }
 
 export function makeDerivationPath({
     coinType = 4218,
     accountIndex,
-<<<<<<< HEAD
-    addressIndex = 0,
-    changeIndex = 0,
-=======
     changeIndex = 0,
     addressIndex = 0,
->>>>>>> 19c56e79
 }: MakeDerivationOptions) {
     // currently returns only Ed25519 path
     return `m/44'/${coinType}'/${accountIndex}'/${changeIndex}'/${addressIndex}'`;
