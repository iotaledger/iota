--- conflicted
+++ resolved
@@ -13,11 +13,7 @@
 	setEphemeralValue,
 } from '../session-ephemeral-values';
 
-<<<<<<< HEAD
-export type AccountSourceType = 'mnemonic';
-=======
-export type AccountSourceType = 'mnemonic' | 'seed' | 'qredo';
->>>>>>> 098a3185
+export type AccountSourceType = 'mnemonic' | 'seed';
 
 export abstract class AccountSource<
 	T extends AccountSourceSerialized = AccountSourceSerialized,
