--- conflicted
+++ resolved
@@ -15,25 +15,15 @@
 import { getDB } from '../db';
 import { type AccountSourceSerialized, type AccountSourceType } from './AccountSource';
 import { MnemonicAccountSource } from './MnemonicAccountSource';
-<<<<<<< HEAD
-=======
-import { QredoAccountSource } from './QredoAccountSource';
 import { SeedAccountSource } from './SeedAccountSource';
->>>>>>> 098a3185
 
 function toAccountSource(accountSource: AccountSourceSerialized) {
 	if (MnemonicAccountSource.isOfType(accountSource)) {
 		return new MnemonicAccountSource(accountSource.id);
 	}
-<<<<<<< HEAD
-=======
 	if (SeedAccountSource.isOfType(accountSource)) {
 		return new SeedAccountSource(accountSource.id);
 	}
-	if (QredoAccountSource.isOfType(accountSource)) {
-		return new QredoAccountSource(accountSource.id);
-	}
->>>>>>> 098a3185
 	throw new Error(`Unknown account source of type ${accountSource.type}`);
 }
 
