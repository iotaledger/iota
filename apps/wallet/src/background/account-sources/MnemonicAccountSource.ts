// Copyright (c) Mysten Labs, Inc.
// SPDX-License-Identifier: Apache-2.0

// Modifications Copyright (c) 2024 IOTA Stiftung
// SPDX-License-Identifier: Apache-2.0

import {
    entropyToMnemonic,
    entropyToSerialized,
    getRandomEntropy,
    toEntropy,
    validateEntropy,
} from '_shared/utils/bip39';
import { decrypt, encrypt } from '_src/shared/cryptography/keystore';
import { mnemonicToSeedHex } from '@mysten/sui.js/cryptography';
import { Ed25519Keypair } from '@mysten/sui.js/keypairs/ed25519';
import { sha256 } from '@noble/hashes/sha256';
import { bytesToHex } from '@noble/hashes/utils';
import Dexie from 'dexie';

import { getAccountSources } from '.';
import { getAllAccounts } from '../accounts';
import { MnemonicAccount, type MnemonicSerializedAccount } from '../accounts/MnemonicAccount';
import { setupAutoLockAlarm } from '../auto-lock-accounts';
import { backupDB, getDB } from '../db';
import { makeUniqueKey } from '../storage-utils';
import {
    AccountSource,
    type AccountSourceSerialized,
    type AccountSourceSerializedUI,
} from './AccountSource';
import { accountSourcesEvents } from './events';
import { makeDerivationPath } from './bipPath';

type DataDecrypted = {
    entropyHex: string;
    mnemonicSeedHex: string;
};

interface MnemonicAccountSourceSerialized extends AccountSourceSerialized {
    type: 'mnemonic';
    encryptedData: string;
    // hash of entropy to be used for comparing sources (even when locked)
    sourceHash: string;
}

interface MnemonicAccountSourceSerializedUI extends AccountSourceSerializedUI {
    type: 'mnemonic';
}

<<<<<<< HEAD
export function makeDerivationPath(index: number) {
    // currently returns only Ed25519 path
    return `m/44'/4218'/${index}'/0'/0'`;
}

=======
>>>>>>> 2e57eb97
export function deriveKeypairFromSeed(mnemonicSeedHex: string, derivationPath: string) {
    return Ed25519Keypair.deriveKeypairFromSeed(mnemonicSeedHex, derivationPath);
}

export class MnemonicAccountSource extends AccountSource<
    MnemonicAccountSourceSerialized,
    DataDecrypted
> {
    static async createNew({
        password,
        entropyInput,
    }: {
        password: string;
        entropyInput?: Uint8Array;
    }) {
        const entropy = entropyInput || getRandomEntropy();
        if (!validateEntropy(entropy)) {
            throw new Error("Can't create Mnemonic account source, invalid entropy");
        }
        const dataSerialized: MnemonicAccountSourceSerialized = {
            id: makeUniqueKey(),
            type: 'mnemonic',
            encryptedData: await MnemonicAccountSource.createEncryptedData(entropy, password),
            sourceHash: bytesToHex(sha256(entropy)),
            createdAt: Date.now(),
        };
        const allAccountSources = await getAccountSources();
        for (const anAccountSource of allAccountSources) {
            if (
                anAccountSource instanceof MnemonicAccountSource &&
                (await anAccountSource.sourceHash) === dataSerialized.sourceHash
            ) {
                throw new Error('Mnemonic account source already exists');
            }
        }
        return dataSerialized;
    }

    static isOfType(
        serialized: AccountSourceSerialized,
    ): serialized is MnemonicAccountSourceSerialized {
        return serialized.type === 'mnemonic';
    }

    static async save(
        serialized: MnemonicAccountSourceSerialized,
        {
            skipBackup = false,
            skipEventEmit = false,
        }: { skipBackup?: boolean; skipEventEmit?: boolean } = {},
    ) {
        await (await Dexie.waitFor(getDB())).accountSources.put(serialized);
        if (!skipBackup) {
            await backupDB();
        }
        if (!skipEventEmit) {
            accountSourcesEvents.emit('accountSourcesChanged');
        }
        return new MnemonicAccountSource(serialized.id);
    }

    static createEncryptedData(entropy: Uint8Array, password: string) {
        const decryptedData: DataDecrypted = {
            entropyHex: entropyToSerialized(entropy),
            mnemonicSeedHex: mnemonicToSeedHex(entropyToMnemonic(entropy)),
        };
        return encrypt(password, decryptedData);
    }

    constructor(id: string) {
        super({ type: 'mnemonic', id });
    }

    async isLocked() {
        return (await this.getEphemeralValue()) === null;
    }

    async unlock(password: string) {
        await this.setEphemeralValue(await this.#decryptStoredData(password));
        await setupAutoLockAlarm();
        accountSourcesEvents.emit('accountSourceStatusUpdated', { accountSourceID: this.id });
    }

    async verifyPassword(password: string) {
        const { encryptedData } = await this.getStoredData();
        await decrypt<DataDecrypted>(password, encryptedData);
    }

    async lock() {
        await this.clearEphemeralValue();
        accountSourcesEvents.emit('accountSourceStatusUpdated', { accountSourceID: this.id });
    }

    async deriveAccount({ derivationPathIndex }: { derivationPathIndex?: number } = {}): Promise<
        Omit<MnemonicSerializedAccount, 'id'>
    > {
        const derivationPath =
            typeof derivationPathIndex !== 'undefined'
                ? makeDerivationPath(derivationPathIndex)
                : await this.#getAvailableDerivationPath();
        const keyPair = await this.deriveKeyPair(derivationPath);
        return MnemonicAccount.createNew({ keyPair, derivationPath, sourceID: this.id });
    }

    async deriveKeyPair(derivationPath: string) {
        const data = await this.getEphemeralValue();
        if (!data) {
            throw new Error(`Mnemonic account source ${this.id} is locked`);
        }
        return deriveKeypairFromSeed(data.mnemonicSeedHex, derivationPath);
    }

    async toUISerialized(): Promise<MnemonicAccountSourceSerializedUI> {
        const { type } = await this.getStoredData();
        return {
            id: this.id,
            type,
            isLocked: await this.isLocked(),
        };
    }

    async getEntropy(password?: string) {
        let data = await this.getEphemeralValue();
        if (password && !data) {
            data = await this.#decryptStoredData(password);
        }
        if (!data) {
            throw new Error(`Mnemonic account source ${this.id} is locked`);
        }
        return data.entropyHex;
    }

    get sourceHash() {
        return this.getStoredData().then(({ sourceHash }) => sourceHash);
    }

    async verifyRecoveryData(entropy: string) {
        const newEntropyHash = bytesToHex(sha256(toEntropy(entropy)));
        if (newEntropyHash !== (await this.sourceHash)) {
            throw new Error("Wrong passphrase, doesn't match the existing one");
        }
        return true;
    }

    async #getAvailableDerivationPath() {
        const derivationPathMap: Record<string, boolean> = {};
        for (const anAccount of await getAllAccounts({ sourceID: this.id })) {
            if (anAccount instanceof MnemonicAccount && (await anAccount.sourceID) === this.id) {
                derivationPathMap[await anAccount.derivationPath] = true;
            }
        }
        let index = 0;
        let derivationPath = '';
        let temp;
        do {
            temp = makeDerivationPath(index++);
            if (!derivationPathMap[temp]) {
                derivationPath = temp;
            }
        } while (derivationPath === '' && index < 10000);
        if (!derivationPath) {
            throw new Error('Failed to find next available derivation path');
        }
        return derivationPath;
    }

    async #decryptStoredData(password: string) {
        const { encryptedData } = await this.getStoredData();
        return decrypt<DataDecrypted>(password, encryptedData);
    }
}<|MERGE_RESOLUTION|>--- conflicted
+++ resolved
@@ -48,14 +48,6 @@
     type: 'mnemonic';
 }
 
-<<<<<<< HEAD
-export function makeDerivationPath(index: number) {
-    // currently returns only Ed25519 path
-    return `m/44'/4218'/${index}'/0'/0'`;
-}
-
-=======
->>>>>>> 2e57eb97
 export function deriveKeypairFromSeed(mnemonicSeedHex: string, derivationPath: string) {
     return Ed25519Keypair.deriveKeypairFromSeed(mnemonicSeedHex, derivationPath);
 }
