// Copyright (c) Mysten Labs, Inc.
// SPDX-License-Identifier: Apache-2.0

// Modifications Copyright (c) 2024 IOTA Stiftung
// SPDX-License-Identifier: Apache-2.0

import Dexie from 'dexie';

import { accountSourcesEvents } from '../account-sources/events';
import {
<<<<<<< HEAD
    deriveKeypairFromSeed,
    makeDerivationPath,
    MnemonicAccountSource,
=======
	deriveKeypairFromSeed,
	MnemonicAccountSource,
>>>>>>> 2e57eb97
} from '../account-sources/MnemonicAccountSource';
import { type SerializedAccount } from '../accounts/Account';
import { accountsEvents } from '../accounts/events';
import { ImportedAccount } from '../accounts/ImportedAccount';
import { LedgerAccount } from '../accounts/LedgerAccount';
import { MnemonicAccount } from '../accounts/MnemonicAccount';
import { backupDB, getDB } from '../db';
import { getFromLocalStorage, makeUniqueKey, setToLocalStorage } from '../storage-utils';
import { LegacyVault } from './LegacyVault';
import { makeDerivationPath } from '../account-sources/bipPath';

export type Status = 'required' | 'inProgress' | 'ready';

const migrationDoneStorageKey = 'storage-migration-done';
const storageActiveAccountKey = 'active_account';

function getActiveAccountAddress() {
    return getFromLocalStorage<string>(storageActiveAccountKey);
}

let statusCache: Status | null = null;

export async function getStatus() {
    if (statusCache) {
        return statusCache;
    }
    const vaultInitialized = await LegacyVault.isInitialized();
    if (!vaultInitialized) {
        return (statusCache = 'ready');
    }
    const isMigrationDone = await getFromLocalStorage<boolean>(migrationDoneStorageKey);
    if (isMigrationDone) {
        return (statusCache = 'ready');
    }
    return (statusCache = 'required');
}

export function clearStatus() {
    statusCache = null;
}

async function makeMnemonicAccounts(password: string, vault: LegacyVault) {
    const currentMnemonicIndex = (await getFromLocalStorage<number>('last_account_index', 0)) || 0;
    const mnemonicSource = await MnemonicAccountSource.createNew({
        password,
        entropyInput: vault.entropy,
    });
    const mnemonicAccounts = [];
    for (let i = 0; i <= currentMnemonicIndex; i++) {
        const derivationPath = makeDerivationPath(i);
        const keyPair = deriveKeypairFromSeed(vault.mnemonicSeedHex, derivationPath);
        mnemonicAccounts.push(
            MnemonicAccount.createNew({ keyPair, derivationPath, sourceID: mnemonicSource.id }),
        );
    }
    return { mnemonicSource, mnemonicAccounts };
}

async function makeImportedAccounts(password: string, vault: LegacyVault) {
    return Promise.all(
        vault.importedKeypairs.map((keyPair) =>
            ImportedAccount.createNew({ password, keyPair: keyPair.getSecretKey() }),
        ),
    );
}

type LegacySerializedLedgerAccount = {
    type: 'LEDGER';
    address: string;
    derivationPath: string;
    publicKey: string | null;
};

async function getSavedLedgerAccounts() {
    const ledgerAccounts = await getFromLocalStorage<LegacySerializedLedgerAccount[]>(
        'imported_ledger_accounts',
        [],
    );
    return ledgerAccounts || [];
}

async function makeLedgerAccounts(password: string) {
    const ledgerAccounts = await getSavedLedgerAccounts();
    return Promise.all(
        ledgerAccounts.map(({ address, derivationPath, publicKey }) =>
            LedgerAccount.createNew({ address, derivationPath, password, publicKey }),
        ),
    );
}

<<<<<<< HEAD
async function getAllLegacyStoredQredoConnections() {
    return (await getFromLocalStorage<QredoConnection[]>('qredo-connections', [])) || [];
}

async function makeQredoAccounts(password: string, vault: LegacyVault) {
    const qredoSources = [];
    const qredoAccounts: Omit<QredoSerializedAccount, 'id'>[] = [];
    for (const aQredoConnection of await getAllLegacyStoredQredoConnections()) {
        const refreshToken = vault.qredoTokens.get(aQredoConnection.id);
        if (!refreshToken) {
            throw new Error(
                `Failed to load qredo account (${aQredoConnection.id}), refresh token not found`,
            );
        }
        const aQredoSource = await QredoAccountSource.createNew({
            password,
            apiUrl: aQredoConnection.apiUrl,
            organization: aQredoConnection.organization,
            origin: aQredoConnection.origin,
            service: aQredoConnection.service,
            refreshToken,
            originFavIcon: aQredoConnection.originFavIcon || '',
        });
        qredoSources.push(aQredoSource);
        for (const aWallet of aQredoConnection.accounts) {
            qredoAccounts.push({
                ...aWallet,
                type: 'qredo',
                lastUnlockedOn: null,
                sourceID: aQredoSource.id,
                selected: false,
                nickname: null,
                createdAt: Date.now(),
            });
        }
    }
    return { qredoSources, qredoAccounts };
}

=======
>>>>>>> 2e57eb97
function withID<T extends Omit<SerializedAccount, 'id'>>(anAccount: T) {
    return {
        ...anAccount,
        id: makeUniqueKey(),
    };
}

export async function doMigration(password: string) {
<<<<<<< HEAD
    const legacyVault = await LegacyVault.fromLegacyStorage(password);
    const currentStatus = await getStatus();
    if (currentStatus === 'required') {
        statusCache = 'inProgress';
        try {
            const db = await getDB();
            const currentActiveAccountAddress = await getActiveAccountAddress();
            const { mnemonicAccounts, mnemonicSource } = await makeMnemonicAccounts(
                password,
                legacyVault,
            );
            const importedAccounts = await makeImportedAccounts(password, legacyVault);
            const ledgerAccounts = await makeLedgerAccounts(password);
            const { qredoAccounts, qredoSources } = await makeQredoAccounts(password, legacyVault);
            await db.transaction('rw', db.accounts, db.accountSources, async () => {
                await MnemonicAccountSource.save(mnemonicSource, {
                    skipBackup: true,
                    skipEventEmit: true,
                });
                await db.accounts.bulkPut(mnemonicAccounts.map(withID));
                await db.accounts.bulkPut(importedAccounts.map(withID));
                await db.accounts.bulkPut(ledgerAccounts.map(withID));
                for (const aQredoSource of qredoSources) {
                    await QredoAccountSource.save(aQredoSource, {
                        skipBackup: true,
                        skipEventEmit: true,
                    });
                }
                await db.accounts.bulkPut(qredoAccounts.map(withID));
                if (currentActiveAccountAddress) {
                    const accountToSetSelected = await db.accounts.get({
                        address: currentActiveAccountAddress,
                    });
                    if (accountToSetSelected) {
                        await db.accounts
                            .where('id')
                            .notEqual(accountToSetSelected.id)
                            .modify({ selected: false });
                        await db.accounts.update(accountToSetSelected.id, { selected: true });
                    }
                }
                await Dexie.waitFor(setToLocalStorage(migrationDoneStorageKey, true));
            });
            statusCache = 'ready';
            backupDB();
            accountSourcesEvents.emit('accountSourcesChanged');
            accountsEvents.emit('accountsChanged');
        } catch (e) {
            statusCache = 'required';
            throw e;
        }
    }
=======
	const legacyVault = await LegacyVault.fromLegacyStorage(password);
	const currentStatus = await getStatus();
	if (currentStatus === 'required') {
		statusCache = 'inProgress';
		try {
			const db = await getDB();
			const currentActiveAccountAddress = await getActiveAccountAddress();
			const { mnemonicAccounts, mnemonicSource } = await makeMnemonicAccounts(
				password,
				legacyVault,
			);
			const importedAccounts = await makeImportedAccounts(password, legacyVault);
			const ledgerAccounts = await makeLedgerAccounts(password);
			await db.transaction('rw', db.accounts, db.accountSources, async () => {
				await MnemonicAccountSource.save(mnemonicSource, { skipBackup: true, skipEventEmit: true });
				await db.accounts.bulkPut(mnemonicAccounts.map(withID));
				await db.accounts.bulkPut(importedAccounts.map(withID));
				await db.accounts.bulkPut(ledgerAccounts.map(withID));
				if (currentActiveAccountAddress) {
					const accountToSetSelected = await db.accounts.get({
						address: currentActiveAccountAddress,
					});
					if (accountToSetSelected) {
						await db.accounts
							.where('id')
							.notEqual(accountToSetSelected.id)
							.modify({ selected: false });
						await db.accounts.update(accountToSetSelected.id, { selected: true });
					}
				}
				await Dexie.waitFor(setToLocalStorage(migrationDoneStorageKey, true));
			});
			statusCache = 'ready';
			backupDB();
			accountSourcesEvents.emit('accountSourcesChanged');
			accountsEvents.emit('accountsChanged');
		} catch (e) {
			statusCache = 'required';
			throw e;
		}
	}
>>>>>>> 2e57eb97
}<|MERGE_RESOLUTION|>--- conflicted
+++ resolved
@@ -8,14 +8,8 @@
 
 import { accountSourcesEvents } from '../account-sources/events';
 import {
-<<<<<<< HEAD
-    deriveKeypairFromSeed,
-    makeDerivationPath,
-    MnemonicAccountSource,
-=======
 	deriveKeypairFromSeed,
 	MnemonicAccountSource,
->>>>>>> 2e57eb97
 } from '../account-sources/MnemonicAccountSource';
 import { type SerializedAccount } from '../accounts/Account';
 import { accountsEvents } from '../accounts/events';
@@ -106,48 +100,6 @@
     );
 }
 
-<<<<<<< HEAD
-async function getAllLegacyStoredQredoConnections() {
-    return (await getFromLocalStorage<QredoConnection[]>('qredo-connections', [])) || [];
-}
-
-async function makeQredoAccounts(password: string, vault: LegacyVault) {
-    const qredoSources = [];
-    const qredoAccounts: Omit<QredoSerializedAccount, 'id'>[] = [];
-    for (const aQredoConnection of await getAllLegacyStoredQredoConnections()) {
-        const refreshToken = vault.qredoTokens.get(aQredoConnection.id);
-        if (!refreshToken) {
-            throw new Error(
-                `Failed to load qredo account (${aQredoConnection.id}), refresh token not found`,
-            );
-        }
-        const aQredoSource = await QredoAccountSource.createNew({
-            password,
-            apiUrl: aQredoConnection.apiUrl,
-            organization: aQredoConnection.organization,
-            origin: aQredoConnection.origin,
-            service: aQredoConnection.service,
-            refreshToken,
-            originFavIcon: aQredoConnection.originFavIcon || '',
-        });
-        qredoSources.push(aQredoSource);
-        for (const aWallet of aQredoConnection.accounts) {
-            qredoAccounts.push({
-                ...aWallet,
-                type: 'qredo',
-                lastUnlockedOn: null,
-                sourceID: aQredoSource.id,
-                selected: false,
-                nickname: null,
-                createdAt: Date.now(),
-            });
-        }
-    }
-    return { qredoSources, qredoAccounts };
-}
-
-=======
->>>>>>> 2e57eb97
 function withID<T extends Omit<SerializedAccount, 'id'>>(anAccount: T) {
     return {
         ...anAccount,
@@ -156,60 +108,6 @@
 }
 
 export async function doMigration(password: string) {
-<<<<<<< HEAD
-    const legacyVault = await LegacyVault.fromLegacyStorage(password);
-    const currentStatus = await getStatus();
-    if (currentStatus === 'required') {
-        statusCache = 'inProgress';
-        try {
-            const db = await getDB();
-            const currentActiveAccountAddress = await getActiveAccountAddress();
-            const { mnemonicAccounts, mnemonicSource } = await makeMnemonicAccounts(
-                password,
-                legacyVault,
-            );
-            const importedAccounts = await makeImportedAccounts(password, legacyVault);
-            const ledgerAccounts = await makeLedgerAccounts(password);
-            const { qredoAccounts, qredoSources } = await makeQredoAccounts(password, legacyVault);
-            await db.transaction('rw', db.accounts, db.accountSources, async () => {
-                await MnemonicAccountSource.save(mnemonicSource, {
-                    skipBackup: true,
-                    skipEventEmit: true,
-                });
-                await db.accounts.bulkPut(mnemonicAccounts.map(withID));
-                await db.accounts.bulkPut(importedAccounts.map(withID));
-                await db.accounts.bulkPut(ledgerAccounts.map(withID));
-                for (const aQredoSource of qredoSources) {
-                    await QredoAccountSource.save(aQredoSource, {
-                        skipBackup: true,
-                        skipEventEmit: true,
-                    });
-                }
-                await db.accounts.bulkPut(qredoAccounts.map(withID));
-                if (currentActiveAccountAddress) {
-                    const accountToSetSelected = await db.accounts.get({
-                        address: currentActiveAccountAddress,
-                    });
-                    if (accountToSetSelected) {
-                        await db.accounts
-                            .where('id')
-                            .notEqual(accountToSetSelected.id)
-                            .modify({ selected: false });
-                        await db.accounts.update(accountToSetSelected.id, { selected: true });
-                    }
-                }
-                await Dexie.waitFor(setToLocalStorage(migrationDoneStorageKey, true));
-            });
-            statusCache = 'ready';
-            backupDB();
-            accountSourcesEvents.emit('accountSourcesChanged');
-            accountsEvents.emit('accountsChanged');
-        } catch (e) {
-            statusCache = 'required';
-            throw e;
-        }
-    }
-=======
 	const legacyVault = await LegacyVault.fromLegacyStorage(password);
 	const currentStatus = await getStatus();
 	if (currentStatus === 'required') {
@@ -251,5 +149,4 @@
 			throw e;
 		}
 	}
->>>>>>> 2e57eb97
 }