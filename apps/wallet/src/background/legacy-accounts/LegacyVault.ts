--- conflicted
+++ resolved
@@ -19,64 +19,14 @@
 type StoredData = string | { v: 1 | 2; data: string };
 
 type V2DecryptedDataType = {
-<<<<<<< HEAD
-    entropy: string;
-    importedKeypairs: LegacyExportedKeyPair[];
-    qredoTokens?: Record<string, string>;
-    mnemonicSeedHex?: string;
-=======
 	entropy: string;
 	importedKeypairs: LegacyExportedKeyPair[];
 	mnemonicSeedHex?: string;
->>>>>>> 2e57eb97
 };
 
 const VAULT_KEY = 'vault';
 
 export class LegacyVault {
-<<<<<<< HEAD
-    public readonly entropy: Uint8Array;
-    public readonly importedKeypairs: Keypair[];
-    public readonly qredoTokens: Map<string, string> = new Map();
-    public readonly mnemonicSeedHex: string;
-
-    public static async fromLegacyStorage(password: string) {
-        const data = await getFromLocalStorage<StoredData>(VAULT_KEY);
-        if (!data) {
-            throw new Error('Wallet is not initialized');
-        }
-        let entropy: Uint8Array | null = null;
-        let keypairs: Keypair[] = [];
-        let qredoTokens = new Map<string, string>();
-        let mnemonicSeedHex: string | null = null;
-        if (typeof data === 'string') {
-            entropy = mnemonicToEntropy(
-                Buffer.from(await decrypt<string>(password, data)).toString('utf-8'),
-            );
-        } else if (data.v === 1) {
-            entropy = toEntropy(await decrypt<string>(password, data.data));
-        } else if (data.v === 2) {
-            const {
-                entropy: entropySerialized,
-                importedKeypairs,
-                qredoTokens: storedTokens,
-                mnemonicSeedHex: storedMnemonicSeedHex,
-            } = await decrypt<V2DecryptedDataType>(password, data.data);
-            entropy = toEntropy(entropySerialized);
-            keypairs = importedKeypairs.map((aKeyPair) => fromExportedKeypair(aKeyPair, true));
-            if (storedTokens) {
-                qredoTokens = new Map(Object.entries(storedTokens));
-            }
-            mnemonicSeedHex = storedMnemonicSeedHex || null;
-        } else {
-            throw new Error("Unknown data, provided data can't be used to create a Vault");
-        }
-        if (!validateEntropy(entropy)) {
-            throw new Error("Can't restore Vault, entropy is invalid.");
-        }
-        return new LegacyVault(entropy, keypairs, qredoTokens, mnemonicSeedHex);
-    }
-=======
 	public readonly entropy: Uint8Array;
 	public readonly importedKeypairs: Keypair[];
 	public readonly mnemonicSeedHex: string;
@@ -112,7 +62,6 @@
 		}
 		return new LegacyVault(entropy, keypairs, mnemonicSeedHex);
 	}
->>>>>>> 2e57eb97
 
     public static async isInitialized() {
         return !!(await getFromLocalStorage<StoredData>(VAULT_KEY));
@@ -127,19 +76,6 @@
         }
     }
 
-<<<<<<< HEAD
-    constructor(
-        entropy: Uint8Array,
-        importedKeypairs: Keypair[] = [],
-        qredoTokens: Map<string, string> = new Map(),
-        mnemonicSeedHex: string | null = null,
-    ) {
-        this.entropy = entropy;
-        this.importedKeypairs = importedKeypairs;
-        this.qredoTokens = qredoTokens;
-        this.mnemonicSeedHex = mnemonicSeedHex || mnemonicToSeedHex(entropyToMnemonic(entropy));
-    }
-=======
 	constructor(
 		entropy: Uint8Array,
 		importedKeypairs: Keypair[] = [],
@@ -149,7 +85,6 @@
 		this.importedKeypairs = importedKeypairs;
 		this.mnemonicSeedHex = mnemonicSeedHex || mnemonicToSeedHex(entropyToMnemonic(entropy));
 	}
->>>>>>> 2e57eb97
 
     public getMnemonic() {
         return entropyToMnemonic(this.entropy);
