--- conflicted
+++ resolved
@@ -21,10 +21,6 @@
 type V2DecryptedDataType = {
     entropy: string;
     importedKeypairs: LegacyExportedKeyPair[];
-<<<<<<< HEAD
-    qredoTokens?: Record<string, string>;
-=======
->>>>>>> c50d934e
     mnemonicSeedHex?: string;
 };
 
@@ -33,10 +29,6 @@
 export class LegacyVault {
     public readonly entropy: Uint8Array;
     public readonly importedKeypairs: Keypair[];
-<<<<<<< HEAD
-    public readonly qredoTokens: Map<string, string> = new Map();
-=======
->>>>>>> c50d934e
     public readonly mnemonicSeedHex: string;
 
     public static async fromLegacyStorage(password: string) {
@@ -46,10 +38,6 @@
         }
         let entropy: Uint8Array | null = null;
         let keypairs: Keypair[] = [];
-<<<<<<< HEAD
-        let qredoTokens = new Map<string, string>();
-=======
->>>>>>> c50d934e
         let mnemonicSeedHex: string | null = null;
         if (typeof data === 'string') {
             entropy = mnemonicToEntropy(
@@ -61,20 +49,10 @@
             const {
                 entropy: entropySerialized,
                 importedKeypairs,
-<<<<<<< HEAD
-                qredoTokens: storedTokens,
-=======
->>>>>>> c50d934e
                 mnemonicSeedHex: storedMnemonicSeedHex,
             } = await decrypt<V2DecryptedDataType>(password, data.data);
             entropy = toEntropy(entropySerialized);
             keypairs = importedKeypairs.map((aKeyPair) => fromExportedKeypair(aKeyPair, true));
-<<<<<<< HEAD
-            if (storedTokens) {
-                qredoTokens = new Map(Object.entries(storedTokens));
-            }
-=======
->>>>>>> c50d934e
             mnemonicSeedHex = storedMnemonicSeedHex || null;
         } else {
             throw new Error("Unknown data, provided data can't be used to create a Vault");
@@ -82,11 +60,7 @@
         if (!validateEntropy(entropy)) {
             throw new Error("Can't restore Vault, entropy is invalid.");
         }
-<<<<<<< HEAD
-        return new LegacyVault(entropy, keypairs, qredoTokens, mnemonicSeedHex);
-=======
         return new LegacyVault(entropy, keypairs, mnemonicSeedHex);
->>>>>>> c50d934e
     }
 
     public static async isInitialized() {
@@ -105,18 +79,10 @@
     constructor(
         entropy: Uint8Array,
         importedKeypairs: Keypair[] = [],
-<<<<<<< HEAD
-        qredoTokens: Map<string, string> = new Map(),
-=======
->>>>>>> c50d934e
         mnemonicSeedHex: string | null = null,
     ) {
         this.entropy = entropy;
         this.importedKeypairs = importedKeypairs;
-<<<<<<< HEAD
-        this.qredoTokens = qredoTokens;
-=======
->>>>>>> c50d934e
         this.mnemonicSeedHex = mnemonicSeedHex || mnemonicToSeedHex(entropyToMnemonic(entropy));
     }
 
