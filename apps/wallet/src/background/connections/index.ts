// Copyright (c) Mysten Labs, Inc.
// SPDX-License-Identifier: Apache-2.0

import { createMessage } from '_messages';
import type { SetNetworkPayload } from '_payloads/network';
import type { Permission } from '_payloads/permissions';
import type { WalletStatusChange, WalletStatusChangePayload } from '_payloads/wallet-status-change';
import type { NetworkEnvType } from '_src/shared/api-env';
import { type UIAccessibleEntityType } from '_src/shared/messaging/messages/payloads/MethodPayload';
import Browser from 'webextension-polyfill';

import type { Connection } from './Connection';
import { ContentScriptConnection } from './ContentScriptConnection';
import { UiConnection } from './UiConnection';

const appOrigin = new URL(Browser.runtime.getURL('')).origin;

export class Connections {
    #connections: Connection[] = [];

    constructor() {
        Browser.runtime.onConnect.addListener((port) => {
            try {
                let connection: Connection;
                switch (port.name) {
                    case ContentScriptConnection.CHANNEL:
                        connection = new ContentScriptConnection(port);
                        break;
                    case UiConnection.CHANNEL:
                        if (port.sender?.origin !== appOrigin) {
                            throw new Error(
                                `[Connections] UI connections are not allowed for origin ${port.sender?.origin}`,
                            );
                        }
                        connection = new UiConnection(port);
                        break;
                    default:
                        throw new Error(`[Connections] Unknown connection ${port.name}`);
                }
                this.#connections.push(connection);
                connection.onDisconnect.subscribe(() => {
                    const connectionIndex = this.#connections.indexOf(connection);
                    if (connectionIndex >= 0) {
                        this.#connections.splice(connectionIndex, 1);
                    }
                });
            } catch (e) {
                port.disconnect();
            }
        });
    }

<<<<<<< HEAD
    public notifyContentScript(
        notification:
            | { event: 'permissionReply'; permission: Permission }
            | {
                  event: 'walletStatusChange';
                  change: Omit<WalletStatusChange, 'accounts'>;
              }
            | {
                  event: 'walletStatusChange';
                  origin: string;
                  change: WalletStatusChange;
              }
            | {
                  event: 'qredoConnectResult';
                  origin: string;
                  allowed: boolean;
              },
        messageID?: string,
    ) {
        for (const aConnection of this.#connections) {
            if (aConnection instanceof ContentScriptConnection) {
                switch (notification.event) {
                    case 'permissionReply':
                        aConnection.permissionReply(notification.permission);
                        break;
                    case 'walletStatusChange':
                        if (
                            !('origin' in notification) ||
                            aConnection.origin === notification.origin
                        ) {
                            aConnection.send(
                                createMessage<WalletStatusChangePayload>({
                                    type: 'wallet-status-changed',
                                    ...notification.change,
                                }),
                            );
                        }
                        break;
                    case 'qredoConnectResult':
                        if (notification.origin === aConnection.origin) {
                            aConnection.send(
                                createMessage<QredoConnectPayload<'connectResponse'>>(
                                    {
                                        type: 'qredo-connect',
                                        method: 'connectResponse',
                                        args: { allowed: notification.allowed },
                                    },
                                    messageID,
                                ),
                            );
                        }
                        break;
                }
            }
        }
    }
=======
	public notifyContentScript(
		notification:
			| { event: 'permissionReply'; permission: Permission }
			| {
					event: 'walletStatusChange';
					change: Omit<WalletStatusChange, 'accounts'>;
			  }
			| {
					event: 'walletStatusChange';
					origin: string;
					change: WalletStatusChange;
			  },
	) {
		for (const aConnection of this.#connections) {
			if (aConnection instanceof ContentScriptConnection) {
				switch (notification.event) {
					case 'permissionReply':
						aConnection.permissionReply(notification.permission);
						break;
					case 'walletStatusChange':
						if (!('origin' in notification) || aConnection.origin === notification.origin) {
							aConnection.send(
								createMessage<WalletStatusChangePayload>({
									type: 'wallet-status-changed',
									...notification.change,
								}),
							);
						}
						break;
				}
			}
		}
	}
>>>>>>> 2e57eb97

    public notifyUI(
        notification:
            | { event: 'networkChanged'; network: NetworkEnvType }
            | { event: 'storedEntitiesUpdated'; type: UIAccessibleEntityType },
    ) {
        for (const aConnection of this.#connections) {
            if (aConnection instanceof UiConnection) {
                switch (notification.event) {
                    case 'networkChanged':
                        aConnection.send(
                            createMessage<SetNetworkPayload>({
                                type: 'set-network',
                                network: notification.network,
                            }),
                        );
                        break;
                    case 'storedEntitiesUpdated':
                        aConnection.notifyEntitiesUpdated(notification.type);
                        break;
                }
            }
        }
    }
}<|MERGE_RESOLUTION|>--- conflicted
+++ resolved
@@ -50,64 +50,6 @@
         });
     }
 
-<<<<<<< HEAD
-    public notifyContentScript(
-        notification:
-            | { event: 'permissionReply'; permission: Permission }
-            | {
-                  event: 'walletStatusChange';
-                  change: Omit<WalletStatusChange, 'accounts'>;
-              }
-            | {
-                  event: 'walletStatusChange';
-                  origin: string;
-                  change: WalletStatusChange;
-              }
-            | {
-                  event: 'qredoConnectResult';
-                  origin: string;
-                  allowed: boolean;
-              },
-        messageID?: string,
-    ) {
-        for (const aConnection of this.#connections) {
-            if (aConnection instanceof ContentScriptConnection) {
-                switch (notification.event) {
-                    case 'permissionReply':
-                        aConnection.permissionReply(notification.permission);
-                        break;
-                    case 'walletStatusChange':
-                        if (
-                            !('origin' in notification) ||
-                            aConnection.origin === notification.origin
-                        ) {
-                            aConnection.send(
-                                createMessage<WalletStatusChangePayload>({
-                                    type: 'wallet-status-changed',
-                                    ...notification.change,
-                                }),
-                            );
-                        }
-                        break;
-                    case 'qredoConnectResult':
-                        if (notification.origin === aConnection.origin) {
-                            aConnection.send(
-                                createMessage<QredoConnectPayload<'connectResponse'>>(
-                                    {
-                                        type: 'qredo-connect',
-                                        method: 'connectResponse',
-                                        args: { allowed: notification.allowed },
-                                    },
-                                    messageID,
-                                ),
-                            );
-                        }
-                        break;
-                }
-            }
-        }
-    }
-=======
 	public notifyContentScript(
 		notification:
 			| { event: 'permissionReply'; permission: Permission }
@@ -141,7 +83,6 @@
 			}
 		}
 	}
->>>>>>> 2e57eb97
 
     public notifyUI(
         notification:
