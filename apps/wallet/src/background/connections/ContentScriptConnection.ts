// Copyright (c) Mysten Labs, Inc.
// SPDX-License-Identifier: Apache-2.0

import { createMessage } from '_messages';
import type { Message } from '_messages';
import type { PortChannelName } from '_messaging/PortChannelName';
import { isBasePayload, type ErrorPayload } from '_payloads';
import { isGetAccount } from '_payloads/account/GetAccount';
import type { GetAccountResponse } from '_payloads/account/GetAccountResponse';
import type { SetNetworkPayload } from '_payloads/network';
import {
    isAcquirePermissionsRequest,
    isHasPermissionRequest,
    type AcquirePermissionsResponse,
    type HasPermissionsResponse,
    type Permission,
    type PermissionType,
} from '_payloads/permissions';
import {
    isExecuteTransactionRequest,
    isSignTransactionRequest,
    type ExecuteTransactionResponse,
    type SignTransactionResponse,
} from '_payloads/transactions';
import Permissions from '_src/background/Permissions';
import Transactions from '_src/background/Transactions';
import {
    isSignMessageRequest,
    type SignMessageRequest,
} from '_src/shared/messaging/messages/payloads/transactions/SignMessage';
import { type SignedTransaction } from '_src/ui/app/WalletSigner';
import { type SuiTransactionBlockResponse } from '@mysten/sui.js/client';
import type { Runtime } from 'webextension-polyfill';

import { getAccountsStatusData } from '../accounts';
import NetworkEnv from '../NetworkEnv';
import { Connection } from './Connection';

export class ContentScriptConnection extends Connection {
    public static readonly CHANNEL: PortChannelName = 'sui_content<->background';
    public readonly origin: string;
    public readonly pagelink?: string | undefined;
    public readonly originFavIcon: string | undefined;

    constructor(port: Runtime.Port) {
        super(port);
        this.origin = this.getOrigin(port);
        this.pagelink = this.getAppUrl(port);
        this.originFavIcon = port.sender?.tab?.favIconUrl;
    }

    protected async handleMessage(msg: Message) {
        const { payload } = msg;
        try {
            if (isGetAccount(payload)) {
                const { accounts } = await this.ensurePermissions(['viewAccount']);
                await this.sendAccounts(accounts, msg.id);
            } else if (isHasPermissionRequest(payload)) {
                this.send(
                    createMessage<HasPermissionsResponse>(
                        {
                            type: 'has-permissions-response',
                            result: await Permissions.hasPermissions(
                                this.origin,
                                payload.permissions,
                            ),
                        },
                        msg.id,
                    ),
                );
            } else if (isAcquirePermissionsRequest(payload)) {
                const permission = await Permissions.startRequestPermissions(
                    payload.permissions,
                    this,
                    msg.id,
                );
                if (permission) {
                    this.permissionReply(permission, msg.id);
                }
            } else if (isExecuteTransactionRequest(payload)) {
                if (!payload.transaction.account) {
                    // make sure we don't execute transactions that doesn't have a specified account
                    throw new Error('Missing account');
                }
                await this.ensurePermissions(
                    ['viewAccount', 'suggestTransactions'],
                    payload.transaction.account,
                );
                const result = await Transactions.executeOrSignTransaction(
                    { tx: payload.transaction },
                    this,
                );
                this.send(
                    createMessage<ExecuteTransactionResponse>(
                        {
                            type: 'execute-transaction-response',
                            result: result as SuiTransactionBlockResponse,
                        },
                        msg.id,
                    ),
                );
            } else if (isSignTransactionRequest(payload)) {
                if (!payload.transaction.account) {
                    // make sure we don't execute transactions that doesn't have a specified account
                    throw new Error('Missing account');
                }
                await this.ensurePermissions(
                    ['viewAccount', 'suggestTransactions'],
                    payload.transaction.account,
                );
                const result = await Transactions.executeOrSignTransaction(
                    { sign: payload.transaction },
                    this,
                );
                this.send(
                    createMessage<SignTransactionResponse>(
                        {
                            type: 'sign-transaction-response',
                            result: result as SignedTransaction,
                        },
                        msg.id,
                    ),
                );
            } else if (isBasePayload(payload) && payload.type === 'get-network') {
                this.send(
                    createMessage<SetNetworkPayload>(
                        {
                            type: 'set-network',
                            network: await NetworkEnv.getActiveNetwork(),
                        },
                        msg.id,
                    ),
                );
            } else if (isSignMessageRequest(payload) && payload.args) {
                await this.ensurePermissions(
                    ['viewAccount', 'suggestTransactions'],
                    payload.args.accountAddress,
                );
                const result = await Transactions.signMessage(payload.args, this);
                this.send(
                    createMessage<SignMessageRequest>(
                        { type: 'sign-message-request', return: result },
                        msg.id,
                    ),
                );
<<<<<<< HEAD
            } else if (isQredoConnectPayload(payload, 'connect')) {
                if (!growthbook.ready) {
                    await growthbook.loadFeatures();
                }
                if (growthbook.isOff(FEATURES.WALLET_QREDO)) {
                    throw new Error('This feature is not implemented yet.');
                }
                await requestUserApproval(payload.args, this, msg);
=======
>>>>>>> c50d934e
            } else {
                throw new Error(`Unknown message, ${JSON.stringify(msg.payload)}`);
            }
        } catch (e) {
            this.sendError(
                {
                    error: true,
                    code: -1,
                    message: (e as Error).message,
                },
                msg.id,
            );
        }
    }

    public permissionReply(permission: Permission, msgID?: string) {
        if (permission.origin !== this.origin) {
            return;
        }
        const requestMsgID = msgID || permission.requestMsgID;
        if (permission.allowed) {
            this.send(
                createMessage<AcquirePermissionsResponse>(
                    {
                        type: 'acquire-permissions-response',
                        result: !!permission.allowed,
                    },
                    requestMsgID,
                ),
            );
        } else {
            this.sendError(
                {
                    error: true,
                    message: 'Permission rejected',
                    code: -1,
                },
                requestMsgID,
            );
        }
    }

    private getOrigin(port: Runtime.Port) {
        if (port.sender?.origin) {
            return port.sender.origin;
        }
        if (port.sender?.url) {
            return new URL(port.sender.url).origin;
        }
        throw new Error("[ContentScriptConnection] port doesn't include an origin");
    }

    // optional field for the app link.
    private getAppUrl(port: Runtime.Port) {
        if (port.sender?.url) {
            return new URL(port.sender.url).href;
        }
        return undefined;
    }

    private sendError<Error extends ErrorPayload>(error: Error, responseForID?: string) {
        this.send(createMessage(error, responseForID));
    }

    private async sendAccounts(accounts: string[], responseForID?: string) {
        this.send(
            createMessage<GetAccountResponse>(
                {
                    type: 'get-account-response',
                    accounts: await getAccountsStatusData(accounts),
                },
                responseForID,
            ),
        );
    }

    private async ensurePermissions(permissions: PermissionType[], account?: string) {
        const existingPermission = await Permissions.getPermission(this.origin);
        const allowed = await Permissions.hasPermissions(
            this.origin,
            permissions,
            existingPermission,
            account,
        );
        if (!allowed || !existingPermission) {
            throw new Error("Operation not allowed, dapp doesn't have the required permissions");
        }
        return existingPermission;
    }
}<|MERGE_RESOLUTION|>--- conflicted
+++ resolved
@@ -143,17 +143,6 @@
                         msg.id,
                     ),
                 );
-<<<<<<< HEAD
-            } else if (isQredoConnectPayload(payload, 'connect')) {
-                if (!growthbook.ready) {
-                    await growthbook.loadFeatures();
-                }
-                if (growthbook.isOff(FEATURES.WALLET_QREDO)) {
-                    throw new Error('This feature is not implemented yet.');
-                }
-                await requestUserApproval(payload.args, this, msg);
-=======
->>>>>>> c50d934e
             } else {
                 throw new Error(`Unknown message, ${JSON.stringify(msg.payload)}`);
             }
