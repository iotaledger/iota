--- conflicted
+++ resolved
@@ -24,13 +24,6 @@
     type MethodPayload,
     type UIAccessibleEntityType,
 } from '_src/shared/messaging/messages/payloads/MethodPayload';
-<<<<<<< HEAD
-import {
-    isQredoConnectPayload,
-    type QredoConnectPayload,
-} from '_src/shared/messaging/messages/payloads/QredoConnect';
-=======
->>>>>>> 2e57eb97
 import { toEntropy } from '_src/shared/utils/bip39';
 import Dexie from 'dexie';
 import { BehaviorSubject, filter, switchMap, takeUntil } from 'rxjs';
@@ -51,15 +44,6 @@
 import { backupDB, getDB, settingsKeys } from '../db';
 import { clearStatus, doMigration, getStatus } from '../legacy-accounts/storage-migration';
 import NetworkEnv from '../NetworkEnv';
-<<<<<<< HEAD
-import {
-    acceptQredoConnection,
-    getUIQredoInfo,
-    getUIQredoPendingRequest,
-    rejectQredoConnection,
-} from '../qredo';
-=======
->>>>>>> 2e57eb97
 import { Connection } from './Connection';
 
 export class UiConnection extends Connection {
@@ -97,228 +81,6 @@
         );
     }
 
-<<<<<<< HEAD
-    protected async handleMessage(msg: Message) {
-        const { payload, id } = msg;
-        try {
-            if (isGetPermissionRequests(payload)) {
-                this.sendPermissions(Object.values(await Permissions.getPermissions()), id);
-                // TODO: we should depend on a better message to know if app is initialized
-                if (!this.uiAppInitialized.value) {
-                    this.uiAppInitialized.next(true);
-                }
-            } else if (isPermissionResponse(payload)) {
-                Permissions.handlePermissionResponse(payload);
-            } else if (isTransactionRequestResponse(payload)) {
-                Transactions.handleMessage(payload);
-            } else if (isGetTransactionRequests(payload)) {
-                this.sendTransactionRequests(
-                    Object.values(await Transactions.getTransactionRequests()),
-                    id,
-                );
-            } else if (isDisconnectApp(payload)) {
-                await Permissions.delete(payload.origin, payload.specificAccounts);
-                this.send(createMessage({ type: 'done' }, id));
-            } else if (isBasePayload(payload) && payload.type === 'get-features') {
-                await growthbook.loadFeatures();
-                this.send(
-                    createMessage<LoadedFeaturesPayload>(
-                        {
-                            type: 'features-response',
-                            features: growthbook.getFeatures(),
-                            attributes: growthbook.getAttributes(),
-                        },
-                        id,
-                    ),
-                );
-            } else if (isBasePayload(payload) && payload.type === 'get-network') {
-                this.send(
-                    createMessage<SetNetworkPayload>(
-                        {
-                            type: 'set-network',
-                            network: await NetworkEnv.getActiveNetwork(),
-                        },
-                        id,
-                    ),
-                );
-            } else if (isSetNetworkPayload(payload)) {
-                await NetworkEnv.setActiveNetwork(payload.network);
-                this.send(createMessage({ type: 'done' }, id));
-            } else if (isQredoConnectPayload(payload, 'getPendingRequest')) {
-                this.send(
-                    createMessage<QredoConnectPayload<'getPendingRequestResponse'>>(
-                        {
-                            type: 'qredo-connect',
-                            method: 'getPendingRequestResponse',
-                            args: {
-                                request: await getUIQredoPendingRequest(payload.args.requestID),
-                            },
-                        },
-                        msg.id,
-                    ),
-                );
-            } else if (isQredoConnectPayload(payload, 'getQredoInfo')) {
-                this.send(
-                    createMessage<QredoConnectPayload<'getQredoInfoResponse'>>(
-                        {
-                            type: 'qredo-connect',
-                            method: 'getQredoInfoResponse',
-                            args: {
-                                qredoInfo: await getUIQredoInfo(
-                                    payload.args.qredoID,
-                                    payload.args.refreshAccessToken,
-                                ),
-                            },
-                        },
-                        msg.id,
-                    ),
-                );
-            } else if (isQredoConnectPayload(payload, 'acceptQredoConnection')) {
-                this.send(
-                    createMessage<QredoConnectPayload<'acceptQredoConnectionResponse'>>(
-                        {
-                            type: 'qredo-connect',
-                            method: 'acceptQredoConnectionResponse',
-                            args: { accounts: await acceptQredoConnection(payload.args) },
-                        },
-                        id,
-                    ),
-                );
-            } else if (isQredoConnectPayload(payload, 'rejectQredoConnection')) {
-                await rejectQredoConnection(payload.args);
-                this.send(createMessage({ type: 'done' }, id));
-            } else if (isMethodPayload(payload, 'getStoredEntities')) {
-                const entities = await this.getUISerializedEntities(payload.args.type);
-                this.send(
-                    createMessage<MethodPayload<'storedEntitiesResponse'>>(
-                        {
-                            method: 'storedEntitiesResponse',
-                            type: 'method-payload',
-                            args: {
-                                type: payload.args.type,
-                                entities,
-                            },
-                        },
-                        msg.id,
-                    ),
-                );
-            } else if (await accountSourcesHandleUIMessage(msg, this)) {
-                return;
-            } else if (await accountsHandleUIMessage(msg, this)) {
-                return;
-            } else if (isMethodPayload(payload, 'getStorageMigrationStatus')) {
-                this.send(
-                    createMessage<MethodPayload<'storageMigrationStatus'>>(
-                        {
-                            method: 'storageMigrationStatus',
-                            type: 'method-payload',
-                            args: {
-                                status: await getStatus(),
-                            },
-                        },
-                        id,
-                    ),
-                );
-            } else if (isMethodPayload(payload, 'doStorageMigration')) {
-                await doMigration(payload.args.password);
-                this.send(createMessage({ type: 'done' }, id));
-            } else if (isMethodPayload(payload, 'clearWallet')) {
-                await Browser.storage.local.clear();
-                await Browser.storage.local.set({
-                    v: -1,
-                });
-                clearStatus();
-                const db = await getDB();
-                await db.delete();
-                await db.open();
-                // prevents future run of auto backup process of the db (we removed everything nothing to backup after logout)
-                await db.settings.put({ setting: settingsKeys.isPopulated, value: true });
-                this.send(createMessage({ type: 'done' }, id));
-            } else if (isMethodPayload(payload, 'getAutoLockMinutes')) {
-                await this.send(
-                    createMessage<MethodPayload<'getAutoLockMinutesResponse'>>(
-                        {
-                            type: 'method-payload',
-                            method: 'getAutoLockMinutesResponse',
-                            args: { minutes: await getAutoLockMinutes() },
-                        },
-                        msg.id,
-                    ),
-                );
-            } else if (isMethodPayload(payload, 'setAutoLockMinutes')) {
-                await setAutoLockMinutes(payload.args.minutes);
-                await this.send(createMessage({ type: 'done' }, msg.id));
-                return true;
-            } else if (isMethodPayload(payload, 'notifyUserActive')) {
-                await notifyUserActive();
-                await this.send(createMessage({ type: 'done' }, msg.id));
-                return true;
-            } else if (isMethodPayload(payload, 'resetPassword')) {
-                const { password, recoveryData } = payload.args;
-                if (!recoveryData.length) {
-                    throw new Error('Missing recovery data');
-                }
-                for (const { accountSourceID, entropy } of recoveryData) {
-                    const accountSource = await getAccountSourceByID(accountSourceID);
-                    if (!accountSource) {
-                        throw new Error('Account source not found');
-                    }
-                    if (!(accountSource instanceof MnemonicAccountSource)) {
-                        throw new Error('Invalid account source type');
-                    }
-                    await accountSource.verifyRecoveryData(entropy);
-                }
-                const db = await getDB();
-                const zkLoginType: AccountType = 'zkLogin';
-                const accountSourceIDs = recoveryData.map(({ accountSourceID }) => accountSourceID);
-                await db.transaction('rw', db.accountSources, db.accounts, async () => {
-                    await db.accountSources.where('id').noneOf(accountSourceIDs).delete();
-                    await db.accounts
-                        .where('type')
-                        .notEqual(zkLoginType)
-                        .filter(
-                            (anAccount) =>
-                                !('sourceID' in anAccount) ||
-                                typeof anAccount.sourceID !== 'string' ||
-                                !accountSourceIDs.includes(anAccount.sourceID),
-                        )
-                        .delete();
-                    for (const { accountSourceID, entropy } of recoveryData) {
-                        await db.accountSources.update(accountSourceID, {
-                            encryptedData: await Dexie.waitFor(
-                                MnemonicAccountSource.createEncryptedData(
-                                    toEntropy(entropy),
-                                    password,
-                                ),
-                            ),
-                        });
-                    }
-                });
-                await backupDB();
-                accountSourcesEvents.emit('accountSourcesChanged');
-                accountsEvents.emit('accountsChanged');
-                await this.send(createMessage({ type: 'done' }, msg.id));
-            } else {
-                throw new Error(
-                    `Unhandled message ${msg.id}. (${JSON.stringify(
-                        'error' in payload ? `${payload.code}-${payload.message}` : payload.type,
-                    )})`,
-                );
-            }
-        } catch (e) {
-            this.send(
-                createMessage<ErrorPayload>(
-                    {
-                        error: true,
-                        code: -1,
-                        message: (e as Error).message,
-                    },
-                    id,
-                ),
-            );
-        }
-    }
-=======
 	protected async handleMessage(msg: Message) {
 		const { payload, id } = msg;
 		try {
@@ -493,7 +255,6 @@
 			);
 		}
 	}
->>>>>>> 2e57eb97
 
     private sendPermissions(permissions: Permission[], requestID: string) {
         this.send(
