--- conflicted
+++ resolved
@@ -132,24 +132,4 @@
         event: 'walletStatusChange',
         change: { network },
     });
-<<<<<<< HEAD
-});
-
-Browser.windows.onRemoved.addListener(async (id) => {
-    await Qredo.handleOnWindowClosed(id);
-});
-
-Qredo.onQredoEvent('onConnectionResponse', ({ allowed, request }) => {
-    request.messageIDs.forEach((aMessageID) => {
-        connections.notifyContentScript(
-            {
-                event: 'qredoConnectResult',
-                origin: request.origin,
-                allowed,
-            },
-            aMessageID,
-        );
-    });
-=======
->>>>>>> c50d934e
 });