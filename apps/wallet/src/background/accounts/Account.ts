--- conflicted
+++ resolved
@@ -20,11 +20,6 @@
     setEphemeralValue,
 } from '../session-ephemeral-values';
 import { accountsEvents } from './events';
-import { type MnemonicAccount } from './MnemonicAccount';
-import { type ImportedAccount } from './ImportedAccount';
-import { type LedgerAccount } from './LedgerAccount';
-import { type QredoAccount } from './QredoAccount';
-import { type ZkLoginAccount } from './zklogin/ZkLoginAccount';
 
 export type AccountType = 'mnemonic-derived' | 'seed-derived' | 'imported' | 'ledger' | 'zkLogin';
 
@@ -45,11 +40,7 @@
         }
     }
 
-<<<<<<< HEAD
-    abstract lock(allowRead: boolean): Promise<void>;
-=======
     abstract lock(allowRead?: boolean): Promise<void>;
->>>>>>> c50d934e
     /**
      * Indicates if the account is unlocked and allows write actions (eg. signing)
      */
@@ -118,11 +109,7 @@
 
     protected async onLocked(allowRead: boolean) {
         // skip clearing last unlocked value to allow read access
-<<<<<<< HEAD
-        // when possible (last unlocked withing time limits)
-=======
         // when possible (last unlocked within time limits)
->>>>>>> c50d934e
         if (allowRead) {
             return;
         }
@@ -195,14 +182,6 @@
     signData(data: Uint8Array): Promise<SerializedSignature>;
 }
 
-<<<<<<< HEAD
-export function isSigningAccount(
-    account: Partial<
-        MnemonicAccount | ImportedAccount | LedgerAccount | QredoAccount | ZkLoginAccount
-    >,
-): account is SigningAccount {
-    return 'signData' in account && 'canSign' in account && account.canSign === true;
-=======
 export function isSigningAccount(account: unknown): account is SigningAccount {
     return !!(
         account &&
@@ -211,7 +190,6 @@
         'unlockType' in account &&
         account.canSign === true
     );
->>>>>>> c50d934e
 }
 
 export interface KeyPairExportableAccount {
@@ -219,19 +197,10 @@
     exportKeyPair(password: string): Promise<string>;
 }
 
-<<<<<<< HEAD
-export function isKeyPairExportableAccount(
-    account: Partial<
-        MnemonicAccount | ImportedAccount | LedgerAccount | QredoAccount | ZkLoginAccount
-    >,
-): account is KeyPairExportableAccount {
-    return (
-=======
 export function isKeyPairExportableAccount(account: unknown): account is KeyPairExportableAccount {
     return !!(
         account &&
         typeof account === 'object' &&
->>>>>>> c50d934e
         'exportKeyPair' in account &&
         'exportableKeyPair' in account &&
         account.exportableKeyPair === true
