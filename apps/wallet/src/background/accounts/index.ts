// Copyright (c) Mysten Labs, Inc.
// SPDX-License-Identifier: Apache-2.0

// Modifications Copyright (c) 2024 IOTA Stiftung
// SPDX-License-Identifier: Apache-2.0

import { createMessage, type Message } from '_src/shared/messaging/messages';
import {
	isMethodPayload,
	type MethodPayload,
} from '_src/shared/messaging/messages/payloads/MethodPayload';
import { type WalletStatusChange } from '_src/shared/messaging/messages/payloads/wallet-status-change';
import { fromB64 } from '@mysten/sui.js/utils';
import Dexie from 'dexie';

import { getAccountSourceByID } from '../account-sources';
import { accountSourcesEvents } from '../account-sources/events';
import { MnemonicAccountSource } from '../account-sources/MnemonicAccountSource';
import { SeedAccountSource } from '../account-sources/SeedAccountSource';
import { type UiConnection } from '../connections/UiConnection';
import { backupDB, getDB } from '../db';
import { LegacyVault } from '../legacy-accounts/LegacyVault';
import { makeUniqueKey } from '../storage-utils';
import {
	isKeyPairExportableAccount,
	isPasswordUnLockable,
	isSigningAccount,
	type SerializedAccount,
} from './Account';
import { accountsEvents } from './events';
import { ImportedAccount } from './ImportedAccount';
import { LedgerAccount } from './LedgerAccount';
import { MnemonicAccount } from './MnemonicAccount';
<<<<<<< HEAD
=======
import { QredoAccount } from './QredoAccount';
import { SeedAccount } from './SeedAccount';
>>>>>>> 098a3185
import { ZkLoginAccount, type ZkLoginAccountSerialized } from './zklogin/ZkLoginAccount';

function toAccount(account: SerializedAccount) {
	if (MnemonicAccount.isOfType(account)) {
		return new MnemonicAccount({ id: account.id, cachedData: account });
	}
	if (SeedAccount.isOfType(account)) {
		return new SeedAccount({ id: account.id, cachedData: account });
	}
	if (ImportedAccount.isOfType(account)) {
		return new ImportedAccount({ id: account.id, cachedData: account });
	}
	if (LedgerAccount.isOfType(account)) {
		return new LedgerAccount({ id: account.id, cachedData: account });
	}
	if (ZkLoginAccount.isOfType(account)) {
		return new ZkLoginAccount({ id: account.id, cachedData: account });
	}
	throw new Error(`Unknown account of type ${account.type}`);
}

export async function getAllAccounts(filter?: { sourceID: string }) {
	const db = await getDB();
	let accounts;
	if (filter?.sourceID) {
		accounts = await db.accounts.where('sourceID').equals(filter.sourceID).sortBy('createdAt');
	} else {
		accounts = await db.accounts.toCollection().sortBy('createdAt');
	}
	return accounts.map(toAccount);
}

export async function getAccountByID(id: string) {
	const serializedAccount = await (await getDB()).accounts.get(id);
	if (!serializedAccount) {
		return null;
	}
	return toAccount(serializedAccount);
}

export async function getAccountsByAddress(address: string) {
	return (await (await getDB()).accounts.where('address').equals(address).toArray()).map(toAccount);
}

export async function getAllSerializedUIAccounts() {
	return Promise.all((await getAllAccounts()).map((anAccount) => anAccount.toUISerialized()));
}

export async function isAccountsInitialized() {
	return (await (await getDB()).accounts.count()) > 0;
}

export async function getAccountsStatusData(
	accountsFilter?: string[],
): Promise<Required<WalletStatusChange>['accounts']> {
	const allAccounts = await (await getDB()).accounts.toArray();
	return allAccounts
		.filter(({ address }) => !accountsFilter || accountsFilter.includes(address))
		.map(({ address, publicKey, nickname }) => ({ address, publicKey, nickname }));
}

export async function changeActiveAccount(accountID: string) {
	const db = await getDB();
	return db.transaction('rw', db.accounts, async () => {
		const newSelectedAccount = await db.accounts.get(accountID);
		if (!newSelectedAccount) {
			throw new Error(`Failed, account with id ${accountID} not found`);
		}
		await db.accounts.where('id').notEqual(accountID).modify({ selected: false });
		await db.accounts.update(accountID, { selected: true });
		accountsEvents.emit('activeAccountChanged', { accountID });
	});
}

export async function addNewAccounts<T extends SerializedAccount>(accounts: Omit<T, 'id'>[]) {
	const db = await getDB();
	const accountsCreated = await db.transaction('rw', db.accounts, async () => {
		const accountInstances = [];
		for (const anAccountToAdd of accounts) {
			let id = '';
			const existingSameAddressAccounts = await getAccountsByAddress(anAccountToAdd.address);
			for (const anExistingAccount of existingSameAddressAccounts) {
				if (
					(await Dexie.waitFor(anExistingAccount.address)) === anAccountToAdd.address &&
					anExistingAccount.type === anAccountToAdd.type
				) {
					// allow importing accounts that have the same address but are of different type
					// probably it's an edge case and we used to see this problem with importing
					// accounts that were exported from the mnemonic while testing
					throw new Error(`Duplicated account ${anAccountToAdd.address}`);
				}
			}
			id = id || makeUniqueKey();
			await db.accounts.put({ ...anAccountToAdd, id });
			const accountInstance = await Dexie.waitFor(getAccountByID(id));
			if (!accountInstance) {
				throw new Error(`Something went wrong account with id ${id} not found`);
			}
			accountInstances.push(accountInstance);
		}
		const selectedAccount = await db.accounts.filter(({ selected }) => selected).first();
		if (!selectedAccount && accountInstances.length) {
			const firstAccount = accountInstances[0];
			await db.accounts.update(firstAccount.id, { selected: true });
		}
		return accountInstances;
	});
	await backupDB();
	accountsEvents.emit('accountsChanged');
	return accountsCreated;
}

export async function lockAllAccounts() {
	const allAccounts = await getAllAccounts();
	for (const anAccount of allAccounts) {
		await anAccount.lock();
	}
}

export async function accountsHandleUIMessage(msg: Message, uiConnection: UiConnection) {
	const { payload } = msg;
	if (isMethodPayload(payload, 'lockAccountSourceOrAccount')) {
		const account = await getAccountByID(payload.args.id);
		if (account) {
			await account.lock();
			await uiConnection.send(createMessage({ type: 'done' }, msg.id));
			return true;
		}
	}
	if (isMethodPayload(payload, 'setAccountNickname')) {
		const { id, nickname } = payload.args;
		const account = await getAccountByID(id);
		if (account) {
			await account.setNickname(nickname);
			await uiConnection.send(createMessage({ type: 'done' }, msg.id));
			return true;
		}
	}
	if (isMethodPayload(payload, 'unlockAccountSourceOrAccount')) {
		const { id, password } = payload.args;
		const account = await getAccountByID(id);
		if (account) {
			if (isPasswordUnLockable(account)) {
				await account.passwordUnlock(password);
			} else {
				await account.unlock();
			}
			await uiConnection.send(createMessage({ type: 'done' }, msg.id));
			return true;
		}
	}
	if (isMethodPayload(payload, 'signData')) {
		const { id, data } = payload.args;
		const account = await getAccountByID(id);
		if (!account) {
			throw new Error(`Account with address ${id} not found`);
		}
		if (!isSigningAccount(account)) {
			throw new Error(`Account with address ${id} is not a signing account`);
		}
		await uiConnection.send(
			createMessage<MethodPayload<'signDataResponse'>>(
				{
					type: 'method-payload',
					method: 'signDataResponse',
					args: { signature: await account.signData(fromB64(data)) },
				},
				msg.id,
			),
		);
		return true;
	}
	if (isMethodPayload(payload, 'createAccounts')) {
		let newSerializedAccounts: Omit<SerializedAccount, 'id'>[] = [];
		const { type } = payload.args;
		if (type === 'mnemonic-derived') {
			const { sourceID } = payload.args;
			const accountSource = await getAccountSourceByID(payload.args.sourceID);
			if (!accountSource) {
				throw new Error(`Account source ${sourceID} not found`);
			}
			if (!(accountSource instanceof MnemonicAccountSource)) {
				throw new Error(`Invalid account source type`);
			}
			newSerializedAccounts.push(await accountSource.deriveAccount());
		} else if (type === 'seed-derived') {
			const { sourceID } = payload.args;
			const accountSource = await getAccountSourceByID(payload.args.sourceID);
			if (!accountSource) {
				throw new Error(`Account source ${sourceID} not found`);
			}
			if (!(accountSource instanceof SeedAccountSource)) {
				throw new Error(`Invalid account source type`);
			}
			newSerializedAccounts.push(await accountSource.deriveAccount());
		} else if (type === 'imported') {
			newSerializedAccounts.push(await ImportedAccount.createNew(payload.args));
		} else if (type === 'ledger') {
			const { password, accounts } = payload.args;
			for (const aLedgerAccount of accounts) {
				newSerializedAccounts.push(await LedgerAccount.createNew({ ...aLedgerAccount, password }));
			}
		} else if (type === 'zkLogin') {
			newSerializedAccounts.push(await ZkLoginAccount.createNew(payload.args));
		} else {
			throw new Error(`Unknown accounts type to create ${type}`);
		}
		const newAccounts = await addNewAccounts(newSerializedAccounts);
		await uiConnection.send(
			createMessage<MethodPayload<'accountsCreatedResponse'>>(
				{
					method: 'accountsCreatedResponse',
					type: 'method-payload',
					args: {
						accounts: await Promise.all(
							newAccounts.map(async (aNewAccount) => await aNewAccount.toUISerialized()),
						),
					},
				},
				msg.id,
			),
		);
		return true;
	}
	if (isMethodPayload(payload, 'switchAccount')) {
		await changeActiveAccount(payload.args.accountID);
		await uiConnection.send(createMessage({ type: 'done' }, msg.id));
		return true;
	}
	if (isMethodPayload(payload, 'verifyPassword')) {
		if (payload.args.legacyAccounts) {
			if (!(await LegacyVault.verifyPassword(payload.args.password))) {
				throw new Error('Wrong password');
			}
			await uiConnection.send(createMessage({ type: 'done' }, msg.id));
			return true;
		}
		const allAccounts = await getAllAccounts();
		for (const anAccount of allAccounts) {
			if (isPasswordUnLockable(anAccount)) {
				await anAccount.verifyPassword(payload.args.password);
				await uiConnection.send(createMessage({ type: 'done' }, msg.id));
				return true;
			}
		}
		throw new Error('No password protected account found');
	}
	if (isMethodPayload(payload, 'storeLedgerAccountsPublicKeys')) {
		const { publicKeysToStore } = payload.args;
		const db = await getDB();
		// TODO: seems bulkUpdate is supported from v4.0.1-alpha.6 change to it when available
		await db.transaction('rw', db.accounts, async () => {
			for (const { accountID, publicKey } of publicKeysToStore) {
				await db.accounts.update(accountID, { publicKey });
			}
		});
		return true;
	}
	if (isMethodPayload(payload, 'getAccountKeyPair')) {
		const { password, accountID } = payload.args;
		const account = await getAccountByID(accountID);
		if (!account) {
			throw new Error(`Account with id ${accountID} not found.`);
		}
		if (!isKeyPairExportableAccount(account)) {
			throw new Error(`Cannot export account with id ${accountID}.`);
		}
		await uiConnection.send(
			createMessage<MethodPayload<'getAccountKeyPairResponse'>>(
				{
					type: 'method-payload',
					method: 'getAccountKeyPairResponse',
					args: {
						accountID: account.id,
						keyPair: await account.exportKeyPair(password),
					},
				},
				msg.id,
			),
		);
		return true;
	}
	if (isMethodPayload(payload, 'removeAccount')) {
		const { accountID } = payload.args;
		const db = await getDB();
		await db.transaction('rw', db.accounts, db.accountSources, async () => {
			const account = await db.accounts.get(accountID);
			if (!account) {
				throw new Error(`Account with id ${accountID} not found.`);
			}
			const accountSourceID =
				'sourceID' in account && typeof account.sourceID === 'string' && account.sourceID;
			await db.accounts.delete(account.id);
			if (accountSourceID) {
				const totalSameSourceAccounts = await db.accounts
					.where('sourceID')
					.equals(accountSourceID)
					.count();
				if (totalSameSourceAccounts === 0) {
					await db.accountSources.delete(accountSourceID);
				}
			}
		});
		await backupDB();
		accountsEvents.emit('accountsChanged');
		accountSourcesEvents.emit('accountSourcesChanged');
		await uiConnection.send(createMessage({ type: 'done' }, msg.id));
		return true;
	}
	if (isMethodPayload(payload, 'acknowledgeZkLoginWarning')) {
		const { accountID } = payload.args;
		const account = await getAccountByID(accountID);
		if (!account) {
			throw new Error(`Account with id ${accountID} not found.`);
		}
		if (!(account instanceof ZkLoginAccount)) {
			throw new Error(`Account with id ${accountID} is not a zkLogin account.`);
		}
		const updates: Partial<ZkLoginAccountSerialized> = { warningAcknowledged: true };
		await (await getDB()).accounts.update(accountID, updates);
		accountsEvents.emit('accountStatusChanged', { accountID });
		await uiConnection.send(createMessage({ type: 'done' }, msg.id));
		return true;
	}
	return false;
}<|MERGE_RESOLUTION|>--- conflicted
+++ resolved
@@ -31,11 +31,7 @@
 import { ImportedAccount } from './ImportedAccount';
 import { LedgerAccount } from './LedgerAccount';
 import { MnemonicAccount } from './MnemonicAccount';
-<<<<<<< HEAD
-=======
-import { QredoAccount } from './QredoAccount';
 import { SeedAccount } from './SeedAccount';
->>>>>>> 098a3185
 import { ZkLoginAccount, type ZkLoginAccountSerialized } from './zklogin/ZkLoginAccount';
 
 function toAccount(account: SerializedAccount) {
@@ -209,7 +205,7 @@
 		return true;
 	}
 	if (isMethodPayload(payload, 'createAccounts')) {
-		let newSerializedAccounts: Omit<SerializedAccount, 'id'>[] = [];
+		const newSerializedAccounts: Omit<SerializedAccount, 'id'>[] = [];
 		const { type } = payload.args;
 		if (type === 'mnemonic-derived') {
 			const { sourceID } = payload.args;
