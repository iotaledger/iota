--- conflicted
+++ resolved
@@ -38,24 +38,15 @@
     if (MnemonicAccount.isOfType(account)) {
         return new MnemonicAccount({ id: account.id, cachedData: account });
     }
-<<<<<<< HEAD
-=======
     if (SeedAccount.isOfType(account)) {
         return new SeedAccount({ id: account.id, cachedData: account });
     }
->>>>>>> c50d934e
     if (ImportedAccount.isOfType(account)) {
         return new ImportedAccount({ id: account.id, cachedData: account });
     }
     if (LedgerAccount.isOfType(account)) {
         return new LedgerAccount({ id: account.id, cachedData: account });
     }
-<<<<<<< HEAD
-    if (QredoAccount.isOfType(account)) {
-        return new QredoAccount({ id: account.id, cachedData: account });
-    }
-=======
->>>>>>> c50d934e
     if (ZkLoginAccount.isOfType(account)) {
         return new ZkLoginAccount({ id: account.id, cachedData: account });
     }
@@ -115,69 +106,17 @@
         await db.accounts.update(accountID, { selected: true });
         accountsEvents.emit('activeAccountChanged', { accountID });
     });
-<<<<<<< HEAD
-}
-
-async function deleteQredoAccounts<T extends SerializedAccount>(accounts: Omit<T, 'id'>[]) {
-    const newAccountsQredoSourceIDs = new Set<string>();
-    const walletIDsSet = new Set<string>();
-    for (const aNewAccount of accounts) {
-        if (
-            aNewAccount.type === 'qredo' &&
-            'sourceID' in aNewAccount &&
-            typeof aNewAccount.sourceID === 'string' &&
-            'walletID' in aNewAccount &&
-            typeof aNewAccount.walletID === 'string'
-        ) {
-            newAccountsQredoSourceIDs.add(aNewAccount.sourceID);
-            walletIDsSet.add(aNewAccount.walletID);
-        }
-    }
-    if (!newAccountsQredoSourceIDs.size) {
-        return 0;
-    }
-    return (await Dexie.waitFor(getDB())).accounts
-        .where('sourceID')
-        .anyOf(Array.from(newAccountsQredoSourceIDs.values()))
-        .filter(
-            (anExistingAccount) =>
-                anExistingAccount.type === 'qredo' &&
-                'walletID' in anExistingAccount &&
-                typeof anExistingAccount.walletID === 'string' &&
-                !walletIDsSet.has(anExistingAccount.walletID),
-        )
-        .delete();
-=======
->>>>>>> c50d934e
 }
 
 export async function addNewAccounts<T extends SerializedAccount>(accounts: Omit<T, 'id'>[]) {
     const db = await getDB();
     const accountsCreated = await db.transaction('rw', db.accounts, async () => {
-<<<<<<< HEAD
-        // delete all existing qredo accounts that have the same sourceID (come from the same connection)
-        // and not in the new accounts list
-        await deleteQredoAccounts(accounts);
-=======
->>>>>>> c50d934e
         const accountInstances = [];
         for (const anAccountToAdd of accounts) {
             let id = '';
             const existingSameAddressAccounts = await getAccountsByAddress(anAccountToAdd.address);
             for (const anExistingAccount of existingSameAddressAccounts) {
                 if (
-<<<<<<< HEAD
-                    anAccountToAdd.type === 'qredo' &&
-                    anExistingAccount instanceof QredoAccount &&
-                    'sourceID' in anAccountToAdd &&
-                    anAccountToAdd.sourceID === (await Dexie.waitFor(anExistingAccount.sourceID))
-                ) {
-                    id = anExistingAccount.id;
-                    continue;
-                }
-                if (
-=======
->>>>>>> c50d934e
                     (await Dexie.waitFor(anExistingAccount.address)) === anAccountToAdd.address &&
                     anExistingAccount.type === anAccountToAdd.type
                 ) {
@@ -280,8 +219,6 @@
                 throw new Error(`Invalid account source type`);
             }
             newSerializedAccounts.push(await accountSource.deriveAccount());
-<<<<<<< HEAD
-=======
         } else if (type === 'seed-derived') {
             const { sourceID } = payload.args;
             const accountSource = await getAccountSourceByID(payload.args.sourceID);
@@ -292,7 +229,6 @@
                 throw new Error(`Invalid account source type`);
             }
             newSerializedAccounts.push(await accountSource.deriveAccount());
->>>>>>> c50d934e
         } else if (type === 'imported') {
             newSerializedAccounts.push(await ImportedAccount.createNew(payload.args));
         } else if (type === 'ledger') {
