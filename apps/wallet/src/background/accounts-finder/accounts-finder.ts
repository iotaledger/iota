--- conflicted
+++ resolved
@@ -1,20 +1,15 @@
 // Copyright (c) 2024 IOTA Stiftung
 // SPDX-License-Identifier: Apache-2.0
 
-<<<<<<< HEAD
-import { type CoinBalance, type IotaClient } from '@iota/iota.js/client';
+import { type GetBalanceParams, type CoinBalance } from '@iota/iota.js/client';
 import { type AccountFromFinder, type AddressFromFinder } from '_src/shared/accounts';
 import { type MakeDerivationOptions } from '../account-sources/bip44Path';
 
-export type PublicKeyDerivator = (makeDerivationOptions: MakeDerivationOptions) => Promise<string>;
-=======
-import { type GetBalanceParams, type CoinBalance } from '@iota/iota.js/client';
-import { Ed25519Keypair } from '@iota/iota.js/keypairs/ed25519';
-import { type AccountFromFinder, type AddressFromFinder } from '_src/shared/accounts';
-import { makeDerivationPath } from '../account-sources/bip44Path';
-
-type GetBalanceCallback = (bipPath: string, params: GetBalanceParams) => Promise<CoinBalance>;
->>>>>>> 19c56e79
+type GetBalanceCallback = (
+    makeDerivationOptions: MakeDerivationOptions,
+    params: GetBalanceParams,
+) => Promise<CoinBalance>;
+export type GetPublicKey = (makeDerivationOptions: MakeDerivationOptions) => Promise<string>;
 
 /**
  * Function to search for accounts/addresses with objects
@@ -33,7 +28,7 @@
     coinType: number,
     getBalance: GetBalanceCallback,
     gasTypeArg: string,
-    publicKeyDerivator: PublicKeyDerivator,
+    getPublicKey: GetPublicKey,
 ): Promise<AccountFromFinder[]> {
     // TODO: first check that accounts: Account[] is correctly sorted, if not, throw exception or somethintg
     // Check new addresses for existing accounts
@@ -48,7 +43,7 @@
                 coinType,
                 getBalance,
                 gasTypeArg,
-                publicKeyDerivator,
+                getPublicKey,
             );
         }
     }
@@ -67,7 +62,7 @@
             coinType,
             getBalance,
             gasTypeArg,
-            publicKeyDerivator,
+            getPublicKey,
         );
         accounts[accountIndex] = account;
         if (account.addresses.flat().find((a: AddressFromFinder) => hasBalance(a.balance))) {
@@ -85,7 +80,7 @@
     coinType: number,
     getBalance: GetBalanceCallback,
     gasTypeArg: string,
-    publicKeyDerivator: PublicKeyDerivator,
+    getPublicKey: GetPublicKey,
 ): Promise<AccountFromFinder> {
     const accountAddressesLength = account.addresses.length;
     let targetIndex = accountAddressesLength + addressGapLimit;
@@ -93,24 +88,13 @@
     for (let addressIndex = accountAddressesLength; addressIndex < targetIndex; addressIndex += 1) {
         const changeIndexes = [0, 1]; // in the past the change indexes were used as 0=deposit & 1=internal
         for (const changeIndex of changeIndexes) {
-<<<<<<< HEAD
-            const pubKeyHash = await publicKeyDerivator({
+            const bipPath = {
                 coinType,
                 accountIndex: account.index,
                 addressIndex,
                 changeIndex,
-            });
-=======
-            const bipPath = makeDerivationPath({
-                coinType,
-                accountIndex: account.index,
-                changeIndex,
-                addressIndex,
-            });
-            const pubKeyHash = Ed25519Keypair.deriveKeypairFromSeed(seed, bipPath)
-                .getPublicKey()
-                .toIotaAddress();
->>>>>>> 19c56e79
+            };
+            const pubKeyHash = await getPublicKey(bipPath);
 
             const balance = await getBalance(bipPath, {
                 owner: pubKeyHash,
