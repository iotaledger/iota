--- conflicted
+++ resolved
@@ -3,12 +3,7 @@
 
 import { type GetBalanceParams, type CoinBalance } from '@iota/iota.js/client';
 import { type AccountFromFinder, type AddressFromFinder } from '_src/shared/accounts';
-<<<<<<< HEAD
-import { makeDerivationPath } from '../account-sources/bip44Path';
-import { deriveKeypairFromSeed } from '_src/shared/utils/keypair';
-=======
 import { type MakeDerivationOptions } from '../account-sources/bip44Path';
->>>>>>> 518c3512
 
 type GetBalance = (
     makeDerivationOptions: MakeDerivationOptions,
@@ -101,14 +96,9 @@
                 coinType,
                 accountIndex: account.index,
                 addressIndex,
-<<<<<<< HEAD
-            });
-            const pubKeyHash = deriveKeypairFromSeed(seed, bipPath).getPublicKey().toIotaAddress();
-=======
                 changeIndex,
             };
             const pubKeyHash = await getPublicKey(bipPath);
->>>>>>> 518c3512
 
             const balance = await getBalance(bipPath, {
                 owner: pubKeyHash,
