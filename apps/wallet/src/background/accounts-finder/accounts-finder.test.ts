--- conflicted
+++ resolved
@@ -26,14 +26,7 @@
         );
     };
 
-<<<<<<< HEAD
-    const getBalance = (
-        bipPathOptions: MakeDerivationOptions,
-        params: GetBalanceParams,
-    ): Promise<CoinBalance> => {
-=======
-    const getBalance = (bipPath: string): Promise<CoinBalance> => {
->>>>>>> 03326916
+    const getBalance = (bipPathOptions: MakeDerivationOptions): Promise<CoinBalance> => {
         let balance: CoinBalance = {
             totalBalance: '0',
             coinType: '4218',
