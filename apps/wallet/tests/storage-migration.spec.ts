--- conflicted
+++ resolved
@@ -26,32 +26,6 @@
                 },
             ],
             last_account_index: 2,
-<<<<<<< HEAD
-            'qredo-connections': [
-                {
-                    accessToken: null,
-                    accounts: [
-                        {
-                            address:
-                                '0x3268a405e608624af7c07c34044aee2f8b20da054f4e961192805d93f55f0f30',
-                            chainID: '',
-                            labels: [],
-                            network: 'sui',
-                            publicKey: '1byqnxoDcH/MVbLH8g9HP+9qsybgmm7uYgSBXBkg6y8=',
-                            ready: true,
-                            walletID: 'HSXrpMuDWiHmJdQjHMFcBBYRWi1Pyjkxh5EWsnpMY45d',
-                        },
-                    ],
-                    apiUrl: 'https://7ba211-api.qredo.net/connect/sui',
-                    id: '7ed77b5e-963d-4104-a9d8-11e5133a76a1',
-                    organization: '2VsyH0ml1s6o7AthXYb80gNMAMr',
-                    origin: 'https://7ba211-test.qredo.net',
-                    originFavIcon: 'https://7ba211-test.qredo.net/favicon.ico',
-                    service: 'qredo-testing',
-                },
-            ],
-=======
->>>>>>> c50d934e
             sui_Env: null,
             sui_Env_RPC: null,
             v: -1,
