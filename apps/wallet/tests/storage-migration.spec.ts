// Copyright (c) Mysten Labs, Inc.
// SPDX-License-Identifier: Apache-2.0

import { expect, test } from './fixtures';

test('do storage migration', async ({ page, extensionUrl }) => {
<<<<<<< HEAD
    await page.goto(extensionUrl);
    await page.evaluate(async () => {
        // eslint-disable-next-line @typescript-eslint/no-explicit-any
        (globalThis as any).chrome.storage.local.set({
            accountsPublicInfo: {},
            imported_ledger_accounts: [
                {
                    address: '0x58e8d44dbf0b002fc7c045c510e6c75f0d60780d85403bf0865a573301060636',
                    derivationPath: "m/44'/4218'/0'/0'/0'",
                    isSelected: false,
                    publicKey: 's8lwY5sPtHKMnL+45E6UvHqUgnGvK4xGlPz5okOEjZ0=',
                    type: 'LEDGER',
                },
                {
                    address: '0xdaf137852dd2c6b2a8f3fd0364021bbdec0094e815f2dfd64cf0fe01c2b91eb2',
                    derivationPath: "m/44'/4218'/1'/0'/0'",
                    isSelected: false,
                    publicKey: 'vw+GsG01+5MWfdxFqeMRc4YAgU6vJlBBs9j/MalnYB8=',
                    type: 'LEDGER',
                },
            ],
            last_account_index: 2,
            'qredo-connections': [
                {
                    accessToken: null,
                    accounts: [
                        {
                            address:
                                '0x3268a405e608624af7c07c34044aee2f8b20da054f4e961192805d93f55f0f30',
                            chainID: '',
                            labels: [],
                            network: 'sui',
                            publicKey: '1byqnxoDcH/MVbLH8g9HP+9qsybgmm7uYgSBXBkg6y8=',
                            ready: true,
                            walletID: 'HSXrpMuDWiHmJdQjHMFcBBYRWi1Pyjkxh5EWsnpMY45d',
                        },
                    ],
                    apiUrl: 'https://7ba211-api.qredo.net/connect/sui',
                    id: '7ed77b5e-963d-4104-a9d8-11e5133a76a1',
                    organization: '2VsyH0ml1s6o7AthXYb80gNMAMr',
                    origin: 'https://7ba211-test.qredo.net',
                    originFavIcon: 'https://7ba211-test.qredo.net/favicon.ico',
                    service: 'qredo-testing',
                },
            ],
            sui_Env: null,
            sui_Env_RPC: null,
            v: -1,
            vault: {
                data: '{"data":"/y+fvdpw6ps/lJkczX6B5jTC1/LyOGVFjFO06b1wHL6m1HQMk/EnTiFbwiE1MlaTtxN2NdrWouPfnCaMxfEGmg8TPrgreK5d8929JipdITYRNxlZDY7pW6wRB10LQrRkFawXUhg8vnMYeaL/V6G0NKAdsGyW5MyrzYfdADPzUhF3fLw4Gt90MhIdX/QNLRJJAjENY/RuuQHeCi2hC6qEyFXFFot9aBymDVysln9Ti6pfhctcdjdqbfY/PARLz6Uec6df6u+hehkDoBDwhcTysox4la8/WXzPrqs8rbw2d07g/NRZQFXE6Ancd3pE5Hgh7JrDSplCHaswXe1S/rWwismignzwtpDwzEQZT9VSCvfTka0eA+0vI0/lvsNusscgb81GKWuXV49feSBE6CJ7fvQFAji2DybveFj3udYKy3rC4EpdJFwJU+ze2ZO5hlqXcKToPc/x+z/fPXNSfU9rppw0N6T4Fx++IP6q94tvtAz3ZPZGN+ArgjFFYUQhzyuwCtC6TqJ6XdRq3ZlgYb0UNHviThrmpIBCJH/xPeMdeaYD3XFCHetnwTpfkl+xnv8=","iv":"xe674n8dsybLdtK7121KDw==","salt":"f7v0/BRTLtoI+kS3R832pioFR6qtwB6nZgACkco/H5Q="}',
                v: 2,
            },
        });
    });
    await expect(page.getByText('STORAGE MIGRATION IS REQUIRED')).toBeVisible();
    await page.getByPlaceholder('Password').fill('test-password');
    await page.getByRole('button', { name: 'Continue' }).click();
    await page.getByText('Storage migration done');
    await page.getByRole('link', { name: 'Manage' }).click();
    const allAddresses = [
        '0xaea0…af25',
        '0x2d56…23d1',
        '0x6723…5e4c',
        '0x7a13…82b6',
        '0x58e8…0636',
        '0xdaf1…1eb2',
        '0x3268…0f30',
    ];
    for (const anAddress of allAddresses) {
        await expect(page.getByText(anAddress).first()).toBeVisible();
    }
=======
	await page.goto(extensionUrl);
	await page.evaluate(async () => {
		(globalThis as any).chrome.storage.local.set({
			accountsPublicInfo: {},
			imported_ledger_accounts: [
				{
					address: '0x58e8d44dbf0b002fc7c045c510e6c75f0d60780d85403bf0865a573301060636',
					derivationPath: "m/44'/4218'/0'/0'/0'",
					isSelected: false,
					publicKey: 's8lwY5sPtHKMnL+45E6UvHqUgnGvK4xGlPz5okOEjZ0=',
					type: 'LEDGER',
				},
				{
					address: '0xdaf137852dd2c6b2a8f3fd0364021bbdec0094e815f2dfd64cf0fe01c2b91eb2',
					derivationPath: "m/44'/4218'/1'/0'/0'",
					isSelected: false,
					publicKey: 'vw+GsG01+5MWfdxFqeMRc4YAgU6vJlBBs9j/MalnYB8=',
					type: 'LEDGER',
				},
			],
			last_account_index: 2,
			sui_Env: null,
			sui_Env_RPC: null,
			v: -1,
			vault: {
				data: '{"data":"/y+fvdpw6ps/lJkczX6B5jTC1/LyOGVFjFO06b1wHL6m1HQMk/EnTiFbwiE1MlaTtxN2NdrWouPfnCaMxfEGmg8TPrgreK5d8929JipdITYRNxlZDY7pW6wRB10LQrRkFawXUhg8vnMYeaL/V6G0NKAdsGyW5MyrzYfdADPzUhF3fLw4Gt90MhIdX/QNLRJJAjENY/RuuQHeCi2hC6qEyFXFFot9aBymDVysln9Ti6pfhctcdjdqbfY/PARLz6Uec6df6u+hehkDoBDwhcTysox4la8/WXzPrqs8rbw2d07g/NRZQFXE6Ancd3pE5Hgh7JrDSplCHaswXe1S/rWwismignzwtpDwzEQZT9VSCvfTka0eA+0vI0/lvsNusscgb81GKWuXV49feSBE6CJ7fvQFAji2DybveFj3udYKy3rC4EpdJFwJU+ze2ZO5hlqXcKToPc/x+z/fPXNSfU9rppw0N6T4Fx++IP6q94tvtAz3ZPZGN+ArgjFFYUQhzyuwCtC6TqJ6XdRq3ZlgYb0UNHviThrmpIBCJH/xPeMdeaYD3XFCHetnwTpfkl+xnv8=","iv":"xe674n8dsybLdtK7121KDw==","salt":"f7v0/BRTLtoI+kS3R832pioFR6qtwB6nZgACkco/H5Q="}',
				v: 2,
			},
		});
	});
	await expect(page.getByText('STORAGE MIGRATION IS REQUIRED')).toBeVisible();
	await page.getByPlaceholder('Password').fill('test-password');
	await page.getByRole('button', { name: 'Continue' }).click();
	await page.getByText('Storage migration done');
	await page.getByRole('link', { name: 'Manage' }).click();
	const allAddresses = [
		'0xaea0…af25',
		'0x2d56…23d1',
		'0x6723…5e4c',
		'0x7a13…82b6',
		'0x58e8…0636',
		'0xdaf1…1eb2',
		'0x3268…0f30',
	];
	for (const anAddress of allAddresses) {
		await expect(page.getByText(anAddress).first()).toBeVisible();
	}
>>>>>>> 2e57eb97
});<|MERGE_RESOLUTION|>--- conflicted
+++ resolved
@@ -4,79 +4,6 @@
 import { expect, test } from './fixtures';
 
 test('do storage migration', async ({ page, extensionUrl }) => {
-<<<<<<< HEAD
-    await page.goto(extensionUrl);
-    await page.evaluate(async () => {
-        // eslint-disable-next-line @typescript-eslint/no-explicit-any
-        (globalThis as any).chrome.storage.local.set({
-            accountsPublicInfo: {},
-            imported_ledger_accounts: [
-                {
-                    address: '0x58e8d44dbf0b002fc7c045c510e6c75f0d60780d85403bf0865a573301060636',
-                    derivationPath: "m/44'/4218'/0'/0'/0'",
-                    isSelected: false,
-                    publicKey: 's8lwY5sPtHKMnL+45E6UvHqUgnGvK4xGlPz5okOEjZ0=',
-                    type: 'LEDGER',
-                },
-                {
-                    address: '0xdaf137852dd2c6b2a8f3fd0364021bbdec0094e815f2dfd64cf0fe01c2b91eb2',
-                    derivationPath: "m/44'/4218'/1'/0'/0'",
-                    isSelected: false,
-                    publicKey: 'vw+GsG01+5MWfdxFqeMRc4YAgU6vJlBBs9j/MalnYB8=',
-                    type: 'LEDGER',
-                },
-            ],
-            last_account_index: 2,
-            'qredo-connections': [
-                {
-                    accessToken: null,
-                    accounts: [
-                        {
-                            address:
-                                '0x3268a405e608624af7c07c34044aee2f8b20da054f4e961192805d93f55f0f30',
-                            chainID: '',
-                            labels: [],
-                            network: 'sui',
-                            publicKey: '1byqnxoDcH/MVbLH8g9HP+9qsybgmm7uYgSBXBkg6y8=',
-                            ready: true,
-                            walletID: 'HSXrpMuDWiHmJdQjHMFcBBYRWi1Pyjkxh5EWsnpMY45d',
-                        },
-                    ],
-                    apiUrl: 'https://7ba211-api.qredo.net/connect/sui',
-                    id: '7ed77b5e-963d-4104-a9d8-11e5133a76a1',
-                    organization: '2VsyH0ml1s6o7AthXYb80gNMAMr',
-                    origin: 'https://7ba211-test.qredo.net',
-                    originFavIcon: 'https://7ba211-test.qredo.net/favicon.ico',
-                    service: 'qredo-testing',
-                },
-            ],
-            sui_Env: null,
-            sui_Env_RPC: null,
-            v: -1,
-            vault: {
-                data: '{"data":"/y+fvdpw6ps/lJkczX6B5jTC1/LyOGVFjFO06b1wHL6m1HQMk/EnTiFbwiE1MlaTtxN2NdrWouPfnCaMxfEGmg8TPrgreK5d8929JipdITYRNxlZDY7pW6wRB10LQrRkFawXUhg8vnMYeaL/V6G0NKAdsGyW5MyrzYfdADPzUhF3fLw4Gt90MhIdX/QNLRJJAjENY/RuuQHeCi2hC6qEyFXFFot9aBymDVysln9Ti6pfhctcdjdqbfY/PARLz6Uec6df6u+hehkDoBDwhcTysox4la8/WXzPrqs8rbw2d07g/NRZQFXE6Ancd3pE5Hgh7JrDSplCHaswXe1S/rWwismignzwtpDwzEQZT9VSCvfTka0eA+0vI0/lvsNusscgb81GKWuXV49feSBE6CJ7fvQFAji2DybveFj3udYKy3rC4EpdJFwJU+ze2ZO5hlqXcKToPc/x+z/fPXNSfU9rppw0N6T4Fx++IP6q94tvtAz3ZPZGN+ArgjFFYUQhzyuwCtC6TqJ6XdRq3ZlgYb0UNHviThrmpIBCJH/xPeMdeaYD3XFCHetnwTpfkl+xnv8=","iv":"xe674n8dsybLdtK7121KDw==","salt":"f7v0/BRTLtoI+kS3R832pioFR6qtwB6nZgACkco/H5Q="}',
-                v: 2,
-            },
-        });
-    });
-    await expect(page.getByText('STORAGE MIGRATION IS REQUIRED')).toBeVisible();
-    await page.getByPlaceholder('Password').fill('test-password');
-    await page.getByRole('button', { name: 'Continue' }).click();
-    await page.getByText('Storage migration done');
-    await page.getByRole('link', { name: 'Manage' }).click();
-    const allAddresses = [
-        '0xaea0…af25',
-        '0x2d56…23d1',
-        '0x6723…5e4c',
-        '0x7a13…82b6',
-        '0x58e8…0636',
-        '0xdaf1…1eb2',
-        '0x3268…0f30',
-    ];
-    for (const anAddress of allAddresses) {
-        await expect(page.getByText(anAddress).first()).toBeVisible();
-    }
-=======
 	await page.goto(extensionUrl);
 	await page.evaluate(async () => {
 		(globalThis as any).chrome.storage.local.set({
@@ -124,5 +51,4 @@
 	for (const anAddress of allAddresses) {
 		await expect(page.getByText(anAddress).first()).toBeVisible();
 	}
->>>>>>> 2e57eb97
 });