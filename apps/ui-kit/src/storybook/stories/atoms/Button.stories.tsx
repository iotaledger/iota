--- conflicted
+++ resolved
@@ -9,8 +9,6 @@
 const meta = {
     component: Button,
     tags: ['autodocs'],
-<<<<<<< HEAD
-=======
     render: (props, context) => {
         const { darkmode } = context;
         return (
@@ -19,7 +17,6 @@
             </div>
         );
     },
->>>>>>> b7a1913e
 } satisfies Meta<typeof Button>;
 
 export default meta;
