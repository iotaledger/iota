--- conflicted
+++ resolved
@@ -9,17 +9,8 @@
 const meta = {
     component: Button,
     tags: ['autodocs'],
-    render: (props, context) => {
-        const { darkmode } = context;
-        return (
-            <div className="flex flex-col items-start gap-2">
-<<<<<<< HEAD
-                <Button {...props} darkmode={darkmode} />
-=======
-                <Button {...props} />
->>>>>>> 43c85ef5
-            </div>
-        );
+    render: (props) => {
+        return <Button {...props} />;
     },
 } satisfies Meta<typeof Button>;
 
