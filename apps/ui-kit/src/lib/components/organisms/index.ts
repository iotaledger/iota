--- conflicted
+++ resolved
@@ -2,10 +2,6 @@
 // SPDX-License-Identifier: Apache-2.0
 
 export * from './dialog';
-<<<<<<< HEAD
-export * from './navbar';
-export * from './accordion';
-=======
 export * from './table';
 export * from './navbar';
->>>>>>> 880fd54b
+export * from './accordion';