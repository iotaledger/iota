// Copyright (c) 2024 IOTA Stiftung
// SPDX-License-Identifier: Apache-2.0

import { ArrowRight } from '@iota/ui-icons';
<<<<<<< HEAD
import { Button, ButtonSize } from '@/components/atoms/button';
import { CardActionType } from './card.enums';
import { ButtonType } from '../../atoms/button';
=======
import { CardActionType } from './card.enums';
import { Button, ButtonSize, ButtonType } from '../../atoms/button';
>>>>>>> 8932624a

export type CardActionProps = {
    title?: string;
    subtitle?: string;
    type: CardActionType;
    onClick?: () => void;
    icon?: React.ReactNode;
    iconAfterText?: boolean;
    buttonType?: ButtonType;
<<<<<<< HEAD
=======
    buttonDisabled?: boolean;
>>>>>>> 8932624a
};

export function CardAction({
    type,
    onClick,
    subtitle,
    title,
    icon,
    iconAfterText,
    buttonType,
<<<<<<< HEAD
=======
    buttonDisabled,
>>>>>>> 8932624a
}: CardActionProps) {
    function handleActionClick(event: React.MouseEvent) {
        event?.stopPropagation();
        onClick?.();
    }

    if (type === CardActionType.Link) {
        return (
            <div
                onClick={handleActionClick}
                className="shrink-0 text-neutral-10 dark:text-neutral-92 [&_svg]:h-5 [&_svg]:w-5"
            >
                {icon ? icon : <ArrowRight />}
            </div>
        );
    }

    if (type === CardActionType.SupportingText) {
        return (
            <div className="shrink-0 text-right">
                {title && (
                    <div className="font-inter text-label-md text-neutral-10 dark:text-neutral-92">
                        {title}
                    </div>
                )}
                {subtitle && (
                    <div className="font-inter text-label-sm text-neutral-60 dark:text-neutral-40">
                        {subtitle}
                    </div>
                )}
            </div>
        );
    }
    if (type === CardActionType.Button) {
        return (
            <div className="shrink-0">
                <Button
                    type={buttonType || ButtonType.Outlined}
                    size={ButtonSize.Small}
                    text={title}
                    onClick={handleActionClick}
                    icon={icon}
                    iconAfterText={iconAfterText}
                    disabled={buttonDisabled}
                />
            </div>
        );
    }

    return null;
}<|MERGE_RESOLUTION|>--- conflicted
+++ resolved
@@ -2,14 +2,8 @@
 // SPDX-License-Identifier: Apache-2.0
 
 import { ArrowRight } from '@iota/ui-icons';
-<<<<<<< HEAD
-import { Button, ButtonSize } from '@/components/atoms/button';
-import { CardActionType } from './card.enums';
-import { ButtonType } from '../../atoms/button';
-=======
 import { CardActionType } from './card.enums';
 import { Button, ButtonSize, ButtonType } from '../../atoms/button';
->>>>>>> 8932624a
 
 export type CardActionProps = {
     title?: string;
@@ -19,10 +13,7 @@
     icon?: React.ReactNode;
     iconAfterText?: boolean;
     buttonType?: ButtonType;
-<<<<<<< HEAD
-=======
     buttonDisabled?: boolean;
->>>>>>> 8932624a
 };
 
 export function CardAction({
@@ -33,10 +24,7 @@
     icon,
     iconAfterText,
     buttonType,
-<<<<<<< HEAD
-=======
     buttonDisabled,
->>>>>>> 8932624a
 }: CardActionProps) {
     function handleActionClick(event: React.MouseEvent) {
         event?.stopPropagation();
