// Copyright (c) 2024 IOTA Stiftung
// SPDX-License-Identifier: Apache-2.0
import cx from 'classnames';

import { ReactNode } from 'react';

export type CardBodyProps = {
    title: string;
    subtitle?: string | ReactNode;
    clickableAction?: React.ReactNode;
<<<<<<< HEAD
    isTextTruncated?: boolean;
};

export function CardBody({ title, subtitle, clickableAction, isTextTruncated }: CardBodyProps) {
=======
    icon?: React.ReactNode;
};

export function CardBody({ title, subtitle, clickableAction, icon }: CardBodyProps) {
>>>>>>> b58d45eb
    const handleActionCardBodyClick = (event: React.MouseEvent) => {
        event?.stopPropagation();
    };
    return (
<<<<<<< HEAD
        <div
            className={cx('flex w-full flex-col', {
                'grow-1 overflow-hidden': isTextTruncated,
            })}
        >
            <div
                className={cx('flex flex-row gap-x-xs', {
                    'grow-1': isTextTruncated,
                })}
            >
                <div
                    className={cx('font-inter text-title-md text-neutral-10 dark:text-neutral-92', {
                        'grow-1 overflow-hidden text-ellipsis whitespace-nowrap': isTextTruncated,
                    })}
                >
=======
        <div className="flex w-full flex-col">
            <div className="flex flex-row items-center gap-x-xxs">
                <div className="font-inter text-title-md text-neutral-10 dark:text-neutral-92">
>>>>>>> b58d45eb
                    {title}
                </div>
                {icon && <div className="flex items-center">{icon}</div>}
                {clickableAction && (
                    <div onClick={handleActionCardBodyClick} className="flex items-center">
                        {clickableAction}
                    </div>
                )}
            </div>
            {subtitle && (
                <div
                    className={cx('font-inter text-body-md text-neutral-40 dark:text-neutral-60', {
                        'grow-1 overflow-hidden text-ellipsis whitespace-nowrap': isTextTruncated,
                    })}
                >
                    {subtitle}
                </div>
            )}
        </div>
    );
}<|MERGE_RESOLUTION|>--- conflicted
+++ resolved
@@ -8,29 +8,28 @@
     title: string;
     subtitle?: string | ReactNode;
     clickableAction?: React.ReactNode;
-<<<<<<< HEAD
+    icon?: React.ReactNode;
     isTextTruncated?: boolean;
 };
 
-export function CardBody({ title, subtitle, clickableAction, isTextTruncated }: CardBodyProps) {
-=======
-    icon?: React.ReactNode;
-};
-
-export function CardBody({ title, subtitle, clickableAction, icon }: CardBodyProps) {
->>>>>>> b58d45eb
+export function CardBody({
+    title,
+    subtitle,
+    clickableAction,
+    icon,
+    isTextTruncated,
+}: CardBodyProps) {
     const handleActionCardBodyClick = (event: React.MouseEvent) => {
         event?.stopPropagation();
     };
     return (
-<<<<<<< HEAD
         <div
             className={cx('flex w-full flex-col', {
                 'grow-1 overflow-hidden': isTextTruncated,
             })}
         >
             <div
-                className={cx('flex flex-row gap-x-xs', {
+                className={cx('flex flex-row items-center gap-x-xxs', {
                     'grow-1': isTextTruncated,
                 })}
             >
@@ -39,11 +38,6 @@
                         'grow-1 overflow-hidden text-ellipsis whitespace-nowrap': isTextTruncated,
                     })}
                 >
-=======
-        <div className="flex w-full flex-col">
-            <div className="flex flex-row items-center gap-x-xxs">
-                <div className="font-inter text-title-md text-neutral-10 dark:text-neutral-92">
->>>>>>> b58d45eb
                     {title}
                 </div>
                 {icon && <div className="flex items-center">{icon}</div>}
