--- conflicted
+++ resolved
@@ -2,11 +2,7 @@
 // SPDX-License-Identifier: Apache-2.0
 import React from 'react';
 import { BadgeType, Badge, Checkbox, ButtonUnstyled } from '../../atoms';
-<<<<<<< HEAD
-import { TableCellTextColor, TableCellType } from './table-cell.enums';
-=======
 import { TableCellType, TableCellTextColor } from './table-cell.enums';
->>>>>>> 3aa3f00f
 import { Copy } from '@iota/ui-icons';
 import cx from 'classnames';
 
@@ -126,17 +122,6 @@
     isExternal?: boolean;
 };
 
-<<<<<<< HEAD
-type TableCellCustom = {
-    /**
-     * The type of the cell.
-     */
-    type: TableCellType.Custom;
-    /**
-     * The custom content of the cell.
-     */
-    renderCell: () => React.ReactNode;
-=======
 type TableCellChildren = {
     /**
      * The type of the cell.
@@ -146,7 +131,6 @@
      * The children of the cell.
      */
     children?: React.ReactNode;
->>>>>>> 3aa3f00f
 };
 
 export type TableCellProps = TableCellBaseProps &
@@ -158,11 +142,7 @@
         | TableCellCheckbox
         | TableCellPlaceholder
         | TableCellLink
-<<<<<<< HEAD
-        | TableCellCustom
-=======
         | TableCellChildren
->>>>>>> 3aa3f00f
     );
 
 export function TableCell(props: TableCellProps): JSX.Element {
@@ -172,6 +152,7 @@
         hasLastBorderNoneClass,
         isContentCentered,
         textColor: textColorClass = TableCellTextColor.Default,
+        noWrap,
     } = props;
 
     const textSizeClass = 'text-body-md';
@@ -189,19 +170,12 @@
     }
 
     const Cell = () => {
-        const { noWrap } = props;
         switch (type) {
             case TableCellType.Text:
-                const { supportingLabel, noWrap } = props;
+                const { supportingLabel } = props;
                 return (
                     <div className="flex flex-row items-baseline gap-1">
-                        <span
-                            className={cx(textColorClass, textSizeClass, {
-                                'whitespace-nowrap': noWrap,
-                            })}
-                        >
-                            {label}
-                        </span>
+                        <span className={cx(textColorClass, textSizeClass)}>{label}</span>
                         {supportingLabel && (
                             <span className="text-body-sm text-neutral-60 dark:text-neutral-40">
                                 {supportingLabel}
@@ -257,9 +231,7 @@
                         href={to}
                         target={isExternal ? '_blank' : '_self'}
                         rel="noopener noreferrer"
-                        className={cx('text-primary-30 dark:text-primary-80', textSizeClass, {
-                            'whitespace-nowrap': noWrap,
-                        })}
+                        className={cx('text-primary-30 dark:text-primary-80', textSizeClass)}
                     >
                         {label}
                     </a>
@@ -278,9 +250,10 @@
                 'h-14 border-b border-shader-neutral-light-8 px-md dark:border-shader-neutral-dark-8',
                 { 'last:border-none': hasLastBorderNoneClass },
                 { 'flex items-center justify-center': isContentCentered },
+                { 'whitespace-nowrap': noWrap },
             )}
         >
-            {type !== TableCellType.Custom ? <Cell /> : props.renderCell()}
+            <Cell />
         </td>
     );
 }