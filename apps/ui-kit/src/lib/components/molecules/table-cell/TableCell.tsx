// Copyright (c) 2024 IOTA Stiftung
// SPDX-License-Identifier: Apache-2.0
<<<<<<< HEAD
import { PropsWithChildren } from 'react';
=======
import React from 'react';
import { BadgeType, Badge, Checkbox, ButtonUnstyled } from '../../atoms';
import { TableCellType, TableCellTextColor } from './table-cell.enums';
import { Copy } from '@iota/ui-icons';
>>>>>>> 8e74a910
import cx from 'classnames';

interface TableCellBaseProps {
    /**
     * The label of the cell.
     */
    label?: string;
    /**
     * If the cell is the last in the row and should not have a border.
     */
    hasLastBorderNoneClass?: boolean;
    /**
     * Whether the cell content should be centered.
     */
    isContentCentered?: boolean;
    /**
     * The color of the text.
     */
    textColor?: TableCellTextColor;
    /**
     * Whether to not wrap the text in the cell.
     */
    noWrap?: boolean;
}

<<<<<<< HEAD
export function TableCellBase({
    children,
    hasLastBorderNoneClass,
    isContentCentered,
}: PropsWithChildren<TableCellBaseProps>) {
=======
type TableCellText = {
    /**
     * The type of the cell.
     */
    type: TableCellType.Text;
    /**
     * The supporting label of the cell.
     */
    supportingLabel?: string;
};

type TableCellTextToCopy = {
    /**
     * The type of the cell.
     */
    type: TableCellType.TextToCopy;
    /**
     * The text to be copied.
     */
    textToCopy: string;
    /**
     * The onCopySuccess event of the Address  (optional).
     */
    onCopySuccess?: (e: React.MouseEvent<HTMLButtonElement>, text: string) => void;
    /**
     * The onCopyError event of the Address  (optional).
     */
    onCopyError?: (e: unknown, text: string) => void;
};

type TableCellBadge = {
    /**
     * The type of the cell.
     */
    type: TableCellType.Badge;
    /**
     * The type of the badge
     */
    badgeType: BadgeType;
};

type TableCellAvatarText = {
    /**
     * The type of the cell.
     */
    type: TableCellType.AvatarText;
    /**
     * The leading element of the cell.
     */
    leadingElement: React.JSX.Element;
};

type TableCellCheckbox = {
    /**
     * The type of the cell.
     */
    type: TableCellType.Checkbox;
    /**
     * The state of the checkbox.
     */
    isChecked?: boolean;
    /**
     * The function to call when the checkbox is clicked.
     */
    onChange?: (e: React.ChangeEvent<HTMLInputElement>) => void;
    /**
     * If true the checkbox will override the styles to show an indeterminate state.
     */
    isIndeterminate?: boolean;
};

type TableCellPlaceholder = {
    /**
     * The type of the cell.
     */
    type: TableCellType.Placeholder;
};

type TableCellLink = {
    /**
     * The type of the cell.
     */
    type: TableCellType.Link;
    /**
     * The link to navigate to.
     */
    to: string;
    /**
     * If true the link will open in a new tab.
     */
    isExternal?: boolean;
};

type TableCellChildren = {
    /**
     * The type of the cell.
     */
    type: TableCellType.Children;
    /**
     * The children of the cell.
     */
    children?: React.ReactNode;
};

export type TableCellProps = TableCellBaseProps &
    (
        | TableCellText
        | TableCellTextToCopy
        | TableCellBadge
        | TableCellAvatarText
        | TableCellCheckbox
        | TableCellPlaceholder
        | TableCellLink
        | TableCellChildren
    );

export function TableCell(props: TableCellProps): JSX.Element {
    const {
        type,
        label,
        hasLastBorderNoneClass,
        isContentCentered,
        textColor: textColorClass = TableCellTextColor.Default,
    } = props;

    const textSizeClass = 'text-body-md';

    async function handleCopyClick(event: React.MouseEvent<HTMLButtonElement, MouseEvent>) {
        if (props.type === TableCellType.TextToCopy) {
            try {
                await navigator.clipboard.writeText(props.textToCopy);
                props.onCopySuccess?.(event, props.textToCopy);
            } catch (error) {
                console.error('Failed to copy:', error);
                props.onCopyError?.(error, props.textToCopy);
            }
        }
    }

    const Cell = () => {
        const { noWrap } = props;
        switch (type) {
            case TableCellType.Text:
                const { supportingLabel } = props;
                return (
                    <div className="flex flex-row items-baseline gap-1">
                        <span
                            className={cx(textColorClass, textSizeClass, {
                                'whitespace-nowrap': noWrap,
                            })}
                        >
                            {label}
                        </span>
                        {supportingLabel && (
                            <span className="text-body-sm text-neutral-60 dark:text-neutral-40">
                                {supportingLabel}
                            </span>
                        )}
                    </div>
                );
            case TableCellType.TextToCopy:
                return (
                    <div
                        className={cx(
                            'flex items-center space-x-2 [&_svg]:h-4 [&_svg]:w-4',
                            textColorClass,
                            textSizeClass,
                        )}
                    >
                        <span>{label}</span>
                        <ButtonUnstyled onClick={handleCopyClick}>
                            <Copy />
                        </ButtonUnstyled>
                    </div>
                );
            case TableCellType.Badge:
                const { badgeType } = props;
                return <Badge type={badgeType} label={label} />;
            case TableCellType.AvatarText:
                const { leadingElement } = props;

                return (
                    <div className={cx('flex items-center gap-x-2.5', textColorClass)}>
                        {leadingElement}
                        <span className="text-label-lg">{label}</span>
                    </div>
                );
            case TableCellType.Checkbox:
                const { isChecked, onChange, isIndeterminate } = props;
                return (
                    <Checkbox
                        isChecked={isChecked}
                        onCheckedChange={onChange}
                        isIndeterminate={isIndeterminate}
                    />
                );
            case TableCellType.Placeholder:
                return (
                    <div className="h-[1em] w-full animate-shimmer rounded-md bg-placeholderShimmer bg-[length:1000px_100%] dark:bg-placeholderShimmerDark"></div>
                );

            case TableCellType.Link:
                const { to, isExternal } = props;
                return (
                    <a
                        href={to}
                        target={isExternal ? '_blank' : '_self'}
                        rel="noopener noreferrer"
                        className={cx('text-primary-30 dark:text-primary-80', textSizeClass, {
                            'whitespace-nowrap': noWrap,
                        })}
                    >
                        {label}
                    </a>
                );
            case TableCellType.Children:
                const { children } = props;
                return children;
            default:
                return null;
        }
    };

>>>>>>> 8e74a910
    return (
        <td
            className={cx(
                'h-14 border-b border-shader-neutral-light-8 px-md dark:border-shader-neutral-dark-8',
                { 'last:border-none': hasLastBorderNoneClass },
                { 'flex items-center justify-center': isContentCentered },
            )}
        >
            {children}
        </td>
    );
}

export interface TableCellTextProps {
    supportingLabel?: string;
}

export function TableCellText({
    children,
    supportingLabel,
}: PropsWithChildren<TableCellTextProps>) {
    return (
        <div className="flex flex-row items-baseline gap-1">
            <span>{children}</span>
            {supportingLabel && (
                <span className="text-body-sm text-neutral-60 dark:text-neutral-40">
                    {supportingLabel}
                </span>
            )}
        </div>
    );
}

export function TableCellPlaceholder() {
    return (
        <div className="h-[1em] w-full animate-shimmer rounded-md bg-placeholderShimmer bg-[length:1000px_100%] dark:bg-placeholderShimmerDark"></div>
    );
}<|MERGE_RESOLUTION|>--- conflicted
+++ resolved
@@ -1,13 +1,6 @@
 // Copyright (c) 2024 IOTA Stiftung
 // SPDX-License-Identifier: Apache-2.0
-<<<<<<< HEAD
 import { PropsWithChildren } from 'react';
-=======
-import React from 'react';
-import { BadgeType, Badge, Checkbox, ButtonUnstyled } from '../../atoms';
-import { TableCellType, TableCellTextColor } from './table-cell.enums';
-import { Copy } from '@iota/ui-icons';
->>>>>>> 8e74a910
 import cx from 'classnames';
 
 interface TableCellBaseProps {
@@ -24,246 +17,16 @@
      */
     isContentCentered?: boolean;
     /**
-     * The color of the text.
-     */
-    textColor?: TableCellTextColor;
-    /**
      * Whether to not wrap the text in the cell.
      */
     noWrap?: boolean;
 }
 
-<<<<<<< HEAD
 export function TableCellBase({
     children,
     hasLastBorderNoneClass,
     isContentCentered,
 }: PropsWithChildren<TableCellBaseProps>) {
-=======
-type TableCellText = {
-    /**
-     * The type of the cell.
-     */
-    type: TableCellType.Text;
-    /**
-     * The supporting label of the cell.
-     */
-    supportingLabel?: string;
-};
-
-type TableCellTextToCopy = {
-    /**
-     * The type of the cell.
-     */
-    type: TableCellType.TextToCopy;
-    /**
-     * The text to be copied.
-     */
-    textToCopy: string;
-    /**
-     * The onCopySuccess event of the Address  (optional).
-     */
-    onCopySuccess?: (e: React.MouseEvent<HTMLButtonElement>, text: string) => void;
-    /**
-     * The onCopyError event of the Address  (optional).
-     */
-    onCopyError?: (e: unknown, text: string) => void;
-};
-
-type TableCellBadge = {
-    /**
-     * The type of the cell.
-     */
-    type: TableCellType.Badge;
-    /**
-     * The type of the badge
-     */
-    badgeType: BadgeType;
-};
-
-type TableCellAvatarText = {
-    /**
-     * The type of the cell.
-     */
-    type: TableCellType.AvatarText;
-    /**
-     * The leading element of the cell.
-     */
-    leadingElement: React.JSX.Element;
-};
-
-type TableCellCheckbox = {
-    /**
-     * The type of the cell.
-     */
-    type: TableCellType.Checkbox;
-    /**
-     * The state of the checkbox.
-     */
-    isChecked?: boolean;
-    /**
-     * The function to call when the checkbox is clicked.
-     */
-    onChange?: (e: React.ChangeEvent<HTMLInputElement>) => void;
-    /**
-     * If true the checkbox will override the styles to show an indeterminate state.
-     */
-    isIndeterminate?: boolean;
-};
-
-type TableCellPlaceholder = {
-    /**
-     * The type of the cell.
-     */
-    type: TableCellType.Placeholder;
-};
-
-type TableCellLink = {
-    /**
-     * The type of the cell.
-     */
-    type: TableCellType.Link;
-    /**
-     * The link to navigate to.
-     */
-    to: string;
-    /**
-     * If true the link will open in a new tab.
-     */
-    isExternal?: boolean;
-};
-
-type TableCellChildren = {
-    /**
-     * The type of the cell.
-     */
-    type: TableCellType.Children;
-    /**
-     * The children of the cell.
-     */
-    children?: React.ReactNode;
-};
-
-export type TableCellProps = TableCellBaseProps &
-    (
-        | TableCellText
-        | TableCellTextToCopy
-        | TableCellBadge
-        | TableCellAvatarText
-        | TableCellCheckbox
-        | TableCellPlaceholder
-        | TableCellLink
-        | TableCellChildren
-    );
-
-export function TableCell(props: TableCellProps): JSX.Element {
-    const {
-        type,
-        label,
-        hasLastBorderNoneClass,
-        isContentCentered,
-        textColor: textColorClass = TableCellTextColor.Default,
-    } = props;
-
-    const textSizeClass = 'text-body-md';
-
-    async function handleCopyClick(event: React.MouseEvent<HTMLButtonElement, MouseEvent>) {
-        if (props.type === TableCellType.TextToCopy) {
-            try {
-                await navigator.clipboard.writeText(props.textToCopy);
-                props.onCopySuccess?.(event, props.textToCopy);
-            } catch (error) {
-                console.error('Failed to copy:', error);
-                props.onCopyError?.(error, props.textToCopy);
-            }
-        }
-    }
-
-    const Cell = () => {
-        const { noWrap } = props;
-        switch (type) {
-            case TableCellType.Text:
-                const { supportingLabel } = props;
-                return (
-                    <div className="flex flex-row items-baseline gap-1">
-                        <span
-                            className={cx(textColorClass, textSizeClass, {
-                                'whitespace-nowrap': noWrap,
-                            })}
-                        >
-                            {label}
-                        </span>
-                        {supportingLabel && (
-                            <span className="text-body-sm text-neutral-60 dark:text-neutral-40">
-                                {supportingLabel}
-                            </span>
-                        )}
-                    </div>
-                );
-            case TableCellType.TextToCopy:
-                return (
-                    <div
-                        className={cx(
-                            'flex items-center space-x-2 [&_svg]:h-4 [&_svg]:w-4',
-                            textColorClass,
-                            textSizeClass,
-                        )}
-                    >
-                        <span>{label}</span>
-                        <ButtonUnstyled onClick={handleCopyClick}>
-                            <Copy />
-                        </ButtonUnstyled>
-                    </div>
-                );
-            case TableCellType.Badge:
-                const { badgeType } = props;
-                return <Badge type={badgeType} label={label} />;
-            case TableCellType.AvatarText:
-                const { leadingElement } = props;
-
-                return (
-                    <div className={cx('flex items-center gap-x-2.5', textColorClass)}>
-                        {leadingElement}
-                        <span className="text-label-lg">{label}</span>
-                    </div>
-                );
-            case TableCellType.Checkbox:
-                const { isChecked, onChange, isIndeterminate } = props;
-                return (
-                    <Checkbox
-                        isChecked={isChecked}
-                        onCheckedChange={onChange}
-                        isIndeterminate={isIndeterminate}
-                    />
-                );
-            case TableCellType.Placeholder:
-                return (
-                    <div className="h-[1em] w-full animate-shimmer rounded-md bg-placeholderShimmer bg-[length:1000px_100%] dark:bg-placeholderShimmerDark"></div>
-                );
-
-            case TableCellType.Link:
-                const { to, isExternal } = props;
-                return (
-                    <a
-                        href={to}
-                        target={isExternal ? '_blank' : '_self'}
-                        rel="noopener noreferrer"
-                        className={cx('text-primary-30 dark:text-primary-80', textSizeClass, {
-                            'whitespace-nowrap': noWrap,
-                        })}
-                    >
-                        {label}
-                    </a>
-                );
-            case TableCellType.Children:
-                const { children } = props;
-                return children;
-            default:
-                return null;
-        }
-    };
-
->>>>>>> 8e74a910
     return (
         <td
             className={cx(
