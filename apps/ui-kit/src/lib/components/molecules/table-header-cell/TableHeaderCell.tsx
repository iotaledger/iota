--- conflicted
+++ resolved
@@ -105,9 +105,6 @@
                         onCheckedChange={onCheckboxChange}
                     />
                 ) : (
-<<<<<<< HEAD
-                    <span className={cx({ 'text-left': !isContentCentered })}>{label}</span>
-=======
                     <span
                         className={cx({
                             'text-left': !isContentCentered,
@@ -115,7 +112,6 @@
                     >
                         {label}
                     </span>
->>>>>>> 3aa3f00f
                 )}
                 {hasSort && sortOrder === TableHeaderCellSortOrder.Asc && (
                     <SortByUp className="cursor-pointer" onClick={handleSort} />
