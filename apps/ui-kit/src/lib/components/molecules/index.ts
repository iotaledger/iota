--- conflicted
+++ resolved
@@ -3,8 +3,5 @@
 
 export * from './segmented-button';
 export * from './title';
-<<<<<<< HEAD
 export * from './navbar-item';
-=======
-export * from './account';
->>>>>>> f303b0ad
+export * from './account';