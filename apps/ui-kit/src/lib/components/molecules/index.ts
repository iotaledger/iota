--- conflicted
+++ resolved
@@ -9,8 +9,5 @@
 export * from './dropdown';
 export * from './table-cell';
 export * from './selector-field';
-<<<<<<< HEAD
-=======
 export * from './search';
->>>>>>> 477f11bf
 export * from './card';