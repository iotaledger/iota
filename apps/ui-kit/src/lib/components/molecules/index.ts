--- conflicted
+++ resolved
@@ -3,8 +3,5 @@
 
 export * from './segmented-button';
 export * from './title';
-<<<<<<< HEAD
 export * from './text-field';
-=======
-export * from './account';
->>>>>>> b4f2a3c1
+export * from './account';