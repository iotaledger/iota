// Copyright (c) 2024 IOTA Stiftung
// SPDX-License-Identifier: Apache-2.0

export * from './segmented-button';
export * from './title';
<<<<<<< HEAD
export * from './account';
export * from './table-cell';
=======
export * from './navbar-item';
export * from './account';
>>>>>>> 6a7dcf9f
<|MERGE_RESOLUTION|>--- conflicted
+++ resolved
@@ -3,10 +3,6 @@
 
 export * from './segmented-button';
 export * from './title';
-<<<<<<< HEAD
-export * from './account';
-export * from './table-cell';
-=======
 export * from './navbar-item';
 export * from './account';
->>>>>>> 6a7dcf9f
+export * from './table-cell';