// Copyright (c) 2024 IOTA Stiftung
// SPDX-License-Identifier: Apache-2.0

<<<<<<< HEAD
import { forwardRef, useEffect, useRef, useState } from 'react';
import { InputTrailingElement } from './InputTrailingElement';
=======
import { Fragment, useEffect, useRef, useState } from 'react';
>>>>>>> b784c05c
import cx from 'classnames';
import { InputWrapper, InputWrapperProps } from './InputWrapper';
import {
    BORDER_CLASSES,
    INPUT_CLASSES,
    INPUT_TEXT_CLASSES,
    INPUT_NUMBER_CLASSES,
    INPUT_PLACEHOLDER_CLASSES,
} from './input.classes';
import { InputType } from './input.enums';
import { SecondaryText } from '../../atoms/secondary-text';
import { Close, VisibilityOff, VisibilityOn } from '@iota/ui-icons';
import { ButtonUnstyled } from '../../atoms/button/ButtonUnstyled';

type InputPickedProps = Omit<
    React.InputHTMLAttributes<HTMLInputElement>,
    'type' | 'className' | 'ref'
>;

export interface InputProps extends InputPickedProps, InputWrapperProps {
    /**
     * A leading icon that is shown before the input
     */
    leadingIcon?: React.JSX.Element;
    /**
     * Supporting text that is shown at the end of the input component.
     */
    supportingText?: string;
    /**
     * Amount counter that is shown at the side of the caption text.
     */
    amountCounter?: string | number;
    /**
     * Trailing element that is shown after the input
     */
    trailingElement?: React.JSX.Element;
    /**
     * Ref for the input
     */
    ref?: React.RefObject<HTMLInputElement>;
    /**
     * Is the content of the input visible
     */
    isContentVisible?: boolean;
    /**
     * Value of the input
     */
    value?: string;
    /**
     * onClearInput function that is called when the clear button is clicked
     */
    onClearInput?: () => void;
    /**
     * Shows toggle button to show/hide the content of the input field
     */
    isVisibilityToggleEnabled?: boolean;
    /**
     * Type of the input field
     */
    type: InputType;
}

export const Input = forwardRef<HTMLInputElement, InputProps>(function Input(
    {
        name,
        label,
        placeholder,
        caption,
        disabled,
        errorMessage,
        value,
        leadingIcon,
        supportingText,
        amountCounter,
        pattern,
        autoFocus,
        trailingElement,
        onClearInput,
        isContentVisible,
        isVisibilityToggleEnabled,
        ...inputProps
    },
    ref,
) {
    isVisibilityToggleEnabled ??= inputProps.type === InputType.Password;
    const inputRef = useRef<HTMLInputElement | null>(null);

    const [isInputContentVisible, setIsInputContentVisible] = useState<boolean>(
        isContentVisible ?? inputProps.type !== InputType.Password,
    );

    useEffect(() => {
        setIsInputContentVisible(isContentVisible ?? inputProps.type !== InputType.Password);
    }, [inputProps.type, isContentVisible]);

    function onToggleButtonClick() {
        setIsInputContentVisible((prev) => !prev);
    }

    function focusInput() {
        if (inputRef.current) {
            inputRef.current.focus();
        }
    }

    function assignRefs(element: HTMLInputElement) {
        if (ref) {
            if (typeof ref === 'function') {
                ref(element);
            } else {
                ref.current = element;
            }
        }
        inputRef.current = element;
    }

    const showClearButton = Boolean(
        inputProps.type === InputType.Text && value && onClearInput && !disabled,
    );

    const showVisibilityToggle = Boolean(
        inputProps.type === InputType.Password && isVisibilityToggleEnabled && !disabled,
    );

    return (
        <InputWrapper
            label={label}
            caption={caption}
            disabled={disabled}
            errorMessage={errorMessage}
            amountCounter={amountCounter}
            required={inputProps.required}
        >
            <div
                className={cx('relative flex flex-row items-center gap-x-3', BORDER_CLASSES)}
                onClick={focusInput}
            >
                {leadingIcon && (
                    <span className="text-neutral-10 dark:text-neutral-92">{leadingIcon}</span>
                )}

                <input
                    {...inputProps}
                    name={name}
                    placeholder={placeholder}
                    disabled={disabled}
                    value={value}
                    ref={assignRefs}
                    pattern={pattern}
                    autoFocus={autoFocus}
                    type={
                        inputProps.type === InputType.Password && isInputContentVisible
                            ? 'text'
                            : inputProps.type
                    }
                    className={cx(
                        INPUT_CLASSES,
                        INPUT_TEXT_CLASSES,
                        INPUT_PLACEHOLDER_CLASSES,
                        INPUT_NUMBER_CLASSES,
                    )}
                />

                {supportingText && <SecondaryText>{supportingText}</SecondaryText>}
<<<<<<< HEAD

                {showClearButton ? (
                    <InputTrailingElement
                        onClearInput={onClearInput}
                        trailingElement={trailingElement}
                    />
                ) : showVisibilityToggle ? (
                    <InputTrailingElement
                        isContentVisible={isInputContentVisible}
                        onToggleButtonClick={onToggleButtonClick}
                        trailingElement={trailingElement}
                    />
                ) : (
                    trailingElement
                )}
            </div>
        </InputWrapper>
    );
});
=======
                <InputTrailingElement
                    value={value}
                    type={inputProps.type}
                    onClearInput={onClearInput}
                    isContentVisible={isInputContentVisible}
                    trailingElement={trailingElement}
                    onToggleButtonClick={onToggleButtonClick}
                />
            </div>
        </InputWrapper>
    );
}

function InputTrailingElement({
    value,
    type,
    onClearInput,
    isContentVisible,
    trailingElement,
    onToggleButtonClick,
}: InputProps & { onToggleButtonClick: (e: React.MouseEvent<HTMLButtonElement>) => void }) {
    const showClearInput = Boolean(type === InputType.Text && value && onClearInput);
    const showPasswordToggle = Boolean(type === InputType.Password && onToggleButtonClick);
    const showTrailingElement = Boolean(trailingElement && !showClearInput && !showPasswordToggle);

    if (showClearInput) {
        return (
            <ButtonUnstyled className="text-neutral-10 dark:text-neutral-92" onClick={onClearInput}>
                <Close />
            </ButtonUnstyled>
        );
    } else if (showPasswordToggle) {
        return (
            <ButtonUnstyled
                onClick={onToggleButtonClick}
                className="text-neutral-10 dark:text-neutral-92"
            >
                {isContentVisible ? <VisibilityOn /> : <VisibilityOff />}
            </ButtonUnstyled>
        );
    } else if (showTrailingElement) {
        return <Fragment>{trailingElement}</Fragment>;
    }
}
>>>>>>> b784c05c
<|MERGE_RESOLUTION|>--- conflicted
+++ resolved
@@ -1,12 +1,7 @@
 // Copyright (c) 2024 IOTA Stiftung
 // SPDX-License-Identifier: Apache-2.0
 
-<<<<<<< HEAD
-import { forwardRef, useEffect, useRef, useState } from 'react';
-import { InputTrailingElement } from './InputTrailingElement';
-=======
-import { Fragment, useEffect, useRef, useState } from 'react';
->>>>>>> b784c05c
+import { forwardRef, Fragment, useEffect, useRef, useState } from 'react';
 import cx from 'classnames';
 import { InputWrapper, InputWrapperProps } from './InputWrapper';
 import {
@@ -123,14 +118,6 @@
         inputRef.current = element;
     }
 
-    const showClearButton = Boolean(
-        inputProps.type === InputType.Text && value && onClearInput && !disabled,
-    );
-
-    const showVisibilityToggle = Boolean(
-        inputProps.type === InputType.Password && isVisibilityToggleEnabled && !disabled,
-    );
-
     return (
         <InputWrapper
             label={label}
@@ -171,27 +158,6 @@
                 />
 
                 {supportingText && <SecondaryText>{supportingText}</SecondaryText>}
-<<<<<<< HEAD
-
-                {showClearButton ? (
-                    <InputTrailingElement
-                        onClearInput={onClearInput}
-                        trailingElement={trailingElement}
-                    />
-                ) : showVisibilityToggle ? (
-                    <InputTrailingElement
-                        isContentVisible={isInputContentVisible}
-                        onToggleButtonClick={onToggleButtonClick}
-                        trailingElement={trailingElement}
-                    />
-                ) : (
-                    trailingElement
-                )}
-            </div>
-        </InputWrapper>
-    );
-});
-=======
                 <InputTrailingElement
                     value={value}
                     type={inputProps.type}
@@ -203,7 +169,7 @@
             </div>
         </InputWrapper>
     );
-}
+});
 
 function InputTrailingElement({
     value,
@@ -235,5 +201,4 @@
     } else if (showTrailingElement) {
         return <Fragment>{trailingElement}</Fragment>;
     }
-}
->>>>>>> b784c05c
+}