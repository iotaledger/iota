--- conflicted
+++ resolved
@@ -62,15 +62,13 @@
      */
     isSelected?: boolean;
     /**
-<<<<<<< HEAD
+     * Show the selected checkbox.
+     */
+    showSelected?: boolean;
+    /**
      * Show background if account active (optional).
      */
     isActive?: boolean;
-=======
-     * Show the selected checkbox.
-     */
-    showSelected?: boolean;
->>>>>>> 8d01d616
     /**
      * The type of the badge.
      */
@@ -97,27 +95,20 @@
     isCopyable,
     isExternal,
     isSelected,
-<<<<<<< HEAD
     isActive,
-=======
     showSelected,
->>>>>>> 8d01d616
 }: AccountProps): React.JSX.Element {
     const Avatar = avatarContent;
 
     return (
         <div
             className={cx(
-<<<<<<< HEAD
-                'state-layer group relative flex w-full items-center justify-between space-x-3 rounded-xl px-sm py-xs hover:cursor-pointer',
+                'group relative flex w-full items-center justify-between space-x-3 rounded-xl px-sm py-xs hover:cursor-pointer',
                 isActive && 'state-active',
-=======
-                'group relative flex w-full items-center justify-between space-x-3 rounded-xl px-sm py-xs hover:cursor-pointer',
                 {
                     'opacity-60': isLocked,
                     'state-layer': !isLocked,
                 },
->>>>>>> 8d01d616
             )}
         >
             <div className="flex items-center space-x-3">
@@ -139,7 +130,6 @@
                     />
                 </div>
             </div>
-<<<<<<< HEAD
             <div
                 className={cx(
                     'z-10 ml-auto flex items-center space-x-2 [&_button]:hidden [&_button]:h-5 [&_button]:w-5 group-hover:[&_button]:flex',
@@ -148,25 +138,27 @@
                     isLocked && '[&_div.unlock_button]:flex', // make unlock visible when is locked
                 )}
             >
-                {onOptionsClick && (
-                    <ButtonUnstyled onClick={onOptionsClick}>
-                        <MoreHoriz />
-                    </ButtonUnstyled>
-                )}
-                {onLockAccountClick &&
-                    onUnlockAccountClick &&
-                    (isLocked ? (
-                        <div className="unlock">
-                            <ButtonUnstyled onClick={onUnlockAccountClick}>
-                                <LockLocked />
+                <div className="flex items-center space-x-2 [&_button]:hidden group-hover:[&_button]:flex [&_svg]:text-neutral-40 [&_svg]:dark:text-neutral-60">
+                    {onOptionsClick && (
+                        <ButtonUnstyled onClick={onOptionsClick}>
+                            <MoreHoriz />
+                        </ButtonUnstyled>
+                    )}
+                    {onLockAccountClick &&
+                        onUnlockAccountClick &&
+                        (isLocked ? (
+                            <div className="unlock">
+                                <ButtonUnstyled onClick={onUnlockAccountClick}>
+                                    <LockLocked />
+                                </ButtonUnstyled>
+                            </div>
+                        ) : (
+                            <ButtonUnstyled onClick={onLockAccountClick}>
+                                <LockUnlocked />
                             </ButtonUnstyled>
-                        </div>
-                    ) : (
-                        <ButtonUnstyled onClick={onLockAccountClick}>
-                            <LockUnlocked />
-                        </ButtonUnstyled>
-                    ))}
-                {isSelected !== undefined ? (
+                        ))}
+                </div>
+                {showSelected && (
                     <div className="checkmark">
                         <ButtonUnstyled>
                             <CheckmarkFilled
@@ -177,52 +169,7 @@
                             />
                         </ButtonUnstyled>
                     </div>
-                ) : null}
-=======
-            <div className="z-10 ml-auto flex items-center space-x-2 [&_button]:h-5 [&_button]:w-5 [&_svg]:h-5 [&_svg]:w-5">
-                <div className="flex items-center space-x-2 [&_button]:hidden group-hover:[&_button]:flex [&_svg]:text-neutral-40 [&_svg]:dark:text-neutral-60">
-                    {onOptionsClick && (
-                        <Button
-                            size={ButtonSize.Small}
-                            type={ButtonType.Ghost}
-                            onClick={onOptionsClick}
-                            icon={<MoreHoriz />}
-                        />
-                    )}
-                    {onLockAccountClick &&
-                        onUnlockAccountClick &&
-                        (isLocked ? (
-                            <div className="unlock">
-                                <Button
-                                    size={ButtonSize.Small}
-                                    type={ButtonType.Ghost}
-                                    onClick={onUnlockAccountClick}
-                                    icon={<LockLocked />}
-                                />
-                            </div>
-                        ) : (
-                            <Button
-                                size={ButtonSize.Small}
-                                type={ButtonType.Ghost}
-                                onClick={onLockAccountClick}
-                                icon={<LockUnlocked />}
-                            />
-                        ))}
-                </div>
-                {showSelected && (
-                    <Button
-                        size={ButtonSize.Small}
-                        type={ButtonType.Ghost}
-                        icon={
-                            <CheckmarkFilled
-                                className={cx({
-                                    'text-primary-30': isSelected,
-                                })}
-                            />
-                        }
-                    />
                 )}
->>>>>>> 8d01d616
             </div>
         </div>
     );
