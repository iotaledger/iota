--- conflicted
+++ resolved
@@ -3,9 +3,4 @@
 
 import '../styles/index.css';
 
-<<<<<<< HEAD
-export * from './atoms/button/Button';
-export * from './atoms/divider';
-=======
-export * from './atoms';
->>>>>>> a111b7aa
+export * from './atoms';