// Copyright (c) 2024 IOTA Stiftung
// SPDX-License-Identifier: Apache-2.0

import '../styles/index.css';

<<<<<<< HEAD
export * from './Button';
=======
>>>>>>> 9f9acdde
export * from './atoms';<|MERGE_RESOLUTION|>--- conflicted
+++ resolved
@@ -3,8 +3,4 @@
 
 import '../styles/index.css';
 
-<<<<<<< HEAD
-export * from './Button';
-=======
->>>>>>> 9f9acdde
 export * from './atoms';