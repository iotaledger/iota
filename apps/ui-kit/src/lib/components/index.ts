// Copyright (c) 2024 IOTA Stiftung
// SPDX-License-Identifier: Apache-2.0

import '../styles/index.css';

export * from './atoms';
<<<<<<< HEAD
export * from './organisms';
=======
export * from './molecules';
>>>>>>> 756403cc
<|MERGE_RESOLUTION|>--- conflicted
+++ resolved
@@ -4,8 +4,5 @@
 import '../styles/index.css';
 
 export * from './atoms';
-<<<<<<< HEAD
-export * from './organisms';
-=======
 export * from './molecules';
->>>>>>> 756403cc
+export * from './organisms';