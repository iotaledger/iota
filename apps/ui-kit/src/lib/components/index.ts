--- conflicted
+++ resolved
@@ -3,9 +3,4 @@
 
 import '../styles/index.css';
 
-<<<<<<< HEAD
-export * from './atoms/button/Button';
-export * from './atoms/address/Address';
-=======
-export * from './atoms';
->>>>>>> ae3797bf
+export * from './atoms';