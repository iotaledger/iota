--- conflicted
+++ resolved
@@ -3,10 +3,6 @@
 
 export * from './badge';
 export * from './button';
-<<<<<<< HEAD
-export * from './divider';
-export * from './account';
-=======
 export * from './header';
 export * from './divider';
->>>>>>> e9823d31
+export * from './account';