// Copyright (c) 2024 IOTA Stiftung
// SPDX-License-Identifier: Apache-2.0

export * from './address';
export * from './badge';
export * from './button-segment';
export * from './button';
export * from './checkbox';
export * from './chip';
export * from './divider';
<<<<<<< HEAD
export * from './list-item';
export * from './header';
=======
export * from './header';
export * from './labelText';
>>>>>>> dfd9763f
<|MERGE_RESOLUTION|>--- conflicted
+++ resolved
@@ -8,10 +8,6 @@
 export * from './checkbox';
 export * from './chip';
 export * from './divider';
-<<<<<<< HEAD
 export * from './list-item';
 export * from './header';
-=======
-export * from './header';
-export * from './labelText';
->>>>>>> dfd9763f
+export * from './labelText';