--- conflicted
+++ resolved
@@ -3,11 +3,8 @@
 
 export * from './address';
 export * from './badge';
-<<<<<<< HEAD
 export * from './button';
 export * from './radio-button';
-=======
->>>>>>> dfd9763f
 export * from './button-segment';
 export * from './button';
 export * from './checkbox';
