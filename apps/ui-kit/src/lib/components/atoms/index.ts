--- conflicted
+++ resolved
@@ -14,9 +14,5 @@
 export * from './label-text';
 export * from './list-item';
 export * from './header';
-<<<<<<< HEAD
-=======
-export * from './table-header';
 export * from './panel';
->>>>>>> 6cccffd4
 export * from './tooltip';