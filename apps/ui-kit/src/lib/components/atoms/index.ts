// Copyright (c) 2024 IOTA Stiftung
// SPDX-License-Identifier: Apache-2.0

export * from './badge';
export * from './button';
<<<<<<< HEAD
export * from './button-segment';
=======
export * from './header';
>>>>>>> e9823d31
export * from './divider';<|MERGE_RESOLUTION|>--- conflicted
+++ resolved
@@ -3,9 +3,6 @@
 
 export * from './badge';
 export * from './button';
-<<<<<<< HEAD
 export * from './button-segment';
-=======
 export * from './header';
->>>>>>> e9823d31
 export * from './divider';