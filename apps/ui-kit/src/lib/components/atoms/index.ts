--- conflicted
+++ resolved
@@ -2,8 +2,5 @@
 // SPDX-License-Identifier: Apache-2.0
 
 export * from './button';
-<<<<<<< HEAD
 export * from './header';
-=======
-export * from './divider';
->>>>>>> 9bafca76
+export * from './divider';