--- conflicted
+++ resolved
@@ -8,10 +8,7 @@
 export * from './checkbox';
 export * from './chip';
 export * from './divider';
-<<<<<<< HEAD
-export * from './keyValueInfo';
-=======
+export * from './key-value-info';
 export * from './list-item';
->>>>>>> f40049c2
 export * from './header';
 export * from './labelText';