--- conflicted
+++ resolved
@@ -8,11 +8,6 @@
 export * from './checkbox';
 export * from './chip';
 export * from './divider';
-<<<<<<< HEAD
 export * from './label-text';
-export * from './header';
-=======
 export * from './list-item';
-export * from './header';
-export * from './labelText';
->>>>>>> f303b0ad
+export * from './header';