--- conflicted
+++ resolved
@@ -31,13 +31,11 @@
                 'alliance-no2': ['AllianceNo2', 'sans-serif'],
                 inter: ['Inter', 'sans-serif'],
             },
-<<<<<<< HEAD
             padding: {
                 '2xxs': '0.375rem',
-=======
+            },
             opacity: {
                 30: '0.3',
->>>>>>> 0d27bd83
             },
         },
     },
