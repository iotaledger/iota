{
    "name": "@iota/apps-ui-kit",
    "version": "0.0.1-rc.1",
    "repository": {
        "type": "git",
        "url": "github.com:iotaledger/iota.git"
    },
    "license": "Apache-2.0",
    "files": [
        "dist"
    ],
    "scripts": {
        "prettier:check": "prettier -c --ignore-unknown .",
        "prettier:fix": "prettier -w --ignore-unknown .",
        "eslint:check": "eslint --max-warnings=0 .",
        "eslint:fix": "pnpm run eslint:check --fix",
        "lint": "pnpm run eslint:check && pnpm run prettier:check",
        "lint:fix": "pnpm run eslint:fix && pnpm run prettier:fix",
        "storybook": "storybook dev -p 6006",
        "build-storybook": "storybook build",
        "build-package": "tsc --project tsconfig.package.json && vite build",
        "build": "cross-env BUILD_ENV=package pnpm run build-package",
        "dev": "pnpm run storybook"
    },
    "exports": {
        ".": {
            "import": "./dist/index.es.js",
            "require": "./dist/index.umd.js",
            "types": "./dist/index.d.ts"
        },
        "./styles": "./dist/style.css"
    },
    "dependencies": {
        "@fontsource/inter": "^5.0.17",
<<<<<<< HEAD
        "@radix-ui/react-dialog": "^1.0.4",
=======
        "@iota/ui-icons": "workspace:*",
>>>>>>> cc8c321f
        "classnames": "^2.5.1",
        "lodash.merge": "^4.6.2",
        "react": "^18.3.1",
        "react-dom": "^18.3.1"
    },
    "devDependencies": {
        "@chromatic-com/storybook": "^1.6.0",
        "@storybook/addon-essentials": "^7.1.0",
        "@storybook/addon-interactions": "^7.1.0",
        "@storybook/addon-links": "^7.1.0",
        "@storybook/addon-onboarding": "^8.1.11",
        "@storybook/blocks": "^7.1.0",
        "@storybook/react": "^7.1.0",
        "@storybook/react-vite": "^7.1.0",
        "@storybook/test": "^8.1.11",
        "@types/lodash.merge": "^4.6.9",
        "@types/node": "^20.4.2",
        "@types/react": "^18.2.15",
        "@vitejs/plugin-react-swc": "^3.3.2",
        "autoprefixer": "^10.4.14",
        "cross-env": "^7.0.3",
        "postcss": "^8.4.31",
        "storybook": "^7.1.0",
        "storybook-dark-mode": "^4.0.2",
        "tailwindcss": "^3.3.3",
        "typescript": "^5.3.3",
        "vite": "^4.4.4",
        "vite-plugin-dts": "^3.9.1",
        "vite-tsconfig-paths": "^4.2.0"
    }
}<|MERGE_RESOLUTION|>--- conflicted
+++ resolved
@@ -32,11 +32,8 @@
     },
     "dependencies": {
         "@fontsource/inter": "^5.0.17",
-<<<<<<< HEAD
         "@radix-ui/react-dialog": "^1.0.4",
-=======
         "@iota/ui-icons": "workspace:*",
->>>>>>> cc8c321f
         "classnames": "^2.5.1",
         "lodash.merge": "^4.6.2",
         "react": "^18.3.1",
