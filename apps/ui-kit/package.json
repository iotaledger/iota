{
    "name": "@iota/apps-ui-kit",
    "version": "0.0.1-rc.1",
    "repository": {
        "type": "git",
        "url": "github.com:iotaledger/iota.git"
    },
    "license": "Apache-2.0",
    "files": [
        "dist"
    ],
    "scripts": {
        "prettier:check": "prettier -c --ignore-unknown .",
        "prettier:fix": "prettier -w --ignore-unknown .",
        "eslint:check": "eslint --max-warnings=0 .",
        "eslint:fix": "pnpm run eslint:check --fix",
        "lint": "pnpm run eslint:check && pnpm run prettier:check",
        "lint:fix": "pnpm run eslint:fix && pnpm run prettier:fix",
        "storybook": "storybook dev -p 6006",
        "build-storybook": "storybook build",
<<<<<<< HEAD
        "build": "tsc && vite build",
=======
        "build-package": "tsc --project tsconfig.package.json && vite build",
        "build": "cross-env BUILD_ENV=package pnpm run build-package",
>>>>>>> ae3797bf
        "dev": "pnpm run storybook"
    },
    "exports": {
        ".": {
            "import": "./dist/index.es.js",
            "require": "./dist/index.umd.js",
            "types": "./dist/index.d.ts"
        },
<<<<<<< HEAD
        "./styles": "./dist/style.css",
        "./preset": "./dist/tailwind/responsive.preset.js",
        "./preset/static": "./dist/tailwind/static.preset.js"
=======
        "./styles": "./dist/style.css"
>>>>>>> ae3797bf
    },
    "dependencies": {
        "@fontsource/inter": "^5.0.17",
        "classnames": "^2.5.1",
        "lodash.merge": "^4.6.2",
        "react": "^18.3.1",
        "react-dom": "^18.3.1"
    },
    "devDependencies": {
        "@chromatic-com/storybook": "^1.6.0",
        "@storybook/addon-essentials": "^7.1.0",
        "@storybook/addon-interactions": "^7.1.0",
        "@storybook/addon-links": "^7.1.0",
        "@storybook/addon-onboarding": "^8.1.11",
        "@storybook/blocks": "^7.1.0",
        "@storybook/react": "^7.1.0",
        "@storybook/react-vite": "^7.1.0",
        "@storybook/test": "^8.1.11",
        "@types/lodash.merge": "^4.6.9",
        "@types/node": "^20.4.2",
        "@types/react": "^18.2.15",
        "@vitejs/plugin-react-swc": "^3.3.2",
        "autoprefixer": "^10.4.14",
<<<<<<< HEAD
=======
        "cross-env": "^7.0.3",
>>>>>>> ae3797bf
        "postcss": "^8.4.31",
        "storybook": "^7.1.0",
        "storybook-dark-mode": "^4.0.2",
        "tailwindcss": "^3.3.3",
        "typescript": "^5.3.3",
        "vite": "^4.4.4",
        "vite-plugin-dts": "^3.9.1",
        "vite-tsconfig-paths": "^4.2.0"
    }
}<|MERGE_RESOLUTION|>--- conflicted
+++ resolved
@@ -18,12 +18,8 @@
         "lint:fix": "pnpm run eslint:fix && pnpm run prettier:fix",
         "storybook": "storybook dev -p 6006",
         "build-storybook": "storybook build",
-<<<<<<< HEAD
-        "build": "tsc && vite build",
-=======
         "build-package": "tsc --project tsconfig.package.json && vite build",
         "build": "cross-env BUILD_ENV=package pnpm run build-package",
->>>>>>> ae3797bf
         "dev": "pnpm run storybook"
     },
     "exports": {
@@ -32,13 +28,7 @@
             "require": "./dist/index.umd.js",
             "types": "./dist/index.d.ts"
         },
-<<<<<<< HEAD
-        "./styles": "./dist/style.css",
-        "./preset": "./dist/tailwind/responsive.preset.js",
-        "./preset/static": "./dist/tailwind/static.preset.js"
-=======
         "./styles": "./dist/style.css"
->>>>>>> ae3797bf
     },
     "dependencies": {
         "@fontsource/inter": "^5.0.17",
@@ -62,10 +52,7 @@
         "@types/react": "^18.2.15",
         "@vitejs/plugin-react-swc": "^3.3.2",
         "autoprefixer": "^10.4.14",
-<<<<<<< HEAD
-=======
         "cross-env": "^7.0.3",
->>>>>>> ae3797bf
         "postcss": "^8.4.31",
         "storybook": "^7.1.0",
         "storybook-dark-mode": "^4.0.2",
