--- conflicted
+++ resolved
@@ -11,16 +11,6 @@
         name: '@iota/apps-ui-kit',
         fileName: (format) => `index.${format}.js`,
     },
-<<<<<<< HEAD
-    plugins: [
-        tsconfigPaths({
-            root: __dirname,
-        }),
-        react(),
-        dts({ rollupTypes: true }),
-    ],
-});
-=======
     rollupOptions: {
         external: ['react', 'react-dom', 'tailwindcss'],
         output: {
@@ -55,5 +45,4 @@
     plugins,
 };
 
-export default defineConfig(buildPackageConfig);
->>>>>>> 43c85ef5
+export default defineConfig(buildPackageConfig);