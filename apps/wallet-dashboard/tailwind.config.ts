--- conflicted
+++ resolved
@@ -4,21 +4,11 @@
 import type { Config } from 'tailwindcss';
 
 const config: Config = {
-<<<<<<< HEAD
-  content: [
-    "./app/**/*.{js,ts,jsx,tsx,mdx}",
-    "./pages/**/*.{js,ts,jsx,tsx,mdx}",
-    "./components/**/*.{js,ts,jsx,tsx,mdx}",
-  ],
-  theme: {
-    extend: {
-      backgroundImage: {
-        "gradient-radial": "radial-gradient(var(--tw-gradient-stops))",
-        "gradient-conic":
-          "conic-gradient(from 180deg at 50% 50%, var(--tw-gradient-stops))",
-      },
-=======
-    content: ['./app/**/*.{js,ts,jsx,tsx,mdx}'],
+    content: [
+        './app/**/*.{js,ts,jsx,tsx,mdx}',
+        './pages/**/*.{js,ts,jsx,tsx,mdx}',
+        './components/**/*.{js,ts,jsx,tsx,mdx}',
+    ],
     theme: {
         extend: {
             backgroundImage: {
@@ -27,8 +17,7 @@
                     'conic-gradient(from 180deg at 50% 50%, var(--tw-gradient-stops))',
             },
         },
->>>>>>> bf814c8a
+        plugins: [],
     },
-    plugins: [],
 };
 export default config;