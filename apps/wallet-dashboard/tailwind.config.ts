// Copyright (c) 2024 IOTA Stiftung
// SPDX-License-Identifier: Apache-2.0

import type { Config } from 'tailwindcss';

const config: Config = {
<<<<<<< HEAD
    content: ['./app/**/*.{js,ts,jsx,tsx,mdx}', './components/**/*.{js,ts,jsx,tsx,mdx}'],
=======
    content: [
        './app/**/*.{js,ts,jsx,tsx,mdx}',
        './pages/**/*.{js,ts,jsx,tsx,mdx}',
        './components/**/*.{js,ts,jsx,tsx,mdx}',
    ],
>>>>>>> e303f5ef
    theme: {
        extend: {
            backgroundImage: {
                'gradient-radial': 'radial-gradient(var(--tw-gradient-stops))',
                'gradient-conic':
                    'conic-gradient(from 180deg at 50% 50%, var(--tw-gradient-stops))',
            },
        },
    },
    plugins: [],
};
export default config;<|MERGE_RESOLUTION|>--- conflicted
+++ resolved
@@ -4,15 +4,11 @@
 import type { Config } from 'tailwindcss';
 
 const config: Config = {
-<<<<<<< HEAD
-    content: ['./app/**/*.{js,ts,jsx,tsx,mdx}', './components/**/*.{js,ts,jsx,tsx,mdx}'],
-=======
     content: [
         './app/**/*.{js,ts,jsx,tsx,mdx}',
         './pages/**/*.{js,ts,jsx,tsx,mdx}',
         './components/**/*.{js,ts,jsx,tsx,mdx}',
     ],
->>>>>>> e303f5ef
     theme: {
         extend: {
             backgroundImage: {
