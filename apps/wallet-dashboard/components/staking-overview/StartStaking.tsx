--- conflicted
+++ resolved
@@ -2,13 +2,8 @@
 // SPDX-License-Identifier: Apache-2.0
 
 import { Button, ButtonSize, ButtonType, Panel } from '@iota/apps-ui-kit';
-<<<<<<< HEAD
-import { Theme, useTheme } from '@/contexts';
-import { StakeDialog } from '../Dialogs';
-=======
 import { StakeDialog } from '../Dialogs';
 import { Theme, useTheme } from '@iota/core';
->>>>>>> ee171096
 import { useStakeDialog } from '../Dialogs/Staking/hooks/useStakeDialog';
 
 export function StartStaking() {
