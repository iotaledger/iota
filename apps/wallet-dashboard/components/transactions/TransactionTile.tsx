// Copyright (c) 2024 IOTA Stiftung
// SPDX-License-Identifier: Apache-2.0

'use client';

import React, { useState } from 'react';
import TransactionIcon from './TransactionIcon';
import formatTimestamp from '@/lib/utils/time';
import { ExtendedTransaction, TransactionState } from '@/lib/interfaces';
import {
    Card,
    CardType,
    CardImage,
    ImageType,
    ImageShape,
    CardBody,
    CardAction,
    CardActionType,
    Dialog,
} from '@iota/apps-ui-kit';
import { useFormatCoin, getLabel, useTransactionSummary } from '@iota/core';
import { IOTA_TYPE_ARG } from '@iota/iota-sdk/utils';
import { useCurrentAccount } from '@iota/dapp-kit';
import { TransactionDetailsLayout } from '../Dialogs/transaction/TransactionDetailsLayout';
<<<<<<< HEAD
=======
import { DialogLayout } from '../Dialogs/layout';
>>>>>>> 3ab420c0

interface TransactionTileProps {
    transaction: ExtendedTransaction;
}

export function TransactionTile({ transaction }: TransactionTileProps): JSX.Element {
    const account = useCurrentAccount();
    const address = account?.address;
    const [open, setOpen] = useState(false);

    const transactionSummary = useTransactionSummary({
        transaction: transaction.raw,
        currentAddress: account?.address,
        recognizedPackagesList: [],
    });
    const [formatAmount, symbol] = useFormatCoin(
        Math.abs(Number(address ? transactionSummary?.balanceChanges?.[address]?.[0]?.amount : 0)),
        IOTA_TYPE_ARG,
    );

    function openDetailsDialog() {
        setOpen(true);
    }

    const transactionDate = transaction?.timestamp && formatTimestamp(transaction.timestamp);

    return (
        <>
            <Card type={CardType.Default} isHoverable onClick={openDetailsDialog}>
                <CardImage type={ImageType.BgSolid} shape={ImageShape.SquareRounded}>
                    <TransactionIcon
                        txnFailed={transaction.state === TransactionState.Failed}
                        variant={getLabel(transaction?.raw, address)}
                    />
                </CardImage>
                <CardBody
                    title={
                        transaction.state === TransactionState.Failed
                            ? 'Transaction Failed'
                            : (transaction.action ?? 'Unknown')
                    }
                    subtitle={transactionDate}
                />
                <CardAction
                    type={CardActionType.SupportingText}
                    title={
                        transaction.state === TransactionState.Failed
                            ? '--'
                            : `${formatAmount} ${symbol}`
                    }
                />
            </Card>
            <Dialog open={open} onOpenChange={setOpen}>
<<<<<<< HEAD
                <TransactionDetailsLayout
                    transaction={transaction}
                    onClose={() => setOpen(false)}
                />
=======
                <DialogLayout>
                    <TransactionDetailsLayout
                        transaction={transaction}
                        onClose={() => setOpen(false)}
                    />
                </DialogLayout>
>>>>>>> 3ab420c0
            </Dialog>
        </>
    );
}<|MERGE_RESOLUTION|>--- conflicted
+++ resolved
@@ -22,10 +22,7 @@
 import { IOTA_TYPE_ARG } from '@iota/iota-sdk/utils';
 import { useCurrentAccount } from '@iota/dapp-kit';
 import { TransactionDetailsLayout } from '../Dialogs/transaction/TransactionDetailsLayout';
-<<<<<<< HEAD
-=======
 import { DialogLayout } from '../Dialogs/layout';
->>>>>>> 3ab420c0
 
 interface TransactionTileProps {
     transaction: ExtendedTransaction;
@@ -79,19 +76,12 @@
                 />
             </Card>
             <Dialog open={open} onOpenChange={setOpen}>
-<<<<<<< HEAD
-                <TransactionDetailsLayout
-                    transaction={transaction}
-                    onClose={() => setOpen(false)}
-                />
-=======
                 <DialogLayout>
                     <TransactionDetailsLayout
                         transaction={transaction}
                         onClose={() => setOpen(false)}
                     />
                 </DialogLayout>
->>>>>>> 3ab420c0
             </Dialog>
         </>
     );
