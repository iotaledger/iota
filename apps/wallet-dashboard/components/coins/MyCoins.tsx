--- conflicted
+++ resolved
@@ -3,10 +3,6 @@
 
 import React, { useState } from 'react';
 import { useCurrentAccount, useIotaClientQuery } from '@iota/dapp-kit';
-<<<<<<< HEAD
-=======
-import { CoinItem, SendTokenDialog } from '@/components';
->>>>>>> bacfda44
 import { CoinBalance } from '@iota/iota-sdk/client';
 import {
     COINS_QUERY_REFETCH_INTERVAL,
@@ -23,7 +19,7 @@
     Title,
 } from '@iota/apps-ui-kit';
 import { RecognizedBadge } from '@iota/ui-icons';
-import SendCoinDialog from '../Dialogs/SendToken/SendTokenDialog';
+import { SendTokenDialog } from '../Dialogs/SendToken/SendTokenDialog';
 
 enum TokenCategory {
     All = 'All',
@@ -134,11 +130,7 @@
                 </div>
             </div>
             {selectedCoin && activeAccountAddress && (
-<<<<<<< HEAD
-                <SendCoinDialog
-=======
                 <SendTokenDialog
->>>>>>> bacfda44
                     activeAddress={activeAccountAddress}
                     coin={selectedCoin}
                     open={isSendTokenDialogOpen}
