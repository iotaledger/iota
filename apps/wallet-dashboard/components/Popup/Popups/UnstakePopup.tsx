--- conflicted
+++ resolved
@@ -3,13 +3,12 @@
 
 import React from 'react';
 import { Button } from '@/components';
-<<<<<<< HEAD
 import { useUnstakeTransaction } from '@/hooks';
 import { useCurrentAccount, useSignAndExecuteTransactionBlock } from '@iota/dapp-kit';
-import { DelegatedStakeWithValidator } from '@iota/core';
+import { ExtendedDelegatedStake } from '@iota/core';
 
 interface UnstakePopupProps {
-    stake: DelegatedStakeWithValidator;
+    stake: ExtendedDelegatedStake;
     closePopup: () => void;
 }
 
@@ -39,22 +38,6 @@
             ) : (
                 <Button onClick={handleUnstake}>Confirm Unstake</Button>
             )}
-=======
-import { ExtendedDelegatedStake } from '@iota/core';
-
-interface UnstakePopupProps {
-    stake: ExtendedDelegatedStake;
-    onUnstake: (id: string) => void;
-}
-
-function UnstakePopup({ stake, onUnstake }: UnstakePopupProps): JSX.Element {
-    return (
-        <div className="flex min-w-[300px] flex-col gap-2">
-            <p>{stake.validatorAddress}</p>
-            <p>Stake: {stake.principal}</p>
-            {stake.status === 'Active' && <p>Estimated reward: {stake.estimatedReward}</p>}
-            <Button onClick={() => onUnstake(stake.stakedIotaId)}>Confirm Unstake</Button>
->>>>>>> f8d666f5
         </div>
     );
 }
