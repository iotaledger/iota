// Copyright (c) 2024 IOTA Stiftung
// SPDX-License-Identifier: Apache-2.0

<<<<<<< HEAD
export { default as StakeDetailsPopup } from './StakeDetailsPopup';
export { default as UnstakePopup } from './UnstakePopup';
=======
export { default as ActivityDetailsPopup } from './ActivityDetailsPopup';
export { default as StakeDetailsPopup } from './StakeDetailsPopup';
>>>>>>> 34c8a10e
<|MERGE_RESOLUTION|>--- conflicted
+++ resolved
@@ -1,10 +1,6 @@
 // Copyright (c) 2024 IOTA Stiftung
 // SPDX-License-Identifier: Apache-2.0
 
-<<<<<<< HEAD
-export { default as StakeDetailsPopup } from './StakeDetailsPopup';
-export { default as UnstakePopup } from './UnstakePopup';
-=======
 export { default as ActivityDetailsPopup } from './ActivityDetailsPopup';
 export { default as StakeDetailsPopup } from './StakeDetailsPopup';
->>>>>>> 34c8a10e
+export { default as UnstakePopup } from './UnstakePopup';