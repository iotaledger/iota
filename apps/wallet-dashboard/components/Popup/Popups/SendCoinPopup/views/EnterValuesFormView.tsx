// Copyright (c) 2024 IOTA Stiftung
// SPDX-License-Identifier: Apache-2.0

import { CoinBalance } from '@iota/iota.js/client';
import { FormDataValues } from '../SendCoinPopup';
import { Button } from '@/components';
import { useFormatCoin } from '@iota/core';

interface EnterValuesFormProps {
    coin: CoinBalance;
    formData: FormDataValues;
    gasBudget: string;
    setFormData: React.Dispatch<React.SetStateAction<FormDataValues>>;
    onClose: () => void;
    onNext: () => void;
}

function EnterValuesFormView({
<<<<<<< HEAD
    coin: { totalBalance, coinType },
=======
    coin,
>>>>>>> 526c8306
    formData: { amount, recipientAddress },
    gasBudget,
    setFormData,
    onClose,
    onNext,
}: EnterValuesFormProps): JSX.Element {
    const handleChange = (e: React.ChangeEvent<HTMLInputElement>) => {
        const { name, value } = e.target;
        setFormData((prevFormData) => ({
            ...prevFormData,
            [name]: value,
        }));
    };
    const [formattedCoin, coinSymbol, { data: coinMeta }] = useFormatCoin(totalBalance, coinType);

    return (
        <div className="flex flex-col gap-4">
            <h1 className="mb-4 text-center text-xl">Send {coinMeta?.name.toUpperCase()}</h1>
            <div className="flex flex-col gap-4">
<<<<<<< HEAD
                <p>
                    Balance: {formattedCoin} {coinSymbol}
                </p>
=======
                <p>Coin: {coin.coinObjectId}</p>
                <p>Balance: {coin.balance}</p>
>>>>>>> 526c8306
                <label htmlFor="amount">Coin amount to send: </label>
                <input
                    type="number"
                    id="amount"
                    name="amount"
                    min="1"
                    value={amount}
                    onChange={handleChange}
                    placeholder="Enter the amount to send coins"
                />
                <label htmlFor="address">Address: </label>
                <input
                    type="text"
                    id="recipientAddress"
                    name="recipientAddress"
                    value={recipientAddress}
                    onChange={handleChange}
                    placeholder="Enter the address to send coins"
                />
                <p>Gas fee: {gasBudget}</p>
            </div>
            <div className="mt-4 flex justify-around">
                <Button onClick={onClose}>Cancel</Button>
                <Button onClick={onNext} disabled={!recipientAddress || !amount}>
                    Next
                </Button>
            </div>
        </div>
    );
}

export default EnterValuesFormView;<|MERGE_RESOLUTION|>--- conflicted
+++ resolved
@@ -16,11 +16,7 @@
 }
 
 function EnterValuesFormView({
-<<<<<<< HEAD
     coin: { totalBalance, coinType },
-=======
-    coin,
->>>>>>> 526c8306
     formData: { amount, recipientAddress },
     gasBudget,
     setFormData,
@@ -40,14 +36,9 @@
         <div className="flex flex-col gap-4">
             <h1 className="mb-4 text-center text-xl">Send {coinMeta?.name.toUpperCase()}</h1>
             <div className="flex flex-col gap-4">
-<<<<<<< HEAD
                 <p>
                     Balance: {formattedCoin} {coinSymbol}
                 </p>
-=======
-                <p>Coin: {coin.coinObjectId}</p>
-                <p>Balance: {coin.balance}</p>
->>>>>>> 526c8306
                 <label htmlFor="amount">Coin amount to send: </label>
                 <input
                     type="number"
