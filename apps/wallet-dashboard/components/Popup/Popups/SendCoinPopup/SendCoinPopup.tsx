--- conflicted
+++ resolved
@@ -3,16 +3,11 @@
 
 import React, { useState } from 'react';
 import { EnterValuesFormView, ReviewValuesFormView } from './views';
-<<<<<<< HEAD
 import { CoinBalance } from '@iota/iota.js/client';
-=======
-import { CoinStruct } from '@iota/iota.js/client';
-import { useSendCoinTransaction } from '@/hooks';
+import { useSendCoinTransaction, useNotifications } from '@/hooks';
 import { useSignAndExecuteTransactionBlock } from '@iota/dapp-kit';
 import { useGetAllCoins } from '@iota/core';
-import { useNotifications } from '@/hooks/useNotifications';
 import { NotificationType } from '@/stores/notificationStore';
->>>>>>> 526c8306
 
 export interface FormDataValues {
     amount: string;
