// Copyright (c) 2024 IOTA Stiftung
// SPDX-License-Identifier: Apache-2.0

import React from 'react';
import { Button } from '@/components/index';
import { usePopups } from '@/hooks';
import UnstakePopup from './UnstakePopup';
import { DelegatedStakeWithValidator } from '@iota/core';

interface StakeDetailsPopupProps {
<<<<<<< HEAD
    stake: Stake;
    onClose: () => void;
=======
    stake: DelegatedStakeWithValidator;
>>>>>>> 5ec70973
}

function StakeDetailsPopup({ stake, onClose }: StakeDetailsPopupProps): JSX.Element {
    const { openPopup } = usePopups();

    const openUnstakePopup = () => {
        openPopup(<UnstakePopup stake={stake} closePopup={onClose} />);
    };

    return (
        <div className="flex min-w-[400px] flex-col gap-2">
<<<<<<< HEAD
            <p>Stake ID: {stake.stakedIotaId}</p>
            <p>Validator: {stake.validator}</p>
            <p>Stake: {stake.stake}</p>
=======
            <p>{stake.validatorAddress}</p>
            <p>Stake: {stake.principal}</p>
>>>>>>> 5ec70973
            <p>Stake Active Epoch: {stake.stakeActiveEpoch}</p>
            <p>Stake Request Epoch: {stake.stakeRequestEpoch}</p>
            {stake.status === 'Active' && <p>Estimated reward: {stake.estimatedReward}</p>}
            <p>Status: {stake.status}</p>
            <div className="flex justify-between gap-2">
                <Button onClick={openUnstakePopup}>Unstake</Button>
                <Button onClick={() => console.log('Stake more')}>Stake more</Button>
            </div>
        </div>
    );
}

export default StakeDetailsPopup;<|MERGE_RESOLUTION|>--- conflicted
+++ resolved
@@ -8,12 +8,8 @@
 import { DelegatedStakeWithValidator } from '@iota/core';
 
 interface StakeDetailsPopupProps {
-<<<<<<< HEAD
-    stake: Stake;
+    stake: DelegatedStakeWithValidator;
     onClose: () => void;
-=======
-    stake: DelegatedStakeWithValidator;
->>>>>>> 5ec70973
 }
 
 function StakeDetailsPopup({ stake, onClose }: StakeDetailsPopupProps): JSX.Element {
@@ -25,14 +21,9 @@
 
     return (
         <div className="flex min-w-[400px] flex-col gap-2">
-<<<<<<< HEAD
             <p>Stake ID: {stake.stakedIotaId}</p>
-            <p>Validator: {stake.validator}</p>
-            <p>Stake: {stake.stake}</p>
-=======
-            <p>{stake.validatorAddress}</p>
+            <p>Validator: {stake.validatorAddress}</p>
             <p>Stake: {stake.principal}</p>
->>>>>>> 5ec70973
             <p>Stake Active Epoch: {stake.stakeActiveEpoch}</p>
             <p>Stake Request Epoch: {stake.stakeRequestEpoch}</p>
             {stake.status === 'Active' && <p>Estimated reward: {stake.estimatedReward}</p>}
