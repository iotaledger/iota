// Copyright (c) 2024 IOTA Stiftung
// SPDX-License-Identifier: Apache-2.0

import React from 'react';
import { Button, UnstakePopup } from '@/components/index';
import { usePopups } from '@/hooks';
<<<<<<< HEAD
=======
import UnstakePopup from './UnstakePopup';
import { ExtendedDelegatedStake } from '@iota/core';
>>>>>>> 47d48737

interface StakeDetailsPopupProps {
    stake: ExtendedDelegatedStake;
}

function StakeDetailsPopup({ stake }: StakeDetailsPopupProps): JSX.Element {
    const { openPopup } = usePopups();

    const unstake = (id: string) => {
        console.log(`Unstake initiated for id: ${id}`);
    };

    const openUnstakePopup = () => {
        openPopup(<UnstakePopup stake={stake} onUnstake={unstake} />);
    };

    return (
        <div className="flex min-w-[400px] flex-col gap-2">
            <p>{stake.validatorAddress}</p>
            <p>Stake: {stake.principal}</p>
            <p>Stake Active Epoch: {stake.stakeActiveEpoch}</p>
            <p>Stake Request Epoch: {stake.stakeRequestEpoch}</p>
            {stake.status === 'Active' && <p>Estimated reward: {stake.estimatedReward}</p>}
            <p>Status: {stake.status}</p>
            <div className="flex justify-between gap-2">
                <Button onClick={openUnstakePopup}>Unstake</Button>
                <Button onClick={() => console.log('Stake more')}>Stake more</Button>
            </div>
        </div>
    );
}

export default StakeDetailsPopup;<|MERGE_RESOLUTION|>--- conflicted
+++ resolved
@@ -4,11 +4,7 @@
 import React from 'react';
 import { Button, UnstakePopup } from '@/components/index';
 import { usePopups } from '@/hooks';
-<<<<<<< HEAD
-=======
-import UnstakePopup from './UnstakePopup';
 import { ExtendedDelegatedStake } from '@iota/core';
->>>>>>> 47d48737
 
 interface StakeDetailsPopupProps {
     stake: ExtendedDelegatedStake;
