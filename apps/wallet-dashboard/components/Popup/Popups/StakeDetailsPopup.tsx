--- conflicted
+++ resolved
@@ -2,13 +2,9 @@
 // SPDX-License-Identifier: Apache-2.0
 
 import React from 'react';
-<<<<<<< HEAD
-import { Button } from '@/components';
-=======
 import { Button } from '@/components/index';
 import { usePopups } from '@/hooks';
 import UnstakePopup from './UnstakePopup';
->>>>>>> aff67eae
 
 interface StakeDetailsPopupProps {
     stake: {
