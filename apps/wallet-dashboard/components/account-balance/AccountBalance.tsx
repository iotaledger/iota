--- conflicted
+++ resolved
@@ -12,25 +12,14 @@
 } from '@iota/core';
 import { Address, Button, ButtonSize, ButtonType, Panel } from '@iota/apps-ui-kit';
 import { CoinBalance, getNetwork } from '@iota/iota-sdk/client';
-<<<<<<< HEAD
+import { ReceiveFundsDialog, SendCoinDialog } from '../Dialogs';
 import toast from 'react-hot-toast';
-import SendCoinDialog from '../Dialogs/SendToken/SendCoinDialog';
-=======
-import { SendCoinPopup } from '../Popup';
-import { ReceiveFundsDialog } from '../Dialogs';
-import { usePopups } from '@/hooks';
-import toast from 'react-hot-toast';
->>>>>>> 543cdf86
 import { useState } from 'react';
 
 export function AccountBalance() {
     const account = useCurrentAccount();
     const address = account?.address;
-<<<<<<< HEAD
-=======
-    const { openPopup, closePopup } = usePopups();
     const [isReceiveDialogOpen, setIsReceiveDialogOpen] = useState(false);
->>>>>>> 543cdf86
     const { network } = useIotaClientContext();
     const { explorer } = getNetwork(network);
     const { data: coinBalance, isPending } = useBalance(address!);
@@ -50,7 +39,7 @@
     const [selectedCoin, setSelectedCoin] = useState<CoinBalance>();
     const explorerLink = `${explorer}/address/${address}`;
 
-    function openSendTokenPopup(coin: CoinBalance, address: string): void {
+    function openSendTokenPopup(coin: CoinBalance): void {
         if (coinBalances) {
             setIsSendTokenDialogOpen(true);
             setSelectedCoin(coin);
@@ -68,8 +57,7 @@
     return (
         <>
             <Panel>
-                {isPending && <p>Loading...</p>}
-                {!isPending && (
+                {isPending ? <p>Loading...</p> : (
                     <div className="flex h-full flex-col items-center justify-center gap-y-lg p-lg">
                         <div className="flex h-full flex-col items-center justify-center gap-y-xs">
                             {address && (
@@ -90,7 +78,7 @@
                             <Button
                                 onClick={() =>
                                     coinBalance &&
-                                    openSendTokenPopup(coinBalance, account?.address ?? '')
+                                    openSendTokenPopup(coinBalance)
                                 }
                                 text="Send"
                                 size={ButtonSize.Small}
@@ -98,8 +86,6 @@
                                 testId="send-coin-button"
                                 fullWidth
                             />
-<<<<<<< HEAD
-                        )}
                         <span className="text-headline-lg text-neutral-10 dark:text-neutral-92">
                             {formatted} {symbol}
                         </span>
@@ -107,7 +93,7 @@
                     <div className="flex w-full max-w-56 gap-xs">
                         <Button
                             onClick={() =>
-                                coinBalance && openSendTokenPopup(coinBalance, address ?? '')
+                                coinBalance && openSendTokenPopup(coinBalance)
                             }
                             text="Send"
                             size={ButtonSize.Small}
@@ -116,7 +102,7 @@
                             fullWidth
                         />
                         <Button
-                            onClick={() => {}}
+                            onClick={openReceiveTokenPopup}
                             type={ButtonType.Secondary}
                             text="Receive"
                             size={ButtonSize.Small}
@@ -124,7 +110,7 @@
                         />
                     </div>
                 </div>
-            )}
+                )}
             {selectedCoin && address && (
                 <SendCoinDialog
                     activeAddress={address}
@@ -133,25 +119,12 @@
                     setOpen={setIsSendTokenDialogOpen}
                 />
             )}
-        </Panel>
-=======
-                            <Button
-                                onClick={openReceiveTokenPopup}
-                                type={ButtonType.Secondary}
-                                text="Receive"
-                                size={ButtonSize.Small}
-                                fullWidth
-                            />
-                        </div>
-                    </div>
-                )}
-            </Panel>
-            <ReceiveFundsDialog
+             <ReceiveFundsDialog
                 address={address!}
                 open={isReceiveDialogOpen}
                 setOpen={setIsReceiveDialogOpen}
             />
+        </Panel>
         </>
->>>>>>> 543cdf86
     );
 }