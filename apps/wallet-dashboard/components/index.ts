--- conflicted
+++ resolved
@@ -1,13 +1,10 @@
 // Copyright (c) 2024 IOTA Stiftung
 // SPDX-License-Identifier: Apache-2.0
 
-<<<<<<< HEAD
 export { default as RouteLink } from './RouteLink';
 export { default as Box } from './Box';
 export { default as AmountBox } from './AmountBox';
 export { default as List } from './List';
-=======
-export { default as RouteLink } from './routeLink';
+
 export * from './AccountBalance/AccountBalance';
-export * from './AllCoins/AllCoins';
->>>>>>> ff9c410b
+export * from './AllCoins/AllCoins';