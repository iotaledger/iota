// Copyright (c) 2024 IOTA Stiftung
// SPDX-License-Identifier: Apache-2.0

<<<<<<< HEAD
export { default as RouteLink } from './routeLink'
export { default as ActivityTile } from './ActivityTile'
=======
export { default as RouteLink } from './routeLink';
export * from './AccountBalance/AccountBalance';
export * from './AllCoins/AllCoins';
>>>>>>> 5c8de3fc
<|MERGE_RESOLUTION|>--- conflicted
+++ resolved
@@ -1,11 +1,8 @@
 // Copyright (c) 2024 IOTA Stiftung
 // SPDX-License-Identifier: Apache-2.0
 
-<<<<<<< HEAD
-export { default as RouteLink } from './routeLink'
+export { default as RouteLink } from './routeLink';
 export { default as ActivityTile } from './ActivityTile'
-=======
-export { default as RouteLink } from './routeLink';
+
 export * from './AccountBalance/AccountBalance';
-export * from './AllCoins/AllCoins';
->>>>>>> 5c8de3fc
+export * from './AllCoins/AllCoins';