--- conflicted
+++ resolved
@@ -25,8 +25,5 @@
 export * from './tiles';
 export * from './Toaster';
 export * from './Banner';
-<<<<<<< HEAD
 export * from './StakeDetailsPanel';
-=======
-export * from './MigrationOverview';
->>>>>>> e51c090d
+export * from './MigrationOverview';