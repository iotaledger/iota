--- conflicted
+++ resolved
@@ -6,11 +6,6 @@
 export { default as ActivityTile } from './ActivityTile';
 export { default as Box } from './Box';
 export { default as AmountBox } from './AmountBox';
-<<<<<<< HEAD
-export { default as Button } from './Button';
-=======
-export { default as List } from './List';
->>>>>>> 9624f250
 export { default as Input } from './Input';
 export { default as VirtualList } from './VirtualList';
 
