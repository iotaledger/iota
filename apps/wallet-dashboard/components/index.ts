--- conflicted
+++ resolved
@@ -18,8 +18,5 @@
 export * from './AppList';
 export * from './Cards';
 export * from './Buttons';
-<<<<<<< HEAD
 export * from './Dialogs';
-=======
-export * from './ImageIcon';
->>>>>>> f31e0f57
+export * from './ImageIcon';