--- conflicted
+++ resolved
@@ -18,9 +18,5 @@
 export * from './AppList';
 export * from './Cards';
 export * from './Buttons';
-<<<<<<< HEAD
 export * from './Dialogs';
-=======
-export * from './Dialogs';
-export * from './ImageIcon';
->>>>>>> 5514b647
+export * from './ImageIcon';