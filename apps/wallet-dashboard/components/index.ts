--- conflicted
+++ resolved
@@ -8,11 +8,8 @@
 export { default as AmountBox } from './AmountBox';
 export { default as List } from './List';
 export { default as Button } from './Button';
-<<<<<<< HEAD
 export { default as SendButton } from './SendButton';
-=======
 export { default as VirtualList } from './VirtualList';
->>>>>>> aff67eae
 
 export * from './AccountBalance/AccountBalance';
 export * from './AllCoins/AllCoins';
