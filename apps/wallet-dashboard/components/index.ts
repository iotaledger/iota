--- conflicted
+++ resolved
@@ -2,9 +2,6 @@
 // SPDX-License-Identifier: Apache-2.0
 
 export { default as RouteLink } from './routeLink';
-<<<<<<< HEAD
 export { default as Notifications } from './notifications';
-=======
 export * from './AccountBalance/AccountBalance';
-export * from './AllCoins/AllCoins';
->>>>>>> 5c8de3fc
+export * from './AllCoins/AllCoins';