--- conflicted
+++ resolved
@@ -12,13 +12,10 @@
 interface AssetListProps {
     assets: IotaObjectData[];
     selectedCategory: AssetCategory;
-<<<<<<< HEAD
-    onClick: (asset: IotaObjectData) => void;
-=======
     hasNextPage: boolean;
     isFetchingNextPage: boolean;
     fetchNextPage: () => void;
->>>>>>> c010a5dd
+    onClick: (asset: IotaObjectData) => void;
 }
 
 const ASSET_LAYOUT: Record<AssetCategory, string> = {
@@ -30,13 +27,10 @@
 export function AssetList({
     assets,
     selectedCategory,
-<<<<<<< HEAD
-    onClick,
-}: AssetListProps): React.JSX.Element {
-=======
     hasNextPage,
     isFetchingNextPage,
     fetchNextPage,
+    onClick,
 }: AssetListProps): React.JSX.Element {
     const observerElem = useRef<HTMLDivElement | null>(null);
     const { isIntersecting } = useOnScreen(observerElem);
@@ -48,7 +42,6 @@
         }
     }, [isIntersecting, fetchNextPage, hasNextPage, isFetchingNextPage]);
 
->>>>>>> c010a5dd
     return (
         <div className={cl('max-h-[600px]', ASSET_LAYOUT[selectedCategory])}>
             {assets.map((asset) => (
