--- conflicted
+++ resolved
@@ -1,11 +1,9 @@
 // Copyright (c) 2024 IOTA Stiftung
 // SPDX-License-Identifier: Apache-2.0
 
-<<<<<<< HEAD
+export * from './enums';
+export * from './hooks';
+
 export * from './timelock';
 
-=======
-export * from './enums';
->>>>>>> a9b12323
-export * from './StakeDialog';
-export * from './hooks';+export * from './StakeDialog';