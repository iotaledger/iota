--- conflicted
+++ resolved
@@ -1,21 +1,14 @@
 // Copyright (c) 2024 IOTA Stiftung
 // SPDX-License-Identifier: Apache-2.0
 
-<<<<<<< HEAD
-=======
 import React, { useEffect } from 'react';
->>>>>>> 54b1b1fd
 import {
     useFormatCoin,
     useBalance,
     CoinFormat,
     parseAmount,
     useCoinMetadata,
-<<<<<<< HEAD
     ValidatorApyData,
-=======
-    useStakeTxnInfo,
->>>>>>> 54b1b1fd
 } from '@iota/core';
 import { IOTA_TYPE_ARG } from '@iota/iota-sdk/utils';
 import {
@@ -36,7 +29,6 @@
 import { StakedInfo } from './StakedInfo';
 import { Layout, LayoutBody, LayoutFooter } from './Layout';
 import { StakingTransactionDetails } from './StakingTransactionDetails';
-import { useEffect } from 'react';
 
 export interface FormValues {
     amount: string;
