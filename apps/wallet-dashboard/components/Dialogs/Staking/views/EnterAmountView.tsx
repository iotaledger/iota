// Copyright (c) 2024 IOTA Stiftung
// SPDX-License-Identifier: Apache-2.0

import React from 'react';
import {
    useFormatCoin,
    useBalance,
    CoinFormat,
    parseAmount,
    useCoinMetadata,
    ValidatorApyData,
} from '@iota/core';
import { IOTA_TYPE_ARG } from '@iota/iota-sdk/utils';
import {
    Button,
    ButtonType,
    Input,
    InputType,
    Header,
    InfoBoxType,
    InfoBoxStyle,
    InfoBox,
} from '@iota/apps-ui-kit';
import { Field, type FieldProps, useFormikContext } from 'formik';
import { Exclamation } from '@iota/ui-icons';
import { useCurrentAccount } from '@iota/dapp-kit';
import { StakingRewardDetails, Validator, StakedInfo, Layout, LayoutBody, LayoutFooter } from './';

export interface FormValues {
    amount: string;
}

interface EnterAmountViewProps {
    selectedValidator: string;
    onBack: () => void;
    onStake: () => void;
    showActiveStatus?: boolean;
    gasBudget?: string | number | null;
    handleClose: () => void;
<<<<<<< HEAD
    validatorApy: ValidatorApyData;
=======
    isTransactionLoading?: boolean;
>>>>>>> 69bcf982
}

function EnterAmountView({
    selectedValidator: selectedValidatorAddress,
    onBack,
    onStake,
    gasBudget = 0,
    handleClose,
<<<<<<< HEAD
    validatorApy,
=======
    isTransactionLoading,
>>>>>>> 69bcf982
}: EnterAmountViewProps): JSX.Element {
    const coinType = IOTA_TYPE_ARG;
    const { data: metadata } = useCoinMetadata(coinType);
    const decimals = metadata?.decimals ?? 0;

    const account = useCurrentAccount();
    const accountAddress = account?.address;

    const { values, errors } = useFormikContext<FormValues>();
    const amount = values.amount;

    const { data: iotaBalance } = useBalance(accountAddress!);
    const coinBalance = BigInt(iotaBalance?.totalBalance || 0);

    const gasBudgetBigInt = BigInt(gasBudget ?? 0);
    const [gas, symbol] = useFormatCoin(gasBudget, IOTA_TYPE_ARG);

    const maxTokenBalance = coinBalance - gasBudgetBigInt;
    const [maxTokenFormatted, maxTokenFormattedSymbol] = useFormatCoin(
        maxTokenBalance,
        IOTA_TYPE_ARG,
        CoinFormat.FULL,
    );

<<<<<<< HEAD
    const gasBudgetBigInt = BigInt(gasBudget ?? 0);
=======
    const caption = isTransactionLoading
        ? '--'
        : `${maxTokenFormatted} ${maxTokenFormattedSymbol} Available`;

    const { stakedRewardsStartEpoch, timeBeforeStakeRewardsRedeemableAgoDisplay } = useStakeTxnInfo(
        system?.epoch,
    );
>>>>>>> 69bcf982

    const hasEnoughRemaingBalance =
        maxTokenBalance > parseAmount(values.amount, decimals) + BigInt(2) * gasBudgetBigInt;
    const shouldShowInsufficientRemainingFundsWarning =
        maxTokenFormatted >= values.amount && !hasEnoughRemaingBalance;

    return (
        <Layout>
            <Header title="Enter amount" onClose={handleClose} onBack={onBack} titleCentered />
            <LayoutBody>
                <div className="flex w-full flex-col justify-between">
                    <div>
                        <div className="mb-md">
                            <Validator
                                address={selectedValidatorAddress}
                                isSelected
                                showAction={false}
                            />
                        </div>
                        <StakedInfo
                            validatorAddress={selectedValidatorAddress}
                            accountAddress={accountAddress!}
                        />
                        <div className="my-md w-full">
                            <Field name="amount">
                                {({
                                    field: { onChange, ...field },
                                    form: { setFieldValue },
                                    meta,
                                }: FieldProps<FormValues>) => {
                                    return (
                                        <Input
                                            {...field}
                                            onValueChange={({ value }) => {
                                                setFieldValue('amount', value, true);
                                            }}
                                            type={InputType.NumericFormat}
                                            label="Amount"
                                            value={amount}
                                            suffix={` ${symbol}`}
                                            placeholder="Enter amount to stake"
                                            errorMessage={
                                                values.amount && meta.error ? meta.error : undefined
                                            }
                                            caption={coinBalance ? caption : ''}
                                        />
                                    );
                                }}
                            </Field>
                            {shouldShowInsufficientRemainingFundsWarning ? (
                                <div className="mt-md">
                                    <InfoBox
                                        type={InfoBoxType.Error}
                                        supportingText="You have selected an amount that will leave you with insufficient funds to pay for gas fees for unstaking or any other transactions."
                                        style={InfoBoxStyle.Elevated}
                                        icon={<Exclamation />}
                                    />
                                </div>
                            ) : null}
                        </div>
                        <StakingRewardDetails gasBudget={gasBudget} {...validatorApy} />
                    </div>
                </div>
            </LayoutBody>
            <LayoutFooter>
                <div className="flex w-full justify-between gap-sm">
                    <Button fullWidth type={ButtonType.Secondary} onClick={onBack} text="Back" />
                    <Button
                        fullWidth
                        type={ButtonType.Primary}
                        onClick={onStake}
                        disabled={!amount || !!errors?.amount}
                        text="Stake"
                    />
                </div>
            </LayoutFooter>
        </Layout>
    );
}

export default EnterAmountView;<|MERGE_RESOLUTION|>--- conflicted
+++ resolved
@@ -37,11 +37,8 @@
     showActiveStatus?: boolean;
     gasBudget?: string | number | null;
     handleClose: () => void;
-<<<<<<< HEAD
     validatorApy: ValidatorApyData;
-=======
     isTransactionLoading?: boolean;
->>>>>>> 69bcf982
 }
 
 function EnterAmountView({
@@ -50,11 +47,8 @@
     onStake,
     gasBudget = 0,
     handleClose,
-<<<<<<< HEAD
     validatorApy,
-=======
     isTransactionLoading,
->>>>>>> 69bcf982
 }: EnterAmountViewProps): JSX.Element {
     const coinType = IOTA_TYPE_ARG;
     const { data: metadata } = useCoinMetadata(coinType);
@@ -70,7 +64,6 @@
     const coinBalance = BigInt(iotaBalance?.totalBalance || 0);
 
     const gasBudgetBigInt = BigInt(gasBudget ?? 0);
-    const [gas, symbol] = useFormatCoin(gasBudget, IOTA_TYPE_ARG);
 
     const maxTokenBalance = coinBalance - gasBudgetBigInt;
     const [maxTokenFormatted, maxTokenFormattedSymbol] = useFormatCoin(
@@ -79,17 +72,9 @@
         CoinFormat.FULL,
     );
 
-<<<<<<< HEAD
-    const gasBudgetBigInt = BigInt(gasBudget ?? 0);
-=======
     const caption = isTransactionLoading
         ? '--'
         : `${maxTokenFormatted} ${maxTokenFormattedSymbol} Available`;
-
-    const { stakedRewardsStartEpoch, timeBeforeStakeRewardsRedeemableAgoDisplay } = useStakeTxnInfo(
-        system?.epoch,
-    );
->>>>>>> 69bcf982
 
     const hasEnoughRemaingBalance =
         maxTokenBalance > parseAmount(values.amount, decimals) + BigInt(2) * gasBudgetBigInt;
@@ -129,7 +114,7 @@
                                             type={InputType.NumericFormat}
                                             label="Amount"
                                             value={amount}
-                                            suffix={` ${symbol}`}
+                                            suffix={` ${metadata?.symbol}`}
                                             placeholder="Enter amount to stake"
                                             errorMessage={
                                                 values.amount && meta.error ? meta.error : undefined
@@ -150,7 +135,7 @@
                                 </div>
                             ) : null}
                         </div>
-                        <StakingRewardDetails gasBudget={gasBudget} {...validatorApy} />
+                        <StakingRewardDetails gasBudget={gasBudget} validatorApy={validatorApy} />
                     </div>
                 </div>
             </LayoutBody>
