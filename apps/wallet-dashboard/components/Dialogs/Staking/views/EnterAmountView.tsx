// Copyright (c) 2024 IOTA Stiftung
// SPDX-License-Identifier: Apache-2.0

import React from 'react';
import {
    useFormatCoin,
    useBalance,
    CoinFormat,
    parseAmount,
    useCoinMetadata,
    useStakeTxnInfo,
} from '@iota/core';
import { IOTA_TYPE_ARG } from '@iota/iota-sdk/utils';
import {
    Button,
    ButtonType,
    KeyValueInfo,
    Panel,
    Divider,
    Input,
    InputType,
    Header,
    InfoBoxType,
    InfoBoxStyle,
    InfoBox,
} from '@iota/apps-ui-kit';
import { Field, type FieldProps, useFormikContext } from 'formik';
import { Exclamation } from '@iota/ui-icons';
import { useCurrentAccount, useIotaClientQuery } from '@iota/dapp-kit';

import { Validator } from './Validator';
import { StakedInfo } from './StakedInfo';
import { Layout, LayoutBody, LayoutFooter } from './Layout';

export interface FormValues {
    amount: string;
}

interface EnterAmountViewProps {
    selectedValidator: string;
    onBack: () => void;
    onStake: () => void;
    showActiveStatus?: boolean;
    gasBudget?: string | number | null;
    handleClose: () => void;
<<<<<<< HEAD
=======
    isTransactionLoading?: boolean;
>>>>>>> ee171096
}

function EnterAmountView({
    selectedValidator: selectedValidatorAddress,
    onBack,
    onStake,
    gasBudget = 0,
    handleClose,
<<<<<<< HEAD
=======
    isTransactionLoading,
>>>>>>> ee171096
}: EnterAmountViewProps): JSX.Element {
    const coinType = IOTA_TYPE_ARG;
    const { data: metadata } = useCoinMetadata(coinType);
    const decimals = metadata?.decimals ?? 0;

    const account = useCurrentAccount();
    const accountAddress = account?.address;

<<<<<<< HEAD
    const { values } = useFormikContext<FormValues>();
=======
    const { values, errors } = useFormikContext<FormValues>();
>>>>>>> ee171096
    const amount = values.amount;

    const { data: system } = useIotaClientQuery('getLatestIotaSystemState');
    const { data: iotaBalance } = useBalance(accountAddress!);
    const coinBalance = BigInt(iotaBalance?.totalBalance || 0);

<<<<<<< HEAD
    const maxTokenBalance = coinBalance - BigInt(Number(gasBudget));
=======
    const gasBudgetBigInt = BigInt(gasBudget ?? 0);
    const [gas, symbol] = useFormatCoin(gasBudget, IOTA_TYPE_ARG);

    const maxTokenBalance = coinBalance - gasBudgetBigInt;
>>>>>>> ee171096
    const [maxTokenFormatted, maxTokenFormattedSymbol] = useFormatCoin(
        maxTokenBalance,
        IOTA_TYPE_ARG,
        CoinFormat.FULL,
    );

<<<<<<< HEAD
    const gasBudgetBigInt = BigInt(gasBudget ?? 0);
    const [gas, symbol] = useFormatCoin(gasBudget, IOTA_TYPE_ARG);
=======
    const caption = isTransactionLoading
        ? '--'
        : `${maxTokenFormatted} ${maxTokenFormattedSymbol} Available`;
>>>>>>> ee171096

    const { stakedRewardsStartEpoch, timeBeforeStakeRewardsRedeemableAgoDisplay } = useStakeTxnInfo(
        system?.epoch,
    );

    const hasEnoughRemaingBalance =
        maxTokenBalance > parseAmount(values.amount, decimals) + BigInt(2) * gasBudgetBigInt;
    const shouldShowInsufficientRemainingFundsWarning =
        maxTokenFormatted >= values.amount && !hasEnoughRemaingBalance;

    return (
        <Layout>
<<<<<<< HEAD
            <Header title="Enter amount" onClose={handleClose} onBack={handleClose} titleCentered />
=======
            <Header title="Enter amount" onClose={handleClose} onBack={onBack} titleCentered />
>>>>>>> ee171096
            <LayoutBody>
                <div className="flex w-full flex-col justify-between">
                    <div>
                        <div className="mb-md">
                            <Validator
                                address={selectedValidatorAddress}
                                isSelected
                                showAction={false}
                            />
                        </div>
                        <StakedInfo
                            validatorAddress={selectedValidatorAddress}
                            accountAddress={accountAddress!}
                        />
                        <div className="my-md w-full">
                            <Field name="amount">
                                {({
                                    field: { onChange, ...field },
                                    form: { setFieldValue },
                                    meta,
                                }: FieldProps<FormValues>) => {
                                    return (
                                        <Input
                                            {...field}
<<<<<<< HEAD
                                            onValueChange={(values) =>
                                                setFieldValue('amount', values.value, true)
                                            }
                                            type={InputType.NumericFormat}
                                            label="Amount"
                                            value={amount}
                                            onChange={onChange}
=======
                                            onValueChange={({ value }) => {
                                                setFieldValue('amount', value, true);
                                            }}
                                            type={InputType.NumericFormat}
                                            label="Amount"
                                            value={amount}
                                            suffix={` ${symbol}`}
>>>>>>> ee171096
                                            placeholder="Enter amount to stake"
                                            errorMessage={
                                                values.amount && meta.error ? meta.error : undefined
                                            }
<<<<<<< HEAD
                                            caption={`${maxTokenFormatted} ${maxTokenFormattedSymbol} Available`}
=======
                                            caption={coinBalance ? caption : ''}
>>>>>>> ee171096
                                        />
                                    );
                                }}
                            </Field>
                            {shouldShowInsufficientRemainingFundsWarning ? (
                                <div className="mt-md">
                                    <InfoBox
                                        type={InfoBoxType.Error}
                                        supportingText="You have selected an amount that will leave you with insufficient funds to pay for gas fees for unstaking or any other transactions."
                                        style={InfoBoxStyle.Elevated}
                                        icon={<Exclamation />}
                                    />
                                </div>
                            ) : null}
                        </div>

                        <Panel hasBorder>
                            <div className="flex flex-col gap-y-sm p-md">
                                <KeyValueInfo
                                    keyText="Staking Rewards Start"
                                    value={stakedRewardsStartEpoch}
                                    fullwidth
                                />
                                <KeyValueInfo
                                    keyText="Redeem Rewards"
                                    value={timeBeforeStakeRewardsRedeemableAgoDisplay}
                                    fullwidth
                                />
                                <Divider />
                                <KeyValueInfo
                                    keyText="Gas fee"
                                    value={gas || '--'}
                                    supportingLabel={symbol}
                                    fullwidth
                                />
                            </div>
                        </Panel>
                    </div>
                </div>
            </LayoutBody>
            <LayoutFooter>
                <div className="flex w-full justify-between gap-sm">
                    <Button fullWidth type={ButtonType.Secondary} onClick={onBack} text="Back" />
                    <Button
                        fullWidth
                        type={ButtonType.Primary}
                        onClick={onStake}
<<<<<<< HEAD
                        disabled={!amount}
=======
                        disabled={!amount || !!errors?.amount}
>>>>>>> ee171096
                        text="Stake"
                    />
                </div>
            </LayoutFooter>
        </Layout>
    );
}

export default EnterAmountView;<|MERGE_RESOLUTION|>--- conflicted
+++ resolved
@@ -43,10 +43,7 @@
     showActiveStatus?: boolean;
     gasBudget?: string | number | null;
     handleClose: () => void;
-<<<<<<< HEAD
-=======
     isTransactionLoading?: boolean;
->>>>>>> ee171096
 }
 
 function EnterAmountView({
@@ -55,10 +52,7 @@
     onStake,
     gasBudget = 0,
     handleClose,
-<<<<<<< HEAD
-=======
     isTransactionLoading,
->>>>>>> ee171096
 }: EnterAmountViewProps): JSX.Element {
     const coinType = IOTA_TYPE_ARG;
     const { data: metadata } = useCoinMetadata(coinType);
@@ -67,39 +61,26 @@
     const account = useCurrentAccount();
     const accountAddress = account?.address;
 
-<<<<<<< HEAD
-    const { values } = useFormikContext<FormValues>();
-=======
     const { values, errors } = useFormikContext<FormValues>();
->>>>>>> ee171096
     const amount = values.amount;
 
     const { data: system } = useIotaClientQuery('getLatestIotaSystemState');
     const { data: iotaBalance } = useBalance(accountAddress!);
     const coinBalance = BigInt(iotaBalance?.totalBalance || 0);
 
-<<<<<<< HEAD
-    const maxTokenBalance = coinBalance - BigInt(Number(gasBudget));
-=======
     const gasBudgetBigInt = BigInt(gasBudget ?? 0);
     const [gas, symbol] = useFormatCoin(gasBudget, IOTA_TYPE_ARG);
 
     const maxTokenBalance = coinBalance - gasBudgetBigInt;
->>>>>>> ee171096
     const [maxTokenFormatted, maxTokenFormattedSymbol] = useFormatCoin(
         maxTokenBalance,
         IOTA_TYPE_ARG,
         CoinFormat.FULL,
     );
 
-<<<<<<< HEAD
-    const gasBudgetBigInt = BigInt(gasBudget ?? 0);
-    const [gas, symbol] = useFormatCoin(gasBudget, IOTA_TYPE_ARG);
-=======
     const caption = isTransactionLoading
         ? '--'
         : `${maxTokenFormatted} ${maxTokenFormattedSymbol} Available`;
->>>>>>> ee171096
 
     const { stakedRewardsStartEpoch, timeBeforeStakeRewardsRedeemableAgoDisplay } = useStakeTxnInfo(
         system?.epoch,
@@ -112,11 +93,7 @@
 
     return (
         <Layout>
-<<<<<<< HEAD
-            <Header title="Enter amount" onClose={handleClose} onBack={handleClose} titleCentered />
-=======
             <Header title="Enter amount" onClose={handleClose} onBack={onBack} titleCentered />
->>>>>>> ee171096
             <LayoutBody>
                 <div className="flex w-full flex-col justify-between">
                     <div>
@@ -141,15 +118,6 @@
                                     return (
                                         <Input
                                             {...field}
-<<<<<<< HEAD
-                                            onValueChange={(values) =>
-                                                setFieldValue('amount', values.value, true)
-                                            }
-                                            type={InputType.NumericFormat}
-                                            label="Amount"
-                                            value={amount}
-                                            onChange={onChange}
-=======
                                             onValueChange={({ value }) => {
                                                 setFieldValue('amount', value, true);
                                             }}
@@ -157,16 +125,11 @@
                                             label="Amount"
                                             value={amount}
                                             suffix={` ${symbol}`}
->>>>>>> ee171096
                                             placeholder="Enter amount to stake"
                                             errorMessage={
                                                 values.amount && meta.error ? meta.error : undefined
                                             }
-<<<<<<< HEAD
-                                            caption={`${maxTokenFormatted} ${maxTokenFormattedSymbol} Available`}
-=======
                                             caption={coinBalance ? caption : ''}
->>>>>>> ee171096
                                         />
                                     );
                                 }}
@@ -214,11 +177,7 @@
                         fullWidth
                         type={ButtonType.Primary}
                         onClick={onStake}
-<<<<<<< HEAD
-                        disabled={!amount}
-=======
                         disabled={!amount || !!errors?.amount}
->>>>>>> ee171096
                         text="Stake"
                     />
                 </div>
