--- conflicted
+++ resolved
@@ -1,22 +1,18 @@
 // Copyright (c) 2024 IOTA Stiftung
 // SPDX-License-Identifier: Apache-2.0
 
-<<<<<<< HEAD
-import React from 'react';
-import { useFormatCoin, useBalance, CoinFormat, ValidatorApyData } from '@iota/core';
-import { IOTA_TYPE_ARG } from '@iota/iota-sdk/utils';
-import { Button, ButtonType, Input, InputType, Header } from '@iota/apps-ui-kit';
-import { useCurrentAccount } from '@iota/dapp-kit';
-=======
-import React, { useEffect } from 'react';
-import { useFormatCoin, useBalance, CoinFormat, parseAmount, useCoinMetadata } from '@iota/core';
+import {
+    useFormatCoin,
+    useBalance,
+    CoinFormat,
+    parseAmount,
+    useCoinMetadata,
+    ValidatorApyData,
+} from '@iota/core';
 import { IOTA_TYPE_ARG } from '@iota/iota-sdk/utils';
 import {
     Button,
     ButtonType,
-    KeyValueInfo,
-    Panel,
-    Divider,
     Input,
     InputType,
     Header,
@@ -26,14 +22,13 @@
 } from '@iota/apps-ui-kit';
 import { Field, type FieldProps, useFormikContext } from 'formik';
 import { Exclamation } from '@iota/ui-icons';
-import { useCurrentAccount, useIotaClientQuery } from '@iota/dapp-kit';
+import { useCurrentAccount } from '@iota/dapp-kit';
 
-import { useStakeTxnInfo } from '../hooks';
->>>>>>> c4329f4d
 import { Validator } from './Validator';
 import { StakedInfo } from './StakedInfo';
 import { Layout, LayoutBody, LayoutFooter } from './Layout';
 import { StakingTransactionDetails } from './StakingTransactionDetails';
+import { useEffect } from 'react';
 
 export interface FormValues {
     amount: string;
@@ -56,11 +51,8 @@
     onStake,
     gasBudget = 0,
     handleClose,
-<<<<<<< HEAD
     validatorApy,
-=======
     setAmount,
->>>>>>> c4329f4d
 }: EnterAmountViewProps): JSX.Element {
     const coinType = IOTA_TYPE_ARG;
     const { data: metadata } = useCoinMetadata(coinType);
@@ -69,13 +61,9 @@
     const account = useCurrentAccount();
     const accountAddress = account?.address;
 
-<<<<<<< HEAD
-=======
     const { values } = useFormikContext<FormValues>();
     const amount = values.amount;
 
-    const { data: system } = useIotaClientQuery('getLatestIotaSystemState');
->>>>>>> c4329f4d
     const { data: iotaBalance } = useBalance(accountAddress!);
     const coinBalance = BigInt(iotaBalance?.totalBalance || 0);
 
@@ -85,16 +73,8 @@
         IOTA_TYPE_ARG,
         CoinFormat.FULL,
     );
-<<<<<<< HEAD
-=======
 
     const _gasBudget = BigInt(gasBudget ?? 0);
-    const [gas, symbol] = useFormatCoin(gasBudget, IOTA_TYPE_ARG);
-
-    const { stakedRewardsStartEpoch, timeBeforeStakeRewardsRedeemableAgoDisplay } = useStakeTxnInfo(
-        system?.epoch,
-    );
->>>>>>> c4329f4d
 
     const hasEnoughRemaingBalance =
         maxTokenBalance > parseAmount(values.amount, decimals) + BigInt(2) * _gasBudget;
