--- conflicted
+++ resolved
@@ -2,41 +2,10 @@
 // SPDX-License-Identifier: Apache-2.0
 
 import React from 'react';
-<<<<<<< HEAD
-import {
-    useFormatCoin,
-    useBalance,
-    CoinFormat,
-    parseAmount,
-    useCoinMetadata,
-    useStakeTxnInfo,
-    Validator,
-} from '@iota/core';
-import { IOTA_TYPE_ARG } from '@iota/iota-sdk/utils';
-import {
-    Button,
-    ButtonType,
-    KeyValueInfo,
-    Panel,
-    Divider,
-    Input,
-    InputType,
-    Header,
-    InfoBoxType,
-    InfoBoxStyle,
-    InfoBox,
-} from '@iota/apps-ui-kit';
-import { Field, type FieldProps, useFormikContext } from 'formik';
-import { Exclamation } from '@iota/ui-icons';
-import { useIotaClientQuery, useSignAndExecuteTransaction } from '@iota/dapp-kit';
-import { StakedInfo } from './StakedInfo';
-import { DialogLayout, DialogLayoutBody, DialogLayoutFooter } from '../../layout';
-=======
 import { useFormatCoin, useBalance, CoinFormat, parseAmount, useCoinMetadata } from '@iota/core';
 import { IOTA_TYPE_ARG } from '@iota/iota-sdk/utils';
 import { useFormikContext } from 'formik';
 import { useSignAndExecuteTransaction } from '@iota/dapp-kit';
->>>>>>> a849c3b5
 import { useNewStakeTransaction, useNotifications } from '@/hooks';
 import { NotificationType } from '@/stores/notificationStore';
 import EnterAmountDialogLayout from './EnterAmountDialogLayout';
