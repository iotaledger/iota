// Copyright (c) 2024 IOTA Stiftung
// SPDX-License-Identifier: Apache-2.0
import { ImageIcon, ImageIconSize, formatPercentageDisplay, useValidatorInfo } from '@iota/core';
import {
    Card,
    CardBody,
    CardImage,
    CardAction,
    CardActionType,
    CardType,
    Badge,
    BadgeType,
} from '@iota/apps-ui-kit';
import { formatAddress } from '@iota/iota-sdk/utils';

interface ValidatorProps {
    isSelected: boolean;
    address: string;
    showActiveStatus?: boolean;
    onClick?: (address: string) => void;
    showAction?: boolean;
}

export function Validator({
    address,
    showActiveStatus,
    onClick,
    isSelected,
    showAction = true,
}: ValidatorProps) {
<<<<<<< HEAD
    const { name, newValidator, isAtRisk, apy, isApyApproxZero, imageUrl } = useValidatorInfo({
        validatorAddress: address,
    });
=======
    const { name, newValidator, isAtRisk, apy, isApyApproxZero, validatorSummary } =
        useValidatorInfo({
            validatorAddress: address,
        });
>>>>>>> e9524205

    const subtitle = showActiveStatus ? (
        <div className="flex items-center gap-1">
            {formatAddress(address)}
            {newValidator && <Badge label="New" type={BadgeType.PrimarySoft} />}
            {isAtRisk && <Badge label="At Risk" type={BadgeType.PrimarySolid} />}
        </div>
    ) : (
        formatAddress(address)
    );

    const handleClick = onClick ? () => onClick(address) : undefined;

    return (
        <Card type={isSelected ? CardType.Filled : CardType.Default} onClick={handleClick}>
            <CardImage>
<<<<<<< HEAD
                <ImageIcon src={imageUrl} label={name} fallback={name} size={ImageIconSize.Large} />
=======
                <ImageIcon
                    src={validatorSummary?.imageUrl ?? null}
                    label={name}
                    fallback={name}
                    size={ImageIconSize.Large}
                />
>>>>>>> e9524205
            </CardImage>
            <CardBody title={name} subtitle={subtitle} isTextTruncated />
            {showAction && (
                <CardAction
                    type={CardActionType.SupportingText}
                    title={formatPercentageDisplay(apy, '--', isApyApproxZero)}
                    iconAfterText
                />
            )}
        </Card>
    );
}<|MERGE_RESOLUTION|>--- conflicted
+++ resolved
@@ -28,16 +28,10 @@
     isSelected,
     showAction = true,
 }: ValidatorProps) {
-<<<<<<< HEAD
-    const { name, newValidator, isAtRisk, apy, isApyApproxZero, imageUrl } = useValidatorInfo({
-        validatorAddress: address,
-    });
-=======
     const { name, newValidator, isAtRisk, apy, isApyApproxZero, validatorSummary } =
         useValidatorInfo({
             validatorAddress: address,
         });
->>>>>>> e9524205
 
     const subtitle = showActiveStatus ? (
         <div className="flex items-center gap-1">
@@ -54,16 +48,12 @@
     return (
         <Card type={isSelected ? CardType.Filled : CardType.Default} onClick={handleClick}>
             <CardImage>
-<<<<<<< HEAD
-                <ImageIcon src={imageUrl} label={name} fallback={name} size={ImageIconSize.Large} />
-=======
                 <ImageIcon
                     src={validatorSummary?.imageUrl ?? null}
                     label={name}
                     fallback={name}
                     size={ImageIconSize.Large}
                 />
->>>>>>> e9524205
             </CardImage>
             <CardBody title={name} subtitle={subtitle} isTextTruncated />
             {showAction && (
