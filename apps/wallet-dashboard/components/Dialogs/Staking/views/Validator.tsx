// Copyright (c) 2024 IOTA Stiftung
// SPDX-License-Identifier: Apache-2.0
import { ImageIcon, ImageIconSize, formatPercentageDisplay, useValidatorInfo } from '@iota/core';
import {
    Card,
    CardBody,
    CardImage,
    CardAction,
    CardActionType,
    CardType,
    Badge,
    BadgeType,
} from '@iota/apps-ui-kit';
import { formatAddress } from '@iota/iota-sdk/utils';

interface ValidatorProps {
    isSelected: boolean;
    address: string;
    showActiveStatus?: boolean;
    onClick?: (address: string) => void;
    showAction?: boolean;
    activeEpoch?: string;
}

export function Validator({
    address,
    showActiveStatus,
    onClick,
    isSelected,
    showAction = true,
    activeEpoch,
}: ValidatorProps) {
<<<<<<< HEAD
    const {
        name: validatorName,
        newValidator,
        isAtRisk,
        apy,
        isApyApproxZero,
        system,
    } = useValidatorInfo({
        validatorAddress: address,
    });
=======
    const { name, newValidator, isAtRisk, apy, isApyApproxZero, validatorSummary } =
        useValidatorInfo({
            validatorAddress: address,
        });
>>>>>>> de4df8e2

    // for inactive validators, show the epoch number
    const fallBackText = activeEpoch
        ? `Staked ${Number(system?.epoch) - Number(activeEpoch)} epochs ago`
        : '';

    const validatorDisplayName = validatorName || fallBackText;

    const subtitle = showActiveStatus ? (
        <div className="flex items-center gap-1">
            {formatAddress(address)}
            {newValidator && <Badge label="New" type={BadgeType.PrimarySoft} />}
            {isAtRisk && <Badge label="At Risk" type={BadgeType.PrimarySolid} />}
        </div>
    ) : (
        formatAddress(address)
    );

    const handleClick = onClick ? () => onClick(address) : undefined;

    return (
        <Card type={isSelected ? CardType.Filled : CardType.Default} onClick={handleClick}>
            <CardImage>
                <ImageIcon
<<<<<<< HEAD
                    src={null}
                    label={validatorDisplayName}
                    fallback={validatorDisplayName}
=======
                    src={validatorSummary?.imageUrl ?? null}
                    label={name}
                    fallback={name}
>>>>>>> de4df8e2
                    size={ImageIconSize.Large}
                />
            </CardImage>
            <CardBody title={validatorDisplayName} subtitle={subtitle} isTextTruncated />
            {showAction && (
                <CardAction
                    type={CardActionType.SupportingText}
                    title={formatPercentageDisplay(apy, '--', isApyApproxZero)}
                    iconAfterText
                />
            )}
        </Card>
    );
}<|MERGE_RESOLUTION|>--- conflicted
+++ resolved
@@ -30,23 +30,17 @@
     showAction = true,
     activeEpoch,
 }: ValidatorProps) {
-<<<<<<< HEAD
     const {
         name: validatorName,
         newValidator,
         isAtRisk,
         apy,
         isApyApproxZero,
+        validatorSummary,
         system,
     } = useValidatorInfo({
         validatorAddress: address,
     });
-=======
-    const { name, newValidator, isAtRisk, apy, isApyApproxZero, validatorSummary } =
-        useValidatorInfo({
-            validatorAddress: address,
-        });
->>>>>>> de4df8e2
 
     // for inactive validators, show the epoch number
     const fallBackText = activeEpoch
@@ -71,15 +65,9 @@
         <Card type={isSelected ? CardType.Filled : CardType.Default} onClick={handleClick}>
             <CardImage>
                 <ImageIcon
-<<<<<<< HEAD
-                    src={null}
+                    src={validatorSummary?.imageUrl ?? null}
                     label={validatorDisplayName}
                     fallback={validatorDisplayName}
-=======
-                    src={validatorSummary?.imageUrl ?? null}
-                    label={name}
-                    fallback={name}
->>>>>>> de4df8e2
                     size={ImageIconSize.Large}
                 />
             </CardImage>
