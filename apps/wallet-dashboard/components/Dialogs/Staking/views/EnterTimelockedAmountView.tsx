--- conflicted
+++ resolved
@@ -1,10 +1,6 @@
 // Copyright (c) 2024 IOTA Stiftung
 // SPDX-License-Identifier: Apache-2.0
 
-<<<<<<< HEAD
-import React from 'react';
-import { useFormatCoin, CoinFormat, useStakeTxnInfo, Validator } from '@iota/core';
-=======
 import React, { useEffect, useState } from 'react';
 import {
     useFormatCoin,
@@ -13,8 +9,8 @@
     GroupedTimelockObject,
     useGetAllOwnedObjects,
     TIMELOCK_IOTA_TYPE,
+    Validator,
 } from '@iota/core';
->>>>>>> 070a6353
 import { IOTA_TYPE_ARG } from '@iota/iota-sdk/utils';
 import {
     Button,
@@ -31,13 +27,7 @@
 } from '@iota/apps-ui-kit';
 import { Field, type FieldProps, useFormikContext } from 'formik';
 import { Exclamation, Loader } from '@iota/ui-icons';
-<<<<<<< HEAD
-import { useCurrentAccount, useIotaClientQuery } from '@iota/dapp-kit';
-
-=======
 import { useIotaClientQuery, useSignAndExecuteTransaction } from '@iota/dapp-kit';
-import { Validator } from './Validator';
->>>>>>> 070a6353
 import { StakedInfo } from './StakedInfo';
 import { DialogLayout, DialogLayoutBody, DialogLayoutFooter } from '../../layout';
 import {
