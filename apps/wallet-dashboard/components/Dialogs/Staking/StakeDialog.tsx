--- conflicted
+++ resolved
@@ -33,18 +33,11 @@
 export const MIN_NUMBER_IOTA_TO_STAKE = 1;
 
 export enum StakeDialogView {
-<<<<<<< HEAD
-    Details,
-    SelectValidator,
-    EnterAmount,
-    Unstake,
-    TransactionDetails,
-=======
     Details = 'Details',
     SelectValidator = 'SelectValidator',
     EnterAmount = 'EnterAmount',
     Unstake = 'Unstake',
->>>>>>> 69bcf982
+    TransactionDetails = 'TransactionDetails',
 }
 
 const INITIAL_VALUES = {
@@ -215,11 +208,8 @@
                             onBack={handleBack}
                             onStake={handleStake}
                             gasBudget={newStakeData?.gasBudget}
-<<<<<<< HEAD
                             validatorApy={validatorApy}
-=======
                             isTransactionLoading={isTransactionLoading}
->>>>>>> 69bcf982
                         />
                     )}
                     {view === StakeDialogView.Unstake && stakedDetails && (
