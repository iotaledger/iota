// Copyright (c) 2024 IOTA Stiftung
// SPDX-License-Identifier: Apache-2.0

import React, { useMemo } from 'react';
import { EnterAmountView, SelectValidatorView } from './views';
import {
    useNotifications,
    useNewStakeTransaction,
    useGetCurrentEpochStartTimestamp,
} from '@/hooks';
import {
    ExtendedDelegatedStake,
    GroupedTimelockObject,
    parseAmount,
    TIMELOCK_IOTA_TYPE,
    useCoinMetadata,
    useGetAllOwnedObjects,
    useGetValidatorsApy,
    useBalance,
    createValidationSchema,
} from '@iota/core';
import { FormikProvider, useFormik } from 'formik';
import type { FormikHelpers } from 'formik';
import { useCurrentAccount, useSignAndExecuteTransaction } from '@iota/dapp-kit';
import { IOTA_TYPE_ARG } from '@iota/iota-sdk/utils';
import { NotificationType } from '@/stores/notificationStore';
import { prepareObjectsForTimelockedStakingTransaction } from '@/lib/utils';
<<<<<<< HEAD
import { DetailsView, UnstakeView } from './views';
import { Dialog } from '@iota/apps-ui-kit';
import { FinishStakingView } from './views/FinishStaking';
=======
import { Dialog } from '@iota/apps-ui-kit';
import { DetailsView, UnstakeView } from './views';
>>>>>>> 3742d78f
import { FormValues } from './views/EnterAmountView';

export const MIN_NUMBER_IOTA_TO_STAKE = 1;

export enum StakeDialogView {
    Details = 'Details',
    SelectValidator = 'SelectValidator',
    EnterAmount = 'EnterAmount',
    Unstake = 'Unstake',
<<<<<<< HEAD
    TransactionDetails = 'TransactionDetails',
=======
>>>>>>> 3742d78f
}

const INITIAL_VALUES = {
    amount: '',
};

interface StakeDialogProps {
    isTimelockedStaking?: boolean;
    isOpen: boolean;
    handleClose: () => void;
    view: StakeDialogView;
    setView?: (view: StakeDialogView) => void;
    stakedDetails?: ExtendedDelegatedStake | null;

    selectedValidator?: string;
    setSelectedValidator?: (validator: string) => void;
}

export function StakeDialog({
<<<<<<< HEAD
=======
    onSuccess,
>>>>>>> 3742d78f
    isTimelockedStaking,
    isOpen,
    handleClose,
    view,
    setView,
    stakedDetails,
    selectedValidator = '',
    setSelectedValidator,
}: StakeDialogProps): JSX.Element {
    const account = useCurrentAccount();
    const senderAddress = account?.address ?? '';
    const { data: iotaBalance } = useBalance(senderAddress!);
    const coinBalance = BigInt(iotaBalance?.totalBalance || 0);

    const { data: metadata } = useCoinMetadata(IOTA_TYPE_ARG);
    const coinDecimals = metadata?.decimals ?? 0;
    const coinSymbol = metadata?.symbol ?? '';
    const minimumStake = parseAmount(MIN_NUMBER_IOTA_TO_STAKE.toString(), coinDecimals);

    const validationSchema = useMemo(
        () =>
            createValidationSchema(
                coinBalance,
                coinSymbol,
                coinDecimals,
                view === StakeDialogView.Unstake,
                minimumStake,
            ),
        [coinBalance, coinSymbol, coinDecimals, view, minimumStake],
    );

    const formik = useFormik({
        initialValues: INITIAL_VALUES,
        validationSchema: validationSchema,
        onSubmit: onSubmit,
        validateOnMount: true,
    });

    const amount = formik.values.amount || `${MIN_NUMBER_IOTA_TO_STAKE}`;
    const amountWithoutDecimals = parseAmount(amount, coinDecimals);
    const { data: currentEpochMs } = useGetCurrentEpochStartTimestamp();
    const { data: timelockedObjects } = useGetAllOwnedObjects(senderAddress, {
        StructType: TIMELOCK_IOTA_TYPE,
    });

    let groupedTimelockObjects: GroupedTimelockObject[] = [];
    if (isTimelockedStaking && timelockedObjects && currentEpochMs) {
        groupedTimelockObjects = prepareObjectsForTimelockedStakingTransaction(
            timelockedObjects,
            amountWithoutDecimals,
            currentEpochMs,
        );
    }

    const { data: newStakeData, isLoading: isTransactionLoading } = useNewStakeTransaction(
        selectedValidator,
        amountWithoutDecimals,
        senderAddress,
        isTimelockedStaking,
        groupedTimelockObjects,
    );

    const { mutateAsync: signAndExecuteTransaction } = useSignAndExecuteTransaction();
    const { addNotification } = useNotifications();
    const { data: rollingAverageApys } = useGetValidatorsApy();

    const validators = Object.keys(rollingAverageApys ?? {}) ?? [];

<<<<<<< HEAD
    const validatorApy =
        rollingAverageApys && selectedValidator ? rollingAverageApys[selectedValidator] : null;

=======
>>>>>>> 3742d78f
    function handleBack(): void {
        setView?.(StakeDialogView.SelectValidator);
    }

    function handleValidatorSelect(validator: string): void {
        setSelectedValidator?.(validator);
    }

    function selectValidatorHandleNext(): void {
        if (selectedValidator) {
            setView?.(StakeDialogView.EnterAmount);
        }
    }

    function detailsHandleUnstake() {
        setView?.(StakeDialogView.Unstake);
    }

    function detailsHandleStake() {
        setView?.(StakeDialogView.SelectValidator);
    }

    function handleStake(): void {
        if (isTimelockedStaking && groupedTimelockObjects.length === 0) {
            addNotification('Invalid stake amount. Please try again.', NotificationType.Error);
            return;
        }
        if (!newStakeData?.transaction) {
            addNotification('Stake transaction was not created', NotificationType.Error);
            return;
        }

        signAndExecuteTransaction(
            {
                transaction: newStakeData?.transaction,
            },
            {
                onSuccess: () => {
                    setView?.(StakeDialogView.TransactionDetails);
                    addNotification('Stake transaction has been sent');
                },
            },
<<<<<<< HEAD
        ).catch(() => {
            addNotification('Stake transaction was not sent', NotificationType.Error);
        });
    }

    function onSubmit(_: FormValues, { resetForm }: FormikHelpers<FormValues>) {
        handleStake();
        resetForm();
=======
        )
            .then(() => {
                handleClose();
                addNotification('Stake transaction has been sent');
            })
            .catch(() => {
                addNotification('Stake transaction was not sent', NotificationType.Error);
            });
>>>>>>> 3742d78f
    }

    function onSubmit(_: FormValues, { resetForm }: FormikHelpers<FormValues>) {
        handleStake();
        resetForm();
    }

    return (
        <Dialog open={isOpen} onOpenChange={() => handleClose()}>
            <FormikProvider value={formik}>
                <>
                    {view === StakeDialogView.Details && stakedDetails && (
                        <DetailsView
                            handleStake={detailsHandleStake}
                            handleUnstake={detailsHandleUnstake}
                            stakedDetails={stakedDetails}
                            handleClose={handleClose}
                        />
                    )}
                    {view === StakeDialogView.SelectValidator && (
                        <SelectValidatorView
                            selectedValidator={selectedValidator}
                            handleClose={handleClose}
                            validators={validators}
                            onSelect={handleValidatorSelect}
                            onNext={selectValidatorHandleNext}
                        />
                    )}
<<<<<<< HEAD
                    {view === StakeDialogView.EnterAmount && validatorApy && (
=======
                    {view === StakeDialogView.EnterAmount && (
>>>>>>> 3742d78f
                        <EnterAmountView
                            selectedValidator={selectedValidator}
                            handleClose={handleClose}
                            onBack={handleBack}
                            onStake={handleStake}
                            gasBudget={newStakeData?.gasBudget}
<<<<<<< HEAD
                            validatorApy={validatorApy}
                            isTransactionLoading={isTransactionLoading}
                        />
                    )}
                    {view === StakeDialogView.Unstake && stakedDetails && (
                        <UnstakeView
                            extendedStake={stakedDetails}
                            onUnstake={handleClose}
                            showActiveStatus
                        />
                    )}
                    {view === StakeDialogView.TransactionDetails && validatorApy !== null && (
                        <FinishStakingView
                            validatorAddress={selectedValidator}
                            gasBudget={newStakeData?.gasBudget}
                            onConfirm={handleClose}
                            onClose={handleClose}
                            amount={amount}
                            symbol={metadata?.symbol}
                            validatorApy={validatorApy}
                        />
                    )}
=======
                            isTransactionLoading={isTransactionLoading}
                        />
                    )}
                    {view === StakeDialogView.Unstake && stakedDetails && (
                        <UnstakeView
                            extendedStake={stakedDetails}
                            handleClose={handleClose}
                            showActiveStatus
                        />
                    )}
>>>>>>> 3742d78f
                </>
            </FormikProvider>
        </Dialog>
    );
}<|MERGE_RESOLUTION|>--- conflicted
+++ resolved
@@ -25,15 +25,10 @@
 import { IOTA_TYPE_ARG } from '@iota/iota-sdk/utils';
 import { NotificationType } from '@/stores/notificationStore';
 import { prepareObjectsForTimelockedStakingTransaction } from '@/lib/utils';
-<<<<<<< HEAD
-import { DetailsView, UnstakeView } from './views';
-import { Dialog } from '@iota/apps-ui-kit';
-import { FinishStakingView } from './views/FinishStaking';
-=======
 import { Dialog } from '@iota/apps-ui-kit';
 import { DetailsView, UnstakeView } from './views';
->>>>>>> 3742d78f
 import { FormValues } from './views/EnterAmountView';
+import { FinishStakingView } from './views/FinishStaking';
 
 export const MIN_NUMBER_IOTA_TO_STAKE = 1;
 
@@ -42,10 +37,7 @@
     SelectValidator = 'SelectValidator',
     EnterAmount = 'EnterAmount',
     Unstake = 'Unstake',
-<<<<<<< HEAD
     TransactionDetails = 'TransactionDetails',
-=======
->>>>>>> 3742d78f
 }
 
 const INITIAL_VALUES = {
@@ -65,10 +57,6 @@
 }
 
 export function StakeDialog({
-<<<<<<< HEAD
-=======
-    onSuccess,
->>>>>>> 3742d78f
     isTimelockedStaking,
     isOpen,
     handleClose,
@@ -137,12 +125,8 @@
 
     const validators = Object.keys(rollingAverageApys ?? {}) ?? [];
 
-<<<<<<< HEAD
-    const validatorApy =
-        rollingAverageApys && selectedValidator ? rollingAverageApys[selectedValidator] : null;
-
-=======
->>>>>>> 3742d78f
+    const validatorApy = rollingAverageApys?.[selectedValidator] ?? null;
+
     function handleBack(): void {
         setView?.(StakeDialogView.SelectValidator);
     }
@@ -185,16 +169,6 @@
                     addNotification('Stake transaction has been sent');
                 },
             },
-<<<<<<< HEAD
-        ).catch(() => {
-            addNotification('Stake transaction was not sent', NotificationType.Error);
-        });
-    }
-
-    function onSubmit(_: FormValues, { resetForm }: FormikHelpers<FormValues>) {
-        handleStake();
-        resetForm();
-=======
         )
             .then(() => {
                 handleClose();
@@ -203,7 +177,6 @@
             .catch(() => {
                 addNotification('Stake transaction was not sent', NotificationType.Error);
             });
->>>>>>> 3742d78f
     }
 
     function onSubmit(_: FormValues, { resetForm }: FormikHelpers<FormValues>) {
@@ -232,18 +205,13 @@
                             onNext={selectValidatorHandleNext}
                         />
                     )}
-<<<<<<< HEAD
                     {view === StakeDialogView.EnterAmount && validatorApy && (
-=======
-                    {view === StakeDialogView.EnterAmount && (
->>>>>>> 3742d78f
                         <EnterAmountView
                             selectedValidator={selectedValidator}
                             handleClose={handleClose}
                             onBack={handleBack}
                             onStake={handleStake}
                             gasBudget={newStakeData?.gasBudget}
-<<<<<<< HEAD
                             validatorApy={validatorApy}
                             isTransactionLoading={isTransactionLoading}
                         />
@@ -251,7 +219,7 @@
                     {view === StakeDialogView.Unstake && stakedDetails && (
                         <UnstakeView
                             extendedStake={stakedDetails}
-                            onUnstake={handleClose}
+                            handleClose={handleClose}
                             showActiveStatus
                         />
                     )}
@@ -266,18 +234,6 @@
                             validatorApy={validatorApy}
                         />
                     )}
-=======
-                            isTransactionLoading={isTransactionLoading}
-                        />
-                    )}
-                    {view === StakeDialogView.Unstake && stakedDetails && (
-                        <UnstakeView
-                            extendedStake={stakedDetails}
-                            handleClose={handleClose}
-                            showActiveStatus
-                        />
-                    )}
->>>>>>> 3742d78f
                 </>
             </FormikProvider>
         </Dialog>
