// Copyright (c) 2024 IOTA Stiftung
// SPDX-License-Identifier: Apache-2.0

import React, { useMemo } from 'react';
import { EnterAmountView, SelectValidatorView } from './views';
import {
    useNotifications,
    useNewStakeTransaction,
    useGetCurrentEpochStartTimestamp,
} from '@/hooks';
import {
    ExtendedDelegatedStake,
    GroupedTimelockObject,
    parseAmount,
    TIMELOCK_IOTA_TYPE,
    useCoinMetadata,
    useGetAllOwnedObjects,
    useGetValidatorsApy,
    useBalance,
    createValidationSchema,
} from '@iota/core';
import { FormikProvider, useFormik } from 'formik';
import type { FormikHelpers } from 'formik';
import { useCurrentAccount, useSignAndExecuteTransaction } from '@iota/dapp-kit';
import { IOTA_TYPE_ARG } from '@iota/iota-sdk/utils';
import { NotificationType } from '@/stores/notificationStore';
import { prepareObjectsForTimelockedStakingTransaction } from '@/lib/utils';
import { DetailsView, UnstakeView } from './views';
import { Dialog } from '@iota/apps-ui-kit';
import { FinishStakingView } from './views/FinishStaking';
import { FormValues } from './views/EnterAmountView';

export const MIN_NUMBER_IOTA_TO_STAKE = 1;

export enum StakeDialogView {
    Details,
    SelectValidator,
    EnterAmount,
    Unstake,
    TransactionDetails,
}

const INITIAL_VALUES = {
    amount: '',
};

interface StakeDialogProps {
    isTimelockedStaking?: boolean;
    isOpen: boolean;
    handleClose: () => void;
    view: StakeDialogView;
    setView?: (view: StakeDialogView) => void;
    stakedDetails?: ExtendedDelegatedStake | null;

    selectedValidator?: string;
    setSelectedValidator?: (validator: string) => void;
}

export function StakeDialog({
    isTimelockedStaking,
    isOpen,
    handleClose,
    view,
    setView,
    stakedDetails,
    selectedValidator = '',
    setSelectedValidator,
}: StakeDialogProps): JSX.Element {
    const account = useCurrentAccount();
    const senderAddress = account?.address ?? '';
    const { data: iotaBalance } = useBalance(senderAddress!);
    const coinBalance = BigInt(iotaBalance?.totalBalance || 0);

    const { data: metadata } = useCoinMetadata(IOTA_TYPE_ARG);
    const coinDecimals = metadata?.decimals ?? 0;
    const coinSymbol = metadata?.symbol ?? '';
    const minimumStake = parseAmount(MIN_NUMBER_IOTA_TO_STAKE.toString(), coinDecimals);

    const validationSchema = useMemo(
        () =>
            createValidationSchema(
                coinBalance,
                coinSymbol,
                coinDecimals,
                view === StakeDialogView.Unstake,
                minimumStake,
            ),
        [coinBalance, coinSymbol, coinDecimals, view, minimumStake],
    );

    const formik = useFormik({
        initialValues: INITIAL_VALUES,
        validationSchema: validationSchema,
        onSubmit: onSubmit,
        validateOnMount: true,
    });

    const amount = formik.values.amount;
    const amountWithoutDecimals = parseAmount(amount, coinDecimals);
    const { data: currentEpochMs } = useGetCurrentEpochStartTimestamp();
    const { data: timelockedObjects } = useGetAllOwnedObjects(senderAddress, {
        StructType: TIMELOCK_IOTA_TYPE,
    });

    let groupedTimelockObjects: GroupedTimelockObject[] = [];
    if (isTimelockedStaking && timelockedObjects && currentEpochMs) {
        groupedTimelockObjects = prepareObjectsForTimelockedStakingTransaction(
            timelockedObjects,
            amountWithoutDecimals,
            currentEpochMs,
        );
    }

    const { data: newStakeData } = useNewStakeTransaction(
        selectedValidator,
        amountWithoutDecimals,
        senderAddress,
        isTimelockedStaking,
        groupedTimelockObjects,
    );

    const { mutateAsync: signAndExecuteTransaction } = useSignAndExecuteTransaction();
    const { addNotification } = useNotifications();
    const { data: rollingAverageApys } = useGetValidatorsApy();

    const validators = Object.keys(rollingAverageApys ?? {}) ?? [];

<<<<<<< HEAD
    const validatorApy =
        rollingAverageApys && selectedValidator ? rollingAverageApys[selectedValidator] : null;

    const validationSchema = useMemo(
        () =>
            createValidationSchema(
                coinBalance,
                coinSymbol,
                coinDecimals,
                view === StakeDialogView.Unstake,
                minimumStake,
            ),
        [coinBalance, coinSymbol, coinDecimals, view, minimumStake],
    );

=======
>>>>>>> dc99beba
    function handleBack(): void {
        setView?.(StakeDialogView.SelectValidator);
    }

    function handleValidatorSelect(validator: string): void {
        setSelectedValidator?.(validator);
    }

    function selectValidatorHandleNext(): void {
        if (selectedValidator) {
            setView?.(StakeDialogView.EnterAmount);
        }
    }

    function detailsHandleUnstake() {
        setView?.(StakeDialogView.Unstake);
    }

    function detailsHandleStake() {
        setView?.(StakeDialogView.SelectValidator);
    }

    function handleStake(): void {
        if (isTimelockedStaking && groupedTimelockObjects.length === 0) {
            addNotification('Invalid stake amount. Please try again.', NotificationType.Error);
            return;
        }
        if (!newStakeData?.transaction) {
            addNotification('Stake transaction was not created', NotificationType.Error);
            return;
        }

        signAndExecuteTransaction(
            {
                transaction: newStakeData?.transaction,
            },
            {
                onSuccess: () => {
                    setView?.(StakeDialogView.TransactionDetails);
                    addNotification('Stake transaction has been sent');
                },
            },
        ).catch(() => {
            addNotification('Stake transaction was not sent', NotificationType.Error);
        });
    }

    function onSubmit(values: FormValues, { resetForm }: FormikHelpers<FormValues>) {
        handleStake();
        resetForm();
    }

    return (
        <Dialog open={isOpen} onOpenChange={() => handleClose()}>
            <FormikProvider value={formik}>
                <>
                    {view === StakeDialogView.Details && stakedDetails && (
                        <DetailsView
                            handleStake={detailsHandleStake}
                            handleUnstake={detailsHandleUnstake}
                            stakedDetails={stakedDetails}
                            handleClose={handleClose}
                        />
                    )}
                    {view === StakeDialogView.SelectValidator && (
                        <SelectValidatorView
                            selectedValidator={selectedValidator}
                            handleClose={handleClose}
                            validators={validators}
                            onSelect={handleValidatorSelect}
                            onNext={selectValidatorHandleNext}
                        />
                    )}
                    {view === StakeDialogView.EnterAmount && validatorApy && (
                        <EnterAmountView
                            selectedValidator={selectedValidator}
                            handleClose={handleClose}
                            onBack={handleBack}
                            onStake={handleStake}
                            gasBudget={newStakeData?.gasBudget}
                            validatorApy={validatorApy}
                        />
                    )}
                    {view === StakeDialogView.Unstake && stakedDetails && (
                        <UnstakeView
                            extendedStake={stakedDetails}
                            onUnstake={handleClose}
                            showActiveStatus
                        />
                    )}
                    {view === StakeDialogView.TransactionDetails && validatorApy !== null && (
                        <FinishStakingView
                            validatorAddress={selectedValidator}
                            gasBudget={newStakeData?.gasBudget}
                            onConfirm={handleClose}
                            onClose={handleClose}
                            amount={amount}
                            symbol={metadata?.symbol}
                            validatorApy={validatorApy}
                        />
                    )}
                </>
            </FormikProvider>
        </Dialog>
    );
}<|MERGE_RESOLUTION|>--- conflicted
+++ resolved
@@ -125,24 +125,9 @@
 
     const validators = Object.keys(rollingAverageApys ?? {}) ?? [];
 
-<<<<<<< HEAD
     const validatorApy =
         rollingAverageApys && selectedValidator ? rollingAverageApys[selectedValidator] : null;
 
-    const validationSchema = useMemo(
-        () =>
-            createValidationSchema(
-                coinBalance,
-                coinSymbol,
-                coinDecimals,
-                view === StakeDialogView.Unstake,
-                minimumStake,
-            ),
-        [coinBalance, coinSymbol, coinDecimals, view, minimumStake],
-    );
-
-=======
->>>>>>> dc99beba
     function handleBack(): void {
         setView?.(StakeDialogView.SelectValidator);
     }
