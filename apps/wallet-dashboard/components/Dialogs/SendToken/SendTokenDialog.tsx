--- conflicted
+++ resolved
@@ -49,16 +49,7 @@
 
     const { data: coinsData } = useGetAllCoins(selectedCoin?.coinType, activeAddress);
 
-<<<<<<< HEAD
     const { mutateAsync: signAndExecuteTransaction, isPending } = useSignAndExecuteTransaction();
-=======
-    const {
-        mutateAsync: signAndExecuteTransaction,
-        error,
-        isPending,
-    } = useSignAndExecuteTransaction();
-
->>>>>>> 13aaf0e9
     const { data: sendCoinData } = useSendCoinTransaction(
         coinsData || [],
         selectedCoin?.coinType,
@@ -106,8 +97,9 @@
             <Header
                 title={step === FormStep.EnterValues ? 'Send' : 'Review & Send'}
                 onClose={() => setOpen(false)}
+                onBack={step === FormStep.ReviewValues ? onBack : undefined}
             />
-            <div className="h-full">
+            <div className="h-full [&>div]:h-full">
                 <DialogBody>
                     {step === FormStep.EnterValues && (
                         <EnterValuesFormView
@@ -126,7 +118,6 @@
                             executeTransfer={handleTransfer}
                             senderAddress={activeAddress}
                             gasBudget={sendCoinData?.gasBudget?.toString() || '--'}
-                            error={error?.message}
                             isPending={isPending}
                         />
                     )}
@@ -140,38 +131,7 @@
     return (
         <Dialog open={props.open} onOpenChange={props.setOpen}>
             <DialogContent containerId="overlay-portal-container" position={DialogPosition.Right}>
-<<<<<<< HEAD
-                <Header
-                    title={step === FormStep.EnterValues ? 'Send' : 'Review & Send'}
-                    onClose={() => setOpen(false)}
-                    onBack={step === FormStep.ReviewValues ? onBack : undefined}
-                />
-                <div className="h-full [&>div]:h-full">
-                    <DialogBody>
-                        {step === FormStep.EnterValues && (
-                            <EnterValuesFormView
-                                coin={selectedCoin}
-                                activeAddress={activeAddress}
-                                gasBudget={sendCoinData?.gasBudget?.toString() || '--'}
-                                setSelectedCoin={setSelectedCoin}
-                                onNext={onNext}
-                                setFormData={setFormData}
-                            />
-                        )}
-                        {step === FormStep.ReviewValues && (
-                            <ReviewValuesFormView
-                                formData={formData}
-                                executeTransfer={handleTransfer}
-                                senderAddress={activeAddress}
-                                isPending={isPending}
-                                coinType={selectedCoin?.coinType}
-                            />
-                        )}
-                    </DialogBody>
-                </div>
-=======
                 <SendTokenDialogBody {...props} />
->>>>>>> 13aaf0e9
             </DialogContent>
         </Dialog>
     );
