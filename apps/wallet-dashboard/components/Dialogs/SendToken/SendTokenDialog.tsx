--- conflicted
+++ resolved
@@ -48,18 +48,9 @@
 
     const { data: coinsData } = useGetAllCoins(selectedCoin.coinType, activeAddress);
 
-<<<<<<< HEAD
     const { mutateAsync: signAndExecuteTransaction, isPending } = useSignAndExecuteTransaction();
-    const { data: sendCoinData } = useSendCoinTransaction(
-=======
-    const {
-        mutateAsync: signAndExecuteTransaction,
-        error,
-        isPending,
-    } = useSignAndExecuteTransaction();
 
     const { data: transaction } = useSendCoinTransaction(
->>>>>>> e97e8795
         coinsData || [],
         selectedCoin?.coinType,
         activeAddress,
@@ -73,20 +64,6 @@
             addNotification('There was an error with the transaction', NotificationType.Error);
             return;
         } else {
-<<<<<<< HEAD
-            signAndExecuteTransaction(
-                {
-                    transaction: sendCoinData.transaction,
-                },
-                {
-                    onSuccess: () => {
-                        setOpen(false);
-                        addNotification('Transfer transaction has been sent');
-                    },
-                    onError: handleTransactionError,
-                },
-            );
-=======
             signAndExecuteTransaction({
                 transaction,
             })
@@ -94,10 +71,7 @@
                     setOpen(false);
                     addNotification('Transfer transaction has been sent');
                 })
-                .catch(() => {
-                    addNotification('Transfer transaction was not sent', NotificationType.Error);
-                });
->>>>>>> e97e8795
+                .catch(handleTransactionError);
         }
     }
 
@@ -137,10 +111,6 @@
                             formData={formData}
                             executeTransfer={handleTransfer}
                             senderAddress={activeAddress}
-<<<<<<< HEAD
-=======
-                            error={error?.message}
->>>>>>> e97e8795
                             isPending={isPending}
                             coinType={selectedCoin.coinType}
                         />
