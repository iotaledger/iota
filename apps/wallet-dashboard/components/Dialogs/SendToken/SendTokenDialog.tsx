// Copyright (c) 2024 IOTA Stiftung
// SPDX-License-Identifier: Apache-2.0

import React, { useState } from 'react';
import { EnterValuesFormView, ReviewValuesFormView, TransactionDetailsView } from './views';
import { CoinBalance } from '@iota/iota-sdk/client';
import { useSendCoinTransaction, useNotifications } from '@/hooks';
<<<<<<< HEAD
import { useIotaClient, useSignAndExecuteTransaction } from '@iota/dapp-kit';
=======
>>>>>>> 3ab420c0
import { NotificationType } from '@/stores/notificationStore';
import { CoinFormat, useFormatCoin, useGetAllCoins } from '@iota/core';
import { Dialog, DialogContent, DialogPosition } from '@iota/apps-ui-kit';
import { FormDataValues } from './interfaces';
import { INITIAL_VALUES } from './constants';
import { IOTA_TYPE_ARG } from '@iota/iota-sdk/utils';
import { useTransferTransactionMutation } from '@/hooks';

interface SendCoinPopupProps {
    coin: CoinBalance;
    activeAddress: string;
    setOpen: (bool: boolean) => void;
    open: boolean;
}

enum FormStep {
    EnterValues,
    ReviewValues,
    TransactionDetails,
}

function SendTokenDialogBody({
    coin,
    activeAddress,
    setOpen,
}: SendCoinPopupProps): React.JSX.Element {
    const [step, setStep] = useState<FormStep>(FormStep.EnterValues);
    const [selectedCoin, setSelectedCoin] = useState<CoinBalance>(coin);
    const [formData, setFormData] = useState<FormDataValues>(INITIAL_VALUES);
    const [digest, setDigest] = useState<string>('');
    const [fullAmount] = useFormatCoin(formData.amount, selectedCoin.coinType, CoinFormat.FULL);
<<<<<<< HEAD
    const { addNotification } = useNotifications();
    const iotaClient = useIotaClient();
    const [isReviewing, setIsReviewing] = useState(false);
    const { data: coinsData } = useGetAllCoins(selectedCoin.coinType, activeAddress);

    const { mutateAsync: signAndExecuteTransaction } = useSignAndExecuteTransaction();
=======
    const { data: coinsData } = useGetAllCoins(selectedCoin.coinType, activeAddress);

    const { addNotification } = useNotifications();
>>>>>>> 3ab420c0
    const isPayAllIota =
        selectedCoin.totalBalance === formData.amount && selectedCoin.coinType === IOTA_TYPE_ARG;

    const { data: transaction } = useSendCoinTransaction(
        coinsData || [],
        selectedCoin.coinType,
        activeAddress,
        formData.to,
        formData.amount,
        isPayAllIota,
    );

<<<<<<< HEAD
=======
    const {
        mutate: transfer,
        data,
        isPending: isLoadingTransfer,
    } = useTransferTransactionMutation();

>>>>>>> 3ab420c0
    async function handleTransfer() {
        if (!transaction) {
            addNotification('There was an error with the transaction', NotificationType.Error);
            return;
<<<<<<< HEAD
        } else {
            try {
                setIsReviewing(true);
                const executed = await signAndExecuteTransaction({
                    transaction,
                });

                const tx = await iotaClient.waitForTransaction({
                    digest: executed.digest,
                });

                setDigest(tx.digest);
                setStep(FormStep.TransactionDetails);
                addNotification('Transfer transaction has been sent');
            } catch {
                handleTransactionError();
            } finally {
                setIsReviewing(false);
            }
=======
>>>>>>> 3ab420c0
        }

        transfer(transaction, {
            onSuccess: () => {
                setStep(FormStep.TransactionDetails);
                addNotification('Transfer transaction has been sent', NotificationType.Success);
            },
            onError: () => {
                setOpen(false);
                addNotification('Transfer transaction failed', NotificationType.Error);
            },
        });
    }

    function onNext(): void {
        setStep(FormStep.ReviewValues);
    }

    function onBack(): void {
        // The amount is formatted when submitting the enterValuesForm, so it is necessary to return to the previous value when backing out
        setFormData({
            ...formData,
            amount: fullAmount,
        });
        setStep(FormStep.EnterValues);
    }

    return (
        <>
            {step === FormStep.EnterValues && (
                <EnterValuesFormView
                    coin={selectedCoin}
                    activeAddress={activeAddress}
                    setSelectedCoin={setSelectedCoin}
                    onNext={onNext}
                    onClose={() => setOpen(false)}
                    setFormData={setFormData}
                    initialFormValues={formData}
                />
            )}
            {step === FormStep.ReviewValues && (
                <ReviewValuesFormView
                    formData={formData}
                    executeTransfer={handleTransfer}
                    senderAddress={activeAddress}
<<<<<<< HEAD
                    isPending={isReviewing}
=======
                    isPending={isLoadingTransfer}
>>>>>>> 3ab420c0
                    coinType={selectedCoin.coinType}
                    isPayAllIota={isPayAllIota}
                    onClose={() => setOpen(false)}
                    onBack={onBack}
                />
            )}
<<<<<<< HEAD
            {step === FormStep.TransactionDetails && (
                <TransactionDetailsView
                    digest={digest}
=======
            {step === FormStep.TransactionDetails && data?.digest && (
                <TransactionDetailsView
                    digest={data.digest}
>>>>>>> 3ab420c0
                    onClose={() => {
                        setOpen(false);
                        setStep(FormStep.EnterValues);
                    }}
                />
            )}
        </>
    );
}

export function SendTokenDialog(props: SendCoinPopupProps) {
<<<<<<< HEAD
    if (!props.coin) {
        return null;
    }
=======
>>>>>>> 3ab420c0
    return (
        <Dialog open={props.open} onOpenChange={props.setOpen}>
            <DialogContent containerId="overlay-portal-container" position={DialogPosition.Right}>
                <SendTokenDialogBody {...props} />
            </DialogContent>
        </Dialog>
    );
}<|MERGE_RESOLUTION|>--- conflicted
+++ resolved
@@ -5,10 +5,6 @@
 import { EnterValuesFormView, ReviewValuesFormView, TransactionDetailsView } from './views';
 import { CoinBalance } from '@iota/iota-sdk/client';
 import { useSendCoinTransaction, useNotifications } from '@/hooks';
-<<<<<<< HEAD
-import { useIotaClient, useSignAndExecuteTransaction } from '@iota/dapp-kit';
-=======
->>>>>>> 3ab420c0
 import { NotificationType } from '@/stores/notificationStore';
 import { CoinFormat, useFormatCoin, useGetAllCoins } from '@iota/core';
 import { Dialog, DialogContent, DialogPosition } from '@iota/apps-ui-kit';
@@ -40,18 +36,9 @@
     const [formData, setFormData] = useState<FormDataValues>(INITIAL_VALUES);
     const [digest, setDigest] = useState<string>('');
     const [fullAmount] = useFormatCoin(formData.amount, selectedCoin.coinType, CoinFormat.FULL);
-<<<<<<< HEAD
-    const { addNotification } = useNotifications();
-    const iotaClient = useIotaClient();
-    const [isReviewing, setIsReviewing] = useState(false);
-    const { data: coinsData } = useGetAllCoins(selectedCoin.coinType, activeAddress);
-
-    const { mutateAsync: signAndExecuteTransaction } = useSignAndExecuteTransaction();
-=======
     const { data: coinsData } = useGetAllCoins(selectedCoin.coinType, activeAddress);
 
     const { addNotification } = useNotifications();
->>>>>>> 3ab420c0
     const isPayAllIota =
         selectedCoin.totalBalance === formData.amount && selectedCoin.coinType === IOTA_TYPE_ARG;
 
@@ -64,41 +51,16 @@
         isPayAllIota,
     );
 
-<<<<<<< HEAD
-=======
     const {
         mutate: transfer,
         data,
         isPending: isLoadingTransfer,
     } = useTransferTransactionMutation();
 
->>>>>>> 3ab420c0
     async function handleTransfer() {
         if (!transaction) {
             addNotification('There was an error with the transaction', NotificationType.Error);
             return;
-<<<<<<< HEAD
-        } else {
-            try {
-                setIsReviewing(true);
-                const executed = await signAndExecuteTransaction({
-                    transaction,
-                });
-
-                const tx = await iotaClient.waitForTransaction({
-                    digest: executed.digest,
-                });
-
-                setDigest(tx.digest);
-                setStep(FormStep.TransactionDetails);
-                addNotification('Transfer transaction has been sent');
-            } catch {
-                handleTransactionError();
-            } finally {
-                setIsReviewing(false);
-            }
-=======
->>>>>>> 3ab420c0
         }
 
         transfer(transaction, {
@@ -144,26 +106,16 @@
                     formData={formData}
                     executeTransfer={handleTransfer}
                     senderAddress={activeAddress}
-<<<<<<< HEAD
-                    isPending={isReviewing}
-=======
                     isPending={isLoadingTransfer}
->>>>>>> 3ab420c0
                     coinType={selectedCoin.coinType}
                     isPayAllIota={isPayAllIota}
                     onClose={() => setOpen(false)}
                     onBack={onBack}
                 />
             )}
-<<<<<<< HEAD
-            {step === FormStep.TransactionDetails && (
-                <TransactionDetailsView
-                    digest={digest}
-=======
             {step === FormStep.TransactionDetails && data?.digest && (
                 <TransactionDetailsView
                     digest={data.digest}
->>>>>>> 3ab420c0
                     onClose={() => {
                         setOpen(false);
                         setStep(FormStep.EnterValues);
@@ -175,12 +127,6 @@
 }
 
 export function SendTokenDialog(props: SendCoinPopupProps) {
-<<<<<<< HEAD
-    if (!props.coin) {
-        return null;
-    }
-=======
->>>>>>> 3ab420c0
     return (
         <Dialog open={props.open} onOpenChange={props.setOpen}>
             <DialogContent containerId="overlay-portal-container" position={DialogPosition.Right}>
