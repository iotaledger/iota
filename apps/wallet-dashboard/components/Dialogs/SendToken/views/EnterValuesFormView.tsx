// Copyright (c) 2024 IOTA Stiftung
// SPDX-License-Identifier: Apache-2.0

import { CoinBalance, CoinMetadata, CoinStruct } from '@iota/iota-sdk/client';
import {
    AddressInput,
    CoinFormat,
    COINS_QUERY_REFETCH_INTERVAL,
    COINS_QUERY_STALE_TIME,
    CoinSelector,
    createValidationSchemaSendTokenForm,
    filterAndSortTokenBalances,
    parseAmount,
    SendTokenFormInput,
    useCoinMetadata,
    useFormatCoin,
    useGetAllCoins,
} from '@iota/core';
import {
    ButtonHtmlType,
    ButtonType,
    InfoBox,
    InfoBoxType,
    Button,
    InfoBoxStyle,
    LoadingIndicator,
} from '@iota/apps-ui-kit';
import { useIotaClientQuery } from '@iota/dapp-kit';
import { IOTA_TYPE_ARG } from '@iota/iota-sdk/utils';
import { Form, Formik, FormikProps } from 'formik';
import { Exclamation } from '@iota/ui-icons';
import { UseQueryResult } from '@tanstack/react-query';
import { FormDataValues } from '../interfaces';
import { INITIAL_VALUES } from '../constants';

interface EnterValuesFormProps {
    coin: CoinBalance;
    activeAddress: string;
    initialFormValues: FormDataValues;
    setFormData: React.Dispatch<React.SetStateAction<FormDataValues>>;
    setSelectedCoin: React.Dispatch<React.SetStateAction<CoinBalance>>;
    onNext: () => void;
}

interface FormInputsProps extends FormikProps<FormDataValues> {
    coinType: string;
    coinDecimals: number;
    coinBalance: bigint;
    iotaBalance: bigint;
    formattedTokenBalance: string;
    symbol: string;
    activeAddress: string;
    coins: CoinStruct[];
    queryResult: UseQueryResult<CoinMetadata | null>;
}

function totalBalance(coins: CoinStruct[]): bigint {
    return coins.reduce((partialSum, c) => partialSum + getBalanceFromCoinStruct(c), BigInt(0));
}
function getBalanceFromCoinStruct(coin: CoinStruct): bigint {
    return BigInt(coin.balance);
}

function FormInputs({
    isValid,
    isSubmitting,
    setFieldValue,
    values,
    submitForm,
    coinType,
    coinDecimals,
    coinBalance,
    iotaBalance,
    formattedTokenBalance,
    symbol,
    activeAddress,
    coins,
    queryResult,
}: FormInputsProps): React.JSX.Element {
    const isPayAllIota =
        parseAmount(values.amount, coinDecimals) === coinBalance && coinType === IOTA_TYPE_ARG;

    const hasEnoughBalance =
        isPayAllIota ||
        iotaBalance >
            parseAmount(values.gasBudgetEst, coinDecimals) +
                parseAmount(coinType === IOTA_TYPE_ARG ? values.amount : '0', coinDecimals);

    async function onMaxTokenButtonClick() {
        await setFieldValue('amount', formattedTokenBalance);
    }

    const isMaxActionDisabled =
        parseAmount(values.amount, coinDecimals) === coinBalance ||
        queryResult.isPending ||
        !coinBalance;

    return (
        <div className="flex h-full w-full flex-col">
            <Form autoComplete="off" noValidate className="flex-1">
                <div className="flex h-full w-full flex-col gap-md">
                    {!hasEnoughBalance && (
                        <InfoBox
                            type={InfoBoxType.Error}
                            supportingText="Insufficient IOTA to cover transaction"
                            style={InfoBoxStyle.Elevated}
                            icon={<Exclamation />}
                        />
                    )}

                    <SendTokenFormInput
                        name="amount"
                        to={values.to}
                        symbol={symbol}
                        coins={coins}
                        coinDecimals={coinDecimals}
                        activeAddress={activeAddress}
                        onActionClick={onMaxTokenButtonClick}
                        isMaxActionDisabled={isMaxActionDisabled}
                        isPayAllIota={isPayAllIota}
                    />
                    <AddressInput name="to" placeholder="Enter Address" />
                </div>
            </Form>

            <div className="pt-xs">
                <Button
                    onClick={submitForm}
                    htmlType={ButtonHtmlType.Submit}
                    type={ButtonType.Primary}
                    disabled={
                        !isValid || isSubmitting || !hasEnoughBalance || values.gasBudgetEst === ''
                    }
                    text="Review"
                    fullWidth
                />
            </div>
        </div>
    );
}

export function EnterValuesFormView({
    coin,
    activeAddress,
    setFormData,
    setSelectedCoin,
    onNext,
    initialFormValues,
}: EnterValuesFormProps): JSX.Element {
    // Get all coins of the type
    const { data: coinsData, isPending: coinsIsPending } = useGetAllCoins(
        coin.coinType,
        activeAddress,
    );
    const { data: iotaCoinsData, isPending: iotaCoinsIsPending } = useGetAllCoins(
        IOTA_TYPE_ARG,
        activeAddress,
    );

    const { data: coinsBalance, isPending: coinsBalanceIsPending } = useIotaClientQuery(
        'getAllBalances',
        { owner: activeAddress },
        {
            enabled: !!activeAddress,
            refetchInterval: COINS_QUERY_REFETCH_INTERVAL,
            staleTime: COINS_QUERY_STALE_TIME,
            select: filterAndSortTokenBalances,
        },
    );

    const iotaCoins = iotaCoinsData;
    const coins = coinsData;
    const coinBalance = totalBalance(coins || []);
    const iotaBalance = totalBalance(iotaCoins || []);

    const [tokenBalance, symbol, queryResult] = useFormatCoin(
        coinBalance,
        coin.coinType,
        CoinFormat.FULL,
    );

    const coinMetadata = useCoinMetadata(coin.coinType);
    const coinDecimals = coinMetadata.data?.decimals ?? 0;

    const validationSchemaStepOne = createValidationSchemaSendTokenForm(
        coinBalance,
        symbol,
        coinDecimals,
    );

    const formattedTokenBalance = tokenBalance.replace(/,/g, '');

    if (coinsBalanceIsPending || coinsIsPending || iotaCoinsIsPending) {
        return (
            <div className="flex h-full w-full items-center justify-center">
                <LoadingIndicator />
            </div>
        );
    }

    async function handleFormSubmit({ to, amount, gasBudgetEst }: FormDataValues) {
        if (!coins || !iotaCoins) return;
        const coinsIDs = [...coins]
            .sort((a, b) => Number(b.balance) - Number(a.balance))
            .map(({ coinObjectId }) => coinObjectId);

        const formattedAmount = parseAmount(amount, coinDecimals).toString();

        const data = {
            to,
<<<<<<< HEAD
            amount: formattedAmount,
=======
            amount,
            formattedAmount,
            isPayAllIota,
>>>>>>> 266d7611
            coins,
            coinIds: coinsIDs,
            gasBudgetEst,
        };
        setFormData(data);
        onNext();
    }

    return (
        <div className="flex h-full w-full flex-col gap-md">
            <CoinSelector
                activeCoinType={coin.coinType}
                coins={coinsBalance ?? []}
                onClick={(coinType) => {
                    setFormData(INITIAL_VALUES);
                    const coin = coinsBalance?.find((coin) => coin.coinType === coinType);
                    setSelectedCoin(coin!);
                }}
            />

            <Formik
                initialValues={{
<<<<<<< HEAD
                    amount: '',
                    to: '',
                    gasBudgetEst: '',
=======
                    amount: initialFormValues.amount ?? '',
                    to: initialFormValues.to ?? '',
                    formattedAmount: initialFormValues.formattedAmount ?? '',
                    isPayAllIota:
                        initialFormValues.isPayAllIota ??
                        (!!initAmountBig &&
                            initAmountBig === coinBalance &&
                            coin.coinType === IOTA_TYPE_ARG),
                    gasBudgetEst: initialFormValues.gasBudgetEst ?? '',
>>>>>>> 266d7611
                }}
                validationSchema={validationSchemaStepOne}
                enableReinitialize
                validateOnChange={false}
                validateOnBlur={false}
                onSubmit={handleFormSubmit}
            >
                {(props: FormikProps<FormDataValues>) => (
                    <FormInputs
                        {...props}
                        coinType={coin.coinType}
                        coinDecimals={coinDecimals}
                        coinBalance={coinBalance}
                        iotaBalance={iotaBalance}
                        formattedTokenBalance={formattedTokenBalance}
                        symbol={symbol}
                        activeAddress={activeAddress}
                        coins={coins ?? []}
                        queryResult={queryResult}
                    />
                )}
            </Formik>
        </div>
    );
}<|MERGE_RESOLUTION|>--- conflicted
+++ resolved
@@ -208,13 +208,8 @@
 
         const data = {
             to,
-<<<<<<< HEAD
-            amount: formattedAmount,
-=======
             amount,
             formattedAmount,
-            isPayAllIota,
->>>>>>> 266d7611
             coins,
             coinIds: coinsIDs,
             gasBudgetEst,
@@ -236,23 +231,7 @@
             />
 
             <Formik
-                initialValues={{
-<<<<<<< HEAD
-                    amount: '',
-                    to: '',
-                    gasBudgetEst: '',
-=======
-                    amount: initialFormValues.amount ?? '',
-                    to: initialFormValues.to ?? '',
-                    formattedAmount: initialFormValues.formattedAmount ?? '',
-                    isPayAllIota:
-                        initialFormValues.isPayAllIota ??
-                        (!!initAmountBig &&
-                            initAmountBig === coinBalance &&
-                            coin.coinType === IOTA_TYPE_ARG),
-                    gasBudgetEst: initialFormValues.gasBudgetEst ?? '',
->>>>>>> 266d7611
-                }}
+                initialValues={initialFormValues}
                 validationSchema={validationSchemaStepOne}
                 enableReinitialize
                 validateOnChange={false}
