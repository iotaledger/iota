// Copyright (c) 2024 IOTA Stiftung
// SPDX-License-Identifier: Apache-2.0

'use client';

import { FormDataValues } from '../interfaces';
import {
    Button,
    Card,
    CardType,
    CardImage,
    ImageType,
    CardBody,
    CardAction,
    CardActionType,
    KeyValueInfo,
    Divider,
    ButtonType,
    Header,
} from '@iota/apps-ui-kit';
import { formatAddress, IOTA_TYPE_ARG } from '@iota/iota-sdk/utils';
import { CoinIcon, ImageIconSize, useFormatCoin, ExplorerLinkType, CoinFormat } from '@iota/core';
import { Loader } from '@iota/ui-icons';
import { ExplorerLink } from '@/components';
<<<<<<< HEAD
import { DialogLayout, DialogLayoutBody, DialogLayoutFooter } from '../../layout';
=======
import { DialogLayoutBody, DialogLayoutFooter } from '../../layout';
>>>>>>> 3ab420c0

interface ReviewValuesFormProps {
    formData: FormDataValues;
    senderAddress: string;
    isPending: boolean;
    executeTransfer: () => void;
    coinType: string;
    isPayAllIota?: boolean;
    onClose: () => void;
    onBack: () => void;
}

export function ReviewValuesFormView({
    formData: { amount, to, gasBudgetEst },
    senderAddress,
    isPending,
    executeTransfer,
    coinType,
    isPayAllIota,
    onClose,
    onBack,
}: ReviewValuesFormProps): JSX.Element {
    const [roundedAmount, symbol] = useFormatCoin(amount, coinType, CoinFormat.ROUNDED);
    const [gasEstimated, gasSymbol] = useFormatCoin(gasBudgetEst, IOTA_TYPE_ARG);

    return (
<<<<<<< HEAD
        <DialogLayout withDialogContent={false}>
=======
        <>
>>>>>>> 3ab420c0
            <Header title="Review & Send" onClose={onClose} onBack={onBack} />
            <DialogLayoutBody>
                <div className="flex w-full flex-col gap-md">
                    {Number(amount) !== 0 ? (
                        <Card type={CardType.Filled}>
                            <CardImage type={ImageType.BgSolid}>
                                <CoinIcon coinType={coinType} rounded size={ImageIconSize.Small} />
                            </CardImage>
                            <CardBody
                                title={`${isPayAllIota ? '~' : ''}${roundedAmount} ${symbol}`}
                                subtitle="Amount"
                            />
                            <CardAction type={CardActionType.SupportingText} />
                        </Card>
                    ) : null}
                    <div className="flex flex-col gap-md--rs p-sm--rs">
                        <KeyValueInfo
                            keyText={'From'}
                            value={
                                <ExplorerLink
                                    type={ExplorerLinkType.Address}
                                    address={senderAddress}
                                >
                                    {formatAddress(senderAddress)}
                                </ExplorerLink>
                            }
                            fullwidth
                        />

                        <Divider />
                        <KeyValueInfo
                            keyText={'To'}
                            value={
                                <ExplorerLink type={ExplorerLinkType.Address} address={to}>
                                    {formatAddress(to || '')}
                                </ExplorerLink>
                            }
                            fullwidth
                        />

                        <Divider />
                        <KeyValueInfo
                            keyText={'Est. Gas Fees'}
                            value={gasEstimated}
                            supportingLabel={gasSymbol}
                            fullwidth
                        />
                    </div>
                </div>
            </DialogLayoutBody>
            <DialogLayoutFooter>
                <Button
                    type={ButtonType.Primary}
                    onClick={executeTransfer}
                    text="Send Now"
                    disabled={coinType === null || isPending}
                    fullWidth
                    icon={isPending ? <Loader className="animate-spin" /> : undefined}
                    iconAfterText
                />
            </DialogLayoutFooter>
<<<<<<< HEAD
        </DialogLayout>
=======
        </>
>>>>>>> 3ab420c0
    );
}<|MERGE_RESOLUTION|>--- conflicted
+++ resolved
@@ -22,11 +22,7 @@
 import { CoinIcon, ImageIconSize, useFormatCoin, ExplorerLinkType, CoinFormat } from '@iota/core';
 import { Loader } from '@iota/ui-icons';
 import { ExplorerLink } from '@/components';
-<<<<<<< HEAD
-import { DialogLayout, DialogLayoutBody, DialogLayoutFooter } from '../../layout';
-=======
 import { DialogLayoutBody, DialogLayoutFooter } from '../../layout';
->>>>>>> 3ab420c0
 
 interface ReviewValuesFormProps {
     formData: FormDataValues;
@@ -53,11 +49,7 @@
     const [gasEstimated, gasSymbol] = useFormatCoin(gasBudgetEst, IOTA_TYPE_ARG);
 
     return (
-<<<<<<< HEAD
-        <DialogLayout withDialogContent={false}>
-=======
         <>
->>>>>>> 3ab420c0
             <Header title="Review & Send" onClose={onClose} onBack={onBack} />
             <DialogLayoutBody>
                 <div className="flex w-full flex-col gap-md">
@@ -119,10 +111,6 @@
                     iconAfterText
                 />
             </DialogLayoutFooter>
-<<<<<<< HEAD
-        </DialogLayout>
-=======
         </>
->>>>>>> 3ab420c0
     );
 }