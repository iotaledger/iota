--- conflicted
+++ resolved
@@ -1,10 +1,7 @@
 // Copyright (c) 2024 IOTA Stiftung
 // SPDX-License-Identifier: Apache-2.0
 
-<<<<<<< HEAD
 export * from './Send';
-=======
 export * from './SendToken';
 export * from './ReceiveFundsDialog';
->>>>>>> d0ca55dd
 export * from './Staking';