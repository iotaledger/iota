// Copyright (c) 2024 IOTA Stiftung
// SPDX-License-Identifier: Apache-2.0

'use client';

import React from 'react';
import ActivityIcon from './ActivityIcon';
import formatTimestamp from '@/lib/utils/time';
import { Activity } from '@/lib/interfaces';
import { usePopups } from '@/hooks';
import { ActivityDetailsPopup, Button } from '@/components';

interface ActivityTileProps {
    activity: Activity;
}

function ActivityTile({ activity }: ActivityTileProps): JSX.Element {
    const { openPopup, closePopup } = usePopups();

    const handleDetailsClick = () => {
        openPopup(<ActivityDetailsPopup activity={activity} onClose={closePopup} />);
    };

    return (
        <div className="border-gray-45 flex h-full w-full flex-row items-center space-x-4 rounded-md border border-solid p-4">
<<<<<<< HEAD
            <ActivityIcon state={state} action={action} />
            <div className="flex h-full flex-col space-y-2">
                <h2>{action}</h2>
                {timestamp && <span>{formatTimestamp(timestamp)}</span>}
=======
            <ActivityIcon state={activity.state} action={activity.action} />
            <div className="flex h-full w-full flex-col space-y-2">
                <h2>{activity.action}</h2>
                <span>{formatTimestamp(activity.timestamp)}</span>
>>>>>>> 68222c09
            </div>
            <Button onClick={handleDetailsClick}>Details</Button>
        </div>
    );
}

export default ActivityTile;<|MERGE_RESOLUTION|>--- conflicted
+++ resolved
@@ -23,17 +23,10 @@
 
     return (
         <div className="border-gray-45 flex h-full w-full flex-row items-center space-x-4 rounded-md border border-solid p-4">
-<<<<<<< HEAD
-            <ActivityIcon state={state} action={action} />
-            <div className="flex h-full flex-col space-y-2">
-                <h2>{action}</h2>
-                {timestamp && <span>{formatTimestamp(timestamp)}</span>}
-=======
             <ActivityIcon state={activity.state} action={activity.action} />
             <div className="flex h-full w-full flex-col space-y-2">
                 <h2>{activity.action}</h2>
-                <span>{formatTimestamp(activity.timestamp)}</span>
->>>>>>> 68222c09
+                {activity?.timestamp && <span>{formatTimestamp(activity.timestamp)}</span>}
             </div>
             <Button onClick={handleDetailsClick}>Details</Button>
         </div>
