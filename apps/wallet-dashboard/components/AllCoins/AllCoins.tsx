// Copyright (c) 2024 IOTA Stiftung
// Modifications Copyright (c) 2024 IOTA Stiftung
// SPDX-License-Identifier: Apache-2.0

<<<<<<< HEAD
import { useGetAllCoins } from '@mysten/core/src/hooks/useGetAllCoins';
import { useCurrentAccount } from '@mysten/dapp-kit';
import { SUI_TYPE_ARG } from '@mysten/sui.js/utils';
import { SendButton } from '@/components/index';
=======
import { useGetAllCoins } from '@iota/core/src/hooks/useGetAllCoins';
import { useCurrentAccount } from '@iota/dapp-kit';
import { IOTA_TYPE_ARG } from '@iota/iota.js/utils';
>>>>>>> 189596f2

export const AllCoins = () => {
    const account = useCurrentAccount();
    const { data } = useGetAllCoins(IOTA_TYPE_ARG, account?.address);

    return (
        <div className="space-y-4">
            Coins:
            {data?.map((coin) => {
                return (
                    <div
                        key={coin.coinObjectId}
                        className="flex items-center justify-between gap-4"
                    >
                        {coin.balance} - {coin.coinObjectId}
                        {account?.address ? (
                            <SendButton address={account.address} coin={coin} />
                        ) : null}
                    </div>
                );
            })}
        </div>
    );
};<|MERGE_RESOLUTION|>--- conflicted
+++ resolved
@@ -2,16 +2,10 @@
 // Modifications Copyright (c) 2024 IOTA Stiftung
 // SPDX-License-Identifier: Apache-2.0
 
-<<<<<<< HEAD
-import { useGetAllCoins } from '@mysten/core/src/hooks/useGetAllCoins';
-import { useCurrentAccount } from '@mysten/dapp-kit';
-import { SUI_TYPE_ARG } from '@mysten/sui.js/utils';
-import { SendButton } from '@/components/index';
-=======
 import { useGetAllCoins } from '@iota/core/src/hooks/useGetAllCoins';
 import { useCurrentAccount } from '@iota/dapp-kit';
 import { IOTA_TYPE_ARG } from '@iota/iota.js/utils';
->>>>>>> 189596f2
+import { SendButton } from '@/components/index';
 
 export const AllCoins = () => {
     const account = useCurrentAccount();
