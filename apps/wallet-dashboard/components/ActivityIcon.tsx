--- conflicted
+++ resolved
@@ -2,13 +2,8 @@
 // Modifications Copyright (c) 2024 IOTA Stiftung
 // SPDX-License-Identifier: Apache-2.0
 
-<<<<<<< HEAD
 import { ActivityAction, ActivityState } from '@/lib/interfaces';
-import { Account24, ArrowRight16, Sui, Swap16, Unstaked, WalletActionStake24 } from '@mysten/icons';
-=======
-import { ActivityState } from '@/lib/interfaces';
 import { Account24, ArrowRight16, Iota, Swap16, Unstaked, WalletActionStake24 } from '@iota/icons';
->>>>>>> 645a8a44
 
 const icons = {
     [ActivityAction.Send]: (
@@ -32,17 +27,10 @@
     [ActivityAction.Staked]: (
         <WalletActionStake24 className="text-gradient-blue-start text-heading2 bg-transparent" />
     ),
-<<<<<<< HEAD
     [ActivityAction.Unstaked]: <Unstaked className="text-gradient-blue-start text-heading3" />,
-    [ActivityAction.Rewards]: <Sui className="text-gradient-blue-start text-body" />,
+    [ActivityAction.Rewards]: <Iota className="text-gradient-blue-start text-body" />,
     [ActivityAction.Swapped]: <Swap16 className="text-gradient-blue-start text-heading6" />,
     [ActivityAction.PersonalMessage]: (
-=======
-    Unstaked: <Unstaked className="text-gradient-blue-start text-heading3" />,
-    Rewards: <Iota className="text-gradient-blue-start text-body" />,
-    Swapped: <Swap16 className="text-gradient-blue-start text-heading6" />,
-    PersonalMessage: (
->>>>>>> 645a8a44
         <Account24 fill="currentColor" className="text-gradient-blue-start text-body" />
     ),
 };
