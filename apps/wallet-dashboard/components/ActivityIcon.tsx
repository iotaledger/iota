// Copyright (c) 2024 IOTA Stiftung
// SPDX-License-Identifier: Apache-2.0

<<<<<<< HEAD
import { ActivityAction, ActivityState } from '@/lib/interfaces';
import { Account24, ArrowRight16, Iota, Swap16, Unstaked, WalletActionStake24 } from '@iota/icons';
=======
import { ActivityState } from '@/lib/interfaces';
import { Account24, ArrowRight16, Iota, Unstaked, WalletActionStake24 } from '@iota/icons';
>>>>>>> 6b466c03

const icons = {
    [ActivityAction.Send]: (
        <ArrowRight16
            fill="currentColor"
            className="text-gradient-blue-start text-body -rotate-45"
        />
    ),
    [ActivityAction.Receive]: (
        <ArrowRight16
            fill="currentColor"
            className="text-gradient-blue-start text-body rotate-135"
        />
    ),
    [ActivityAction.Transaction]: (
        <ArrowRight16
            fill="currentColor"
            className="text-gradient-blue-start text-body -rotate-45"
        />
    ),
    [ActivityAction.Staked]: (
        <WalletActionStake24 className="text-gradient-blue-start text-heading2 bg-transparent" />
    ),
<<<<<<< HEAD
    [ActivityAction.Unstaked]: <Unstaked className="text-gradient-blue-start text-heading3" />,
    [ActivityAction.Rewards]: <Iota className="text-gradient-blue-start text-body" />,
    [ActivityAction.Swapped]: <Swap16 className="text-gradient-blue-start text-heading6" />,
    [ActivityAction.PersonalMessage]: (
=======
    Unstaked: <Unstaked className="text-gradient-blue-start text-heading3" />,
    Rewards: <Iota className="text-gradient-blue-start text-body" />,
    PersonalMessage: (
>>>>>>> 6b466c03
        <Account24 fill="currentColor" className="text-gradient-blue-start text-body" />
    ),
};

interface ActivityIconProps {
    state: ActivityState;
    action: keyof typeof icons;
}

function ActivityIcon({ state, action }: ActivityIconProps) {
    const isError = state === ActivityState.Failed;
    return (
        <div
            className={`${
                isError ? 'bg-issue-light' : 'bg-gray-40'
            } w-7.5 h-7.5 rounded-2lg flex items-center justify-center`}
        >
            {icons[action]}
        </div>
    );
}

export default ActivityIcon;<|MERGE_RESOLUTION|>--- conflicted
+++ resolved
@@ -1,13 +1,8 @@
 // Copyright (c) 2024 IOTA Stiftung
 // SPDX-License-Identifier: Apache-2.0
 
-<<<<<<< HEAD
 import { ActivityAction, ActivityState } from '@/lib/interfaces';
-import { Account24, ArrowRight16, Iota, Swap16, Unstaked, WalletActionStake24 } from '@iota/icons';
-=======
-import { ActivityState } from '@/lib/interfaces';
 import { Account24, ArrowRight16, Iota, Unstaked, WalletActionStake24 } from '@iota/icons';
->>>>>>> 6b466c03
 
 const icons = {
     [ActivityAction.Send]: (
@@ -31,16 +26,9 @@
     [ActivityAction.Staked]: (
         <WalletActionStake24 className="text-gradient-blue-start text-heading2 bg-transparent" />
     ),
-<<<<<<< HEAD
     [ActivityAction.Unstaked]: <Unstaked className="text-gradient-blue-start text-heading3" />,
     [ActivityAction.Rewards]: <Iota className="text-gradient-blue-start text-body" />,
-    [ActivityAction.Swapped]: <Swap16 className="text-gradient-blue-start text-heading6" />,
     [ActivityAction.PersonalMessage]: (
-=======
-    Unstaked: <Unstaked className="text-gradient-blue-start text-heading3" />,
-    Rewards: <Iota className="text-gradient-blue-start text-body" />,
-    PersonalMessage: (
->>>>>>> 6b466c03
         <Account24 fill="currentColor" className="text-gradient-blue-start text-body" />
     ),
 };
