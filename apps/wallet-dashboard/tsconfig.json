{
<<<<<<< HEAD
  "compilerOptions": {
    "lib": ["dom", "dom.iterable", "esnext"],
    "allowJs": true,
    "skipLibCheck": true,
    "strict": true,
    "noEmit": true,
    "esModuleInterop": true,
    "module": "esnext",
    "moduleResolution": "bundler",
    "resolveJsonModule": true,
    "isolatedModules": true,
    "jsx": "preserve",
    "incremental": true,
    "plugins": [
      {
        "name": "next"
      }
    ],
    "paths": {
      "@/app/*": ["./app/*"],
      "@/components/*": ["./components/*"],
      "@/stores/*": ["./stores/*"],
      "@/utils/*": ["./utils/*"],
=======
    "compilerOptions": {
        "lib": ["dom", "dom.iterable", "esnext"],
        "allowJs": true,
        "skipLibCheck": true,
        "strict": true,
        "noEmit": true,
        "esModuleInterop": true,
        "module": "esnext",
        "moduleResolution": "bundler",
        "resolveJsonModule": true,
        "isolatedModules": true,
        "jsx": "preserve",
        "incremental": true,
        "plugins": [
            {
                "name": "next"
            }
        ],
        "paths": {
            "@/app/*": ["./app/*"],
            "@/components/*": ["./components/*"],
            "@/*": ["./*"]
>>>>>>> 5c8de3fc
    }
    },
  "include": ["next-env.d.ts", "**/*.ts", "**/*.tsx", ".next/types/**/*.ts"],
  "exclude": ["node_modules"]
}<|MERGE_RESOLUTION|>--- conflicted
+++ resolved
@@ -1,29 +1,4 @@
 {
-<<<<<<< HEAD
-  "compilerOptions": {
-    "lib": ["dom", "dom.iterable", "esnext"],
-    "allowJs": true,
-    "skipLibCheck": true,
-    "strict": true,
-    "noEmit": true,
-    "esModuleInterop": true,
-    "module": "esnext",
-    "moduleResolution": "bundler",
-    "resolveJsonModule": true,
-    "isolatedModules": true,
-    "jsx": "preserve",
-    "incremental": true,
-    "plugins": [
-      {
-        "name": "next"
-      }
-    ],
-    "paths": {
-      "@/app/*": ["./app/*"],
-      "@/components/*": ["./components/*"],
-      "@/stores/*": ["./stores/*"],
-      "@/utils/*": ["./utils/*"],
-=======
     "compilerOptions": {
         "lib": ["dom", "dom.iterable", "esnext"],
         "allowJs": true,
@@ -43,12 +18,13 @@
             }
         ],
         "paths": {
+            "@/*": ["./*"],
             "@/app/*": ["./app/*"],
             "@/components/*": ["./components/*"],
-            "@/*": ["./*"]
->>>>>>> 5c8de3fc
-    }
+            "@/stores/*": ["./stores/*"],
+            "@/utils/*": ["./utils/*"]
+        }
     },
-  "include": ["next-env.d.ts", "**/*.ts", "**/*.tsx", ".next/types/**/*.ts"],
-  "exclude": ["node_modules"]
+    "include": ["next-env.d.ts", "**/*.ts", "**/*.tsx", ".next/types/**/*.ts"],
+    "exclude": ["node_modules"]
 }