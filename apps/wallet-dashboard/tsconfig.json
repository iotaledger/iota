--- conflicted
+++ resolved
@@ -1,32 +1,4 @@
 {
-<<<<<<< HEAD
-  "compilerOptions": {
-    "lib": ["dom", "dom.iterable", "esnext"],
-    "allowJs": true,
-    "skipLibCheck": true,
-    "strict": true,
-    "noEmit": true,
-    "esModuleInterop": true,
-    "module": "esnext",
-    "moduleResolution": "bundler",
-    "resolveJsonModule": true,
-    "isolatedModules": true,
-    "jsx": "preserve",
-    "incremental": true,
-    "plugins": [
-      {
-        "name": "next"
-      }
-    ],
-    "paths": {
-      "@/app/*": ["./app/*"],
-      "@/components/*": ["./components/*"],
-      "@/*": ["./*"]
-    }
-  },
-  "include": ["next-env.d.ts", "**/*.ts", "**/*.tsx", ".next/types/**/*.ts"],
-  "exclude": ["node_modules"]
-=======
     "compilerOptions": {
         "lib": ["dom", "dom.iterable", "esnext"],
         "allowJs": true,
@@ -47,10 +19,10 @@
         ],
         "paths": {
             "@/app/*": ["./app/*"],
-            "@/components/*": ["./components/*"]
-        }
+            "@/components/*": ["./components/*"],
+            "@/*": ["./*"]
+    }
     },
-    "include": ["next-env.d.ts", "**/*.ts", "**/*.tsx", ".next/types/**/*.ts"],
-    "exclude": ["node_modules"]
->>>>>>> bf814c8a
+  "include": ["next-env.d.ts", "**/*.ts", "**/*.tsx", ".next/types/**/*.ts"],
+  "exclude": ["node_modules"]
 }