--- conflicted
+++ resolved
@@ -25,7 +25,6 @@
         <GrowthBookProvider growthbook={growthbook}>
             <QueryClientProvider client={queryClient}>
                 <IotaClientProvider networks={allNetworks} defaultNetwork={defaultNetwork}>
-<<<<<<< HEAD
                     <KioskClientProvider>
                         <WalletProvider
                             autoConnect={true}
@@ -39,7 +38,7 @@
                                 },
                             ]}
                         >
-                            <ThemeProvider appId="dashboard">
+                            <ThemeProvider appId="iota-dashboard">
                                 <PopupProvider>
                                     {children}
                                     <Toaster />
@@ -48,28 +47,6 @@
                             </ThemeProvider>
                         </WalletProvider>
                     </KioskClientProvider>
-=======
-                    <WalletProvider
-                        autoConnect={true}
-                        theme={[
-                            {
-                                variables: lightTheme,
-                            },
-                            {
-                                selector: '.dark',
-                                variables: darkTheme,
-                            },
-                        ]}
-                    >
-                        <ThemeProvider appId="iota-dashboard">
-                            <PopupProvider>
-                                {children}
-                                <Toaster />
-                                <Popup />
-                            </PopupProvider>
-                        </ThemeProvider>
-                    </WalletProvider>
->>>>>>> f3388e13
                 </IotaClientProvider>
             </QueryClientProvider>
         </GrowthBookProvider>
