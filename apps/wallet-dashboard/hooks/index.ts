// Copyright (c) 2024 IOTA Stiftung
// SPDX-License-Identifier: Apache-2.0

export * from './useBalance';
<<<<<<< HEAD
export * from './usePopup';
export * from './useStakingData';
=======
export * from './usePopups';
>>>>>>> 34c8a10e
<|MERGE_RESOLUTION|>--- conflicted
+++ resolved
@@ -2,9 +2,5 @@
 // SPDX-License-Identifier: Apache-2.0
 
 export * from './useBalance';
-<<<<<<< HEAD
-export * from './usePopup';
 export * from './useStakingData';
-=======
-export * from './usePopups';
->>>>>>> 34c8a10e
+export * from './usePopups';