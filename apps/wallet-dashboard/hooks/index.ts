// Copyright (c) 2024 IOTA Stiftung
// SPDX-License-Identifier: Apache-2.0

<<<<<<< HEAD
export * from './useBalance';
export * from './usePopups';
export * from './useSendCoinTransaction';
=======
export * from './usePopups';
>>>>>>> f8d666f5
<|MERGE_RESOLUTION|>--- conflicted
+++ resolved
@@ -1,10 +1,5 @@
 // Copyright (c) 2024 IOTA Stiftung
 // SPDX-License-Identifier: Apache-2.0
 
-<<<<<<< HEAD
-export * from './useBalance';
 export * from './usePopups';
-export * from './useSendCoinTransaction';
-=======
-export * from './usePopups';
->>>>>>> f8d666f5
+export * from './useSendCoinTransaction';