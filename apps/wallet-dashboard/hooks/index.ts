--- conflicted
+++ resolved
@@ -1,9 +1,5 @@
 // Copyright (c) 2024 IOTA Stiftung
 // SPDX-License-Identifier: Apache-2.0
 
-<<<<<<< HEAD
-export * from './useBalance';
 export * from './useUnstakeTransaction';
-=======
->>>>>>> 35ef991c
 export * from './usePopups';