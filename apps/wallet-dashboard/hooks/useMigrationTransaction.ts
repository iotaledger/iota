// Copyright (c) 2024 IOTA Stiftung
// SPDX-License-Identifier: Apache-2.0

import { useIotaClient } from '@iota/dapp-kit';
import { IotaObjectData } from '@iota/iota-sdk/client';
import { useQuery } from '@tanstack/react-query';
import { createMigrationTransaction } from '@iota/core';

export function useMigrationTransaction(
    address: string,
    basicOutputObjects?: IotaObjectData[],
    nftOutputObjects?: IotaObjectData[],
) {
    const client = useIotaClient();
    return useQuery({
        // eslint-disable-next-line @tanstack/query/exhaustive-deps
        queryKey: ['migration-transaction', address],
        queryFn: async () => {
<<<<<<< HEAD
            const transaction = await createMigrationTransaction(
                client,
                address,
                basicOutputObjects,
                nftOutputObjects,
            );
            // transaction.setGasBudget(1000000000);
=======
            const transaction = new Transaction();
>>>>>>> fd170812
            transaction.setSender(address);
            await transaction.build({ client });
            return transaction;
        },
        enabled: !!address,
        gcTime: 0,
        select: (transaction) => {
            return {
                transaction,
                gasBudget: transaction.getData().gasData.budget,
            };
        },
    });
}<|MERGE_RESOLUTION|>--- conflicted
+++ resolved
@@ -16,17 +16,12 @@
         // eslint-disable-next-line @tanstack/query/exhaustive-deps
         queryKey: ['migration-transaction', address],
         queryFn: async () => {
-<<<<<<< HEAD
             const transaction = await createMigrationTransaction(
                 client,
                 address,
                 basicOutputObjects,
                 nftOutputObjects,
             );
-            // transaction.setGasBudget(1000000000);
-=======
-            const transaction = new Transaction();
->>>>>>> fd170812
             transaction.setSender(address);
             await transaction.build({ client });
             return transaction;
