// Copyright (c) 2024 IOTA Stiftung
// SPDX-License-Identifier: Apache-2.0

import {
    createStakeTransaction,
    createTimelockedStakeTransaction,
    GroupedTimelockObject,
} from '@iota/core';
import { useIotaClient } from '@iota/dapp-kit';
import { useQuery } from '@tanstack/react-query';

export function useNewStakeTransaction(validator: string, amount: bigint, senderAddress: string) {
    const client = useIotaClient();
    return useQuery({
        // eslint-disable-next-line @tanstack/query/exhaustive-deps
        queryKey: ['stake-transaction', validator, amount.toString(), senderAddress],
        queryFn: async () => {
            const transaction = createStakeTransaction(amount, validator);
            transaction.setSender(senderAddress);
            await transaction.build({ client });
            return transaction;
        },
        enabled: !!amount && !!validator && !!senderAddress,
        gcTime: 0,
        select: (transaction) => {
            return {
                transaction,
                gasBudget: transaction.getData().gasData.budget,
            };
        },
    });
}

export function useNewStakeTimelockedTransaction(
    validator: string,
    senderAddress: string,
    groupedTimelockObjects: GroupedTimelockObject[],
) {
    const amount = groupedTimelockObjects.reduce(
        (acc, obj) => acc + (obj.totalLockedAmount - (obj.splitAmount ?? 0n)),
        0n,
    );
    const client = useIotaClient();
    return useQuery({
        // eslint-disable-next-line @tanstack/query/exhaustive-deps
        queryKey: [
            'stake-timelocked-transaction',
            validator,
            senderAddress,
<<<<<<< HEAD
            groupedTimelockObjects.toString(),
        ],
        queryFn: async () => {
            const transaction = createTimelockedStakeTransaction(
                groupedTimelockObjects || [],
                validator,
            );
=======
            amount.toString(),
            groupedTimelockObjects.length,
        ],
        queryFn: async () => {
            const transaction = createTimelockedStakeTransaction(groupedTimelockObjects, validator);
>>>>>>> 504aa0b8
            transaction.setSender(senderAddress);
            await transaction.build({ client });
            return transaction;
        },
        enabled: !!(validator && senderAddress && groupedTimelockObjects?.length),
        gcTime: 0,
        select: (transaction) => {
            return {
                transaction,
                gasBudget: transaction.getData().gasData.budget,
            };
        },
    });
}<|MERGE_RESOLUTION|>--- conflicted
+++ resolved
@@ -47,21 +47,11 @@
             'stake-timelocked-transaction',
             validator,
             senderAddress,
-<<<<<<< HEAD
-            groupedTimelockObjects.toString(),
-        ],
-        queryFn: async () => {
-            const transaction = createTimelockedStakeTransaction(
-                groupedTimelockObjects || [],
-                validator,
-            );
-=======
             amount.toString(),
             groupedTimelockObjects.length,
         ],
         queryFn: async () => {
             const transaction = createTimelockedStakeTransaction(groupedTimelockObjects, validator);
->>>>>>> 504aa0b8
             transaction.setSender(senderAddress);
             await transaction.build({ client });
             return transaction;
