// Copyright (c) 2024 IOTA Stiftung
// SPDX-License-Identifier: Apache-2.0
'use client';

import { Inter } from 'next/font/google';

import './globals.css';
import { GrowthBookProvider } from '@growthbook/growthbook-react';
import { IotaClientProvider, lightTheme, darkTheme, WalletProvider } from '@iota/dapp-kit';
import { getAllNetworks, getDefaultNetwork } from '@iota/iota-sdk/client';
import { QueryClient, QueryClientProvider } from '@tanstack/react-query';
import React from 'react';

import '@iota/dapp-kit/dist/index.css';
import { Popup, PopupProvider } from '@/components/Popup';
<<<<<<< HEAD
import { growthbook } from '@/lib/utils';
=======
import { Toaster } from 'react-hot-toast';
>>>>>>> 1a4f3f86

const inter = Inter({ subsets: ['latin'] });
growthbook.init();

export default function RootLayout({
    children,
}: Readonly<{
    children: React.ReactNode;
}>) {
    const [queryClient] = React.useState(() => new QueryClient());
    const bodyRef = React.useRef<HTMLBodyElement>(null);

    const allNetworks = getAllNetworks();
    const defaultNetwork = getDefaultNetwork();

    return (
        <html lang="en">
            <body className={inter.className} ref={bodyRef}>
<<<<<<< HEAD
                <GrowthBookProvider growthbook={growthbook}>
                    <QueryClientProvider client={queryClient}>
                        <IotaClientProvider networks={allNetworks} defaultNetwork={defaultNetwork}>
                            <WalletProvider
                                theme={[
                                    {
                                        variables: lightTheme,
                                    },
                                    {
                                        selector: '.dark',
                                        variables: darkTheme,
                                    },
                                ]}
                            >
                                <PopupProvider>
                                    {children}
                                    <Popup />
                                </PopupProvider>
                            </WalletProvider>
                        </IotaClientProvider>
                    </QueryClientProvider>
                </GrowthBookProvider>
=======
                <QueryClientProvider client={queryClient}>
                    <IotaClientProvider networks={allNetworks} defaultNetwork={defaultNetwork}>
                        <WalletProvider
                            autoConnect={true}
                            theme={[
                                {
                                    variables: lightTheme,
                                },
                                {
                                    selector: '.dark',
                                    variables: darkTheme,
                                },
                            ]}
                        >
                            <PopupProvider>
                                {children}
                                <Toaster />
                                <Popup />
                            </PopupProvider>
                        </WalletProvider>
                    </IotaClientProvider>
                </QueryClientProvider>
>>>>>>> 1a4f3f86
            </body>
        </html>
    );
}<|MERGE_RESOLUTION|>--- conflicted
+++ resolved
@@ -10,14 +10,10 @@
 import { getAllNetworks, getDefaultNetwork } from '@iota/iota-sdk/client';
 import { QueryClient, QueryClientProvider } from '@tanstack/react-query';
 import React from 'react';
-
 import '@iota/dapp-kit/dist/index.css';
 import { Popup, PopupProvider } from '@/components/Popup';
-<<<<<<< HEAD
 import { growthbook } from '@/lib/utils';
-=======
 import { Toaster } from 'react-hot-toast';
->>>>>>> 1a4f3f86
 
 const inter = Inter({ subsets: ['latin'] });
 growthbook.init();
@@ -36,7 +32,6 @@
     return (
         <html lang="en">
             <body className={inter.className} ref={bodyRef}>
-<<<<<<< HEAD
                 <GrowthBookProvider growthbook={growthbook}>
                     <QueryClientProvider client={queryClient}>
                         <IotaClientProvider networks={allNetworks} defaultNetwork={defaultNetwork}>
@@ -53,36 +48,13 @@
                             >
                                 <PopupProvider>
                                     {children}
+                                    <Toaster />
                                     <Popup />
                                 </PopupProvider>
                             </WalletProvider>
                         </IotaClientProvider>
                     </QueryClientProvider>
                 </GrowthBookProvider>
-=======
-                <QueryClientProvider client={queryClient}>
-                    <IotaClientProvider networks={allNetworks} defaultNetwork={defaultNetwork}>
-                        <WalletProvider
-                            autoConnect={true}
-                            theme={[
-                                {
-                                    variables: lightTheme,
-                                },
-                                {
-                                    selector: '.dark',
-                                    variables: darkTheme,
-                                },
-                            ]}
-                        >
-                            <PopupProvider>
-                                {children}
-                                <Toaster />
-                                <Popup />
-                            </PopupProvider>
-                        </WalletProvider>
-                    </IotaClientProvider>
-                </QueryClientProvider>
->>>>>>> 1a4f3f86
             </body>
         </html>
     );
