// Copyright (c) 2024 IOTA Stiftung
// SPDX-License-Identifier: Apache-2.0
'use client';

import { Inter } from 'next/font/google';

import './globals.css';

import { IotaClientProvider, WalletProvider } from '@iota/dapp-kit';
import { getAllNetworks, getDefaultNetwork } from '@iota/iota.js/client';
import { QueryClient, QueryClientProvider } from '@tanstack/react-query';
import React from 'react';

import '@iota/dapp-kit/dist/index.css';
import { Popup, PopupProvider } from '@/components/Popup';

const inter = Inter({ subsets: ['latin'] });

export default function RootLayout({
    children,
}: Readonly<{
    children: React.ReactNode;
}>) {
    const [queryClient] = React.useState(() => new QueryClient());

    const allNetworks = getAllNetworks();
    const defaultNetwork = getDefaultNetwork();

    return (
        <html lang="en">
            <body className={inter.className}>
<<<<<<< HEAD
                <QueryClientProvider client={queryClient}>
                    <IotaClientProvider networks={allNetworks} defaultNetwork="testnet">
                        <WalletProvider>
                            <PopupProvider>
                                {children}
                                <Popup />
                            </PopupProvider>
                        </WalletProvider>
                    </IotaClientProvider>
                </QueryClientProvider>
=======
                <PopupProvider>
                    <QueryClientProvider client={queryClient}>
                        <IotaClientProvider networks={allNetworks} defaultNetwork={defaultNetwork}>
                            <WalletProvider>{children}</WalletProvider>
                            <Popup />
                        </IotaClientProvider>
                    </QueryClientProvider>
                </PopupProvider>
>>>>>>> b223d2ad
            </body>
        </html>
    );
}<|MERGE_RESOLUTION|>--- conflicted
+++ resolved
@@ -29,9 +29,8 @@
     return (
         <html lang="en">
             <body className={inter.className}>
-<<<<<<< HEAD
                 <QueryClientProvider client={queryClient}>
-                    <IotaClientProvider networks={allNetworks} defaultNetwork="testnet">
+                    <IotaClientProvider networks={allNetworks} defaultNetwork={defaultNetwork}>
                         <WalletProvider>
                             <PopupProvider>
                                 {children}
@@ -40,16 +39,6 @@
                         </WalletProvider>
                     </IotaClientProvider>
                 </QueryClientProvider>
-=======
-                <PopupProvider>
-                    <QueryClientProvider client={queryClient}>
-                        <IotaClientProvider networks={allNetworks} defaultNetwork={defaultNetwork}>
-                            <WalletProvider>{children}</WalletProvider>
-                            <Popup />
-                        </IotaClientProvider>
-                    </QueryClientProvider>
-                </PopupProvider>
->>>>>>> b223d2ad
             </body>
         </html>
     );
