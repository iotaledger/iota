// Copyright (c) 2024 IOTA Stiftung
// SPDX-License-Identifier: Apache-2.0
'use client';

import { Inter } from 'next/font/google';

import './globals.css';
import { GrowthBookProvider } from '@growthbook/growthbook-react';
import { IotaClientProvider, lightTheme, darkTheme, WalletProvider } from '@iota/dapp-kit';
import { getAllNetworks, getDefaultNetwork } from '@iota/iota-sdk/client';
import { QueryClient, QueryClientProvider } from '@tanstack/react-query';
import React from 'react';
import '@iota/dapp-kit/dist/index.css';
import { Popup, PopupProvider } from '@/components/Popup';
import { growthbook } from '@/lib/utils';
import { Toaster } from 'react-hot-toast';

const inter = Inter({ subsets: ['latin'] });
growthbook.init();

export default function RootLayout({
    children,
}: Readonly<{
    children: React.ReactNode;
}>) {
    const [queryClient] = React.useState(() => new QueryClient());
    const bodyRef = React.useRef<HTMLBodyElement>(null);

    const allNetworks = getAllNetworks();
    const defaultNetwork = getDefaultNetwork();

    return (
        <html lang="en">
            <body className={inter.className} ref={bodyRef}>
<<<<<<< HEAD
                <QueryClientProvider client={queryClient}>
                    <IotaClientProvider networks={allNetworks} defaultNetwork={defaultNetwork}>
                        <WalletProvider
                            autoConnect={true}
                            theme={[
                                {
                                    variables: lightTheme,
                                },
                                {
                                    selector: '.dark',
                                    variables: darkTheme,
                                },
                            ]}
                        >
                            <PopupProvider>
                                {children}
                                <Toaster
                                    containerStyle={{
                                        zIndex: 99999,
                                    }}
                                />
                                <Popup />
                            </PopupProvider>
                        </WalletProvider>
                    </IotaClientProvider>
                </QueryClientProvider>
=======
                <GrowthBookProvider growthbook={growthbook}>
                    <QueryClientProvider client={queryClient}>
                        <IotaClientProvider networks={allNetworks} defaultNetwork={defaultNetwork}>
                            <WalletProvider
                                theme={[
                                    {
                                        variables: lightTheme,
                                    },
                                    {
                                        selector: '.dark',
                                        variables: darkTheme,
                                    },
                                ]}
                            >
                                <PopupProvider>
                                    {children}
                                    <Toaster />
                                    <Popup />
                                </PopupProvider>
                            </WalletProvider>
                        </IotaClientProvider>
                    </QueryClientProvider>
                </GrowthBookProvider>
>>>>>>> bf5189f6
            </body>
        </html>
    );
}<|MERGE_RESOLUTION|>--- conflicted
+++ resolved
@@ -32,34 +32,6 @@
     return (
         <html lang="en">
             <body className={inter.className} ref={bodyRef}>
-<<<<<<< HEAD
-                <QueryClientProvider client={queryClient}>
-                    <IotaClientProvider networks={allNetworks} defaultNetwork={defaultNetwork}>
-                        <WalletProvider
-                            autoConnect={true}
-                            theme={[
-                                {
-                                    variables: lightTheme,
-                                },
-                                {
-                                    selector: '.dark',
-                                    variables: darkTheme,
-                                },
-                            ]}
-                        >
-                            <PopupProvider>
-                                {children}
-                                <Toaster
-                                    containerStyle={{
-                                        zIndex: 99999,
-                                    }}
-                                />
-                                <Popup />
-                            </PopupProvider>
-                        </WalletProvider>
-                    </IotaClientProvider>
-                </QueryClientProvider>
-=======
                 <GrowthBookProvider growthbook={growthbook}>
                     <QueryClientProvider client={queryClient}>
                         <IotaClientProvider networks={allNetworks} defaultNetwork={defaultNetwork}>
@@ -76,14 +48,17 @@
                             >
                                 <PopupProvider>
                                     {children}
-                                    <Toaster />
+                                    <Toaster
+                                        containerStyle={{
+                                            zIndex: 99999,
+                                        }}
+                                    />
                                     <Popup />
                                 </PopupProvider>
                             </WalletProvider>
                         </IotaClientProvider>
                     </QueryClientProvider>
                 </GrowthBookProvider>
->>>>>>> bf5189f6
             </body>
         </html>
     );
