// Copyright (c) 2024 IOTA Stiftung
// SPDX-License-Identifier: Apache-2.0
'use client';

import { Inter } from 'next/font/google';

import './globals.css';

import { IotaClientProvider, WalletProvider } from '@iota/dapp-kit';
import { getAllNetworks, getDefaultNetwork } from '@iota/iota.js/client';
import { HiddenAssetsProvider } from '@iota/core';
import { QueryClient, QueryClientProvider } from '@tanstack/react-query';
import React from 'react';

import '@iota/dapp-kit/dist/index.css';
import { Popup, PopupProvider } from '@/components/Popup';
import { KioskClientProvider } from '@iota/core';

const inter = Inter({ subsets: ['latin'] });

export default function RootLayout({
    children,
}: Readonly<{
    children: React.ReactNode;
}>) {
    const [queryClient] = React.useState(() => new QueryClient());

    const allNetworks = getAllNetworks();
    const defaultNetwork = getDefaultNetwork();

    return (
        <html lang="en">
            <body className={inter.className}>
                <PopupProvider>
<<<<<<< HEAD
                    <HiddenAssetsProvider>
                        <QueryClientProvider client={queryClient}>
                            <IotaClientProvider
                                networks={allNetworks}
                                defaultNetwork={defaultNetwork}
                            >
                                <KioskClientProvider>
                                    <WalletProvider>{children}</WalletProvider>
                                </KioskClientProvider>
                                <Popup />
                            </IotaClientProvider>
                        </QueryClientProvider>
                    </HiddenAssetsProvider>
=======
                    <QueryClientProvider client={queryClient}>
                        <IotaClientProvider networks={allNetworks} defaultNetwork={defaultNetwork}>
                            <WalletProvider>
                                {children}
                                <Popup />
                            </WalletProvider>
                        </IotaClientProvider>
                    </QueryClientProvider>
>>>>>>> bce7307e
                </PopupProvider>
            </body>
        </html>
    );
}<|MERGE_RESOLUTION|>--- conflicted
+++ resolved
@@ -32,30 +32,18 @@
         <html lang="en">
             <body className={inter.className}>
                 <PopupProvider>
-<<<<<<< HEAD
-                    <HiddenAssetsProvider>
-                        <QueryClientProvider client={queryClient}>
-                            <IotaClientProvider
-                                networks={allNetworks}
-                                defaultNetwork={defaultNetwork}
-                            >
-                                <KioskClientProvider>
-                                    <WalletProvider>{children}</WalletProvider>
-                                </KioskClientProvider>
-                                <Popup />
-                            </IotaClientProvider>
-                        </QueryClientProvider>
-                    </HiddenAssetsProvider>
-=======
                     <QueryClientProvider client={queryClient}>
                         <IotaClientProvider networks={allNetworks} defaultNetwork={defaultNetwork}>
                             <WalletProvider>
-                                {children}
-                                <Popup />
+                                <KioskClientProvider>
+                                    <HiddenAssetsProvider>
+                                        {children}
+                                        <Popup />
+                                    </HiddenAssetsProvider>
+                                </KioskClientProvider>
                             </WalletProvider>
                         </IotaClientProvider>
                     </QueryClientProvider>
->>>>>>> bce7307e
                 </PopupProvider>
             </body>
         </html>
