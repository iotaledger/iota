--- conflicted
+++ resolved
@@ -19,12 +19,8 @@
     // TODO: check if the wallet is connected and if not redirect to the welcome screen
     return (
         <>
-<<<<<<< HEAD
-            <section className="mt-12 flex flex-row items-center justify-around">
+            <section className="flex flex-row items-center justify-around pt-12">
                 <Notifications />
-=======
-            <section className="flex flex-row items-center justify-around pt-12">
->>>>>>> 7449a5ae
                 <ConnectButton />
 
                 {routes.map((route) => {
