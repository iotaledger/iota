// Copyright (c) 2024 IOTA Stiftung
// SPDX-License-Identifier: Apache-2.0
'use client';

import { Notifications, RouteLink } from '@/components/index';
import React, { type PropsWithChildren } from 'react';
import { ConnectButton } from '@mysten/dapp-kit';

function DashboardLayout({ children }: PropsWithChildren): JSX.Element {
    const routes = [
        { title: 'Home', path: '/dashboard/home' },
        { title: 'Assets', path: '/dashboard/assets' },
        { title: 'Staking', path: '/dashboard/staking' },
        { title: 'Apps', path: '/dashboard/apps' },
        { title: 'Activity', path: '/dashboard/activity' },
        { title: 'Migrations', path: '/dashboard/migrations' },
    ];

    // TODO: check if the wallet is connected and if not redirect to the welcome screen
<<<<<<< HEAD
	return (
		<>
			<section className="flex flex-row items-center justify-around mt-12">
            <Notifications />
			<ConnectButton />
=======
    return (
        <>
            <section className="mt-12 flex flex-row items-center justify-around">
                <ConnectButton />
>>>>>>> 5c8de3fc

                {routes.map((route) => {
                    return <RouteLink key={route.title} {...route} />;
                })}
            </section>
            <div>{children}</div>
        </>
    );
}

export default DashboardLayout;<|MERGE_RESOLUTION|>--- conflicted
+++ resolved
@@ -17,18 +17,11 @@
     ];
 
     // TODO: check if the wallet is connected and if not redirect to the welcome screen
-<<<<<<< HEAD
-	return (
-		<>
-			<section className="flex flex-row items-center justify-around mt-12">
-            <Notifications />
-			<ConnectButton />
-=======
     return (
         <>
             <section className="mt-12 flex flex-row items-center justify-around">
+                <Notifications />
                 <ConnectButton />
->>>>>>> 5c8de3fc
 
                 {routes.map((route) => {
                     return <RouteLink key={route.title} {...route} />;
