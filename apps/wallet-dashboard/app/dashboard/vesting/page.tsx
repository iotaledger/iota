// Copyright (c) 2024 IOTA Stiftung
// SPDX-License-Identifier: Apache-2.0

'use client';

import { Button } from '@/components';
import { useGetCurrentEpochStartTimestamp, useNotifications } from '@/hooks';
import {
    formatDelegatedTimelockedStake,
    getVestingOverview,
<<<<<<< HEAD
    groupTimelockedStakedObjects,
    isTimelockedUnlocked,
=======
    isTimelockedUnlockable,
>>>>>>> 5dba6415
    mapTimelockObjects,
    TimelockedStakedObjectsGrouped,
} from '@/lib/utils';
import { NotificationType } from '@/stores/notificationStore';
import {
    TIMELOCK_IOTA_TYPE,
    useGetActiveValidatorsInfo,
    useGetAllOwnedObjects,
    useGetTimelockedStakedObjects,
    useUnlockTimelockedObjectsTransaction,
} from '@iota/core';
import {
    useCurrentAccount,
    useIotaClient,
    useSignAndExecuteTransactionBlock,
} from '@iota/dapp-kit';
import { useQueryClient } from '@tanstack/react-query';

function VestingDashboardPage(): JSX.Element {
    const account = useCurrentAccount();
    const queryClient = useQueryClient();
    const iotaClient = useIotaClient();

    const { addNotification } = useNotifications();
    const { data: currentEpochMs } = useGetCurrentEpochStartTimestamp();
    const { data: activeValidators } = useGetActiveValidatorsInfo();
    const { data: timelockedObjects } = useGetAllOwnedObjects(account?.address || '', {
        StructType: TIMELOCK_IOTA_TYPE,
    });
    const { data: timelockedStakedObjects } = useGetTimelockedStakedObjects(account?.address || '');
    const { mutateAsync: signAndExecuteTransactionBlock } = useSignAndExecuteTransactionBlock();

    const timelockedMapped = mapTimelockObjects(timelockedObjects || []);
    const timelockedstakedMapped = formatDelegatedTimelockedStake(timelockedStakedObjects || []);

    const timelockedStakedObjectsGrouped: TimelockedStakedObjectsGrouped[] =
        groupTimelockedStakedObjects(timelockedstakedMapped || []);

    const vestingSchedule = getVestingOverview(
        [...timelockedMapped, ...timelockedstakedMapped],
        Number(currentEpochMs),
    );

    function getValidatorName(validatorAddress: string): string {
        return (
            activeValidators?.find(
                (activeValidator) => activeValidator.iotaAddress === validatorAddress,
            )?.name || validatorAddress
        );
    }

    const unlockedTimelockedObjects = timelockedMapped?.filter((timelockedObject) =>
        isTimelockedUnlockable(timelockedObject, Number(currentEpochMs)),
    );
    const unlockedTimelockedObjectIds: string[] =
        unlockedTimelockedObjects.map((timelocked) => timelocked.id.id) || [];
    const { data: unlockAllTimelockedObjects } = useUnlockTimelockedObjectsTransaction(
        account?.address || '',
        unlockedTimelockedObjectIds,
    );

    function handleOnSuccess(digest: string): void {
        iotaClient
            .waitForTransactionBlock({
                digest,
            })
            .then(() => {
                queryClient.invalidateQueries({
                    queryKey: ['get-staked-timelocked-objects', account?.address],
                });
                queryClient.invalidateQueries({
                    queryKey: [
                        'get-all-owned-objects',
                        account?.address,
                        {
                            StructType: TIMELOCK_IOTA_TYPE,
                        },
                    ],
                });
            });
    }

    const handleCollect = () => {
        if (!unlockAllTimelockedObjects?.transactionBlock) {
            addNotification('Failed to create a Transaction', NotificationType.Error);
            return;
        }
        signAndExecuteTransactionBlock(
            {
                transactionBlock: unlockAllTimelockedObjects.transactionBlock,
            },
            {
                onSuccess: (tx) => {
                    handleOnSuccess(tx.digest);
                },
            },
        )
            .then(() => {
                addNotification('Collect transaction has been sent');
            })
            .catch(() => {
                addNotification('Collect transaction was not sent', NotificationType.Error);
            });
    };
    const handleStake = () => {
        console.log('Stake');
    };

    function handleUnstake(delegatedTimelockedStake: TimelockedStakedObjectsGrouped): void {
        // TODO: handle unstake logic
        console.info('delegatedTimelockedStake', delegatedTimelockedStake);
    }

    return (
        <div className="flex flex-row">
            <div className="flex w-1/2 flex-col items-center justify-center space-y-4 pt-12">
                <h1>VESTING</h1>
                <div className="flex flex-row space-x-4">
                    <div className="flex flex-col items-center rounded-lg border p-4">
                        <span>Total Vested</span>
                        <span>{vestingSchedule.totalVested}</span>
                    </div>
                    <div className="flex flex-col items-center rounded-lg border p-4">
                        <span>Total Locked</span>
                        <span>{vestingSchedule.totalLocked}</span>
                    </div>
                </div>
                <hr />
                <div className="flex flex-row space-x-4">
                    <div className="flex flex-col items-center rounded-lg border p-4">
                        <span>Available Claiming</span>
                        <span>{vestingSchedule.availableClaiming}</span>
                    </div>
                    <div className="flex flex-col items-center rounded-lg border p-4">
                        <span>Available Staking</span>
                        <span>{vestingSchedule.availableStaking}</span>
                    </div>
                </div>
            </div>
            <div className="flex w-1/2 flex-col items-center justify-center space-y-4 pt-12">
                <h1>Staked Vesting</h1>
                <div className="flex flex-row space-x-4">
                    <div className="flex flex-col items-center rounded-lg border p-4">
                        <span>Your stake</span>
                        <span>{vestingSchedule.totalStaked}</span>
                    </div>
                    <div className="flex flex-col items-center rounded-lg border p-4">
                        <span>Total Unlocked</span>
                        <span>{vestingSchedule.totalUnlocked}</span>
                    </div>
                </div>
                <div className="flex w-full flex-col items-center justify-center space-y-4 pt-4">
                    {timelockedStakedObjectsGrouped?.map((timelockedStakedObject) => {
                        return (
                            <div
                                key={
                                    timelockedStakedObject.validatorAddress +
                                    timelockedStakedObject.startEpoch +
                                    timelockedStakedObject.label
                                }
                                className="flex w-full flex-row items-center justify-center space-x-4"
                            >
                                <span>
                                    Validator:{' '}
                                    {getValidatorName(timelockedStakedObject.validatorAddress)}
                                </span>
                                <span>Start Epoch: {timelockedStakedObject.startEpoch}</span>
                                <span>Stakes: {timelockedStakedObject.stakes.length}</span>

                                <Button onClick={() => handleUnstake(timelockedStakedObject)}>
                                    Unstake
                                </Button>
                            </div>
                        );
                    })}
                </div>
            </div>
            {account?.address && (
                <div className="flex flex-row space-x-4">
                    {vestingSchedule.availableClaiming ? (
                        <Button onClick={handleCollect}>Collect</Button>
                    ) : null}
                    {vestingSchedule.availableStaking ? (
                        <Button onClick={handleStake}>Stake</Button>
                    ) : null}
                </div>
            )}
        </div>
    );
}

export default VestingDashboardPage;<|MERGE_RESOLUTION|>--- conflicted
+++ resolved
@@ -8,12 +8,8 @@
 import {
     formatDelegatedTimelockedStake,
     getVestingOverview,
-<<<<<<< HEAD
     groupTimelockedStakedObjects,
-    isTimelockedUnlocked,
-=======
     isTimelockedUnlockable,
->>>>>>> 5dba6415
     mapTimelockObjects,
     TimelockedStakedObjectsGrouped,
 } from '@/lib/utils';
