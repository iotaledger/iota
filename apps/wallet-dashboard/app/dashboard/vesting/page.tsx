--- conflicted
+++ resolved
@@ -3,21 +3,16 @@
 
 'use client';
 
-<<<<<<< HEAD
 import { Button, TimelockedUnstakePopup } from '@/components';
 import { useGetCurrentEpochStartTimestamp, useNotifications, usePopups } from '@/hooks';
-import { getVestingOverview, mapTimelockObjects } from '@/lib/utils';
-=======
-import { Button } from '@/components';
-import { useGetCurrentEpochStartTimestamp, useNotifications } from '@/hooks';
 import {
     ExtendedDelegatedTimelockedStake,
     formatDelegatedTimelockedStake,
     getVestingOverview,
     isTimelockedUnlocked,
     mapTimelockObjects,
+    TimelockedStakedObjectsGrouped,
 } from '@/lib/utils';
->>>>>>> 4c1ec002
 import { NotificationType } from '@/stores/notificationStore';
 import {
     TIMELOCK_IOTA_TYPE,
@@ -26,37 +21,20 @@
     useGetTimelockedStakedObjects,
     useUnlockTimelockedObjects,
 } from '@iota/core';
-<<<<<<< HEAD
-import { useCurrentAccount, useIotaClient } from '@iota/dapp-kit';
-import { DelegatedTimelockedStake, IotaValidatorSummary } from '@iota/iota-sdk/client';
-import { useQueryClient } from '@tanstack/react-query';
-=======
 import {
     useCurrentAccount,
     useIotaClient,
     useSignAndExecuteTransactionBlock,
 } from '@iota/dapp-kit';
+import { IotaValidatorSummary } from '@iota/iota-sdk/client';
 import { useQueryClient } from '@tanstack/react-query';
-
-type TimelockedStakedObjectsGrouped = {
-    validatorAddress: string;
-    startEpoch: string;
-    label: string | null | undefined;
-    stakes: ExtendedDelegatedTimelockedStake[];
-};
->>>>>>> 4c1ec002
 
 function VestingDashboardPage(): JSX.Element {
     const account = useCurrentAccount();
     const queryClient = useQueryClient();
     const iotaClient = useIotaClient();
-<<<<<<< HEAD
     const { addNotification } = useNotifications();
     const { openPopup, closePopup } = usePopups();
-=======
-
-    const { addNotification } = useNotifications();
->>>>>>> 4c1ec002
     const { data: currentEpochMs } = useGetCurrentEpochStartTimestamp();
     const { data: activeValidators } = useGetActiveValidatorsInfo();
     const { data: timelockedObjects } = useGetAllOwnedObjects(account?.address || '', {
@@ -76,14 +54,12 @@
         Number(currentEpochMs),
     );
 
-<<<<<<< HEAD
     function getValidatorByAddress(validatorAddress: string): IotaValidatorSummary | undefined {
         return activeValidators?.find(
             (activeValidator) => activeValidator.iotaAddress === validatorAddress,
         );
     }
 
-=======
     function groupTimelockedStakedObjects(
         extendedDelegatedTimelockedStake: ExtendedDelegatedTimelockedStake[],
     ): TimelockedStakedObjectsGrouped[] {
@@ -112,14 +88,6 @@
         return groupedArray;
     }
 
-    function getValidatorName(validatorAddress: string): string {
-        return (
-            activeValidators?.find(
-                (activeValidator) => activeValidator.iotaAddress === validatorAddress,
-            )?.name || validatorAddress
-        );
-    }
-
     const unlockedTimelockedObjects = timelockedMapped?.filter((timelockedObject) =>
         isTimelockedUnlocked(timelockedObject, Number(currentEpochMs)),
     );
@@ -130,7 +98,6 @@
         unlockedTimelockedObjectIds,
     );
 
->>>>>>> 4c1ec002
     function handleOnSuccess(digest: string): void {
         iotaClient
             .waitForTransactionBlock({
@@ -152,24 +119,6 @@
             });
     }
 
-<<<<<<< HEAD
-    function handleUnstake(delegatedTimelocked: DelegatedTimelockedStake): void {
-        const validatorInfo = getValidatorByAddress(delegatedTimelocked.validatorAddress);
-        if (!account || !validatorInfo) {
-            addNotification('Cannot create transaction', NotificationType.Error);
-            return;
-        }
-
-        openPopup(
-            <TimelockedUnstakePopup
-                accountAddress={account.address}
-                delegatedStake={delegatedTimelocked}
-                validatorInfo={validatorInfo}
-                closePopup={closePopup}
-                onSuccess={handleOnSuccess}
-            />,
-        );
-=======
     const handleCollect = () => {
         if (!unlockAllTimelockedObjects?.transactionBlock) {
             addNotification('Failed to create a Transaction', NotificationType.Error);
@@ -197,9 +146,21 @@
     };
 
     function handleUnstake(delegatedTimelockedStake: TimelockedStakedObjectsGrouped): void {
-        // TODO: handle unstake logic
-        console.info('delegatedTimelockedStake', delegatedTimelockedStake);
->>>>>>> 4c1ec002
+        const validatorInfo = getValidatorByAddress(delegatedTimelockedStake.validatorAddress);
+        if (!account || !validatorInfo) {
+            addNotification('Cannot create transaction', NotificationType.Error);
+            return;
+        }
+
+        openPopup(
+            <TimelockedUnstakePopup
+                accountAddress={account.address}
+                delegatedStake={delegatedTimelockedStake}
+                validatorInfo={validatorInfo}
+                closePopup={closePopup}
+                onSuccess={handleOnSuccess}
+            />,
+        );
     }
 
     return (
@@ -252,13 +213,9 @@
                                 className="flex w-full flex-row items-center justify-center space-x-4"
                             >
                                 <span>
-<<<<<<< HEAD
-                                    {getValidatorByAddress(stakedTimelockedObject.validatorAddress)
-                                        ?.name || '-'}
-=======
                                     Validator:{' '}
-                                    {getValidatorName(timelockedStakedObject.validatorAddress)}
->>>>>>> 4c1ec002
+                                    {getValidatorByAddress(timelockedStakedObject.validatorAddress)
+                                        ?.name || timelockedStakedObject.validatorAddress}
                                 </span>
                                 <span>Start Epoch: {timelockedStakedObject.startEpoch}</span>
                                 <span>Stakes: {timelockedStakedObject.stakes.length}</span>
