// Copyright (c) 2024 IOTA Stiftung
// SPDX-License-Identifier: Apache-2.0

'use client';

import { Button, TimelockedUnstakePopup } from '@/components';
import { useGetCurrentEpochStartTimestamp, useNotifications, usePopups } from '@/hooks';
import {
    formatDelegatedTimelockedStake,
    getVestingOverview,
    groupTimelockedStakedObjects,
    isTimelockedUnlocked,
    mapTimelockObjects,
    TimelockedStakedObjectsGrouped,
} from '@/lib/utils';
import { NotificationType } from '@/stores/notificationStore';
import {
    TIMELOCK_IOTA_TYPE,
    useGetActiveValidatorsInfo,
    useGetAllOwnedObjects,
    useGetTimelockedStakedObjects,
    useUnlockTimelockedObjects,
} from '@iota/core';
import {
    useCurrentAccount,
    useIotaClient,
    useSignAndExecuteTransactionBlock,
} from '@iota/dapp-kit';
import { IotaValidatorSummary } from '@iota/iota-sdk/client';
import { useQueryClient } from '@tanstack/react-query';

function VestingDashboardPage(): JSX.Element {
    const account = useCurrentAccount();
    const queryClient = useQueryClient();
    const iotaClient = useIotaClient();
    const { addNotification } = useNotifications();
    const { openPopup, closePopup } = usePopups();
    const { data: currentEpochMs } = useGetCurrentEpochStartTimestamp();
    const { data: activeValidators } = useGetActiveValidatorsInfo();
    const { data: timelockedObjects } = useGetAllOwnedObjects(account?.address || '', {
        StructType: TIMELOCK_IOTA_TYPE,
    });
    const { data: timelockedStakedObjects } = useGetTimelockedStakedObjects(account?.address || '');
    const { mutateAsync: signAndExecuteTransactionBlock } = useSignAndExecuteTransactionBlock();

    const timelockedMapped = mapTimelockObjects(timelockedObjects || []);
    const timelockedstakedMapped = formatDelegatedTimelockedStake(timelockedStakedObjects || []);

    const timelockedStakedObjectsGrouped: TimelockedStakedObjectsGrouped[] =
        groupTimelockedStakedObjects(timelockedstakedMapped || []);

    const vestingSchedule = getVestingOverview(
        [...timelockedMapped, ...timelockedstakedMapped],
        Number(currentEpochMs),
    );

<<<<<<< HEAD
    function getValidatorByAddress(validatorAddress: string): IotaValidatorSummary | undefined {
        return activeValidators?.find(
            (activeValidator) => activeValidator.iotaAddress === validatorAddress,
        );
    }

    function groupTimelockedStakedObjects(
        extendedDelegatedTimelockedStake: ExtendedDelegatedTimelockedStake[],
    ): TimelockedStakedObjectsGrouped[] {
        const groupedArray: TimelockedStakedObjectsGrouped[] = [];

        extendedDelegatedTimelockedStake.forEach((obj) => {
            let group = groupedArray.find(
                (g) =>
                    g.validatorAddress === obj.validatorAddress &&
                    g.startEpoch === obj.stakeRequestEpoch &&
                    g.label === obj.label,
            );

            if (!group) {
                group = {
                    validatorAddress: obj.validatorAddress,
                    startEpoch: obj.stakeRequestEpoch,
                    label: obj.label,
                    stakes: [],
                };
                groupedArray.push(group);
            }
            group.stakes.push(obj);
        });

        return groupedArray;
    }

=======
    function getValidatorName(validatorAddress: string): string {
        return (
            activeValidators?.find(
                (activeValidator) => activeValidator.iotaAddress === validatorAddress,
            )?.name || validatorAddress
        );
    }

>>>>>>> 3a736333
    const unlockedTimelockedObjects = timelockedMapped?.filter((timelockedObject) =>
        isTimelockedUnlocked(timelockedObject, Number(currentEpochMs)),
    );
    const unlockedTimelockedObjectIds: string[] =
        unlockedTimelockedObjects.map((timelocked) => timelocked.id.id) || [];
    const { data: unlockAllTimelockedObjects } = useUnlockTimelockedObjects(
        account?.address || '',
        unlockedTimelockedObjectIds,
    );

    function handleOnSuccess(digest: string): void {
        iotaClient
            .waitForTransactionBlock({
                digest,
            })
            .then(() => {
                queryClient.invalidateQueries({
                    queryKey: ['get-staked-timelocked-objects', account?.address],
                });
                queryClient.invalidateQueries({
                    queryKey: [
                        'get-all-owned-objects',
                        account?.address,
                        {
                            StructType: TIMELOCK_IOTA_TYPE,
                        },
                    ],
                });
            });
    }

    const handleCollect = () => {
        if (!unlockAllTimelockedObjects?.transactionBlock) {
            addNotification('Failed to create a Transaction', NotificationType.Error);
            return;
        }
        signAndExecuteTransactionBlock(
            {
                transactionBlock: unlockAllTimelockedObjects.transactionBlock,
            },
            {
                onSuccess: (tx) => {
                    handleOnSuccess(tx.digest);
                },
            },
        )
            .then(() => {
                addNotification('Collect transaction has been sent');
            })
            .catch(() => {
                addNotification('Collect transaction was not sent', NotificationType.Error);
            });
    };
    const handleStake = () => {
        console.log('Stake');
    };

    function handleUnstake(delegatedTimelockedStake: TimelockedStakedObjectsGrouped): void {
        const validatorInfo = getValidatorByAddress(delegatedTimelockedStake.validatorAddress);
        if (!account || !validatorInfo) {
            addNotification('Cannot create transaction', NotificationType.Error);
            return;
        }

        openPopup(
            <TimelockedUnstakePopup
                accountAddress={account.address}
                delegatedStake={delegatedTimelockedStake}
                validatorInfo={validatorInfo}
                closePopup={closePopup}
                onSuccess={handleOnSuccess}
            />,
        );
    }

    return (
        <div className="flex flex-row">
            <div className="flex w-1/2 flex-col items-center justify-center space-y-4 pt-12">
                <h1>VESTING</h1>
                <div className="flex flex-row space-x-4">
                    <div className="flex flex-col items-center rounded-lg border p-4">
                        <span>Total Vested</span>
                        <span>{vestingSchedule.totalVested}</span>
                    </div>
                    <div className="flex flex-col items-center rounded-lg border p-4">
                        <span>Total Locked</span>
                        <span>{vestingSchedule.totalLocked}</span>
                    </div>
                </div>
                <hr />
                <div className="flex flex-row space-x-4">
                    <div className="flex flex-col items-center rounded-lg border p-4">
                        <span>Available Claiming</span>
                        <span>{vestingSchedule.availableClaiming}</span>
                    </div>
                    <div className="flex flex-col items-center rounded-lg border p-4">
                        <span>Available Staking</span>
                        <span>{vestingSchedule.availableStaking}</span>
                    </div>
                </div>
            </div>
            <div className="flex w-1/2 flex-col items-center justify-center space-y-4 pt-12">
                <h1>Staked Vesting</h1>
                <div className="flex flex-row space-x-4">
                    <div className="flex flex-col items-center rounded-lg border p-4">
                        <span>Your stake</span>
                        <span>{vestingSchedule.totalStaked}</span>
                    </div>
                    <div className="flex flex-col items-center rounded-lg border p-4">
                        <span>Total Unlocked</span>
                        <span>{vestingSchedule.totalUnlocked}</span>
                    </div>
                </div>
                <div className="flex w-full flex-col items-center justify-center space-y-4 pt-4">
                    {timelockedStakedObjectsGrouped?.map((timelockedStakedObject) => {
                        return (
                            <div
                                key={
                                    timelockedStakedObject.validatorAddress +
                                    timelockedStakedObject.startEpoch +
                                    timelockedStakedObject.label
                                }
                                className="flex w-full flex-row items-center justify-center space-x-4"
                            >
                                <span>
                                    Validator:{' '}
                                    {getValidatorByAddress(timelockedStakedObject.validatorAddress)
                                        ?.name || timelockedStakedObject.validatorAddress}
                                </span>
                                <span>Start Epoch: {timelockedStakedObject.startEpoch}</span>
                                <span>Stakes: {timelockedStakedObject.stakes.length}</span>

                                <Button onClick={() => handleUnstake(timelockedStakedObject)}>
                                    Unstake
                                </Button>
                            </div>
                        );
                    })}
                </div>
            </div>
            {account?.address && (
                <div className="flex flex-row space-x-4">
                    {vestingSchedule.availableClaiming ? (
                        <Button onClick={handleCollect}>Collect</Button>
                    ) : null}
                    {vestingSchedule.availableStaking ? (
                        <Button onClick={handleStake}>Stake</Button>
                    ) : null}
                </div>
            )}
        </div>
    );
}

export default VestingDashboardPage;<|MERGE_RESOLUTION|>--- conflicted
+++ resolved
@@ -54,51 +54,12 @@
         Number(currentEpochMs),
     );
 
-<<<<<<< HEAD
     function getValidatorByAddress(validatorAddress: string): IotaValidatorSummary | undefined {
         return activeValidators?.find(
             (activeValidator) => activeValidator.iotaAddress === validatorAddress,
         );
     }
 
-    function groupTimelockedStakedObjects(
-        extendedDelegatedTimelockedStake: ExtendedDelegatedTimelockedStake[],
-    ): TimelockedStakedObjectsGrouped[] {
-        const groupedArray: TimelockedStakedObjectsGrouped[] = [];
-
-        extendedDelegatedTimelockedStake.forEach((obj) => {
-            let group = groupedArray.find(
-                (g) =>
-                    g.validatorAddress === obj.validatorAddress &&
-                    g.startEpoch === obj.stakeRequestEpoch &&
-                    g.label === obj.label,
-            );
-
-            if (!group) {
-                group = {
-                    validatorAddress: obj.validatorAddress,
-                    startEpoch: obj.stakeRequestEpoch,
-                    label: obj.label,
-                    stakes: [],
-                };
-                groupedArray.push(group);
-            }
-            group.stakes.push(obj);
-        });
-
-        return groupedArray;
-    }
-
-=======
-    function getValidatorName(validatorAddress: string): string {
-        return (
-            activeValidators?.find(
-                (activeValidator) => activeValidator.iotaAddress === validatorAddress,
-            )?.name || validatorAddress
-        );
-    }
-
->>>>>>> 3a736333
     const unlockedTimelockedObjects = timelockedMapped?.filter((timelockedObject) =>
         isTimelockedUnlocked(timelockedObject, Number(currentEpochMs)),
     );
