--- conflicted
+++ resolved
@@ -18,13 +18,8 @@
     TIMELOCK_IOTA_TYPE,
     useGetActiveValidatorsInfo,
     useGetAllOwnedObjects,
-<<<<<<< HEAD
     useGetTimelockedStakedObjects,
-    useUnlockTimelockedObjects,
-=======
-    useGetStakedTimelockedObjects,
     useUnlockTimelockedObjectsTransaction,
->>>>>>> 16ec8ff9
 } from '@iota/core';
 import {
     useCurrentAccount,
