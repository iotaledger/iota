--- conflicted
+++ resolved
@@ -4,37 +4,20 @@
 'use client';
 
 import { Button } from '@/components';
-<<<<<<< HEAD
-import { useGetCurrentEpochStartTimestamp } from '@/hooks';
-import { getVestingOverview, mapTimelockObjects } from '@/lib/utils';
-=======
 import { useGetCurrentEpochStartTimestamp, useNotifications } from '@/hooks';
 import {
+    ExtendedDelegatedTimelockedStake,
     formatDelegatedTimelockedStake,
     getVestingOverview,
     isTimelockedUnlocked,
     mapTimelockObjects,
 } from '@/lib/utils';
 import { NotificationType } from '@/stores/notificationStore';
->>>>>>> 9b1f9c94
 import {
     TIMELOCK_IOTA_TYPE,
     useGetActiveValidatorsInfo,
     useGetAllOwnedObjects,
-<<<<<<< HEAD
     useGetTimelockedStakedObjects,
-} from '@iota/core';
-import { useCurrentAccount } from '@iota/dapp-kit';
-import { DelegatedTimelockedStake, TimelockedStake } from '@iota/iota-sdk/client';
-
-type TimelockedStakedObjectsGrouped = {
-    validatorAddress: string;
-    startEpoch: string;
-    label: string | null | undefined;
-    stakes: TimelockedStake[];
-};
-=======
-    useGetStakedTimelockedObjects,
     useUnlockTimelockedObjects,
 } from '@iota/core';
 import {
@@ -43,7 +26,13 @@
     useSignAndExecuteTransactionBlock,
 } from '@iota/dapp-kit';
 import { useQueryClient } from '@tanstack/react-query';
->>>>>>> 9b1f9c94
+
+type TimelockedStakedObjectsGrouped = {
+    validatorAddress: string;
+    startEpoch: string;
+    label: string | null | undefined;
+    stakes: ExtendedDelegatedTimelockedStake[];
+};
 
 function VestingDashboardPage(): JSX.Element {
     const account = useCurrentAccount();
@@ -56,48 +45,43 @@
     const { data: timelockedObjects } = useGetAllOwnedObjects(account?.address || '', {
         StructType: TIMELOCK_IOTA_TYPE,
     });
-<<<<<<< HEAD
     const { data: timelockedStakedObjects } = useGetTimelockedStakedObjects(account?.address || '');
-=======
-    const { data: stakedTimelockedObjects } = useGetStakedTimelockedObjects(account?.address || '');
     const { mutateAsync: signAndExecuteTransactionBlock } = useSignAndExecuteTransactionBlock();
->>>>>>> 9b1f9c94
-
-    const timelockedStakedObjectsGrouped: TimelockedStakedObjectsGrouped[] = groupByFields(
-        timelockedStakedObjects || [],
-    );
+
     const timelockedMapped = mapTimelockObjects(timelockedObjects || []);
-    const stakedTimelockedMapped = formatDelegatedTimelockedStake(stakedTimelockedObjects || []);
+    const timelockedstakedMapped = formatDelegatedTimelockedStake(timelockedStakedObjects || []);
+
+    const timelockedStakedObjectsGrouped: TimelockedStakedObjectsGrouped[] =
+        groupTimelockedStakedObjects(timelockedstakedMapped || []);
 
     const vestingSchedule = getVestingOverview(
-<<<<<<< HEAD
-        [...timelockedMapped, ...(timelockedStakedObjects || [])],
+        [...timelockedMapped, ...timelockedstakedMapped],
         Number(currentEpochMs),
     );
 
-    function groupByFields(myArray: DelegatedTimelockedStake[]): TimelockedStakedObjectsGrouped[] {
+    function groupTimelockedStakedObjects(
+        extendedDelegatedTimelockedStake: ExtendedDelegatedTimelockedStake[],
+    ): TimelockedStakedObjectsGrouped[] {
         const groupedArray: TimelockedStakedObjectsGrouped[] = [];
 
-        myArray.forEach((obj) => {
-            obj.stakes.forEach((stake) => {
-                let group = groupedArray.find(
-                    (g) =>
-                        g.validatorAddress === obj.validatorAddress &&
-                        g.startEpoch === stake.stakeRequestEpoch &&
-                        g.label === stake.label,
-                );
-
-                if (!group) {
-                    group = {
-                        validatorAddress: obj.validatorAddress,
-                        startEpoch: stake.stakeRequestEpoch,
-                        label: stake.label,
-                        stakes: [],
-                    };
-                    groupedArray.push(group);
-                }
-                group.stakes.push(stake);
-            });
+        extendedDelegatedTimelockedStake.forEach((obj) => {
+            let group = groupedArray.find(
+                (g) =>
+                    g.validatorAddress === obj.validatorAddress &&
+                    g.startEpoch === obj.stakeRequestEpoch &&
+                    g.label === obj.label,
+            );
+
+            if (!group) {
+                group = {
+                    validatorAddress: obj.validatorAddress,
+                    startEpoch: obj.stakeRequestEpoch,
+                    label: obj.label,
+                    stakes: [],
+                };
+                groupedArray.push(group);
+            }
+            group.stakes.push(obj);
         });
 
         return groupedArray;
@@ -110,15 +94,6 @@
             )?.name || validatorAddress
         );
     }
-
-    function handleUnstake(delegatedTimelockedStake: TimelockedStakedObjectsGrouped): void {
-        // TODO: handle unstake logic
-        console.info('delegatedTimelockedStake', delegatedTimelockedStake);
-    }
-=======
-        [...timelockedMapped, ...stakedTimelockedMapped],
-        Number(currentEpochMs),
-    );
 
     const unlockedTimelockedObjects = timelockedMapped?.filter((timelockedObject) =>
         isTimelockedUnlocked(timelockedObject, Number(currentEpochMs)),
@@ -176,7 +151,11 @@
     const handleStake = () => {
         console.log('Stake');
     };
->>>>>>> 9b1f9c94
+
+    function handleUnstake(delegatedTimelockedStake: TimelockedStakedObjectsGrouped): void {
+        // TODO: handle unstake logic
+        console.info('delegatedTimelockedStake', delegatedTimelockedStake);
+    }
 
     return (
         <div className="flex flex-row">
@@ -228,8 +207,10 @@
                                 className="flex w-full flex-row items-center justify-center space-x-4"
                             >
                                 <span>
+                                    Validator:{' '}
                                     {getValidatorName(timelockedStakedObject.validatorAddress)}
                                 </span>
+                                <span>Start Epoch: {timelockedStakedObject.startEpoch}</span>
                                 <span>Stakes: {timelockedStakedObject.stakes.length}</span>
 
                                 <Button onClick={() => handleUnstake(timelockedStakedObject)}>
