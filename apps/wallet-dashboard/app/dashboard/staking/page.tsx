--- conflicted
+++ resolved
@@ -2,7 +2,7 @@
 // SPDX-License-Identifier: Apache-2.0
 'use client';
 
-import { AmountBox, Box, List, NewStakePopup, StakeDetailsPopup } from '@/components';
+import { AmountBox, Box, List, NewStakePopup, StakeDetailsPopup, Button } from '@/components';
 import { usePopups } from '@/hooks';
 
 function StakingDashboardPage(): JSX.Element {
@@ -23,13 +23,7 @@
         { id: '2', validator: 'Validator 3', stake: '20 IOTA', rewards: '0.06 IOTA' },
     ];
 
-<<<<<<< HEAD
     const viewStakeDetails = (stake: { [key: string]: React.ReactNode | string }) => {
-=======
-    // Use `Stake` when https://github.com/iotaledger/iota/pull/459 gets merged
-    // @ts-expect-error TODO improve typing here
-    const handleOpenPopup = (stake) => {
->>>>>>> f89c739c
         openPopup(<StakeDetailsPopup stake={stake} />);
     };
 
@@ -39,7 +33,7 @@
 
     return (
         <div className="flex flex-col items-center justify-center gap-4 pt-12">
-            <button onClick={addNewStake}>New Stake</button>
+            <Button onClick={addNewStake}>New Stake</Button>
             <div className="flex items-center justify-center gap-4">
                 {' '}
                 <AmountBox title={HARCODED_STAKE_DATA.title} amount={HARCODED_STAKE_DATA.value} />
