// Copyright (c) 2024 IOTA Stiftung
// SPDX-License-Identifier: Apache-2.0

'use client';

import { AmountBox, StakeCard, StakeDetailsPopup } from '@/components/index';
import { usePopups, useStakingData } from '@/hooks';
import { Stake } from '@/lib/types';

function StakingDashboardPage(): JSX.Element {
    const { openPopup } = usePopups();
    const { totalStakeConverted, totalRewardsConverted, stakingData } = useStakingData();

<<<<<<< HEAD
    const handleOpenPopup = (stake: Stake) => {
        openPopup(<StakeDetailsPopup {...stake} />);
=======
    const HARCODED_STAKE_DATA = {
        title: 'Your Stake',
        value: '100 IOTA',
    };
    const HARCODED_REWARDS_DATA = {
        title: 'Earned',
        value: '0.297 IOTA',
    };
    const HARCODED_STAKING_LIST_TITLE = 'List of stakes';
    const HARCODED_STAKING_LIST = [
        { id: '0', validator: 'Validator 1', stake: '50 IOTA', rewards: '0.15 IOTA' },
        { id: '1', validator: 'Validator 2', stake: '30 IOTA', rewards: '0.09 IOTA' },
        { id: '2', validator: 'Validator 3', stake: '20 IOTA', rewards: '0.06 IOTA' },
    ];

    // Use `Stake` when https://github.com/iotaledger/iota/pull/459 gets merged
    // @ts-expect-error TODO improve typing here
    const handleOpenPopup = (stake) => {
        openPopup(<StakeDetailsPopup stake={stake} />);
>>>>>>> f89c739c
    };

    return (
        <div className="flex flex-col items-center justify-center gap-4 pt-12">
            <AmountBox title="Currently staked" amount={`${totalStakeConverted}`} />
            <AmountBox title="Earned" amount={`${totalRewardsConverted}`} />
            <div className="flex flex-col items-center gap-4">
                <h1>List of stakes</h1>
                {stakingData?.map((stake) => (
                    <StakeCard key={stake.id} stake={stake} onDetailsClick={handleOpenPopup} />
                ))}
            </div>
        </div>
    );
}

export default StakingDashboardPage;<|MERGE_RESOLUTION|>--- conflicted
+++ resolved
@@ -11,30 +11,8 @@
     const { openPopup } = usePopups();
     const { totalStakeConverted, totalRewardsConverted, stakingData } = useStakingData();
 
-<<<<<<< HEAD
     const handleOpenPopup = (stake: Stake) => {
-        openPopup(<StakeDetailsPopup {...stake} />);
-=======
-    const HARCODED_STAKE_DATA = {
-        title: 'Your Stake',
-        value: '100 IOTA',
-    };
-    const HARCODED_REWARDS_DATA = {
-        title: 'Earned',
-        value: '0.297 IOTA',
-    };
-    const HARCODED_STAKING_LIST_TITLE = 'List of stakes';
-    const HARCODED_STAKING_LIST = [
-        { id: '0', validator: 'Validator 1', stake: '50 IOTA', rewards: '0.15 IOTA' },
-        { id: '1', validator: 'Validator 2', stake: '30 IOTA', rewards: '0.09 IOTA' },
-        { id: '2', validator: 'Validator 3', stake: '20 IOTA', rewards: '0.06 IOTA' },
-    ];
-
-    // Use `Stake` when https://github.com/iotaledger/iota/pull/459 gets merged
-    // @ts-expect-error TODO improve typing here
-    const handleOpenPopup = (stake) => {
         openPopup(<StakeDetailsPopup stake={stake} />);
->>>>>>> f89c739c
     };
 
     return (
