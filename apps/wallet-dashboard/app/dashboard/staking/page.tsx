--- conflicted
+++ resolved
@@ -2,19 +2,11 @@
 // SPDX-License-Identifier: Apache-2.0
 'use client';
 
-<<<<<<< HEAD
-import { AmountBox, Box, List, NewStakePopup } from '@/components';
+import { AmountBox, Box, List, NewStakePopup, StakeDetailsPopup } from '@/components';
 import { usePopups } from '@/hooks';
 
 function StakingDashboardPage(): JSX.Element {
     const { openPopup, closePopup } = usePopups();
-=======
-import { AmountBox, Box, List, Popup, StakeDetailsPopup } from '@/components/index';
-import { usePopups } from '@/hooks';
-
-function StakingDashboardPage(): JSX.Element {
-    const { openPopup } = usePopups();
->>>>>>> 226c76e2
 
     const HARCODED_STAKE_DATA = {
         title: 'Your Stake',
@@ -31,42 +23,32 @@
         { id: '2', validator: 'Validator 3', stake: '20 IOTA', rewards: '0.06 IOTA' },
     ];
 
-<<<<<<< HEAD
-    const handleNewStake = () => {
+    const viewStakeDetails = (stake: { [key: string]: React.ReactNode | string }) => {
+        openPopup(<StakeDetailsPopup stake={stake} />);
+    };
+
+    const addNewStake = () => {
         openPopup(<NewStakePopup onClose={closePopup} />);
     };
 
     return (
         <div className="flex flex-col items-center justify-center gap-4 pt-12">
-            <button onClick={handleNewStake}>New Stake</button>
+            <button onClick={addNewStake}>New Stake</button>
             <div className="flex items-center justify-center gap-4">
+                {' '}
                 <AmountBox title={HARCODED_STAKE_DATA.title} amount={HARCODED_STAKE_DATA.value} />
                 <AmountBox
                     title={HARCODED_REWARDS_DATA.title}
                     amount={HARCODED_REWARDS_DATA.value}
                 />
                 <Box title={HARCODED_STAKING_LIST_TITLE}>
-                    <List data={HARCODED_STAKING_LIST} />
+                    <List
+                        data={HARCODED_STAKING_LIST}
+                        onItemClick={viewStakeDetails}
+                        actionText="View Details"
+                    />
                 </Box>
             </div>
-=======
-    const handleOpenPopup = (stake) => {
-        openPopup(<StakeDetailsPopup stake={stake} />);
-    };
-
-    return (
-        <div className="flex items-center justify-center gap-4 pt-12">
-            <AmountBox title={HARCODED_STAKE_DATA.title} amount={HARCODED_STAKE_DATA.value} />
-            <AmountBox title={HARCODED_REWARDS_DATA.title} amount={HARCODED_REWARDS_DATA.value} />
-            <Box title={HARCODED_STAKING_LIST_TITLE}>
-                <List
-                    data={HARCODED_STAKING_LIST}
-                    onItemClick={handleOpenPopup}
-                    actionText="View Details"
-                />
-            </Box>
-            <Popup />
->>>>>>> 226c76e2
         </div>
     );
 }
