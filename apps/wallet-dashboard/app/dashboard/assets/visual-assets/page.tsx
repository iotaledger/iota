// Copyright (c) 2024 IOTA Stiftung
// SPDX-License-Identifier: Apache-2.0

'use client';

import React from 'react';
import { IotaObjectData } from '@iota/iota.js/client';
import { AssetCard, VirtualList } from '@/components/index';
import { useCurrentAccount } from '@iota/dapp-kit';
import { hasDisplayData, useGetOwnedObjects } from '@iota/core';
import { useRouter } from 'next/navigation';

function VisualAssetsPage(): JSX.Element {
    const account = useCurrentAccount();
    const router = useRouter();
    const {
        data: ownedObjects,
        fetchNextPage,
        hasNextPage,
        isFetchingNextPage,
    } = useGetOwnedObjects(account?.address);

    const visualAssets =
        ownedObjects?.pages
            .flatMap((page) => page.data)
            .filter((asset) => asset.data && asset.data.objectId && hasDisplayData(asset))
            .map((response) => response.data!) ?? [];

    const virtualItem = (asset: IotaObjectData): JSX.Element => <AssetCard asset={asset} />;

    const handleClick = (objectId: string) => {
        router.push(`/dashboard/assets/visual-assets/${objectId}`);
    };

<<<<<<< HEAD
=======
    const calculateEstimateSize = (index: number) => {
        const asset = visualAssets[index];
        return asset.display?.data ? 180 : 130;
    };

>>>>>>> 23071f54
    return (
        <div className="flex h-full w-full flex-col items-center justify-center space-y-4">
            <h1>VISUAL ASSETS</h1>
            <div className="flex w-1/2">
                <VirtualList
                    items={visualAssets}
<<<<<<< HEAD
                    estimateSize={() => 160}
=======
                    hasNextPage={hasNextPage}
                    isFetchingNextPage={isFetchingNextPage}
                    fetchNextPage={fetchNextPage}
                    estimateSize={calculateEstimateSize}
>>>>>>> 23071f54
                    render={virtualItem}
                    onClick={(asset) => handleClick(asset.objectId)}
                />
            </div>
        </div>
    );
}

export default VisualAssetsPage;<|MERGE_RESOLUTION|>--- conflicted
+++ resolved
@@ -32,28 +32,16 @@
         router.push(`/dashboard/assets/visual-assets/${objectId}`);
     };
 
-<<<<<<< HEAD
-=======
-    const calculateEstimateSize = (index: number) => {
-        const asset = visualAssets[index];
-        return asset.display?.data ? 180 : 130;
-    };
-
->>>>>>> 23071f54
     return (
         <div className="flex h-full w-full flex-col items-center justify-center space-y-4">
             <h1>VISUAL ASSETS</h1>
             <div className="flex w-1/2">
                 <VirtualList
                     items={visualAssets}
-<<<<<<< HEAD
-                    estimateSize={() => 160}
-=======
                     hasNextPage={hasNextPage}
                     isFetchingNextPage={isFetchingNextPage}
                     fetchNextPage={fetchNextPage}
-                    estimateSize={calculateEstimateSize}
->>>>>>> 23071f54
+                    estimateSize={() => 180}
                     render={virtualItem}
                     onClick={(asset) => handleClick(asset.objectId)}
                 />
