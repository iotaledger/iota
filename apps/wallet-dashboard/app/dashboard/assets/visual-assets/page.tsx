// Copyright (c) 2024 IOTA Stiftung
// SPDX-License-Identifier: Apache-2.0

'use client';

import React from 'react';
import { IotaObjectData } from '@iota/iota.js/client';
import { AssetCard, VirtualList } from '@/components/index';
import { useCurrentAccount } from '@mysten/dapp-kit';
import { hasDisplayData, useGetOwnedObjects } from '@mysten/core';

function VisualAssetsPage(): JSX.Element {
<<<<<<< HEAD
    const account = useCurrentAccount();
    const { data } = useGetOwnedObjects(account?.address);
    const visualAssets =
        data?.pages
            .flatMap((page) => page.data)
            .filter((asset) => asset.data && asset.data.objectId && hasDisplayData(asset))
            .map((response) => response.data!) ?? [];

    const virtualItem = (asset: SuiObjectData): JSX.Element => (
=======
    const virtualItem = (asset: IotaObjectData): JSX.Element => (
>>>>>>> 6b466c03
        <AssetCard key={asset.objectId} asset={asset} />
    );

    return (
        <div className="flex h-full w-full flex-col items-center justify-center space-y-4">
            <h1>VISUAL ASSETS</h1>
            <div className="flex w-1/2">
                <VirtualList items={visualAssets} estimateSize={() => 130} render={virtualItem} />
            </div>
        </div>
    );
}

<<<<<<< HEAD
=======
const HARCODED_VISUAL_ASSETS: IotaObjectData[] = [
    {
        digest: 'dh3bxjGDzm62bdidFFehtaajwqBSaKFdm8Ujr23J51xy',
        objectId: '0x9303adf2c711dcc239rbd78c0d0666666df06e2b3a35837',
        version: '286606',
        display: {
            data: {
                name: 'IOTA',
                // Update next.config.js to include the image domain in the list of domains
                image: 'https://d315pvdvxi2gex.cloudfront.net/528399e23c1bb7b14cced0b89.png',
            },
        },
    },
    {
        digest: 'dh3bxjGDzm62bdidFFehtaajwqBSaKFdm8Ujr23J51xy',
        objectId: '0x9303adf2c711dcc239rbd78c0d0666666df06e2b3a35837',
        version: '286606',
        display: {
            data: {
                name: 'IOTA',
                image: 'https://d315pvdvxi2gex.cloudfront.net/528399e23c1bb7b14cced0b89.png',
            },
        },
    },
    {
        digest: 'dh3bxjGDzm62bdidFFehtaajwqBSaKFdm8Ujr23J51xy',
        objectId: '0x9303adf2c711dcc239rbd78c0d0666666df06e2b3a35837',
        version: '286606',
        display: {
            data: {
                name: 'IOTA',
                image: 'https://d315pvdvxi2gex.cloudfront.net/528399e23c1bb7b14cced0b89.png',
            },
        },
    },
    {
        digest: 'dh3bxjGDzm62bdidFFehtaajwqBSaKFdm8Ujr23J51xy',
        objectId: '0x9303adf2c711dcc239rbd78c0d0666666df06e2b3a35837',
        version: '286606',
        display: {
            data: {
                name: 'IOTA',
                image: 'https://d315pvdvxi2gex.cloudfront.net/528399e23c1bb7b14cced0b89.png',
            },
        },
    },
    {
        digest: 'dh3bxjGDzm62bdidFFehtaajwqBSaKFdm8Ujr23J51xy',
        objectId: '0x9303adf2c711dcc239rbd78c0d0666666df06e2b3a35837',
        version: '286606',
        display: {
            data: {
                name: 'IOTA',
                image: 'https://d315pvdvxi2gex.cloudfront.net/528399e23c1bb7b14cced0b89.png',
            },
        },
    },
    {
        digest: 'dh3bxjGDzm62bdidFFehtaajwqBSaKFdm8Ujr23J51xy',
        objectId: '0x9303adf2c711dcc239rbd78c0d0666666df06e2b3a35837',
        version: '286606',
        display: {
            data: {
                name: 'IOTA',
                image: 'https://d315pvdvxi2gex.cloudfront.net/528399e23c1bb7b14cced0b89.png',
            },
        },
    },
    {
        digest: 'dh3bxjGDzm62bdidFFehtaajwqBSaKFdm8Ujr23J51xy',
        objectId: '0x9303adf2c711dcc239rbd78c0d0666666df06e2b3a35837',
        version: '286606',
        display: {
            data: {
                name: 'IOTA',
                image: 'https://d315pvdvxi2gex.cloudfront.net/528399e23c1bb7b14cced0b89.png',
            },
        },
    },
    {
        digest: 'dh3bxjGDzm62bdidFFehtaajwqBSaKFdm8Ujr23J51xy',
        objectId: '0x9303adf2c711dcc239rbd78c0d0666666df06e2b3a35837',
        version: '286606',
        display: {
            data: {
                name: 'IOTA',
                image: 'https://d315pvdvxi2gex.cloudfront.net/528399e23c1bb7b14cced0b89.png',
            },
        },
    },
];

>>>>>>> 6b466c03
export default VisualAssetsPage;<|MERGE_RESOLUTION|>--- conflicted
+++ resolved
@@ -6,11 +6,10 @@
 import React from 'react';
 import { IotaObjectData } from '@iota/iota.js/client';
 import { AssetCard, VirtualList } from '@/components/index';
-import { useCurrentAccount } from '@mysten/dapp-kit';
-import { hasDisplayData, useGetOwnedObjects } from '@mysten/core';
+import { useCurrentAccount } from '@iota/dapp-kit';
+import { hasDisplayData, useGetOwnedObjects } from '@iota/core';
 
 function VisualAssetsPage(): JSX.Element {
-<<<<<<< HEAD
     const account = useCurrentAccount();
     const { data } = useGetOwnedObjects(account?.address);
     const visualAssets =
@@ -19,10 +18,7 @@
             .filter((asset) => asset.data && asset.data.objectId && hasDisplayData(asset))
             .map((response) => response.data!) ?? [];
 
-    const virtualItem = (asset: SuiObjectData): JSX.Element => (
-=======
     const virtualItem = (asset: IotaObjectData): JSX.Element => (
->>>>>>> 6b466c03
         <AssetCard key={asset.objectId} asset={asset} />
     );
 
@@ -36,99 +32,4 @@
     );
 }
 
-<<<<<<< HEAD
-=======
-const HARCODED_VISUAL_ASSETS: IotaObjectData[] = [
-    {
-        digest: 'dh3bxjGDzm62bdidFFehtaajwqBSaKFdm8Ujr23J51xy',
-        objectId: '0x9303adf2c711dcc239rbd78c0d0666666df06e2b3a35837',
-        version: '286606',
-        display: {
-            data: {
-                name: 'IOTA',
-                // Update next.config.js to include the image domain in the list of domains
-                image: 'https://d315pvdvxi2gex.cloudfront.net/528399e23c1bb7b14cced0b89.png',
-            },
-        },
-    },
-    {
-        digest: 'dh3bxjGDzm62bdidFFehtaajwqBSaKFdm8Ujr23J51xy',
-        objectId: '0x9303adf2c711dcc239rbd78c0d0666666df06e2b3a35837',
-        version: '286606',
-        display: {
-            data: {
-                name: 'IOTA',
-                image: 'https://d315pvdvxi2gex.cloudfront.net/528399e23c1bb7b14cced0b89.png',
-            },
-        },
-    },
-    {
-        digest: 'dh3bxjGDzm62bdidFFehtaajwqBSaKFdm8Ujr23J51xy',
-        objectId: '0x9303adf2c711dcc239rbd78c0d0666666df06e2b3a35837',
-        version: '286606',
-        display: {
-            data: {
-                name: 'IOTA',
-                image: 'https://d315pvdvxi2gex.cloudfront.net/528399e23c1bb7b14cced0b89.png',
-            },
-        },
-    },
-    {
-        digest: 'dh3bxjGDzm62bdidFFehtaajwqBSaKFdm8Ujr23J51xy',
-        objectId: '0x9303adf2c711dcc239rbd78c0d0666666df06e2b3a35837',
-        version: '286606',
-        display: {
-            data: {
-                name: 'IOTA',
-                image: 'https://d315pvdvxi2gex.cloudfront.net/528399e23c1bb7b14cced0b89.png',
-            },
-        },
-    },
-    {
-        digest: 'dh3bxjGDzm62bdidFFehtaajwqBSaKFdm8Ujr23J51xy',
-        objectId: '0x9303adf2c711dcc239rbd78c0d0666666df06e2b3a35837',
-        version: '286606',
-        display: {
-            data: {
-                name: 'IOTA',
-                image: 'https://d315pvdvxi2gex.cloudfront.net/528399e23c1bb7b14cced0b89.png',
-            },
-        },
-    },
-    {
-        digest: 'dh3bxjGDzm62bdidFFehtaajwqBSaKFdm8Ujr23J51xy',
-        objectId: '0x9303adf2c711dcc239rbd78c0d0666666df06e2b3a35837',
-        version: '286606',
-        display: {
-            data: {
-                name: 'IOTA',
-                image: 'https://d315pvdvxi2gex.cloudfront.net/528399e23c1bb7b14cced0b89.png',
-            },
-        },
-    },
-    {
-        digest: 'dh3bxjGDzm62bdidFFehtaajwqBSaKFdm8Ujr23J51xy',
-        objectId: '0x9303adf2c711dcc239rbd78c0d0666666df06e2b3a35837',
-        version: '286606',
-        display: {
-            data: {
-                name: 'IOTA',
-                image: 'https://d315pvdvxi2gex.cloudfront.net/528399e23c1bb7b14cced0b89.png',
-            },
-        },
-    },
-    {
-        digest: 'dh3bxjGDzm62bdidFFehtaajwqBSaKFdm8Ujr23J51xy',
-        objectId: '0x9303adf2c711dcc239rbd78c0d0666666df06e2b3a35837',
-        version: '286606',
-        display: {
-            data: {
-                name: 'IOTA',
-                image: 'https://d315pvdvxi2gex.cloudfront.net/528399e23c1bb7b14cced0b89.png',
-            },
-        },
-    },
-];
-
->>>>>>> 6b466c03
 export default VisualAssetsPage;