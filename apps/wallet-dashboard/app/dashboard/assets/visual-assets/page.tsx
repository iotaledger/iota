// Copyright (c) 2024 IOTA Stiftung
// Modifications Copyright (c) 2024 IOTA Stiftung
// SPDX-License-Identifier: Apache-2.0

'use client';

import React from 'react';
<<<<<<< HEAD
=======
import { IotaObjectData } from '@iota/iota.js/client';
>>>>>>> cc364fe3
import { AssetCard, VirtualList } from '@/components/index';
import { useRouter } from 'next/navigation';
import { HARCODED_VISUAL_ASSETS } from '@/lib/mocks';
import { SuiObjectData } from '@mysten/sui.js/client';

function VisualAssetsPage(): JSX.Element {
<<<<<<< HEAD
    const router = useRouter();

    const virtualItem = (asset: SuiObjectData): JSX.Element => (
=======
    const virtualItem = (asset: IotaObjectData): JSX.Element => (
>>>>>>> cc364fe3
        <AssetCard key={asset.objectId} asset={asset} />
    );

    const handleClick = (objectId: string) => {
        router.push(`/dashboard/assets/visual-assets/${objectId}`);
    };

    return (
        <div className="flex h-full w-full flex-col items-center justify-center space-y-4">
            <h1>VISUAL ASSETS</h1>
            <div className="flex w-1/2">
                <VirtualList
                    items={HARCODED_VISUAL_ASSETS}
                    estimateSize={() => 130}
                    render={virtualItem}
                    onClick={(asset) => handleClick(asset.objectId)}
                />
            </div>
        </div>
    );
}

<<<<<<< HEAD
=======
const HARCODED_VISUAL_ASSETS: IotaObjectData[] = [
    {
        digest: 'dh3bxjGDzm62bdidFFehtaajwqBSaKFdm8Ujr23J51xy',
        objectId: '0x9303adf2c711dcc239rbd78c0d0666666df06e2b3a35837',
        version: '286606',
        display: {
            data: {
                name: 'IOTA',
                // Update next.config.js to include the image domain in the list of domains
                image: 'https://d315pvdvxi2gex.cloudfront.net/528399e23c1bb7b14cced0b89.png',
            },
        },
    },
    {
        digest: 'dh3bxjGDzm62bdidFFehtaajwqBSaKFdm8Ujr23J51xy',
        objectId: '0x9303adf2c711dcc239rbd78c0d0666666df06e2b3a35837',
        version: '286606',
        display: {
            data: {
                name: 'IOTA',
                image: 'https://d315pvdvxi2gex.cloudfront.net/528399e23c1bb7b14cced0b89.png',
            },
        },
    },
    {
        digest: 'dh3bxjGDzm62bdidFFehtaajwqBSaKFdm8Ujr23J51xy',
        objectId: '0x9303adf2c711dcc239rbd78c0d0666666df06e2b3a35837',
        version: '286606',
        display: {
            data: {
                name: 'IOTA',
                image: 'https://d315pvdvxi2gex.cloudfront.net/528399e23c1bb7b14cced0b89.png',
            },
        },
    },
    {
        digest: 'dh3bxjGDzm62bdidFFehtaajwqBSaKFdm8Ujr23J51xy',
        objectId: '0x9303adf2c711dcc239rbd78c0d0666666df06e2b3a35837',
        version: '286606',
        display: {
            data: {
                name: 'IOTA',
                image: 'https://d315pvdvxi2gex.cloudfront.net/528399e23c1bb7b14cced0b89.png',
            },
        },
    },
    {
        digest: 'dh3bxjGDzm62bdidFFehtaajwqBSaKFdm8Ujr23J51xy',
        objectId: '0x9303adf2c711dcc239rbd78c0d0666666df06e2b3a35837',
        version: '286606',
        display: {
            data: {
                name: 'IOTA',
                image: 'https://d315pvdvxi2gex.cloudfront.net/528399e23c1bb7b14cced0b89.png',
            },
        },
    },
    {
        digest: 'dh3bxjGDzm62bdidFFehtaajwqBSaKFdm8Ujr23J51xy',
        objectId: '0x9303adf2c711dcc239rbd78c0d0666666df06e2b3a35837',
        version: '286606',
        display: {
            data: {
                name: 'IOTA',
                image: 'https://d315pvdvxi2gex.cloudfront.net/528399e23c1bb7b14cced0b89.png',
            },
        },
    },
    {
        digest: 'dh3bxjGDzm62bdidFFehtaajwqBSaKFdm8Ujr23J51xy',
        objectId: '0x9303adf2c711dcc239rbd78c0d0666666df06e2b3a35837',
        version: '286606',
        display: {
            data: {
                name: 'IOTA',
                image: 'https://d315pvdvxi2gex.cloudfront.net/528399e23c1bb7b14cced0b89.png',
            },
        },
    },
    {
        digest: 'dh3bxjGDzm62bdidFFehtaajwqBSaKFdm8Ujr23J51xy',
        objectId: '0x9303adf2c711dcc239rbd78c0d0666666df06e2b3a35837',
        version: '286606',
        display: {
            data: {
                name: 'IOTA',
                image: 'https://d315pvdvxi2gex.cloudfront.net/528399e23c1bb7b14cced0b89.png',
            },
        },
    },
];

>>>>>>> cc364fe3
export default VisualAssetsPage;<|MERGE_RESOLUTION|>--- conflicted
+++ resolved
@@ -5,23 +5,15 @@
 'use client';
 
 import React from 'react';
-<<<<<<< HEAD
-=======
 import { IotaObjectData } from '@iota/iota.js/client';
->>>>>>> cc364fe3
 import { AssetCard, VirtualList } from '@/components/index';
 import { useRouter } from 'next/navigation';
 import { HARCODED_VISUAL_ASSETS } from '@/lib/mocks';
-import { SuiObjectData } from '@mysten/sui.js/client';
 
 function VisualAssetsPage(): JSX.Element {
-<<<<<<< HEAD
     const router = useRouter();
 
-    const virtualItem = (asset: SuiObjectData): JSX.Element => (
-=======
     const virtualItem = (asset: IotaObjectData): JSX.Element => (
->>>>>>> cc364fe3
         <AssetCard key={asset.objectId} asset={asset} />
     );
 
@@ -44,99 +36,4 @@
     );
 }
 
-<<<<<<< HEAD
-=======
-const HARCODED_VISUAL_ASSETS: IotaObjectData[] = [
-    {
-        digest: 'dh3bxjGDzm62bdidFFehtaajwqBSaKFdm8Ujr23J51xy',
-        objectId: '0x9303adf2c711dcc239rbd78c0d0666666df06e2b3a35837',
-        version: '286606',
-        display: {
-            data: {
-                name: 'IOTA',
-                // Update next.config.js to include the image domain in the list of domains
-                image: 'https://d315pvdvxi2gex.cloudfront.net/528399e23c1bb7b14cced0b89.png',
-            },
-        },
-    },
-    {
-        digest: 'dh3bxjGDzm62bdidFFehtaajwqBSaKFdm8Ujr23J51xy',
-        objectId: '0x9303adf2c711dcc239rbd78c0d0666666df06e2b3a35837',
-        version: '286606',
-        display: {
-            data: {
-                name: 'IOTA',
-                image: 'https://d315pvdvxi2gex.cloudfront.net/528399e23c1bb7b14cced0b89.png',
-            },
-        },
-    },
-    {
-        digest: 'dh3bxjGDzm62bdidFFehtaajwqBSaKFdm8Ujr23J51xy',
-        objectId: '0x9303adf2c711dcc239rbd78c0d0666666df06e2b3a35837',
-        version: '286606',
-        display: {
-            data: {
-                name: 'IOTA',
-                image: 'https://d315pvdvxi2gex.cloudfront.net/528399e23c1bb7b14cced0b89.png',
-            },
-        },
-    },
-    {
-        digest: 'dh3bxjGDzm62bdidFFehtaajwqBSaKFdm8Ujr23J51xy',
-        objectId: '0x9303adf2c711dcc239rbd78c0d0666666df06e2b3a35837',
-        version: '286606',
-        display: {
-            data: {
-                name: 'IOTA',
-                image: 'https://d315pvdvxi2gex.cloudfront.net/528399e23c1bb7b14cced0b89.png',
-            },
-        },
-    },
-    {
-        digest: 'dh3bxjGDzm62bdidFFehtaajwqBSaKFdm8Ujr23J51xy',
-        objectId: '0x9303adf2c711dcc239rbd78c0d0666666df06e2b3a35837',
-        version: '286606',
-        display: {
-            data: {
-                name: 'IOTA',
-                image: 'https://d315pvdvxi2gex.cloudfront.net/528399e23c1bb7b14cced0b89.png',
-            },
-        },
-    },
-    {
-        digest: 'dh3bxjGDzm62bdidFFehtaajwqBSaKFdm8Ujr23J51xy',
-        objectId: '0x9303adf2c711dcc239rbd78c0d0666666df06e2b3a35837',
-        version: '286606',
-        display: {
-            data: {
-                name: 'IOTA',
-                image: 'https://d315pvdvxi2gex.cloudfront.net/528399e23c1bb7b14cced0b89.png',
-            },
-        },
-    },
-    {
-        digest: 'dh3bxjGDzm62bdidFFehtaajwqBSaKFdm8Ujr23J51xy',
-        objectId: '0x9303adf2c711dcc239rbd78c0d0666666df06e2b3a35837',
-        version: '286606',
-        display: {
-            data: {
-                name: 'IOTA',
-                image: 'https://d315pvdvxi2gex.cloudfront.net/528399e23c1bb7b14cced0b89.png',
-            },
-        },
-    },
-    {
-        digest: 'dh3bxjGDzm62bdidFFehtaajwqBSaKFdm8Ujr23J51xy',
-        objectId: '0x9303adf2c711dcc239rbd78c0d0666666df06e2b3a35837',
-        version: '286606',
-        display: {
-            data: {
-                name: 'IOTA',
-                image: 'https://d315pvdvxi2gex.cloudfront.net/528399e23c1bb7b14cced0b89.png',
-            },
-        },
-    },
-];
-
->>>>>>> cc364fe3
 export default VisualAssetsPage;