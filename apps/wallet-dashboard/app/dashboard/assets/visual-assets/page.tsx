--- conflicted
+++ resolved
@@ -4,10 +4,8 @@
 'use client';
 
 import React from 'react';
-<<<<<<< HEAD
-import { useVirtualizer } from '@tanstack/react-virtual';
-import { Box } from '@/components/index';
-import Image from 'next/image';
+import { SuiObjectData } from '@mysten/sui.js/client';
+import { AssetCard, VirtualList } from '@/components/index';
 import { useCurrentAccount } from '@mysten/dapp-kit';
 import { hasDisplayData, useGetOwnedObjects } from '@mysten/core';
 
@@ -17,83 +15,18 @@
     const visualAssets =
         data?.pages
             .flatMap((page) => page.data)
-            .filter((asset) => asset.data?.objectId && hasDisplayData(asset)) ?? [];
-    const containerRef = React.useRef(null);
-    const virtualizer = useVirtualizer({
-        count: visualAssets.length,
-        getScrollElement: () => containerRef.current,
-        estimateSize: () => 130,
-    });
+            .filter((asset) => asset.data && asset.data.objectId && hasDisplayData(asset))
+            .map((response) => response.data!) ?? [];
 
-    const virtualItems = virtualizer.getVirtualItems();
-=======
-import { SuiObjectData } from '@mysten/sui.js/client';
-import { AssetCard, VirtualList } from '@/components/index';
-
-function VisualAssetsPage(): JSX.Element {
     const virtualItem = (asset: SuiObjectData): JSX.Element => (
         <AssetCard key={asset.objectId} asset={asset} />
     );
->>>>>>> a9ed150d
 
     return (
         <div className="flex h-full w-full flex-col items-center justify-center space-y-4">
             <h1>VISUAL ASSETS</h1>
-<<<<<<< HEAD
-            <div className="relative h-[50vh] w-2/3 overflow-auto" ref={containerRef}>
-                <div
-                    style={{
-                        height: `${virtualizer.getTotalSize()}px`,
-                        width: '100%',
-                        position: 'relative',
-                    }}
-                >
-                    {virtualItems.map((virtualItem) => {
-                        const asset = visualAssets[virtualItem.index];
-                        return (
-                            <div
-                                key={virtualItem.key}
-                                className="absolute w-full pb-4 pr-4"
-                                style={{
-                                    position: 'absolute',
-                                    top: 0,
-                                    left: 0,
-                                    width: '100%',
-                                    height: `${virtualItem.size}px`,
-                                    transform: `translateY(${virtualItem.start}px)`,
-                                }}
-                            >
-                                <Box>
-                                    <div className="flex gap-2">
-                                        {asset.data?.display &&
-                                            asset.data?.display.data &&
-                                            asset.data?.display.data.image && (
-                                                <Image
-                                                    src={asset.data?.display.data.image}
-                                                    alt={asset.data?.display.data.name}
-                                                    width={80}
-                                                    height={40}
-                                                />
-                                            )}
-                                        <div>
-                                            <p>Digest: {asset.data?.digest}</p>
-                                            <p>Object ID: {asset.data?.objectId}</p>
-                                            <p>Version: {asset.data?.version}</p>
-                                        </div>
-                                    </div>
-                                </Box>
-                            </div>
-                        );
-                    })}
-                </div>
-=======
             <div className="flex w-1/2">
-                <VirtualList
-                    items={HARCODED_VISUAL_ASSETS}
-                    estimateSize={() => 130}
-                    render={virtualItem}
-                />
->>>>>>> a9ed150d
+                <VirtualList items={visualAssets} estimateSize={() => 130} render={virtualItem} />
             </div>
         </div>
     );
