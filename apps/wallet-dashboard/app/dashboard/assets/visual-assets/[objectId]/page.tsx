--- conflicted
+++ resolved
@@ -3,47 +3,36 @@
 
 'use client';
 
-import React from 'react';
+import React, { useCallback } from 'react';
 import { useParams } from 'next/navigation';
-<<<<<<< HEAD
-import { AssetCard, RouteLink } from '@/components';
-import { useCurrentAccount } from '@iota/dapp-kit';
-import { useGetObject } from '@iota/core';
-
-const VisualAssetDetailPage = () => {
-    const params = useParams();
-    const account = useCurrentAccount();
-    const objectId = params.objectId as string;
-    const { data: asset } = useGetObject(objectId);
-
-    if (!account) return;
-=======
-import { AssetCard, Button, RouteLink } from '@/components';
+import { AssetCard, Button, RouteLink, SendAssetPopup } from '@/components';
 import { isAssetTransferable, useGetObject } from '@iota/core';
+import { usePopups } from '@/hooks';
 
 const VisualAssetDetailPage = () => {
     const params = useParams();
     const objectId = params.objectId as string;
-    const { data: visualAsset } = useGetObject(objectId);
-    const assetIsTransferable = visualAsset?.data ? isAssetTransferable(visualAsset?.data) : false;
->>>>>>> bce7307e
+    const { data: asset } = useGetObject(objectId);
+
+    const { openPopup, closePopup } = usePopups();
+
+    const showSendAssetPopup = useCallback(() => {
+        if (asset?.data) {
+            openPopup(<SendAssetPopup asset={asset?.data} onClose={closePopup} />);
+        }
+    }, [asset, openPopup, closePopup]);
+
+    const assetIsTransferable = asset?.data ? isAssetTransferable(asset?.data) : false;
 
     return (
         <div className="flex h-full w-full flex-col space-y-4 px-40">
             <RouteLink path="/dashboard/assets/visual-assets" title="Back" />
-<<<<<<< HEAD
             {asset?.data ? (
-                <AssetCard key={asset?.data?.objectId} asset={asset?.data} showSendButton />
-=======
-            {visualAsset?.data ? (
-                <AssetCard key={visualAsset.data.objectId} asset={visualAsset.data} />
->>>>>>> bce7307e
+                <AssetCard key={asset.data.objectId} asset={asset.data} />
             ) : (
                 <div className="flex justify-center p-20">Asset not found</div>
             )}
-            {assetIsTransferable ? (
-                <Button onClick={() => console.log('Send Visual Asset')}>Send Asset</Button>
-            ) : null}
+            {assetIsTransferable ? <Button onClick={showSendAssetPopup}>Send Asset</Button> : null}
         </div>
     );
 };
