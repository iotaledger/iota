// Copyright (c) 2024 IOTA Stiftung
// SPDX-License-Identifier: Apache-2.0

'use client';

import React from 'react';
import { IotaObjectData } from '@iota/iota.js/client';
import { AssetCard, VirtualList } from '@/components/index';
import { hasDisplayData, useGetOwnedObjects } from '@mysten/core';
import { useCurrentAccount } from '@mysten/dapp-kit';

function EverythingElsePage(): JSX.Element {
<<<<<<< HEAD
    const account = useCurrentAccount();
    const { data } = useGetOwnedObjects(account?.address);
    const nonVisualAssets =
        data?.pages
            .flatMap((page) => page.data)
            .filter((asset) => asset.data && asset.data.objectId && !hasDisplayData(asset))
            .map((response) => response.data!) ?? [];

    const virtualItem = (asset: SuiObjectData): JSX.Element => (
=======
    const virtualItem = (asset: IotaObjectData): JSX.Element => (
>>>>>>> b4a6cdc8
        <AssetCard key={asset.objectId} asset={asset} />
    );

    return (
        <div className="flex h-full w-full flex-col items-center justify-center space-y-4">
            <h1>EVERYTHING ELSE</h1>

            <div className="flex w-1/2">
                <VirtualList
                    items={nonVisualAssets}
                    estimateSize={() => 130}
                    render={virtualItem}
                />
            </div>
        </div>
    );
}

export default EverythingElsePage;<|MERGE_RESOLUTION|>--- conflicted
+++ resolved
@@ -6,11 +6,10 @@
 import React from 'react';
 import { IotaObjectData } from '@iota/iota.js/client';
 import { AssetCard, VirtualList } from '@/components/index';
-import { hasDisplayData, useGetOwnedObjects } from '@mysten/core';
-import { useCurrentAccount } from '@mysten/dapp-kit';
+import { hasDisplayData, useGetOwnedObjects } from '@iota/core';
+import { useCurrentAccount } from '@iota/dapp-kit';
 
 function EverythingElsePage(): JSX.Element {
-<<<<<<< HEAD
     const account = useCurrentAccount();
     const { data } = useGetOwnedObjects(account?.address);
     const nonVisualAssets =
@@ -19,10 +18,7 @@
             .filter((asset) => asset.data && asset.data.objectId && !hasDisplayData(asset))
             .map((response) => response.data!) ?? [];
 
-    const virtualItem = (asset: SuiObjectData): JSX.Element => (
-=======
     const virtualItem = (asset: IotaObjectData): JSX.Element => (
->>>>>>> b4a6cdc8
         <AssetCard key={asset.objectId} asset={asset} />
     );
 
