// Copyright (c) 2024 IOTA Stiftung
// Modifications Copyright (c) 2024 IOTA Stiftung
// SPDX-License-Identifier: Apache-2.0

'use client';

import { HARDCODED_NON_VISUAL_ASSETS } from '@/lib/mocks';
import React from 'react';
<<<<<<< HEAD
=======
import { IotaObjectData } from '@iota/iota.js/client';
>>>>>>> cc364fe3
import { AssetCard, VirtualList } from '@/components/index';
import { useRouter } from 'next/navigation';
import { SuiObjectData } from '@mysten/sui.js/client';

function EverythingElsePage(): JSX.Element {
<<<<<<< HEAD
    const router = useRouter();

    const virtualItem = (asset: SuiObjectData): JSX.Element => (
=======
    const virtualItem = (asset: IotaObjectData): JSX.Element => (
>>>>>>> cc364fe3
        <AssetCard key={asset.objectId} asset={asset} />
    );

    const handleClick = (objectId: string) => {
        router.push(`/dashboard/assets/everything-else/${objectId}`);
    };

    return (
        <div className="flex h-full w-full flex-col items-center justify-center space-y-4">
            <h1>EVERYTHING ELSE</h1>
            <div className="flex w-1/2">
                <VirtualList
                    items={HARDCODED_NON_VISUAL_ASSETS}
                    estimateSize={() => 140}
                    render={virtualItem}
                    onClick={(asset) => handleClick(asset.objectId)}
                />
            </div>
        </div>
    );
}

export default EverythingElsePage;<|MERGE_RESOLUTION|>--- conflicted
+++ resolved
@@ -6,22 +6,14 @@
 
 import { HARDCODED_NON_VISUAL_ASSETS } from '@/lib/mocks';
 import React from 'react';
-<<<<<<< HEAD
-=======
 import { IotaObjectData } from '@iota/iota.js/client';
->>>>>>> cc364fe3
 import { AssetCard, VirtualList } from '@/components/index';
 import { useRouter } from 'next/navigation';
-import { SuiObjectData } from '@mysten/sui.js/client';
 
 function EverythingElsePage(): JSX.Element {
-<<<<<<< HEAD
     const router = useRouter();
 
-    const virtualItem = (asset: SuiObjectData): JSX.Element => (
-=======
     const virtualItem = (asset: IotaObjectData): JSX.Element => (
->>>>>>> cc364fe3
         <AssetCard key={asset.objectId} asset={asset} />
     );
 
