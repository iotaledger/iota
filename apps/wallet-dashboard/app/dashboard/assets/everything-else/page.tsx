--- conflicted
+++ resolved
@@ -4,37 +4,17 @@
 'use client';
 
 import React from 'react';
-<<<<<<< HEAD
-import { IotaObjectData } from '@iota/iota.js/client';
-import { AssetCard, VirtualList } from '@/components/index';
+import { getNetwork, IotaObjectData } from '@iota/iota.js/client';
+import { VirtualList } from '@/components/index';
 import { useGetNFTs } from '@iota/core';
-import { useCurrentAccount } from '@iota/dapp-kit';
-import { useRouter } from 'next/navigation';
-
-function EverythingElsePage(): JSX.Element {
-    const account = useCurrentAccount();
-    const router = useRouter();
-    const { data } = useGetNFTs(account?.address);
-    const nonVisualAssets = data?.other ?? [];
-=======
-import { IotaObjectData, getNetwork } from '@iota/iota.js/client';
-import { VirtualList } from '@/components/index';
-import { hasDisplayData, useGetOwnedObjects } from '@iota/core';
 import { useCurrentAccount, useIotaClientContext } from '@iota/dapp-kit';
 
 function EverythingElsePage(): JSX.Element {
     const account = useCurrentAccount();
-    const { data } = useGetOwnedObjects(account?.address);
-
     const { network } = useIotaClientContext();
     const { explorer } = getNetwork(network);
-
-    const nonVisualAssets =
-        data?.pages
-            .flatMap((page) => page.data)
-            .filter((asset) => asset.data && asset.data.objectId && !hasDisplayData(asset))
-            .map((response) => response.data!) ?? [];
->>>>>>> bce7307e
+    const { data } = useGetNFTs(account?.address);
+    const nonVisualAssets = data?.other ?? [];
 
     const virtualItem = (asset: IotaObjectData): JSX.Element => (
         <a href={`${explorer}/object/${asset.objectId}`} target="_blank" rel="noreferrer">
@@ -46,16 +26,11 @@
         <div className="flex h-full w-full flex-col items-center justify-center space-y-4">
             <h1>EVERYTHING ELSE</h1>
             <div className="flex w-1/2">
-<<<<<<< HEAD
                 <VirtualList
                     items={nonVisualAssets}
                     estimateSize={() => 130}
                     render={virtualItem}
-                    onClick={(asset) => handleClick(asset.objectId)}
                 />
-=======
-                <VirtualList items={nonVisualAssets} estimateSize={() => 30} render={virtualItem} />
->>>>>>> bce7307e
             </div>
         </div>
     );
