--- conflicted
+++ resolved
@@ -6,24 +6,19 @@
 import React from 'react';
 import { IotaObjectData } from '@iota/iota.js/client';
 import { AssetCard, VirtualList } from '@/components/index';
-<<<<<<< HEAD
 import { hasDisplayData, useGetOwnedObjects } from '@iota/core';
 import { useCurrentAccount } from '@iota/dapp-kit';
+import { useRouter } from 'next/navigation';
 
 function EverythingElsePage(): JSX.Element {
     const account = useCurrentAccount();
+    const router = useRouter();
     const { data } = useGetOwnedObjects(account?.address);
     const nonVisualAssets =
         data?.pages
             .flatMap((page) => page.data)
             .filter((asset) => asset.data && asset.data.objectId && !hasDisplayData(asset))
             .map((response) => response.data!) ?? [];
-=======
-import { useRouter } from 'next/navigation';
-
-function EverythingElsePage(): JSX.Element {
-    const router = useRouter();
->>>>>>> 9444468a
 
     const virtualItem = (asset: IotaObjectData): JSX.Element => (
         <AssetCard key={asset.objectId} asset={asset} />
@@ -38,13 +33,8 @@
             <h1>EVERYTHING ELSE</h1>
             <div className="flex w-1/2">
                 <VirtualList
-<<<<<<< HEAD
                     items={nonVisualAssets}
-                    estimateSize={() => 130}
-=======
-                    items={HARDCODED_NON_VISUAL_ASSETS}
                     estimateSize={() => 140}
->>>>>>> 9444468a
                     render={virtualItem}
                     onClick={(asset) => handleClick(asset.objectId)}
                 />
