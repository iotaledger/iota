// Copyright (c) 2024 IOTA Stiftung
// SPDX-License-Identifier: Apache-2.0
'use client';

<<<<<<< HEAD
import { useCurrentAccount, useCurrentWallet } from '@mysten/dapp-kit';
import { AccountBalance, AllCoins, Button, NewStakePopup } from '@/components';
import { usePopups } from '@/hooks';
=======
import { useCurrentAccount, useCurrentWallet } from '@iota/dapp-kit';
import { AccountBalance, AllCoins } from '@/components';
>>>>>>> 8a654a3f

function HomeDashboardPage(): JSX.Element {
    const { connectionStatus } = useCurrentWallet();
    const account = useCurrentAccount();
    const { openPopup, closePopup } = usePopups();

    const addNewStake = () => {
        openPopup(<NewStakePopup onClose={closePopup} />);
    };

    return (
        <main className="flex min-h-screen flex-col items-center space-y-8 p-24">
            <p>Connection status: {connectionStatus}</p>
            {connectionStatus === 'connected' && account && (
                <div className="flex flex-col items-center justify-center space-y-2">
                    <h1>Welcome</h1>
                    <div>Address: {account.address}</div>
                    <AccountBalance />
                    <AllCoins />
                    <Button onClick={addNewStake}>New Stake</Button>
                </div>
            )}
        </main>
    );
}

export default HomeDashboardPage;<|MERGE_RESOLUTION|>--- conflicted
+++ resolved
@@ -2,14 +2,9 @@
 // SPDX-License-Identifier: Apache-2.0
 'use client';
 
-<<<<<<< HEAD
-import { useCurrentAccount, useCurrentWallet } from '@mysten/dapp-kit';
 import { AccountBalance, AllCoins, Button, NewStakePopup } from '@/components';
 import { usePopups } from '@/hooks';
-=======
 import { useCurrentAccount, useCurrentWallet } from '@iota/dapp-kit';
-import { AccountBalance, AllCoins } from '@/components';
->>>>>>> 8a654a3f
 
 function HomeDashboardPage(): JSX.Element {
     const { connectionStatus } = useCurrentWallet();
