// Copyright (c) 2024 IOTA Stiftung
// SPDX-License-Identifier: Apache-2.0
'use client';

import { useCurrentAccount, useCurrentWallet } from '@mysten/dapp-kit';

import { AccountBalance, AllCoins } from '@/components';

function HomeDashboardPage(): JSX.Element {
<<<<<<< HEAD
	const { connectionStatus } = useCurrentWallet();
	const account = useCurrentAccount();

	return (
		<main className="flex min-h-screen flex-col items-center space-y-8 p-24">
			{connectionStatus === 'connected' && account ? (
				<div className="flex flex-col items-center justify-center space-y-2">
					<h1>Welcome</h1>
					<p>Connection status: {connectionStatus}</p>
					<div>Address: {account.address}</div>
					<AccountBalance />
					<AllCoins />
				</div>
			) : (
				<div>Connection status: {connectionStatus}</div>
			)}
		</main>
	);
=======
    const { connectionStatus } = useCurrentWallet();
    const account = useCurrentAccount();
    return (
        <main className="flex min-h-screen flex-col items-center space-y-8 p-24">
            {connectionStatus === 'connected' && account ? (
                <div className="flex flex-col items-center justify-center space-y-2">
                    <h1>Welcome</h1>
                    <p>Connection status: {connectionStatus}</p>
                    <div>Address: {account.address}</div>
                </div>
            ) : (
                <div>Connection status: {connectionStatus}</div>
            )}
        </main>
    );
>>>>>>> bf814c8a
}

export default HomeDashboardPage;<|MERGE_RESOLUTION|>--- conflicted
+++ resolved
@@ -3,32 +3,12 @@
 'use client';
 
 import { useCurrentAccount, useCurrentWallet } from '@mysten/dapp-kit';
-
 import { AccountBalance, AllCoins } from '@/components';
 
 function HomeDashboardPage(): JSX.Element {
-<<<<<<< HEAD
-	const { connectionStatus } = useCurrentWallet();
-	const account = useCurrentAccount();
-
-	return (
-		<main className="flex min-h-screen flex-col items-center space-y-8 p-24">
-			{connectionStatus === 'connected' && account ? (
-				<div className="flex flex-col items-center justify-center space-y-2">
-					<h1>Welcome</h1>
-					<p>Connection status: {connectionStatus}</p>
-					<div>Address: {account.address}</div>
-					<AccountBalance />
-					<AllCoins />
-				</div>
-			) : (
-				<div>Connection status: {connectionStatus}</div>
-			)}
-		</main>
-	);
-=======
     const { connectionStatus } = useCurrentWallet();
     const account = useCurrentAccount();
+
     return (
         <main className="flex min-h-screen flex-col items-center space-y-8 p-24">
             {connectionStatus === 'connected' && account ? (
@@ -38,11 +18,14 @@
                     <div>Address: {account.address}</div>
                 </div>
             ) : (
-                <div>Connection status: {connectionStatus}</div>
+              <>
+                  <div>Connection status: {connectionStatus}</div>
+                  <AccountBalance/>
+                  <AllCoins/>
+              </>
             )}
         </main>
     );
->>>>>>> bf814c8a
 }
 
 export default HomeDashboardPage;