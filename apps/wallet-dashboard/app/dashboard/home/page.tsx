// Copyright (c) 2024 IOTA Stiftung
// SPDX-License-Identifier: Apache-2.0
'use client';

import { useCurrentAccount, useCurrentWallet } from '@mysten/dapp-kit';
<<<<<<< HEAD
import { AppList } from '@/components/AppList';
=======
import { AccountBalance, AllCoins } from '@/components';
>>>>>>> 442c31cd

function HomeDashboardPage(): JSX.Element {
    const { connectionStatus } = useCurrentWallet();
    const account = useCurrentAccount();

    return (
        <main className="flex min-h-screen flex-col items-center space-y-8 p-24">
            <p>Connection status: {connectionStatus}</p>
            {connectionStatus === 'connected' && account && (
                <div className="flex flex-col items-center justify-center space-y-2">
                    <h1>Welcome</h1>
                    <div>Address: {account.address}</div>
<<<<<<< HEAD
                    <AppList />
=======
                    <AccountBalance />
                    <AllCoins />
>>>>>>> 442c31cd
                </div>
            )}
        </main>
    );
}

export default HomeDashboardPage;<|MERGE_RESOLUTION|>--- conflicted
+++ resolved
@@ -3,11 +3,8 @@
 'use client';
 
 import { useCurrentAccount, useCurrentWallet } from '@mysten/dapp-kit';
-<<<<<<< HEAD
+import { AccountBalance, AllCoins } from '@/components';
 import { AppList } from '@/components/AppList';
-=======
-import { AccountBalance, AllCoins } from '@/components';
->>>>>>> 442c31cd
 
 function HomeDashboardPage(): JSX.Element {
     const { connectionStatus } = useCurrentWallet();
@@ -20,12 +17,9 @@
                 <div className="flex flex-col items-center justify-center space-y-2">
                     <h1>Welcome</h1>
                     <div>Address: {account.address}</div>
-<<<<<<< HEAD
-                    <AppList />
-=======
                     <AccountBalance />
                     <AllCoins />
->>>>>>> 442c31cd
+                    <AppList />
                 </div>
             )}
         </main>
