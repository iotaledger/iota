--- conflicted
+++ resolved
@@ -27,20 +27,13 @@
     const [selectedAsset, setSelectedAsset] = useState<IotaObjectData | null>(null);
     const [selectedCategory, setSelectedCategory] = useState<AssetCategory | null>(null);
     const account = useCurrentAccount();
-<<<<<<< HEAD
     const {
         data: ownedAssets,
         isFetching,
         fetchNextPage,
         hasNextPage,
+        refetch,
     } = useGetNFTs(account?.address);
-=======
-    const { data, isFetching, fetchNextPage, hasNextPage, refetch } = useGetOwnedObjects(
-        account?.address,
-        undefined,
-        OBJECTS_PER_REQ,
-    );
->>>>>>> 699790c2
 
     const assets: IotaObjectData[] = (() => {
         if (selectedCategory === null) return [] as IotaObjectData[];
