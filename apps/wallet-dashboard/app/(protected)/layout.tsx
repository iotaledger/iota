// Copyright (c) 2024 IOTA Stiftung
// SPDX-License-Identifier: Apache-2.0
'use client';

import { Notifications } from '@/components/index';
import React, { type PropsWithChildren } from 'react';
import { Button } from '@iota/apps-ui-kit';
<<<<<<< HEAD
import { redirect } from 'next/navigation';
import { Sidebar } from './components';
import { TopNav } from './components/top-nav/TopNav';
import { Theme, useTheme } from '@iota/core';

function DashboardLayout({ children }: PropsWithChildren): JSX.Element {
    const { connectionStatus } = useCurrentWallet();
    const { theme, setTheme } = useTheme();

    const toggleTheme = () => {
        const newTheme = theme === Theme.Light ? Theme.Dark : Theme.Light;
        setTheme(newTheme);
    };
    const account = useCurrentAccount();
    useEffect(() => {
        if (connectionStatus !== 'connected' && !account) {
            redirect('/');
        }
    }, [connectionStatus, account]);
=======
import { Sidebar, TopNav } from './components';
import { useTheme } from '@/contexts';

function DashboardLayout({ children }: PropsWithChildren): JSX.Element {
    const { theme, toggleTheme } = useTheme();
>>>>>>> 391a28bf

    return (
        <div className="h-full">
            <div className="fixed left-0 top-0 z-50 h-full">
                <Sidebar />
            </div>

            <div className="container relative flex min-h-screen flex-col">
                <div className="sticky top-0">
                    <TopNav />
                </div>
                <div className="flex-1 py-md--rs">{children}</div>
            </div>

            <div className="fixed bottom-5 right-5">
                <Button
                    onClick={toggleTheme}
                    text={`${theme === 'dark' ? 'Light' : 'Dark'} mode`}
                />
            </div>

            <Notifications />
        </div>
    );
}

export default DashboardLayout;<|MERGE_RESOLUTION|>--- conflicted
+++ resolved
@@ -5,33 +5,16 @@
 import { Notifications } from '@/components/index';
 import React, { type PropsWithChildren } from 'react';
 import { Button } from '@iota/apps-ui-kit';
-<<<<<<< HEAD
-import { redirect } from 'next/navigation';
-import { Sidebar } from './components';
-import { TopNav } from './components/top-nav/TopNav';
+import { Sidebar, TopNav } from './components';
 import { Theme, useTheme } from '@iota/core';
 
 function DashboardLayout({ children }: PropsWithChildren): JSX.Element {
-    const { connectionStatus } = useCurrentWallet();
     const { theme, setTheme } = useTheme();
 
     const toggleTheme = () => {
         const newTheme = theme === Theme.Light ? Theme.Dark : Theme.Light;
         setTheme(newTheme);
     };
-    const account = useCurrentAccount();
-    useEffect(() => {
-        if (connectionStatus !== 'connected' && !account) {
-            redirect('/');
-        }
-    }, [connectionStatus, account]);
-=======
-import { Sidebar, TopNav } from './components';
-import { useTheme } from '@/contexts';
-
-function DashboardLayout({ children }: PropsWithChildren): JSX.Element {
-    const { theme, toggleTheme } = useTheme();
->>>>>>> 391a28bf
 
     return (
         <div className="h-full">
