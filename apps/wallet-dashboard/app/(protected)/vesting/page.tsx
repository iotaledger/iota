// Copyright (c) 2024 IOTA Stiftung
// SPDX-License-Identifier: Apache-2.0

'use client';

import { Banner, TimelockedUnstakePopup, VestingScheduleDialog } from '@/components';
import { useGetCurrentEpochStartTimestamp, useNotifications, usePopups } from '@/hooks';
import {
    buildSupplyIncreaseVestingSchedule,
    formatDelegatedTimelockedStake,
    getSupplyIncreaseVestingPayoutByExpiration,
    getVestingOverview,
    groupTimelockedStakedObjects,
    isTimelockedUnlockable,
    mapTimelockObjects,
    TimelockedStakedObjectsGrouped,
} from '@/lib/utils';
import { NotificationType } from '@/stores/notificationStore';
import { useFeature } from '@growthbook/growthbook-react';
import {
    Panel,
    Title,
    TitleSize,
    DisplayStats,
    TooltipPosition,
    Card,
    CardImage,
    CardAction,
    CardActionType,
    CardBody,
    CardType,
    ImageType,
    ImageShape,
    ButtonType,
    Button,
} from '@iota/apps-ui-kit';
import {
    Theme,
    TIMELOCK_IOTA_TYPE,
    useFormatCoin,
    useGetActiveValidatorsInfo,
    useGetAllOwnedObjects,
    useGetTimelockedStakedObjects,
    useTheme,
    useUnlockTimelockedObjectsTransaction,
    useCountdownByTimestamp,
    Feature,
} from '@iota/core';
import { useCurrentAccount, useIotaClient, useSignAndExecuteTransaction } from '@iota/dapp-kit';
import { IotaValidatorSummary } from '@iota/iota-sdk/client';
import { IOTA_TYPE_ARG } from '@iota/iota-sdk/utils';
import { Calendar, StarHex } from '@iota/ui-icons';
import { useQueryClient } from '@tanstack/react-query';
import { useRouter } from 'next/navigation';
import { useEffect, useState } from 'react';

function VestingDashboardPage(): JSX.Element {
    const account = useCurrentAccount();
    const queryClient = useQueryClient();
    const iotaClient = useIotaClient();
    const router = useRouter();
    const [isVestingScheduleDialogOpen, setIsVestingScheduleDialogOpen] = useState(false);
    const { addNotification } = useNotifications();
    const { openPopup, closePopup } = usePopups();
    const { data: currentEpochMs } = useGetCurrentEpochStartTimestamp();
    const { data: activeValidators } = useGetActiveValidatorsInfo();
    const { data: timelockedObjects } = useGetAllOwnedObjects(account?.address || '', {
        StructType: TIMELOCK_IOTA_TYPE,
    });
    const { data: timelockedStakedObjects } = useGetTimelockedStakedObjects(account?.address || '');
    const { mutateAsync: signAndExecuteTransaction } = useSignAndExecuteTransaction();
    const { theme } = useTheme();

    const videoSrc =
        theme === Theme.Dark
            ? 'https://files.iota.org/media/tooling/wallet-dashboard-staking-dark.mp4'
            : 'https://files.iota.org/media/tooling/wallet-dashboard-staking-light.mp4';

    // const supplyIncreaseVestingEnabled = useFeature<boolean>(Feature.SupplyIncreaseVesting).value;
    const supplyIncreaseVestingEnabled = true;

    const timelockedMapped = mapTimelockObjects(timelockedObjects || []);
    const timelockedstakedMapped = formatDelegatedTimelockedStake(timelockedStakedObjects || []);

    const timelockedStakedObjectsGrouped: TimelockedStakedObjectsGrouped[] =
        groupTimelockedStakedObjects(timelockedstakedMapped || []);

    const vestingSchedule = getVestingOverview(
        [...timelockedMapped, ...timelockedstakedMapped],
        Number(currentEpochMs),
    );

    const nextPayout = getSupplyIncreaseVestingPayoutByExpiration(
        [...timelockedMapped, ...timelockedstakedMapped],
        false,
    );

<<<<<<< HEAD
    const vestingPortfolio =
        nextPayout && buildSupplyIncreaseVestingSchedule(nextPayout, Number(currentEpochMs));

    const formattedLastPayoutExpirationTime = useCountdown(
=======
    const formattedLastPayoutExpirationTime = useCountdownByTimestamp(
>>>>>>> cb53e204
        Number(nextPayout?.expirationTimestampMs),
    );

    const [formattedTotalVested, vestedSymbol] = useFormatCoin(
        vestingSchedule.totalVested,
        IOTA_TYPE_ARG,
    );

    const [formattedTotalLocked, lockedSymbol] = useFormatCoin(
        vestingSchedule.totalLocked,
        IOTA_TYPE_ARG,
    );

    const [formattedAvailableClaiming, availableClaimingSymbol] = useFormatCoin(
        vestingSchedule.availableClaiming,
        IOTA_TYPE_ARG,
    );

    const [formattedNextPayout, nextPayoutSymbol] = useFormatCoin(
        nextPayout?.amount,
        IOTA_TYPE_ARG,
    );

    function getValidatorByAddress(validatorAddress: string): IotaValidatorSummary | undefined {
        return activeValidators?.find(
            (activeValidator) => activeValidator.iotaAddress === validatorAddress,
        );
    }

    const unlockedTimelockedObjects = timelockedMapped?.filter((timelockedObject) =>
        isTimelockedUnlockable(timelockedObject, Number(currentEpochMs)),
    );
    const unlockedTimelockedObjectIds: string[] =
        unlockedTimelockedObjects.map((timelocked) => timelocked.id.id) || [];
    const { data: unlockAllTimelockedObjects } = useUnlockTimelockedObjectsTransaction(
        account?.address || '',
        unlockedTimelockedObjectIds,
    );

    function handleOnSuccess(digest: string): void {
        iotaClient
            .waitForTransaction({
                digest,
            })
            .then(() => {
                queryClient.invalidateQueries({
                    queryKey: ['get-timelocked-staked-objects', account?.address],
                });
                queryClient.invalidateQueries({
                    queryKey: [
                        'get-all-owned-objects',
                        account?.address,
                        {
                            StructType: TIMELOCK_IOTA_TYPE,
                        },
                    ],
                });
            });
    }

    const handleCollect = () => {
        if (!unlockAllTimelockedObjects?.transactionBlock) {
            addNotification('Failed to create a Transaction', NotificationType.Error);
            return;
        }
        signAndExecuteTransaction(
            {
                transaction: unlockAllTimelockedObjects.transactionBlock,
            },
            {
                onSuccess: (tx) => {
                    handleOnSuccess(tx.digest);
                },
            },
        )
            .then(() => {
                addNotification('Collect transaction has been sent');
            })
            .catch(() => {
                addNotification('Collect transaction was not sent', NotificationType.Error);
            });
    };

    function handleUnstake(delegatedTimelockedStake: TimelockedStakedObjectsGrouped): void {
        const validatorInfo = getValidatorByAddress(delegatedTimelockedStake.validatorAddress);
        if (!account || !validatorInfo) {
            addNotification('Cannot create transaction', NotificationType.Error);
            return;
        }

        openPopup(
            <TimelockedUnstakePopup
                accountAddress={account.address}
                delegatedStake={delegatedTimelockedStake}
                validatorInfo={validatorInfo}
                closePopup={closePopup}
                onSuccess={handleOnSuccess}
            />,
        );
    }

    function openReceiveTokenPopup(): void {
        setIsVestingScheduleDialogOpen(true);
    }

    useEffect(() => {
        if (!supplyIncreaseVestingEnabled) {
            router.push('/');
        }
    }, [router, supplyIncreaseVestingEnabled]);
    return (
        <div className="flex w-full max-w-xl flex-col gap-lg justify-self-center">
            <Panel>
                <Title title="Vesting" size={TitleSize.Medium} />
                <div className="flex flex-col gap-md p-lg pt-sm">
                    <div className="flex h-24 flex-row gap-4">
                        <DisplayStats
                            label="Total Vested"
                            value={formattedTotalVested}
                            supportingLabel={vestedSymbol}
                        />
                        <DisplayStats
                            label="Total Locked"
                            value={formattedTotalLocked}
                            supportingLabel={lockedSymbol}
                            tooltipText="Total amount of IOTA that is still locked in your account."
                            tooltipPosition={TooltipPosition.Right}
                        />
                    </div>
                    <Card type={CardType.Outlined}>
                        <CardImage type={ImageType.BgSolid} shape={ImageShape.SquareRounded}>
                            <StarHex className="h-5 w-5 text-primary-30 dark:text-primary-80" />
                        </CardImage>
                        <CardBody
                            title={`${formattedAvailableClaiming} ${availableClaimingSymbol}`}
                            subtitle="Available Rewards"
                        />
                        <CardAction
                            type={CardActionType.Button}
                            onClick={handleCollect}
                            title="Collect"
                            buttonType={ButtonType.Primary}
                            buttonDisabled={
                                !vestingSchedule.availableClaiming ||
                                vestingSchedule.availableClaiming === 0
                            }
                        />
                    </Card>
                    <Card type={CardType.Outlined}>
                        <CardImage type={ImageType.BgSolid} shape={ImageShape.SquareRounded}>
                            <Calendar className="h-5 w-5 text-primary-30 dark:text-primary-80" />
                        </CardImage>
                        <CardBody
                            title={`${formattedNextPayout} ${nextPayoutSymbol}`}
                            subtitle={`Next payout ${
                                nextPayout?.expirationTimestampMs
                                    ? formattedLastPayoutExpirationTime
                                    : ''
                            }`}
                        />
                        <CardAction
                            type={CardActionType.Button}
                            onClick={openReceiveTokenPopup}
                            title="See All"
                            buttonType={ButtonType.Secondary}
                            buttonDisabled={!vestingSchedule}
                        />
                    </Card>
                    {vestingPortfolio && (
                        <VestingScheduleDialog
                            open={isVestingScheduleDialogOpen}
                            setOpen={setIsVestingScheduleDialogOpen}
                            vestingPortfolio={vestingPortfolio}
                        />
                    )}
                </div>
            </Panel>
            {timelockedstakedMapped.length === 0 ? (
                <>
                    <Banner
                        videoSrc={videoSrc}
                        title="Stake Vested Tokens"
                        subtitle="Earn Rewards"
                        onButtonClick={() => {
                            /*Add stake vested tokens dialog flow*/
                        }}
                        buttonText="Stake"
                    />
                </>
            ) : (
                <div className="flex w-1/2 flex-col items-center justify-center space-y-4 pt-12">
                    <h1>Staked Vesting</h1>
                    <div className="flex flex-row space-x-4">
                        <div className="flex flex-col items-center rounded-lg border p-4">
                            <span>Your stake</span>
                            <span>{vestingSchedule.totalStaked}</span>
                        </div>
                        <div className="flex flex-col items-center rounded-lg border p-4">
                            <span>Total Unlocked</span>
                            <span>{vestingSchedule.totalUnlocked}</span>
                        </div>
                    </div>
                    <div className="flex w-full flex-col items-center justify-center space-y-4 pt-4">
                        {timelockedStakedObjectsGrouped?.map((timelockedStakedObject) => {
                            return (
                                <div
                                    key={
                                        timelockedStakedObject.validatorAddress +
                                        timelockedStakedObject.stakeRequestEpoch +
                                        timelockedStakedObject.label
                                    }
                                    className="flex w-full flex-row items-center justify-center space-x-4"
                                >
                                    <span>
                                        Validator:{' '}
                                        {getValidatorByAddress(
                                            timelockedStakedObject.validatorAddress,
                                        )?.name || timelockedStakedObject.validatorAddress}
                                    </span>
                                    <span>
                                        Stake Request Epoch:{' '}
                                        {timelockedStakedObject.stakeRequestEpoch}
                                    </span>
                                    <span>Stakes: {timelockedStakedObject.stakes.length}</span>

                                    <Button
                                        onClick={() => handleUnstake(timelockedStakedObject)}
                                        text="Unstake"
                                    />
                                </div>
                            );
                        })}
                    </div>
                </div>
            )}
        </div>
    );
}

export default VestingDashboardPage;<|MERGE_RESOLUTION|>--- conflicted
+++ resolved
@@ -95,14 +95,10 @@
         false,
     );
 
-<<<<<<< HEAD
     const vestingPortfolio =
         nextPayout && buildSupplyIncreaseVestingSchedule(nextPayout, Number(currentEpochMs));
 
-    const formattedLastPayoutExpirationTime = useCountdown(
-=======
     const formattedLastPayoutExpirationTime = useCountdownByTimestamp(
->>>>>>> cb53e204
         Number(nextPayout?.expirationTimestampMs),
     );
 
