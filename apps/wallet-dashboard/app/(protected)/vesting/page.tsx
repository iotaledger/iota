--- conflicted
+++ resolved
@@ -135,21 +135,12 @@
         );
     }
 
-<<<<<<< HEAD
-=======
-    function handleStake(): void {
-        openPopup(
-            <NewStakePopup onClose={closePopup} onSuccess={handleOnSuccess} isTimelockedStaking />,
-        );
-    }
-
     useEffect(() => {
         if (!supplyIncreaseVestingEnabled) {
             router.push('/');
         }
     }, [router, supplyIncreaseVestingEnabled]);
 
->>>>>>> f31e0f57
     return (
         <div className="flex flex-row">
             <div className="flex w-1/2 flex-col items-center justify-center space-y-4 pt-12">
