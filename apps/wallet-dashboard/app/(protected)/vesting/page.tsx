--- conflicted
+++ resolved
@@ -3,12 +3,8 @@
 
 'use client';
 
-<<<<<<< HEAD
-import { Button, StakeDialog, TimelockedUnstakePopup } from '@/components';
+import { Banner, StakeDialog, TimelockedUnstakePopup } from '@/components';
 import { useStakeDialog } from '@/components/Dialogs/Staking/hooks/useStakeDialog';
-=======
-import { Banner, TimelockedUnstakePopup } from '@/components';
->>>>>>> d5c68f0f
 import { useGetCurrentEpochStartTimestamp, useNotifications, usePopups } from '@/hooks';
 import {
     formatDelegatedTimelockedStake,
@@ -92,7 +88,6 @@
         Number(currentEpochMs),
     );
 
-<<<<<<< HEAD
     const {
         isDialogStakeOpen,
         stakeDialogView,
@@ -103,7 +98,7 @@
         handleCloseStakeDialog,
         handleNewStake,
     } = useStakeDialog();
-=======
+
     const nextPayout = getLatestOrEarliestSupplyIncreaseVestingPayout(
         [...timelockedMapped, ...timelockedstakedMapped],
         false,
@@ -132,7 +127,6 @@
         nextPayout?.amount,
         IOTA_TYPE_ARG,
     );
->>>>>>> d5c68f0f
 
     function getValidatorByAddress(validatorAddress: string): IotaValidatorSummary | undefined {
         return activeValidators?.find(
@@ -340,46 +334,7 @@
                         })}
                     </div>
                 </div>
-<<<<<<< HEAD
-                <div className="flex w-full flex-col items-center justify-center space-y-4 pt-4">
-                    {timelockedStakedObjectsGrouped?.map((timelockedStakedObject) => {
-                        return (
-                            <div
-                                key={
-                                    timelockedStakedObject.validatorAddress +
-                                    timelockedStakedObject.stakeRequestEpoch +
-                                    timelockedStakedObject.label
-                                }
-                                className="flex w-full flex-row items-center justify-center space-x-4"
-                            >
-                                <span>
-                                    Validator:{' '}
-                                    {getValidatorByAddress(timelockedStakedObject.validatorAddress)
-                                        ?.name || timelockedStakedObject.validatorAddress}
-                                </span>
-                                <span>
-                                    Stake Request Epoch: {timelockedStakedObject.stakeRequestEpoch}
-                                </span>
-                                <span>Stakes: {timelockedStakedObject.stakes.length}</span>
-
-                                <Button onClick={() => handleUnstake(timelockedStakedObject)}>
-                                    Unstake
-                                </Button>
-                            </div>
-                        );
-                    })}
-                </div>
-                {account?.address && (
-                    <div className="flex flex-row space-x-4">
-                        {vestingSchedule.availableClaiming ? (
-                            <Button onClick={handleCollect}>Collect</Button>
-                        ) : null}
-                        {vestingSchedule.availableStaking ? (
-                            <Button onClick={handleNewStake}>Stake</Button>
-                        ) : null}
-                    </div>
-                )}
-            </div>
+            )}
             <StakeDialog
                 isTimelockedStaking={true}
                 stakedDetails={selectedStake}
@@ -392,9 +347,6 @@
                 setSelectedValidator={setSelectedValidator}
                 maxStakableTimelockedAmount={BigInt(vestingSchedule.availableStaking)}
             />
-=======
-            )}
->>>>>>> d5c68f0f
         </div>
     );
 }
