--- conflicted
+++ resolved
@@ -300,17 +300,19 @@
                             />
                             <CardAction
                                 type={CardActionType.Button}
-                                onClick={() => {
-                                    /*Open schedule dialog*/
-                                }}
+                                onClick={openReceiveTokenPopup}
                                 title="See All"
                                 buttonType={ButtonType.Secondary}
-                                buttonDisabled={
-                                    !vestingSchedule.availableStaking ||
-                                    vestingSchedule.availableStaking === 0
-                                }
+                                buttonDisabled={!vestingPortfolio}
                             />
                         </Card>
+                        {vestingPortfolio && (
+                            <VestingScheduleDialog
+                                open={isVestingScheduleDialogOpen}
+                                setOpen={setIsVestingScheduleDialogOpen}
+                                vestingPortfolio={vestingPortfolio}
+                            />
+                        )}
                     </div>
                 </Panel>
             </div>
@@ -319,60 +321,7 @@
                     <div className="flex w-full items-start justify-center">
                         <LoadingIndicator />
                     </div>
-<<<<<<< HEAD
                 ) : timelockedstakedMapped.length === 0 ? (
-=======
-                    <Card type={CardType.Outlined}>
-                        <CardImage type={ImageType.BgSolid} shape={ImageShape.SquareRounded}>
-                            <StarHex className="h-5 w-5 text-primary-30 dark:text-primary-80" />
-                        </CardImage>
-                        <CardBody
-                            title={`${formattedAvailableClaiming} ${availableClaimingSymbol}`}
-                            subtitle="Available Rewards"
-                        />
-                        <CardAction
-                            type={CardActionType.Button}
-                            onClick={handleCollect}
-                            title="Collect"
-                            buttonType={ButtonType.Primary}
-                            buttonDisabled={
-                                !vestingSchedule.availableClaiming ||
-                                vestingSchedule.availableClaiming === 0
-                            }
-                        />
-                    </Card>
-                    <Card type={CardType.Outlined}>
-                        <CardImage type={ImageType.BgSolid} shape={ImageShape.SquareRounded}>
-                            <Calendar className="h-5 w-5 text-primary-30 dark:text-primary-80" />
-                        </CardImage>
-                        <CardBody
-                            title={`${formattedNextPayout} ${nextPayoutSymbol}`}
-                            subtitle={`Next payout ${
-                                nextPayout?.expirationTimestampMs
-                                    ? formattedLastPayoutExpirationTime
-                                    : ''
-                            }`}
-                        />
-                        <CardAction
-                            type={CardActionType.Button}
-                            onClick={openReceiveTokenPopup}
-                            title="See All"
-                            buttonType={ButtonType.Secondary}
-                            buttonDisabled={!vestingPortfolio}
-                        />
-                    </Card>
-                    {vestingPortfolio && (
-                        <VestingScheduleDialog
-                            open={isVestingScheduleDialogOpen}
-                            setOpen={setIsVestingScheduleDialogOpen}
-                            vestingPortfolio={vestingPortfolio}
-                        />
-                    )}
-                </div>
-            </Panel>
-            {timelockedstakedMapped.length === 0 ? (
-                <>
->>>>>>> a9b12323
                     <Banner
                         videoSrc={videoSrc}
                         title="Stake Vested Tokens"
