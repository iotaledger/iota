// Copyright (c) 2024 IOTA Stiftung
// SPDX-License-Identifier: Apache-2.0

'use client';

import {
    Banner,
    StakeDialog,
    useStakeDialog,
    VestingScheduleDialog,
    UnstakeDialog,
    StakeDialogView,
} from '@/components';
import { UnstakeDialogView } from '@/components/Dialogs/unstake/enums';
import { useUnstakeDialog } from '@/components/Dialogs/unstake/hooks';
import { useGetCurrentEpochStartTimestamp, useNotifications } from '@/hooks';
import {
    buildSupplyIncreaseVestingSchedule,
    formatDelegatedTimelockedStake,
    getLatestOrEarliestSupplyIncreaseVestingPayout,
    getVestingOverview,
    groupTimelockedStakedObjects,
    isTimelockedUnlockable,
    mapTimelockObjects,
    TimelockedStakedObjectsGrouped,
} from '@/lib/utils';
import { NotificationType } from '@/stores/notificationStore';
import { useFeature } from '@growthbook/growthbook-react';
import {
    Panel,
    Title,
    TitleSize,
    DisplayStats,
    TooltipPosition,
    Card,
    CardImage,
    CardAction,
    CardActionType,
    CardBody,
    CardType,
    ImageType,
    ImageShape,
    Button,
    ButtonType,
    LoadingIndicator,
} from '@iota/apps-ui-kit';
import {
    Theme,
    TIMELOCK_IOTA_TYPE,
    useFormatCoin,
    useGetActiveValidatorsInfo,
    useGetAllOwnedObjects,
    useGetTimelockedStakedObjects,
    useTheme,
    useUnlockTimelockedObjectsTransaction,
    useCountdownByTimestamp,
    Feature,
} from '@iota/core';
import {
    useCurrentAccount,
    useIotaClient,
    useIotaClientQuery,
    useSignAndExecuteTransaction,
} from '@iota/dapp-kit';
import { IotaValidatorSummary } from '@iota/iota-sdk/client';
import { IOTA_TYPE_ARG } from '@iota/iota-sdk/utils';
import { Calendar, StarHex } from '@iota/ui-icons';
import { useRouter } from 'next/navigation';
import { useEffect, useState } from 'react';
import { StakedTimelockObject } from '@/components';
import { IotaSignAndExecuteTransactionOutput } from '@iota/wallet-standard';

export default function VestingDashboardPage(): JSX.Element {
    const [timelockedObjectsToUnstake, setTimelockedObjectsToUnstake] =
        useState<TimelockedStakedObjectsGrouped | null>(null);
    const account = useCurrentAccount();
    const iotaClient = useIotaClient();
    const router = useRouter();
    const { data: system } = useIotaClientQuery('getLatestIotaSystemState');
    const [isVestingScheduleDialogOpen, setIsVestingScheduleDialogOpen] = useState(false);
    const { addNotification } = useNotifications();
    const { data: currentEpochMs } = useGetCurrentEpochStartTimestamp();
    const { data: activeValidators } = useGetActiveValidatorsInfo();
    const { data: timelockedObjects, refetch: refetchGetAllOwnedObjects } = useGetAllOwnedObjects(
        account?.address || '',
        {
            StructType: TIMELOCK_IOTA_TYPE,
        },
    );
    const {
        data: timelockedStakedObjects,
        isLoading: istimelockedStakedObjectsLoading,
        refetch: refetchTimelockedStakedObjects,
    } = useGetTimelockedStakedObjects(account?.address || '');
    const { mutateAsync: signAndExecuteTransaction } = useSignAndExecuteTransaction();
    const { theme } = useTheme();

    const videoSrc =
        theme === Theme.Dark
            ? 'https://files.iota.org/media/tooling/wallet-dashboard-staking-dark.mp4'
            : 'https://files.iota.org/media/tooling/wallet-dashboard-staking-light.mp4';

    const supplyIncreaseVestingEnabled = useFeature<boolean>(Feature.SupplyIncreaseVesting).value;

    const timelockedMapped = mapTimelockObjects(timelockedObjects || []);
    const timelockedstakedMapped = formatDelegatedTimelockedStake(timelockedStakedObjects || []);

    const timelockedStakedObjectsGrouped: TimelockedStakedObjectsGrouped[] =
        groupTimelockedStakedObjects(timelockedstakedMapped || []);

    const vestingSchedule = getVestingOverview(
        [...timelockedMapped, ...timelockedstakedMapped],
        Number(currentEpochMs),
    );

    const {
        isDialogStakeOpen,
        stakeDialogView,
        setStakeDialogView,
        selectedStake,
        selectedValidator,
        setSelectedValidator,
        handleCloseStakeDialog,
        handleNewStake,
    } = useStakeDialog();

    const {
        isOpen: isUnstakeDialogOpen,
        openUnstakeDialog,
        defaultDialogProps,
        setTxDigest,
        setView: setUnstakeDialogView,
    } = useUnstakeDialog();

    const nextPayout = getLatestOrEarliestSupplyIncreaseVestingPayout(
        [...timelockedMapped, ...timelockedstakedMapped],
        Number(currentEpochMs),
        false,
    );

    const lastPayout = getLatestOrEarliestSupplyIncreaseVestingPayout(
        [...timelockedMapped, ...timelockedstakedMapped],
        Number(currentEpochMs),
        true,
    );

    const vestingPortfolio =
        lastPayout && buildSupplyIncreaseVestingSchedule(lastPayout, Number(currentEpochMs));

    const formattedLastPayoutExpirationTime = useCountdownByTimestamp(
        Number(nextPayout?.expirationTimestampMs),
    );

    const [formattedTotalVested, vestedSymbol] = useFormatCoin(
        vestingSchedule.totalVested,
        IOTA_TYPE_ARG,
    );

    const [formattedTotalLocked, lockedSymbol] = useFormatCoin(
        vestingSchedule.totalLocked,
        IOTA_TYPE_ARG,
    );

    const [formattedAvailableClaiming, availableClaimingSymbol] = useFormatCoin(
        vestingSchedule.availableClaiming,
        IOTA_TYPE_ARG,
    );

    const [formattedNextPayout, nextPayoutSymbol] = useFormatCoin(
        nextPayout?.amount,
        IOTA_TYPE_ARG,
    );

    function getValidatorByAddress(validatorAddress: string): IotaValidatorSummary | undefined {
        return activeValidators?.find(
            (activeValidator) => activeValidator.iotaAddress === validatorAddress,
        );
    }

    const [totalStakedFormatted, totalStakedSymbol] = useFormatCoin(
        vestingSchedule.totalStaked,
        IOTA_TYPE_ARG,
    );

    const [totalEarnedFormatted, totalEarnedSymbol] = useFormatCoin(
        vestingSchedule.totalEarned,
        IOTA_TYPE_ARG,
    );

    const unlockedTimelockedObjects = timelockedMapped?.filter((timelockedObject) =>
        isTimelockedUnlockable(timelockedObject, Number(currentEpochMs)),
    );
    const unlockedTimelockedObjectIds: string[] =
        unlockedTimelockedObjects.map((timelocked) => timelocked.id.id) || [];
    const { data: unlockAllTimelockedObjects } = useUnlockTimelockedObjectsTransaction(
        account?.address || '',
        unlockedTimelockedObjectIds,
    );

    function refreshStakeList() {
        refetchTimelockedStakedObjects();
        refetchGetAllOwnedObjects();
    }

    function handleOnSuccess(digest: string): void {
        setTimelockedObjectsToUnstake(null);

        iotaClient
            .waitForTransaction({
                digest,
            })
            .then(refreshStakeList);
    }

    const handleCollect = () => {
        if (!unlockAllTimelockedObjects?.transactionBlock) {
            addNotification('Failed to create a Transaction', NotificationType.Error);
            return;
        }
        signAndExecuteTransaction(
            {
                transaction: unlockAllTimelockedObjects.transactionBlock,
            },
            {
                onSuccess: (tx) => {
                    handleOnSuccess(tx.digest);
                },
            },
        )
            .then(() => {
                addNotification('Collect transaction has been sent');
            })
            .catch(() => {
                addNotification('Collect transaction was not sent', NotificationType.Error);
            });
    };

    function handleUnstake(delegatedTimelockedStake: TimelockedStakedObjectsGrouped): void {
        setTimelockedObjectsToUnstake(delegatedTimelockedStake);
        openUnstakeDialog(UnstakeDialogView.TimelockedUnstake);
    }

    function openReceiveTokenDialog(): void {
        setIsVestingScheduleDialogOpen(true);
    }

    function handleOnSuccessUnstake(tx: IotaSignAndExecuteTransactionOutput): void {
        setUnstakeDialogView(UnstakeDialogView.TransactionDetails);
        iotaClient.waitForTransaction({ digest: tx.digest }).then((tx) => {
            refreshStakeList();
            setTxDigest(tx.digest);
        });
    }

    useEffect(() => {
        if (!supplyIncreaseVestingEnabled) {
            router.push('/');
        }
    }, [router, supplyIncreaseVestingEnabled]);

    if (istimelockedStakedObjectsLoading) {
        return (
            <div className="flex w-full max-w-4xl items-start justify-center justify-self-center">
                <LoadingIndicator />
            </div>
        );
    }

    return (
        <>
            <div className="flex w-full max-w-4xl flex-col items-stretch justify-center gap-lg justify-self-center md:flex-row">
                <div className="flex w-full flex-col gap-lg md:w-1/2">
                    <Panel>
                        <Title title="Vesting" size={TitleSize.Medium} />
                        <div className="flex flex-col gap-md p-lg pt-sm">
                            <div className="flex h-24 flex-row gap-4">
                                <DisplayStats
                                    label="Total Vested"
                                    value={formattedTotalVested}
                                    supportingLabel={vestedSymbol}
                                />
                                <DisplayStats
                                    label="Total Locked"
                                    value={formattedTotalLocked}
                                    supportingLabel={lockedSymbol}
                                    tooltipText="Total amount of IOTA that is still locked in your account."
                                    tooltipPosition={TooltipPosition.Right}
                                />
                            </div>
                            <Card type={CardType.Outlined}>
                                <CardImage
                                    type={ImageType.BgSolid}
                                    shape={ImageShape.SquareRounded}
                                >
                                    <StarHex className="h-5 w-5 text-primary-30 dark:text-primary-80" />
                                </CardImage>
                                <CardBody
                                    title={`${formattedAvailableClaiming} ${availableClaimingSymbol}`}
                                    subtitle="Available Rewards"
                                />
                                <CardAction
                                    type={CardActionType.Button}
                                    onClick={handleCollect}
                                    title="Collect"
                                    buttonType={ButtonType.Primary}
                                    buttonDisabled={
                                        !vestingSchedule.availableClaiming ||
                                        vestingSchedule.availableClaiming === 0n
                                    }
                                />
                            </Card>
                            <Card type={CardType.Outlined}>
                                <CardImage
                                    type={ImageType.BgSolid}
                                    shape={ImageShape.SquareRounded}
                                >
                                    <Calendar className="h-5 w-5 text-primary-30 dark:text-primary-80" />
                                </CardImage>
                                <CardBody
                                    title={`${formattedNextPayout} ${nextPayoutSymbol}`}
                                    subtitle={`Next payout ${
                                        nextPayout?.expirationTimestampMs
                                            ? formattedLastPayoutExpirationTime
                                            : ''
                                    }`}
                                />
                                <CardAction
                                    type={CardActionType.Button}
<<<<<<< HEAD
                                    onClick={openReceiveTokenPopup}
=======
                                    onClick={openReceiveTokenDialog}
>>>>>>> 504aa0b8
                                    title="See All"
                                    buttonType={ButtonType.Secondary}
                                    buttonDisabled={!vestingPortfolio}
                                />
                            </Card>
                            {vestingPortfolio && (
                                <VestingScheduleDialog
                                    open={isVestingScheduleDialogOpen}
                                    setOpen={setIsVestingScheduleDialogOpen}
                                    vestingPortfolio={vestingPortfolio}
                                />
                            )}
                        </div>
                    </Panel>

                    {timelockedstakedMapped.length === 0 ? (
                        <Banner
                            videoSrc={videoSrc}
                            title="Stake Vested Tokens"
                            subtitle="Earn Rewards"
                            onButtonClick={() => handleNewStake()}
                            buttonText="Stake"
                        />
                    ) : null}
                </div>

                {timelockedstakedMapped.length !== 0 ? (
                    <div className="flex w-full md:w-1/2">
                        <Panel>
                            <Title
                                title="Staked Vesting"
                                trailingElement={
                                    <Button
                                        type={ButtonType.Primary}
                                        text="Stake"
                                        disabled={vestingSchedule.availableStaking === 0n}
                                        onClick={() => {
                                            setStakeDialogView(StakeDialogView.SelectValidator);
                                        }}
                                    />
                                }
                            />

                            <div className="flex flex-col px-lg py-sm">
                                <div className="flex flex-row gap-md">
                                    <DisplayStats
                                        label="Your stake"
                                        value={`${totalStakedFormatted} ${totalStakedSymbol}`}
                                    />
                                    <DisplayStats
                                        label="Earned"
                                        value={`${totalEarnedFormatted} ${totalEarnedSymbol}`}
                                    />
                                </div>
                            </div>
                            <div className="flex flex-col px-lg py-sm">
                                <div className="flex w-full flex-col items-center justify-center space-y-4 pt-4">
                                    {system &&
                                        timelockedStakedObjectsGrouped?.map(
                                            (timelockedStakedObject) => {
                                                return (
                                                    <StakedTimelockObject
                                                        key={
                                                            timelockedStakedObject.validatorAddress +
                                                            timelockedStakedObject.stakeRequestEpoch +
                                                            timelockedStakedObject.label
                                                        }
                                                        getValidatorByAddress={
                                                            getValidatorByAddress
                                                        }
                                                        timelockedStakedObject={
                                                            timelockedStakedObject
                                                        }
                                                        handleUnstake={handleUnstake}
                                                        currentEpoch={Number(system.epoch)}
                                                    />
                                                );
                                            },
                                        )}
                                </div>
                            </div>
                        </Panel>
                    </div>
                ) : null}

                {isDialogStakeOpen && (
                    <StakeDialog
                        isTimelockedStaking
                        stakedDetails={selectedStake}
                        onSuccess={handleOnSuccess}
                        handleClose={handleCloseStakeDialog}
                        view={stakeDialogView}
                        setView={setStakeDialogView}
                        selectedValidator={selectedValidator}
                        setSelectedValidator={setSelectedValidator}
                        maxStakableTimelockedAmount={BigInt(vestingSchedule.availableStaking)}
                        onUnstakeClick={openUnstakeDialog}
                    />
                )}

                {isUnstakeDialogOpen && timelockedObjectsToUnstake && (
                    <UnstakeDialog
                        groupedTimelockedObjects={timelockedObjectsToUnstake}
                        onSuccess={handleOnSuccessUnstake}
                        {...defaultDialogProps}
                    />
                )}
            </div>
        </>
    );
}<|MERGE_RESOLUTION|>--- conflicted
+++ resolved
@@ -326,11 +326,7 @@
                                 />
                                 <CardAction
                                     type={CardActionType.Button}
-<<<<<<< HEAD
-                                    onClick={openReceiveTokenPopup}
-=======
                                     onClick={openReceiveTokenDialog}
->>>>>>> 504aa0b8
                                     title="See All"
                                     buttonType={ButtonType.Secondary}
                                     buttonDisabled={!vestingPortfolio}
