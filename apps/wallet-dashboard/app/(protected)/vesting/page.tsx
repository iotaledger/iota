--- conflicted
+++ resolved
@@ -340,59 +340,21 @@
                                 })}
                             </div>
                         </div>
-<<<<<<< HEAD
                     </Panel>
                 )}
+                <StakeDialog
+                    isTimelockedStaking={true}
+                    stakedDetails={selectedStake}
+                    onSuccess={handleOnSuccess}
+                    isOpen={isDialogStakeOpen}
+                    handleClose={handleCloseStakeDialog}
+                    view={stakeDialogView}
+                    setView={setStakeDialogView}
+                    selectedValidator={selectedValidator}
+                    setSelectedValidator={setSelectedValidator}
+                    maxStakableTimelockedAmount={BigInt(vestingSchedule.availableStaking)}
+                />
             </div>
-=======
-                    </div>
-                    <div className="flex w-full flex-col items-center justify-center space-y-4 pt-4">
-                        {timelockedStakedObjectsGrouped?.map((timelockedStakedObject) => {
-                            return (
-                                <div
-                                    key={
-                                        timelockedStakedObject.validatorAddress +
-                                        timelockedStakedObject.stakeRequestEpoch +
-                                        timelockedStakedObject.label
-                                    }
-                                    className="flex w-full flex-row items-center justify-center space-x-4"
-                                >
-                                    <span>
-                                        Validator:{' '}
-                                        {getValidatorByAddress(
-                                            timelockedStakedObject.validatorAddress,
-                                        )?.name || timelockedStakedObject.validatorAddress}
-                                    </span>
-                                    <span>
-                                        Stake Request Epoch:{' '}
-                                        {timelockedStakedObject.stakeRequestEpoch}
-                                    </span>
-                                    <span>Stakes: {timelockedStakedObject.stakes.length}</span>
-
-                                    <Button
-                                        onClick={() => handleUnstake(timelockedStakedObject)}
-                                        text="Unstake"
-                                    />
-                                </div>
-                            );
-                        })}
-                    </div>
-                    <Button onClick={() => handleNewStake()} text="Stake" />
-                </div>
-            )}
-            <StakeDialog
-                isTimelockedStaking={true}
-                stakedDetails={selectedStake}
-                onSuccess={handleOnSuccess}
-                isOpen={isDialogStakeOpen}
-                handleClose={handleCloseStakeDialog}
-                view={stakeDialogView}
-                setView={setStakeDialogView}
-                selectedValidator={selectedValidator}
-                setSelectedValidator={setSelectedValidator}
-                maxStakableTimelockedAmount={BigInt(vestingSchedule.availableStaking)}
-            />
->>>>>>> b4b2dc54
         </div>
     );
 }
