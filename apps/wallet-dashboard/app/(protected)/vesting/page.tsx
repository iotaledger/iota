// Copyright (c) 2024 IOTA Stiftung
// SPDX-License-Identifier: Apache-2.0

'use client';

<<<<<<< HEAD
import { TimelockedUnstakePopup } from '@/components';
=======
import { Banner, TimelockedUnstakePopup } from '@/components';
>>>>>>> 8932624a
import { useGetCurrentEpochStartTimestamp, useNotifications, usePopups } from '@/hooks';
import {
    formatDelegatedTimelockedStake,
    getLatestOrEarliestSupplyIncreaseVestingPayout,
    getVestingOverview,
    groupTimelockedStakedObjects,
    isTimelockedUnlockable,
    mapTimelockObjects,
    TimelockedStakedObjectsGrouped,
} from '@/lib/utils';
import { NotificationType } from '@/stores/notificationStore';
import { useFeature } from '@growthbook/growthbook-react';
import {
<<<<<<< HEAD
    Feature,
    ImageIcon,
    ImageIconSize,
=======
    Panel,
    Title,
    TitleSize,
    DisplayStats,
    TooltipPosition,
    Card,
    CardImage,
    CardAction,
    CardActionType,
    CardBody,
    CardType,
    ImageType,
    ImageShape,
    ButtonType,
    Button,
} from '@iota/apps-ui-kit';
import {
    Theme,
>>>>>>> 8932624a
    TIMELOCK_IOTA_TYPE,
    useFormatCoin,
    useGetActiveValidatorsInfo,
    useGetAllOwnedObjects,
    useGetTimelockedStakedObjects,
    useTheme,
    useUnlockTimelockedObjectsTransaction,
    useCountdownByTimestamp,
    Feature,
} from '@iota/core';
import { useCurrentAccount, useIotaClient, useSignAndExecuteTransaction } from '@iota/dapp-kit';
import { Stake } from '@iota/ui-icons';
import {
    Panel,
    Title,
    DisplayStats,
    Card,
    CardImage,
    CardBody,
    CardAction,
    CardActionType,
    ImageShape,
    CardType,
    ButtonType,
} from '@iota/apps-ui-kit';
import { IotaValidatorSummary } from '@iota/iota-sdk/client';
import { IOTA_TYPE_ARG } from '@iota/iota-sdk/utils';
import { Calendar, StarHex } from '@iota/ui-icons';
import { useQueryClient } from '@tanstack/react-query';
import { useRouter } from 'next/navigation';
import { useEffect } from 'react';
import { IOTA_TYPE_ARG } from '@iota/iota-sdk/utils';

function VestingDashboardPage(): JSX.Element {
    const account = useCurrentAccount();
    const queryClient = useQueryClient();
    const iotaClient = useIotaClient();
    const router = useRouter();
    const { addNotification } = useNotifications();
    const { openPopup, closePopup } = usePopups();
    const { data: currentEpochMs } = useGetCurrentEpochStartTimestamp();
    const { data: activeValidators } = useGetActiveValidatorsInfo();
    const { data: timelockedObjects } = useGetAllOwnedObjects(account?.address || '', {
        StructType: TIMELOCK_IOTA_TYPE,
    });
    const { data: timelockedStakedObjects } = useGetTimelockedStakedObjects(account?.address || '');
    const { mutateAsync: signAndExecuteTransaction } = useSignAndExecuteTransaction();
    const { theme } = useTheme();

    const videoSrc =
        theme === Theme.Dark
            ? 'https://files.iota.org/media/tooling/wallet-dashboard-staking-dark.mp4'
            : 'https://files.iota.org/media/tooling/wallet-dashboard-staking-light.mp4';

    console.log('dd', timelockedStakedObjects);
    const supplyIncreaseVestingEnabled = useFeature<boolean>(Feature.SupplyIncreaseVesting).value;

    const timelockedMapped = mapTimelockObjects(timelockedObjects || []);
    const timelockedstakedMapped = formatDelegatedTimelockedStake(timelockedStakedObjects || []);

    const timelockedStakedObjectsGrouped: TimelockedStakedObjectsGrouped[] =
        groupTimelockedStakedObjects(timelockedstakedMapped || []);

    const vestingSchedule = getVestingOverview(
        [...timelockedMapped, ...timelockedstakedMapped],
        Number(currentEpochMs),
    );

    const nextPayout = getLatestOrEarliestSupplyIncreaseVestingPayout(
        [...timelockedMapped, ...timelockedstakedMapped],
        false,
    );

    const formattedLastPayoutExpirationTime = useCountdownByTimestamp(
        Number(nextPayout?.expirationTimestampMs),
    );

    const [formattedTotalVested, vestedSymbol] = useFormatCoin(
        vestingSchedule.totalVested,
        IOTA_TYPE_ARG,
    );

    const [formattedTotalLocked, lockedSymbol] = useFormatCoin(
        vestingSchedule.totalLocked,
        IOTA_TYPE_ARG,
    );

    const [formattedAvailableClaiming, availableClaimingSymbol] = useFormatCoin(
        vestingSchedule.availableClaiming,
        IOTA_TYPE_ARG,
    );

    const [formattedNextPayout, nextPayoutSymbol] = useFormatCoin(
        nextPayout?.amount,
        IOTA_TYPE_ARG,
    );

    function getValidatorByAddress(validatorAddress: string): IotaValidatorSummary | undefined {
        return activeValidators?.find(
            (activeValidator) => activeValidator.iotaAddress === validatorAddress,
        );
    }
    const [totalVestedFormatted, totalVestedSymbol] = useFormatCoin(
        vestingSchedule.totalVested,
        IOTA_TYPE_ARG,
    );
    const [totalLockedFormatted, totalLockedSymbol] = useFormatCoin(
        vestingSchedule.totalLocked,
        IOTA_TYPE_ARG,
    );
    const [availableClaimingFormatted, availableClaimingSymbol] = useFormatCoin(
        vestingSchedule.availableClaiming,
        IOTA_TYPE_ARG,
    );

    const [availableStakingFormatted, availableStakingSymbol] = useFormatCoin(
        vestingSchedule.availableStaking,
        IOTA_TYPE_ARG,
    );

    const [totalStakedFormatted, totalStakedSymbol] = useFormatCoin(
        vestingSchedule.totalStaked,
        IOTA_TYPE_ARG,
    );

    const [totalUnlockedFormatted, totalUnlockedSymbol] = useFormatCoin(
        vestingSchedule.totalUnlocked,
        IOTA_TYPE_ARG,
    );

    const unlockedTimelockedObjects = timelockedMapped?.filter((timelockedObject) =>
        isTimelockedUnlockable(timelockedObject, Number(currentEpochMs)),
    );
    const unlockedTimelockedObjectIds: string[] =
        unlockedTimelockedObjects.map((timelocked) => timelocked.id.id) || [];
    const { data: unlockAllTimelockedObjects } = useUnlockTimelockedObjectsTransaction(
        account?.address || '',
        unlockedTimelockedObjectIds,
    );

    function handleOnSuccess(digest: string): void {
        iotaClient
            .waitForTransaction({
                digest,
            })
            .then(() => {
                queryClient.invalidateQueries({
                    queryKey: ['get-timelocked-staked-objects', account?.address],
                });
                queryClient.invalidateQueries({
                    queryKey: [
                        'get-all-owned-objects',
                        account?.address,
                        {
                            StructType: TIMELOCK_IOTA_TYPE,
                        },
                    ],
                });
            });
    }

    const handleCollect = () => {
        if (!unlockAllTimelockedObjects?.transactionBlock) {
            addNotification('Failed to create a Transaction', NotificationType.Error);
            return;
        }
        signAndExecuteTransaction(
            {
                transaction: unlockAllTimelockedObjects.transactionBlock,
            },
            {
                onSuccess: (tx) => {
                    handleOnSuccess(tx.digest);
                },
            },
        )
            .then(() => {
                addNotification('Collect transaction has been sent');
            })
            .catch(() => {
                addNotification('Collect transaction was not sent', NotificationType.Error);
            });
    };

    function handleUnstake(delegatedTimelockedStake: TimelockedStakedObjectsGrouped): void {
        const validatorInfo = getValidatorByAddress(delegatedTimelockedStake.validatorAddress);
        if (!account || !validatorInfo) {
            addNotification('Cannot create transaction', NotificationType.Error);
            return;
        }

        openPopup(
            <TimelockedUnstakePopup
                accountAddress={account.address}
                delegatedStake={delegatedTimelockedStake}
                validatorInfo={validatorInfo}
                closePopup={closePopup}
                onSuccess={handleOnSuccess}
            />,
        );
    }

    useEffect(() => {
        if (!supplyIncreaseVestingEnabled) {
            router.push('/');
        }
    }, [router, supplyIncreaseVestingEnabled]);

    return (
<<<<<<< HEAD
        <div className="flex flex-row gap-lg">
            <Panel>
                <Title title="Vesting" />
                <div className="flex flex-col gap-md px-lg py-sm">
                    <div className="flex flex-row gap-md">
                        <DisplayStats
                            label="Total Vested"
                            value={`${totalVestedFormatted} ${totalVestedSymbol}`}
                        />
                        <DisplayStats
                            label="Total Locked"
                            value={`${totalLockedFormatted} ${totalLockedSymbol}`}
                        />
                    </div>
                    <div className="mt-md flex flex-row gap-md">
                        <DisplayStats
                            label="Available Claiming"
                            value={`${availableClaimingFormatted} ${availableClaimingSymbol}`}
                        />
                        <DisplayStats
                            label="Available Staking"
                            value={`${availableStakingFormatted} ${availableStakingSymbol}`}
                        />
                    </div>

                    <div className="">
                        {account?.address && vestingSchedule.availableClaiming ? (
                            <Card type={CardType.Outlined}>
                                <CardImage shape={ImageShape.SquareRounded}>
                                    <Stake />
                                </CardImage>
                                <CardBody
                                    title={`${availableClaimingFormatted} ${availableClaimingSymbol}`}
                                    subtitle={`Available Rewards`}
                                    isTextTruncated
                                />
                                <CardAction
                                    buttonType={ButtonType.Primary}
                                    type={CardActionType.Button}
                                    title="Collect"
                                    onClick={handleCollect}
                                />
                            </Card>
                        ) : null}
                    </div>
                </div>
            </Panel>
            <Panel>
                <Title title="Staked Vesting" />
                <div className="flex flex-col px-lg py-sm">
                    <div className="flex flex-row gap-md">
                        <DisplayStats
                            label="Your stake"
                            value={`${totalStakedFormatted} ${totalStakedSymbol}`}
                        />
                        <DisplayStats
                            label="Total Unlocked"
                            value={`${totalUnlockedFormatted} ${totalUnlockedSymbol}`}
                        />
                    </div>
                </div>
                <div className="flex flex-col px-lg py-sm">
                    <div className="flex w-full flex-col items-center justify-center space-y-4 pt-4">
                        {timelockedStakedObjectsGrouped?.map((timelockedStakedObject) => {
                            return (
                                <TimelockedStakedObject
=======
        <div className="flex w-full max-w-xl flex-col gap-lg justify-self-center">
            <Panel>
                <Title title="Vesting" size={TitleSize.Medium} />
                <div className="flex flex-col gap-md p-lg pt-sm">
                    <div className="flex h-24 flex-row gap-4">
                        <DisplayStats
                            label="Total Vested"
                            value={formattedTotalVested}
                            supportingLabel={vestedSymbol}
                        />
                        <DisplayStats
                            label="Total Locked"
                            value={formattedTotalLocked}
                            supportingLabel={lockedSymbol}
                            tooltipText="Total amount of IOTA that is still locked in your account."
                            tooltipPosition={TooltipPosition.Right}
                        />
                    </div>
                    <Card type={CardType.Outlined}>
                        <CardImage type={ImageType.BgSolid} shape={ImageShape.SquareRounded}>
                            <StarHex className="h-5 w-5 text-primary-30 dark:text-primary-80" />
                        </CardImage>
                        <CardBody
                            title={`${formattedAvailableClaiming} ${availableClaimingSymbol}`}
                            subtitle="Available Rewards"
                        />
                        <CardAction
                            type={CardActionType.Button}
                            onClick={handleCollect}
                            title="Collect"
                            buttonType={ButtonType.Primary}
                            buttonDisabled={
                                !vestingSchedule.availableClaiming ||
                                vestingSchedule.availableClaiming === 0
                            }
                        />
                    </Card>
                    <Card type={CardType.Outlined}>
                        <CardImage type={ImageType.BgSolid} shape={ImageShape.SquareRounded}>
                            <Calendar className="h-5 w-5 text-primary-30 dark:text-primary-80" />
                        </CardImage>
                        <CardBody
                            title={`${formattedNextPayout} ${nextPayoutSymbol}`}
                            subtitle={`Next payout ${
                                nextPayout?.expirationTimestampMs
                                    ? formattedLastPayoutExpirationTime
                                    : ''
                            }`}
                        />
                        <CardAction
                            type={CardActionType.Button}
                            onClick={() => {
                                /*Open schedule dialog*/
                            }}
                            title="See All"
                            buttonType={ButtonType.Secondary}
                            buttonDisabled={
                                !vestingSchedule.availableStaking ||
                                vestingSchedule.availableStaking === 0
                            }
                        />
                    </Card>
                </div>
            </Panel>
            {timelockedstakedMapped.length === 0 ? (
                <>
                    <Banner
                        videoSrc={videoSrc}
                        title="Stake Vested Tokens"
                        subtitle="Earn Rewards"
                        onButtonClick={() => {
                            /*Add stake vested tokens dialog flow*/
                        }}
                        buttonText="Stake"
                    />
                </>
            ) : (
                <div className="flex w-1/2 flex-col items-center justify-center space-y-4 pt-12">
                    <h1>Staked Vesting</h1>
                    <div className="flex flex-row space-x-4">
                        <div className="flex flex-col items-center rounded-lg border p-4">
                            <span>Your stake</span>
                            <span>{vestingSchedule.totalStaked}</span>
                        </div>
                        <div className="flex flex-col items-center rounded-lg border p-4">
                            <span>Total Unlocked</span>
                            <span>{vestingSchedule.totalUnlocked}</span>
                        </div>
                    </div>
                    <div className="flex w-full flex-col items-center justify-center space-y-4 pt-4">
                        {timelockedStakedObjectsGrouped?.map((timelockedStakedObject) => {
                            return (
                                <div
>>>>>>> 8932624a
                                    key={
                                        timelockedStakedObject.validatorAddress +
                                        timelockedStakedObject.stakeRequestEpoch +
                                        timelockedStakedObject.label
                                    }
<<<<<<< HEAD
                                    getValidatorByAddress={getValidatorByAddress}
                                    timelockedStakedObject={timelockedStakedObject}
                                    handleUnstake={handleUnstake}
                                />
=======
                                    className="flex w-full flex-row items-center justify-center space-x-4"
                                >
                                    <span>
                                        Validator:{' '}
                                        {getValidatorByAddress(
                                            timelockedStakedObject.validatorAddress,
                                        )?.name || timelockedStakedObject.validatorAddress}
                                    </span>
                                    <span>
                                        Stake Request Epoch:{' '}
                                        {timelockedStakedObject.stakeRequestEpoch}
                                    </span>
                                    <span>Stakes: {timelockedStakedObject.stakes.length}</span>

                                    <Button
                                        onClick={() => handleUnstake(timelockedStakedObject)}
                                        text="Unstake"
                                    />
                                </div>
>>>>>>> 8932624a
                            );
                        })}
                    </div>
                </div>
<<<<<<< HEAD
            </Panel>
=======
            )}
>>>>>>> 8932624a
        </div>
    );
}

interface TimelockedStakedObjectProps {
    timelockedStakedObject: TimelockedStakedObjectsGrouped;
    handleUnstake: (timelockedStakedObject: TimelockedStakedObjectsGrouped) => void;
    getValidatorByAddress: (validatorAddress: string) => IotaValidatorSummary | undefined;
}
function TimelockedStakedObject({
    getValidatorByAddress,
    timelockedStakedObject,
    handleUnstake,
}: TimelockedStakedObjectProps) {
    const name =
        getValidatorByAddress(timelockedStakedObject.validatorAddress)?.name ||
        timelockedStakedObject.validatorAddress;
    const sum = timelockedStakedObject.stakes.reduce(
        (acc, stake) => {
            const estimatedReward = stake.status === 'Active' ? stake.estimatedReward : 0;

            return {
                principal: Number(stake.principal) + acc.principal,
                estimatedReward: Number(estimatedReward) + acc.estimatedReward,
            };
        },
        {
            principal: 0,
            estimatedReward: 0,
        },
    );

    const [sumPrincipalFormatted, sumPrincipalSymbol] = useFormatCoin(sum.principal, IOTA_TYPE_ARG);
    const [estimatedRewardFormatted, estimatedRewardSymbol] = useFormatCoin(
        sum.estimatedReward,
        IOTA_TYPE_ARG,
    );

    const supportingText = (() => {
        if (timelockedStakedObject.stakes.every((s) => s.status === 'Active')) {
            return {
                title: 'Estimated Reward',
                subtitle: `${estimatedRewardFormatted} ${estimatedRewardSymbol}`,
            };
        }

        return {
            title: 'Stake Request Epoch',
            subtitle: timelockedStakedObject.stakeRequestEpoch,
        };
    })();

    return (
        <Card onClick={() => handleUnstake(timelockedStakedObject)}>
            <CardImage>
                <ImageIcon src={null} label={name} fallback={name} size={ImageIconSize.Large} />
            </CardImage>
            <CardBody
                title={name}
                subtitle={`${sumPrincipalFormatted} ${sumPrincipalSymbol}`}
                isTextTruncated
            />
            <CardAction
                type={CardActionType.SupportingText}
                title={supportingText.title}
                subtitle={supportingText.subtitle}
            />
        </Card>
    );
}

export default VestingDashboardPage;<|MERGE_RESOLUTION|>--- conflicted
+++ resolved
@@ -3,11 +3,7 @@
 
 'use client';
 
-<<<<<<< HEAD
-import { TimelockedUnstakePopup } from '@/components';
-=======
 import { Banner, TimelockedUnstakePopup } from '@/components';
->>>>>>> 8932624a
 import { useGetCurrentEpochStartTimestamp, useNotifications, usePopups } from '@/hooks';
 import {
     formatDelegatedTimelockedStake,
@@ -21,30 +17,7 @@
 import { NotificationType } from '@/stores/notificationStore';
 import { useFeature } from '@growthbook/growthbook-react';
 import {
-<<<<<<< HEAD
-    Feature,
-    ImageIcon,
-    ImageIconSize,
-=======
-    Panel,
-    Title,
-    TitleSize,
-    DisplayStats,
-    TooltipPosition,
-    Card,
-    CardImage,
-    CardAction,
-    CardActionType,
-    CardBody,
-    CardType,
-    ImageType,
-    ImageShape,
-    ButtonType,
-    Button,
-} from '@iota/apps-ui-kit';
-import {
     Theme,
->>>>>>> 8932624a
     TIMELOCK_IOTA_TYPE,
     useFormatCoin,
     useGetActiveValidatorsInfo,
@@ -54,9 +27,9 @@
     useUnlockTimelockedObjectsTransaction,
     useCountdownByTimestamp,
     Feature,
+    ImageIcon,
 } from '@iota/core';
 import { useCurrentAccount, useIotaClient, useSignAndExecuteTransaction } from '@iota/dapp-kit';
-import { Stake } from '@iota/ui-icons';
 import {
     Panel,
     Title,
@@ -68,10 +41,10 @@
     CardActionType,
     ImageShape,
     CardType,
+    Button,
     ButtonType,
 } from '@iota/apps-ui-kit';
 import { IotaValidatorSummary } from '@iota/iota-sdk/client';
-import { IOTA_TYPE_ARG } from '@iota/iota-sdk/utils';
 import { Calendar, StarHex } from '@iota/ui-icons';
 import { useQueryClient } from '@tanstack/react-query';
 import { useRouter } from 'next/navigation';
@@ -99,7 +72,6 @@
             ? 'https://files.iota.org/media/tooling/wallet-dashboard-staking-dark.mp4'
             : 'https://files.iota.org/media/tooling/wallet-dashboard-staking-light.mp4';
 
-    console.log('dd', timelockedStakedObjects);
     const supplyIncreaseVestingEnabled = useFeature<boolean>(Feature.SupplyIncreaseVesting).value;
 
     const timelockedMapped = mapTimelockObjects(timelockedObjects || []);
@@ -147,23 +119,6 @@
             (activeValidator) => activeValidator.iotaAddress === validatorAddress,
         );
     }
-    const [totalVestedFormatted, totalVestedSymbol] = useFormatCoin(
-        vestingSchedule.totalVested,
-        IOTA_TYPE_ARG,
-    );
-    const [totalLockedFormatted, totalLockedSymbol] = useFormatCoin(
-        vestingSchedule.totalLocked,
-        IOTA_TYPE_ARG,
-    );
-    const [availableClaimingFormatted, availableClaimingSymbol] = useFormatCoin(
-        vestingSchedule.availableClaiming,
-        IOTA_TYPE_ARG,
-    );
-
-    const [availableStakingFormatted, availableStakingSymbol] = useFormatCoin(
-        vestingSchedule.availableStaking,
-        IOTA_TYPE_ARG,
-    );
 
     const [totalStakedFormatted, totalStakedSymbol] = useFormatCoin(
         vestingSchedule.totalStaked,
@@ -254,74 +209,6 @@
     }, [router, supplyIncreaseVestingEnabled]);
 
     return (
-<<<<<<< HEAD
-        <div className="flex flex-row gap-lg">
-            <Panel>
-                <Title title="Vesting" />
-                <div className="flex flex-col gap-md px-lg py-sm">
-                    <div className="flex flex-row gap-md">
-                        <DisplayStats
-                            label="Total Vested"
-                            value={`${totalVestedFormatted} ${totalVestedSymbol}`}
-                        />
-                        <DisplayStats
-                            label="Total Locked"
-                            value={`${totalLockedFormatted} ${totalLockedSymbol}`}
-                        />
-                    </div>
-                    <div className="mt-md flex flex-row gap-md">
-                        <DisplayStats
-                            label="Available Claiming"
-                            value={`${availableClaimingFormatted} ${availableClaimingSymbol}`}
-                        />
-                        <DisplayStats
-                            label="Available Staking"
-                            value={`${availableStakingFormatted} ${availableStakingSymbol}`}
-                        />
-                    </div>
-
-                    <div className="">
-                        {account?.address && vestingSchedule.availableClaiming ? (
-                            <Card type={CardType.Outlined}>
-                                <CardImage shape={ImageShape.SquareRounded}>
-                                    <Stake />
-                                </CardImage>
-                                <CardBody
-                                    title={`${availableClaimingFormatted} ${availableClaimingSymbol}`}
-                                    subtitle={`Available Rewards`}
-                                    isTextTruncated
-                                />
-                                <CardAction
-                                    buttonType={ButtonType.Primary}
-                                    type={CardActionType.Button}
-                                    title="Collect"
-                                    onClick={handleCollect}
-                                />
-                            </Card>
-                        ) : null}
-                    </div>
-                </div>
-            </Panel>
-            <Panel>
-                <Title title="Staked Vesting" />
-                <div className="flex flex-col px-lg py-sm">
-                    <div className="flex flex-row gap-md">
-                        <DisplayStats
-                            label="Your stake"
-                            value={`${totalStakedFormatted} ${totalStakedSymbol}`}
-                        />
-                        <DisplayStats
-                            label="Total Unlocked"
-                            value={`${totalUnlockedFormatted} ${totalUnlockedSymbol}`}
-                        />
-                    </div>
-                </div>
-                <div className="flex flex-col px-lg py-sm">
-                    <div className="flex w-full flex-col items-center justify-center space-y-4 pt-4">
-                        {timelockedStakedObjectsGrouped?.map((timelockedStakedObject) => {
-                            return (
-                                <TimelockedStakedObject
-=======
         <div className="flex w-full max-w-xl flex-col gap-lg justify-self-center">
             <Panel>
                 <Title title="Vesting" size={TitleSize.Medium} />
@@ -415,18 +302,11 @@
                         {timelockedStakedObjectsGrouped?.map((timelockedStakedObject) => {
                             return (
                                 <div
->>>>>>> 8932624a
                                     key={
                                         timelockedStakedObject.validatorAddress +
                                         timelockedStakedObject.stakeRequestEpoch +
                                         timelockedStakedObject.label
                                     }
-<<<<<<< HEAD
-                                    getValidatorByAddress={getValidatorByAddress}
-                                    timelockedStakedObject={timelockedStakedObject}
-                                    handleUnstake={handleUnstake}
-                                />
-=======
                                     className="flex w-full flex-row items-center justify-center space-x-4"
                                 >
                                     <span>
@@ -446,16 +326,46 @@
                                         text="Unstake"
                                     />
                                 </div>
->>>>>>> 8932624a
                             );
                         })}
+                        <Panel>
+                            <Title title="Staked Vesting" />
+                            <div className="flex flex-col px-lg py-sm">
+                                <div className="flex flex-row gap-md">
+                                    <DisplayStats
+                                        label="Your stake"
+                                        value={`${totalStakedFormatted} ${totalStakedSymbol}`}
+                                    />
+                                    <DisplayStats
+                                        label="Total Unlocked"
+                                        value={`${totalUnlockedFormatted} ${totalUnlockedSymbol}`}
+                                    />
+                                </div>
+                            </div>
+                            <div className="flex flex-col px-lg py-sm">
+                                <div className="flex w-full flex-col items-center justify-center space-y-4 pt-4">
+                                    {timelockedStakedObjectsGrouped?.map(
+                                        (timelockedStakedObject) => {
+                                            return (
+                                                <TimelockedStakedObject
+                                                    key={
+                                                        timelockedStakedObject.validatorAddress +
+                                                        timelockedStakedObject.stakeRequestEpoch +
+                                                        timelockedStakedObject.label
+                                                    }
+                                                    getValidatorByAddress={getValidatorByAddress}
+                                                    timelockedStakedObject={timelockedStakedObject}
+                                                    handleUnstake={handleUnstake}
+                                                />
+                                            );
+                                        },
+                                    )}
+                                </div>
+                            </div>
+                        </Panel>
                     </div>
                 </div>
-<<<<<<< HEAD
-            </Panel>
-=======
             )}
->>>>>>> 8932624a
         </div>
     );
 }
