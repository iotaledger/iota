// Copyright (c) 2024 IOTA Stiftung
// SPDX-License-Identifier: Apache-2.0

'use client';

import {
    Banner,
    StakeDialog,
    useStakeDialog,
    VestingScheduleDialog,
    UnstakeDialog,
    StakeDialogView,
} from '@/components';
<<<<<<< HEAD
import { useGetSupplyIncreaseVestingObjects, useNotifications, usePopups } from '@/hooks';
import { groupTimelockedStakedObjects, TimelockedStakedObjectsGrouped } from '@/lib/utils';
=======
import { UnstakeDialogView } from '@/components/Dialogs/unstake/enums';
import { useUnstakeDialog } from '@/components/Dialogs/unstake/hooks';
import { useGetCurrentEpochStartTimestamp, useNotifications } from '@/hooks';
import {
    buildSupplyIncreaseVestingSchedule,
    formatDelegatedTimelockedStake,
    getLatestOrEarliestSupplyIncreaseVestingPayout,
    getVestingOverview,
    groupTimelockedStakedObjects,
    isTimelockedUnlockable,
    mapTimelockObjects,
    TimelockedStakedObjectsGrouped,
} from '@/lib/utils';
>>>>>>> 619115c4
import { NotificationType } from '@/stores/notificationStore';
import { useFeature } from '@growthbook/growthbook-react';
import {
    Panel,
    Title,
    TitleSize,
    DisplayStats,
    TooltipPosition,
    Card,
    CardImage,
    CardAction,
    CardActionType,
    CardBody,
    CardType,
    ImageType,
    ImageShape,
    Button,
    ButtonType,
    LoadingIndicator,
} from '@iota/apps-ui-kit';
import {
    Theme,
    TIMELOCK_IOTA_TYPE,
    useFormatCoin,
    useGetActiveValidatorsInfo,
    useTheme,
    useCountdownByTimestamp,
    Feature,
} from '@iota/core';
import {
    useCurrentAccount,
    useIotaClient,
    useIotaClientQuery,
    useSignAndExecuteTransaction,
} from '@iota/dapp-kit';
import { IotaValidatorSummary } from '@iota/iota-sdk/client';
import { IOTA_TYPE_ARG } from '@iota/iota-sdk/utils';
import { Calendar, StarHex } from '@iota/ui-icons';
import { useRouter } from 'next/navigation';
import { useEffect, useState } from 'react';
import { StakedTimelockObject } from '@/components';
import { IotaSignAndExecuteTransactionOutput } from '@iota/wallet-standard';

export default function VestingDashboardPage(): JSX.Element {
    const [timelockedObjectsToUnstake, setTimelockedObjectsToUnstake] =
        useState<TimelockedStakedObjectsGrouped | null>(null);
    const account = useCurrentAccount();
<<<<<<< HEAD
    const address = account?.address || '';
    const queryClient = useQueryClient();
=======
>>>>>>> 619115c4
    const iotaClient = useIotaClient();
    const router = useRouter();
    const { data: system } = useIotaClientQuery('getLatestIotaSystemState');
    const [isVestingScheduleDialogOpen, setIsVestingScheduleDialogOpen] = useState(false);
    const { addNotification } = useNotifications();
<<<<<<< HEAD
    const { openPopup, closePopup } = usePopups();
    const { data: activeValidators } = useGetActiveValidatorsInfo();
=======
    const { data: currentEpochMs } = useGetCurrentEpochStartTimestamp();
    const { data: activeValidators } = useGetActiveValidatorsInfo();
    const { data: timelockedObjects, refetch: refetchGetAllOwnedObjects } = useGetAllOwnedObjects(
        account?.address || '',
        {
            StructType: TIMELOCK_IOTA_TYPE,
        },
    );
    const {
        data: timelockedStakedObjects,
        isLoading: istimelockedStakedObjectsLoading,
        refetch: refetchTimelockedStakedObjects,
    } = useGetTimelockedStakedObjects(account?.address || '');
>>>>>>> 619115c4
    const { mutateAsync: signAndExecuteTransaction } = useSignAndExecuteTransaction();
    const { theme } = useTheme();

    const videoSrc =
        theme === Theme.Dark
            ? 'https://files.iota.org/media/tooling/wallet-dashboard-staking-dark.mp4'
            : 'https://files.iota.org/media/tooling/wallet-dashboard-staking-light.mp4';

    const supplyIncreaseVestingEnabled = useFeature<boolean>(Feature.SupplyIncreaseVesting).value;

    const {
        nextPayout,
        supplyIncreaseVestingPortfolio,
        supplyIncreaseVestingSchedule,
        supplyIncreaseVestingMapped,
        supplyIncreaseVestingStakedMapped,
        isTimelockedStakedObjectsLoading,
        unlockAllSupplyIncreaseVesting,
    } = useGetSupplyIncreaseVestingObjects(address);

    const timelockedStakedObjectsGrouped: TimelockedStakedObjectsGrouped[] =
        groupTimelockedStakedObjects(supplyIncreaseVestingStakedMapped || []);

    const {
        isDialogStakeOpen,
        stakeDialogView,
        setStakeDialogView,
        selectedStake,
        selectedValidator,
        setSelectedValidator,
        handleCloseStakeDialog,
        handleNewStake,
    } = useStakeDialog();

<<<<<<< HEAD
=======
    const {
        isOpen: isUnstakeDialogOpen,
        openUnstakeDialog,
        defaultDialogProps,
        setTxDigest,
        setView: setUnstakeDialogView,
    } = useUnstakeDialog();

    const nextPayout = getLatestOrEarliestSupplyIncreaseVestingPayout(
        [...timelockedMapped, ...timelockedstakedMapped],
        Number(currentEpochMs),
        false,
    );

    const lastPayout = getLatestOrEarliestSupplyIncreaseVestingPayout(
        [...timelockedMapped, ...timelockedstakedMapped],
        Number(currentEpochMs),
        true,
    );

    const vestingPortfolio =
        lastPayout && buildSupplyIncreaseVestingSchedule(lastPayout, Number(currentEpochMs));

>>>>>>> 619115c4
    const formattedLastPayoutExpirationTime = useCountdownByTimestamp(
        Number(nextPayout?.expirationTimestampMs),
    );

    const [formattedTotalVested, vestedSymbol] = useFormatCoin(
        supplyIncreaseVestingSchedule.totalVested,
        IOTA_TYPE_ARG,
    );

    const [formattedTotalLocked, lockedSymbol] = useFormatCoin(
        supplyIncreaseVestingSchedule.totalLocked,
        IOTA_TYPE_ARG,
    );

    const [formattedAvailableClaiming, availableClaimingSymbol] = useFormatCoin(
        supplyIncreaseVestingSchedule.availableClaiming,
        IOTA_TYPE_ARG,
    );

    const [totalStakedFormatted, totalStakedSymbol] = useFormatCoin(
        supplyIncreaseVestingSchedule.totalStaked,
        IOTA_TYPE_ARG,
    );

    const [totalEarnedFormatted, totalEarnedSymbol] = useFormatCoin(
        supplyIncreaseVestingSchedule.totalEarned,
        IOTA_TYPE_ARG,
    );

    const [formattedNextPayout, nextPayoutSymbol] = useFormatCoin(
        nextPayout?.amount,
        IOTA_TYPE_ARG,
    );

    function getValidatorByAddress(validatorAddress: string): IotaValidatorSummary | undefined {
        return activeValidators?.find(
            (activeValidator) => activeValidator.iotaAddress === validatorAddress,
        );
    }

<<<<<<< HEAD
=======
    const [totalStakedFormatted, totalStakedSymbol] = useFormatCoin(
        vestingSchedule.totalStaked,
        IOTA_TYPE_ARG,
    );

    const [totalEarnedFormatted, totalEarnedSymbol] = useFormatCoin(
        vestingSchedule.totalEarned,
        IOTA_TYPE_ARG,
    );

    const unlockedTimelockedObjects = timelockedMapped?.filter((timelockedObject) =>
        isTimelockedUnlockable(timelockedObject, Number(currentEpochMs)),
    );
    const unlockedTimelockedObjectIds: string[] =
        unlockedTimelockedObjects.map((timelocked) => timelocked.id.id) || [];
    const { data: unlockAllTimelockedObjects } = useUnlockTimelockedObjectsTransaction(
        account?.address || '',
        unlockedTimelockedObjectIds,
    );

    function refreshStakeList() {
        refetchTimelockedStakedObjects();
        refetchGetAllOwnedObjects();
    }

>>>>>>> 619115c4
    function handleOnSuccess(digest: string): void {
        setTimelockedObjectsToUnstake(null);

        iotaClient
            .waitForTransaction({
                digest,
            })
            .then(refreshStakeList);
    }

    const handleCollect = () => {
        if (!unlockAllSupplyIncreaseVesting?.transactionBlock) {
            addNotification('Failed to create a Transaction', NotificationType.Error);
            return;
        }
        signAndExecuteTransaction(
            {
                transaction: unlockAllSupplyIncreaseVesting.transactionBlock,
            },
            {
                onSuccess: (tx) => {
                    handleOnSuccess(tx.digest);
                },
            },
        )
            .then(() => {
                addNotification('Collect transaction has been sent');
            })
            .catch(() => {
                addNotification('Collect transaction was not sent', NotificationType.Error);
            });
    };

    function handleUnstake(delegatedTimelockedStake: TimelockedStakedObjectsGrouped): void {
        setTimelockedObjectsToUnstake(delegatedTimelockedStake);
        openUnstakeDialog(UnstakeDialogView.TimelockedUnstake);
    }

    function openReceiveTokenPopup(): void {
        setIsVestingScheduleDialogOpen(true);
    }

    function handleOnSuccessUnstake(tx: IotaSignAndExecuteTransactionOutput): void {
        setUnstakeDialogView(UnstakeDialogView.TransactionDetails);
        iotaClient.waitForTransaction({ digest: tx.digest }).then((tx) => {
            refreshStakeList();
            setTxDigest(tx.digest);
        });
    }

    useEffect(() => {
        if (!supplyIncreaseVestingEnabled) {
            router.push('/');
        }
    }, [router, supplyIncreaseVestingEnabled]);

    if (isTimelockedStakedObjectsLoading) {
        return (
            <div className="flex w-full max-w-4xl items-start justify-center justify-self-center">
                <LoadingIndicator />
            </div>
        );
    }

    return (
<<<<<<< HEAD
        <div className="flex w-full max-w-4xl flex-col items-stretch justify-center gap-lg justify-self-center md:flex-row">
            <div className="flex w-full flex-col gap-lg md:w-1/2">
                <Panel>
                    <Title title="Vesting" size={TitleSize.Medium} />
                    <div className="flex flex-col gap-md p-lg pt-sm">
                        <div className="flex h-24 flex-row gap-4">
                            <DisplayStats
                                label="Total Vested"
                                value={formattedTotalVested}
                                supportingLabel={vestedSymbol}
                            />
                            <DisplayStats
                                label="Total Locked"
                                value={formattedTotalLocked}
                                supportingLabel={lockedSymbol}
                                tooltipText="Total amount of IOTA that is still locked in your account."
                                tooltipPosition={TooltipPosition.Right}
                            />
                        </div>
                        <Card type={CardType.Outlined}>
                            <CardImage type={ImageType.BgSolid} shape={ImageShape.SquareRounded}>
                                <StarHex className="h-5 w-5 text-primary-30 dark:text-primary-80" />
                            </CardImage>
                            <CardBody
                                title={`${formattedAvailableClaiming} ${availableClaimingSymbol}`}
                                subtitle="Available Rewards"
                            />
                            <CardAction
                                type={CardActionType.Button}
                                onClick={handleCollect}
                                title="Collect"
                                buttonType={ButtonType.Primary}
                                buttonDisabled={
                                    !supplyIncreaseVestingSchedule.availableClaiming ||
                                    supplyIncreaseVestingSchedule.availableClaiming === 0n
                                }
                            />
                        </Card>
                        <Card type={CardType.Outlined}>
                            <CardImage type={ImageType.BgSolid} shape={ImageShape.SquareRounded}>
                                <Calendar className="h-5 w-5 text-primary-30 dark:text-primary-80" />
                            </CardImage>
                            <CardBody
                                title={`${formattedNextPayout} ${nextPayoutSymbol}`}
                                subtitle={`Next payout ${
                                    nextPayout?.expirationTimestampMs
                                        ? formattedLastPayoutExpirationTime
                                        : ''
                                }`}
                            />
                            <CardAction
                                type={CardActionType.Button}
                                onClick={openReceiveTokenPopup}
                                title="See All"
                                buttonType={ButtonType.Secondary}
                                buttonDisabled={!supplyIncreaseVestingPortfolio}
                            />
                        </Card>
                        {supplyIncreaseVestingPortfolio && (
                            <VestingScheduleDialog
                                open={isVestingScheduleDialogOpen}
                                setOpen={setIsVestingScheduleDialogOpen}
                                vestingPortfolio={supplyIncreaseVestingPortfolio}
                            />
                        )}
                    </div>
                </Panel>

                {supplyIncreaseVestingMapped.length === 0 ? (
                    <Banner
                        videoSrc={videoSrc}
                        title="Stake Vested Tokens"
                        subtitle="Earn Rewards"
                        onButtonClick={() => handleNewStake()}
                        buttonText="Stake"
                    />
                ) : null}
            </div>

            {supplyIncreaseVestingStakedMapped.length !== 0 ? (
                <div className="flex w-full md:w-1/2">
=======
        <>
            <div className="flex w-full max-w-4xl flex-col items-stretch justify-center gap-lg justify-self-center md:flex-row">
                <div className="flex w-full flex-col gap-lg md:w-1/2">
>>>>>>> 619115c4
                    <Panel>
                        <Title title="Vesting" size={TitleSize.Medium} />
                        <div className="flex flex-col gap-md p-lg pt-sm">
                            <div className="flex h-24 flex-row gap-4">
                                <DisplayStats
                                    label="Total Vested"
                                    value={formattedTotalVested}
                                    supportingLabel={vestedSymbol}
                                />
                                <DisplayStats
                                    label="Total Locked"
                                    value={formattedTotalLocked}
                                    supportingLabel={lockedSymbol}
                                    tooltipText="Total amount of IOTA that is still locked in your account."
                                    tooltipPosition={TooltipPosition.Right}
                                />
                            </div>
                            <Card type={CardType.Outlined}>
                                <CardImage
                                    type={ImageType.BgSolid}
                                    shape={ImageShape.SquareRounded}
                                >
                                    <StarHex className="h-5 w-5 text-primary-30 dark:text-primary-80" />
                                </CardImage>
                                <CardBody
                                    title={`${formattedAvailableClaiming} ${availableClaimingSymbol}`}
                                    subtitle="Available Rewards"
                                />
                                <CardAction
                                    type={CardActionType.Button}
                                    onClick={handleCollect}
                                    title="Collect"
                                    buttonType={ButtonType.Primary}
                                    buttonDisabled={
                                        !vestingSchedule.availableClaiming ||
                                        vestingSchedule.availableClaiming === 0n
                                    }
                                />
                            </Card>
                            <Card type={CardType.Outlined}>
                                <CardImage
                                    type={ImageType.BgSolid}
                                    shape={ImageShape.SquareRounded}
                                >
                                    <Calendar className="h-5 w-5 text-primary-30 dark:text-primary-80" />
                                </CardImage>
                                <CardBody
                                    title={`${formattedNextPayout} ${nextPayoutSymbol}`}
                                    subtitle={`Next payout ${
                                        nextPayout?.expirationTimestampMs
                                            ? formattedLastPayoutExpirationTime
                                            : ''
                                    }`}
                                />
                                <CardAction
                                    type={CardActionType.Button}
                                    onClick={openReceiveTokenPopup}
                                    title="See All"
                                    buttonType={ButtonType.Secondary}
                                    buttonDisabled={!vestingPortfolio}
                                />
                            </Card>
                            {vestingPortfolio && (
                                <VestingScheduleDialog
                                    open={isVestingScheduleDialogOpen}
                                    setOpen={setIsVestingScheduleDialogOpen}
                                    vestingPortfolio={vestingPortfolio}
                                />
                            )}
                        </div>
                    </Panel>

                    {timelockedstakedMapped.length === 0 ? (
                        <Banner
                            videoSrc={videoSrc}
                            title="Stake Vested Tokens"
                            subtitle="Earn Rewards"
                            onButtonClick={() => handleNewStake()}
                            buttonText="Stake"
                        />
                    ) : null}
                </div>
<<<<<<< HEAD
            ) : null}
            <StakeDialog
                isTimelockedStaking
                stakedDetails={selectedStake}
                onSuccess={handleOnSuccess}
                isOpen={isDialogStakeOpen}
                handleClose={handleCloseStakeDialog}
                view={stakeDialogView}
                setView={setStakeDialogView}
                selectedValidator={selectedValidator}
                setSelectedValidator={setSelectedValidator}
                maxStakableTimelockedAmount={BigInt(supplyIncreaseVestingSchedule.availableStaking)}
            />
        </div>
    );
}
=======
>>>>>>> 619115c4

                {timelockedstakedMapped.length !== 0 ? (
                    <div className="flex w-full md:w-1/2">
                        <Panel>
                            <Title
                                title="Staked Vesting"
                                trailingElement={
                                    <Button
                                        type={ButtonType.Primary}
                                        text="Stake"
                                        disabled={vestingSchedule.availableStaking === 0n}
                                        onClick={() => {
                                            setStakeDialogView(StakeDialogView.SelectValidator);
                                        }}
                                    />
                                }
                            />

                            <div className="flex flex-col px-lg py-sm">
                                <div className="flex flex-row gap-md">
                                    <DisplayStats
                                        label="Your stake"
                                        value={`${totalStakedFormatted} ${totalStakedSymbol}`}
                                    />
                                    <DisplayStats
                                        label="Earned"
                                        value={`${totalEarnedFormatted} ${totalEarnedSymbol}`}
                                    />
                                </div>
                            </div>
                            <div className="flex flex-col px-lg py-sm">
                                <div className="flex w-full flex-col items-center justify-center space-y-4 pt-4">
                                    {system &&
                                        timelockedStakedObjectsGrouped?.map(
                                            (timelockedStakedObject) => {
                                                return (
                                                    <StakedTimelockObject
                                                        key={
                                                            timelockedStakedObject.validatorAddress +
                                                            timelockedStakedObject.stakeRequestEpoch +
                                                            timelockedStakedObject.label
                                                        }
                                                        getValidatorByAddress={
                                                            getValidatorByAddress
                                                        }
                                                        timelockedStakedObject={
                                                            timelockedStakedObject
                                                        }
                                                        handleUnstake={handleUnstake}
                                                        currentEpoch={Number(system.epoch)}
                                                    />
                                                );
                                            },
                                        )}
                                </div>
                            </div>
                        </Panel>
                    </div>
                ) : null}

                {isDialogStakeOpen && (
                    <StakeDialog
                        isTimelockedStaking
                        stakedDetails={selectedStake}
                        onSuccess={handleOnSuccess}
                        handleClose={handleCloseStakeDialog}
                        view={stakeDialogView}
                        setView={setStakeDialogView}
                        selectedValidator={selectedValidator}
                        setSelectedValidator={setSelectedValidator}
                        maxStakableTimelockedAmount={BigInt(vestingSchedule.availableStaking)}
                        onUnstakeClick={openUnstakeDialog}
                    />
                )}

                {isUnstakeDialogOpen && timelockedObjectsToUnstake && (
                    <UnstakeDialog
                        groupedTimelockedObjects={timelockedObjectsToUnstake}
                        onSuccess={handleOnSuccessUnstake}
                        {...defaultDialogProps}
                    />
                )}
            </div>
        </>
    );
}<|MERGE_RESOLUTION|>--- conflicted
+++ resolved
@@ -11,24 +11,10 @@
     UnstakeDialog,
     StakeDialogView,
 } from '@/components';
-<<<<<<< HEAD
-import { useGetSupplyIncreaseVestingObjects, useNotifications, usePopups } from '@/hooks';
-import { groupTimelockedStakedObjects, TimelockedStakedObjectsGrouped } from '@/lib/utils';
-=======
 import { UnstakeDialogView } from '@/components/Dialogs/unstake/enums';
 import { useUnstakeDialog } from '@/components/Dialogs/unstake/hooks';
-import { useGetCurrentEpochStartTimestamp, useNotifications } from '@/hooks';
-import {
-    buildSupplyIncreaseVestingSchedule,
-    formatDelegatedTimelockedStake,
-    getLatestOrEarliestSupplyIncreaseVestingPayout,
-    getVestingOverview,
-    groupTimelockedStakedObjects,
-    isTimelockedUnlockable,
-    mapTimelockObjects,
-    TimelockedStakedObjectsGrouped,
-} from '@/lib/utils';
->>>>>>> 619115c4
+import { useGetSupplyIncreaseVestingObjects, useNotifications } from '@/hooks';
+import { groupTimelockedStakedObjects, TimelockedStakedObjectsGrouped } from '@/lib/utils';
 import { NotificationType } from '@/stores/notificationStore';
 import { useFeature } from '@growthbook/growthbook-react';
 import {
@@ -51,7 +37,6 @@
 } from '@iota/apps-ui-kit';
 import {
     Theme,
-    TIMELOCK_IOTA_TYPE,
     useFormatCoin,
     useGetActiveValidatorsInfo,
     useTheme,
@@ -76,34 +61,13 @@
     const [timelockedObjectsToUnstake, setTimelockedObjectsToUnstake] =
         useState<TimelockedStakedObjectsGrouped | null>(null);
     const account = useCurrentAccount();
-<<<<<<< HEAD
     const address = account?.address || '';
-    const queryClient = useQueryClient();
-=======
->>>>>>> 619115c4
     const iotaClient = useIotaClient();
     const router = useRouter();
     const { data: system } = useIotaClientQuery('getLatestIotaSystemState');
     const [isVestingScheduleDialogOpen, setIsVestingScheduleDialogOpen] = useState(false);
     const { addNotification } = useNotifications();
-<<<<<<< HEAD
-    const { openPopup, closePopup } = usePopups();
     const { data: activeValidators } = useGetActiveValidatorsInfo();
-=======
-    const { data: currentEpochMs } = useGetCurrentEpochStartTimestamp();
-    const { data: activeValidators } = useGetActiveValidatorsInfo();
-    const { data: timelockedObjects, refetch: refetchGetAllOwnedObjects } = useGetAllOwnedObjects(
-        account?.address || '',
-        {
-            StructType: TIMELOCK_IOTA_TYPE,
-        },
-    );
-    const {
-        data: timelockedStakedObjects,
-        isLoading: istimelockedStakedObjectsLoading,
-        refetch: refetchTimelockedStakedObjects,
-    } = useGetTimelockedStakedObjects(account?.address || '');
->>>>>>> 619115c4
     const { mutateAsync: signAndExecuteTransaction } = useSignAndExecuteTransaction();
     const { theme } = useTheme();
 
@@ -122,6 +86,7 @@
         supplyIncreaseVestingStakedMapped,
         isTimelockedStakedObjectsLoading,
         unlockAllSupplyIncreaseVesting,
+        refreshStakeList,
     } = useGetSupplyIncreaseVestingObjects(address);
 
     const timelockedStakedObjectsGrouped: TimelockedStakedObjectsGrouped[] =
@@ -138,8 +103,6 @@
         handleNewStake,
     } = useStakeDialog();
 
-<<<<<<< HEAD
-=======
     const {
         isOpen: isUnstakeDialogOpen,
         openUnstakeDialog,
@@ -148,22 +111,6 @@
         setView: setUnstakeDialogView,
     } = useUnstakeDialog();
 
-    const nextPayout = getLatestOrEarliestSupplyIncreaseVestingPayout(
-        [...timelockedMapped, ...timelockedstakedMapped],
-        Number(currentEpochMs),
-        false,
-    );
-
-    const lastPayout = getLatestOrEarliestSupplyIncreaseVestingPayout(
-        [...timelockedMapped, ...timelockedstakedMapped],
-        Number(currentEpochMs),
-        true,
-    );
-
-    const vestingPortfolio =
-        lastPayout && buildSupplyIncreaseVestingSchedule(lastPayout, Number(currentEpochMs));
-
->>>>>>> 619115c4
     const formattedLastPayoutExpirationTime = useCountdownByTimestamp(
         Number(nextPayout?.expirationTimestampMs),
     );
@@ -180,16 +127,6 @@
 
     const [formattedAvailableClaiming, availableClaimingSymbol] = useFormatCoin(
         supplyIncreaseVestingSchedule.availableClaiming,
-        IOTA_TYPE_ARG,
-    );
-
-    const [totalStakedFormatted, totalStakedSymbol] = useFormatCoin(
-        supplyIncreaseVestingSchedule.totalStaked,
-        IOTA_TYPE_ARG,
-    );
-
-    const [totalEarnedFormatted, totalEarnedSymbol] = useFormatCoin(
-        supplyIncreaseVestingSchedule.totalEarned,
         IOTA_TYPE_ARG,
     );
 
@@ -204,34 +141,16 @@
         );
     }
 
-<<<<<<< HEAD
-=======
     const [totalStakedFormatted, totalStakedSymbol] = useFormatCoin(
-        vestingSchedule.totalStaked,
+        supplyIncreaseVestingSchedule.totalStaked,
         IOTA_TYPE_ARG,
     );
 
     const [totalEarnedFormatted, totalEarnedSymbol] = useFormatCoin(
-        vestingSchedule.totalEarned,
-        IOTA_TYPE_ARG,
-    );
-
-    const unlockedTimelockedObjects = timelockedMapped?.filter((timelockedObject) =>
-        isTimelockedUnlockable(timelockedObject, Number(currentEpochMs)),
-    );
-    const unlockedTimelockedObjectIds: string[] =
-        unlockedTimelockedObjects.map((timelocked) => timelocked.id.id) || [];
-    const { data: unlockAllTimelockedObjects } = useUnlockTimelockedObjectsTransaction(
-        account?.address || '',
-        unlockedTimelockedObjectIds,
-    );
-
-    function refreshStakeList() {
-        refetchTimelockedStakedObjects();
-        refetchGetAllOwnedObjects();
-    }
-
->>>>>>> 619115c4
+        supplyIncreaseVestingSchedule.totalEarned,
+        IOTA_TYPE_ARG,
+    );
+
     function handleOnSuccess(digest: string): void {
         setTimelockedObjectsToUnstake(null);
 
@@ -297,93 +216,9 @@
     }
 
     return (
-<<<<<<< HEAD
-        <div className="flex w-full max-w-4xl flex-col items-stretch justify-center gap-lg justify-self-center md:flex-row">
-            <div className="flex w-full flex-col gap-lg md:w-1/2">
-                <Panel>
-                    <Title title="Vesting" size={TitleSize.Medium} />
-                    <div className="flex flex-col gap-md p-lg pt-sm">
-                        <div className="flex h-24 flex-row gap-4">
-                            <DisplayStats
-                                label="Total Vested"
-                                value={formattedTotalVested}
-                                supportingLabel={vestedSymbol}
-                            />
-                            <DisplayStats
-                                label="Total Locked"
-                                value={formattedTotalLocked}
-                                supportingLabel={lockedSymbol}
-                                tooltipText="Total amount of IOTA that is still locked in your account."
-                                tooltipPosition={TooltipPosition.Right}
-                            />
-                        </div>
-                        <Card type={CardType.Outlined}>
-                            <CardImage type={ImageType.BgSolid} shape={ImageShape.SquareRounded}>
-                                <StarHex className="h-5 w-5 text-primary-30 dark:text-primary-80" />
-                            </CardImage>
-                            <CardBody
-                                title={`${formattedAvailableClaiming} ${availableClaimingSymbol}`}
-                                subtitle="Available Rewards"
-                            />
-                            <CardAction
-                                type={CardActionType.Button}
-                                onClick={handleCollect}
-                                title="Collect"
-                                buttonType={ButtonType.Primary}
-                                buttonDisabled={
-                                    !supplyIncreaseVestingSchedule.availableClaiming ||
-                                    supplyIncreaseVestingSchedule.availableClaiming === 0n
-                                }
-                            />
-                        </Card>
-                        <Card type={CardType.Outlined}>
-                            <CardImage type={ImageType.BgSolid} shape={ImageShape.SquareRounded}>
-                                <Calendar className="h-5 w-5 text-primary-30 dark:text-primary-80" />
-                            </CardImage>
-                            <CardBody
-                                title={`${formattedNextPayout} ${nextPayoutSymbol}`}
-                                subtitle={`Next payout ${
-                                    nextPayout?.expirationTimestampMs
-                                        ? formattedLastPayoutExpirationTime
-                                        : ''
-                                }`}
-                            />
-                            <CardAction
-                                type={CardActionType.Button}
-                                onClick={openReceiveTokenPopup}
-                                title="See All"
-                                buttonType={ButtonType.Secondary}
-                                buttonDisabled={!supplyIncreaseVestingPortfolio}
-                            />
-                        </Card>
-                        {supplyIncreaseVestingPortfolio && (
-                            <VestingScheduleDialog
-                                open={isVestingScheduleDialogOpen}
-                                setOpen={setIsVestingScheduleDialogOpen}
-                                vestingPortfolio={supplyIncreaseVestingPortfolio}
-                            />
-                        )}
-                    </div>
-                </Panel>
-
-                {supplyIncreaseVestingMapped.length === 0 ? (
-                    <Banner
-                        videoSrc={videoSrc}
-                        title="Stake Vested Tokens"
-                        subtitle="Earn Rewards"
-                        onButtonClick={() => handleNewStake()}
-                        buttonText="Stake"
-                    />
-                ) : null}
-            </div>
-
-            {supplyIncreaseVestingStakedMapped.length !== 0 ? (
-                <div className="flex w-full md:w-1/2">
-=======
         <>
             <div className="flex w-full max-w-4xl flex-col items-stretch justify-center gap-lg justify-self-center md:flex-row">
                 <div className="flex w-full flex-col gap-lg md:w-1/2">
->>>>>>> 619115c4
                     <Panel>
                         <Title title="Vesting" size={TitleSize.Medium} />
                         <div className="flex flex-col gap-md p-lg pt-sm">
@@ -418,8 +253,8 @@
                                     title="Collect"
                                     buttonType={ButtonType.Primary}
                                     buttonDisabled={
-                                        !vestingSchedule.availableClaiming ||
-                                        vestingSchedule.availableClaiming === 0n
+                                        !supplyIncreaseVestingSchedule.availableClaiming ||
+                                        supplyIncreaseVestingSchedule.availableClaiming === 0n
                                     }
                                 />
                             </Card>
@@ -443,20 +278,20 @@
                                     onClick={openReceiveTokenPopup}
                                     title="See All"
                                     buttonType={ButtonType.Secondary}
-                                    buttonDisabled={!vestingPortfolio}
+                                    buttonDisabled={!supplyIncreaseVestingPortfolio}
                                 />
                             </Card>
-                            {vestingPortfolio && (
+                            {supplyIncreaseVestingPortfolio && (
                                 <VestingScheduleDialog
                                     open={isVestingScheduleDialogOpen}
                                     setOpen={setIsVestingScheduleDialogOpen}
-                                    vestingPortfolio={vestingPortfolio}
+                                    vestingPortfolio={supplyIncreaseVestingPortfolio}
                                 />
                             )}
                         </div>
                     </Panel>
 
-                    {timelockedstakedMapped.length === 0 ? (
+                    {supplyIncreaseVestingMapped.length === 0 ? (
                         <Banner
                             videoSrc={videoSrc}
                             title="Stake Vested Tokens"
@@ -466,27 +301,8 @@
                         />
                     ) : null}
                 </div>
-<<<<<<< HEAD
-            ) : null}
-            <StakeDialog
-                isTimelockedStaking
-                stakedDetails={selectedStake}
-                onSuccess={handleOnSuccess}
-                isOpen={isDialogStakeOpen}
-                handleClose={handleCloseStakeDialog}
-                view={stakeDialogView}
-                setView={setStakeDialogView}
-                selectedValidator={selectedValidator}
-                setSelectedValidator={setSelectedValidator}
-                maxStakableTimelockedAmount={BigInt(supplyIncreaseVestingSchedule.availableStaking)}
-            />
-        </div>
-    );
-}
-=======
->>>>>>> 619115c4
-
-                {timelockedstakedMapped.length !== 0 ? (
+
+                {supplyIncreaseVestingMapped.length !== 0 ? (
                     <div className="flex w-full md:w-1/2">
                         <Panel>
                             <Title
@@ -495,7 +311,9 @@
                                     <Button
                                         type={ButtonType.Primary}
                                         text="Stake"
-                                        disabled={vestingSchedule.availableStaking === 0n}
+                                        disabled={
+                                            supplyIncreaseVestingSchedule.availableStaking === 0n
+                                        }
                                         onClick={() => {
                                             setStakeDialogView(StakeDialogView.SelectValidator);
                                         }}
@@ -555,8 +373,9 @@
                         setView={setStakeDialogView}
                         selectedValidator={selectedValidator}
                         setSelectedValidator={setSelectedValidator}
-                        maxStakableTimelockedAmount={BigInt(vestingSchedule.availableStaking)}
-                        onUnstakeClick={openUnstakeDialog}
+                        maxStakableTimelockedAmount={BigInt(
+                            supplyIncreaseVestingSchedule.availableStaking,
+                        )}
                     />
                 )}
 
