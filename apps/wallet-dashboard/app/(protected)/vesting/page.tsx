--- conflicted
+++ resolved
@@ -3,12 +3,13 @@
 
 'use client';
 
-<<<<<<< HEAD
-import { Banner, TimelockedUnstakePopup, VestingScheduleDialog } from '@/components';
-=======
-import { Banner, StakeDialog, TimelockedUnstakePopup } from '@/components';
-import { useStakeDialog } from '@/components/Dialogs/Staking/hooks/useStakeDialog';
->>>>>>> 2c7de014
+import {
+    Banner,
+    StakeDialog,
+    TimelockedUnstakePopup,
+    useStakeDialog,
+    VestingScheduleDialog,
+} from '@/components';
 import { useGetCurrentEpochStartTimestamp, useNotifications, usePopups } from '@/hooks';
 import {
     buildSupplyIncreaseVestingSchedule,
