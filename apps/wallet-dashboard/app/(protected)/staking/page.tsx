--- conflicted
+++ resolved
@@ -3,9 +3,7 @@
 
 'use client';
 
-<<<<<<< HEAD
-import { StakeDialog } from '@/components';
-import { StakeDetailsDialog } from '@/components/Dialogs';
+// import { StakeDetailsDialog } from '@/components/Dialogs';
 import { StartStaking } from '@/components/staking-overview/StartStaking';
 import {
     Button,
@@ -18,10 +16,8 @@
     Title,
     TitleSize,
 } from '@iota/apps-ui-kit';
-=======
-import { AmountBox, Box, StakeCard, StakeDialog, Button } from '@/components';
+import { StakeDialog } from '@/components';
 import { StakeDialogView } from '@/components/Dialogs/Staking/StakeDialog';
->>>>>>> 2afa4d87
 import {
     ExtendedDelegatedStake,
     formatDelegatedStake,
@@ -40,15 +36,13 @@
 
 function StakingDashboardPage(): JSX.Element {
     const account = useCurrentAccount();
+    // const [isDialogStakeOpen, setIsDialogStakeOpen] = useState(false);
     const [stakeDialogView, setStakeDialogView] = useState<StakeDialogView | undefined>();
     const [selectedStake, setSelectedStake] = useState<ExtendedDelegatedStake | null>(null);
-<<<<<<< HEAD
     const { data: system } = useIotaClientQuery('getLatestIotaSystemState');
     const activeValidators = (system as IotaSystemStateSummary)?.activeValidators;
 
-=======
     const [selectedValidator, setSelectedValidator] = useState<string>('');
->>>>>>> 2afa4d87
     const { data: delegatedStakeData } = useGetDelegatedStake({
         address: account?.address || '',
         staleTime: DELEGATED_STAKES_QUERY_STALE_TIME,
@@ -94,7 +88,8 @@
         setStakeDialogView(StakeDialogView.SelectValidator);
     }
 
-<<<<<<< HEAD
+    const isDialogStakeOpen = stakeDialogView !== undefined;
+
     return (delegatedStakeData?.length ?? 0) > 0 ? (
         <Panel>
             <Title
@@ -120,37 +115,9 @@
                             <InfoBox
                                 type={InfoBoxType.Default}
                                 title="Earn with active validators"
-                                supportingText="Unstake IOTA from the inactive validators and stake on an active
-validator to start earning rewards again."
+                                supportingText="Unstake IOTA from the inactive validators and stake on an active validator to start earning rewards again."
                                 icon={<Info />}
                                 style={InfoBoxStyle.Elevated}
-=======
-    const isDialogStakeOpen = stakeDialogView !== undefined;
-
-    return (
-        <>
-            <div className="flex flex-col items-center justify-center gap-4 pt-12">
-                <AmountBox
-                    title="Currently staked"
-                    amount={
-                        stakeResult.isPending ? '-' : `${formattedDelegatedStake} ${stakeSymbol}`
-                    }
-                />
-                <AmountBox
-                    title="Earned"
-                    amount={`${
-                        rewardsResult.isPending ? '-' : formattedDelegatedRewards
-                    } ${rewardsSymbol}`}
-                />
-                <Box title="Stakes">
-                    <div className="flex flex-col items-center gap-4">
-                        <h1>List of stakes</h1>
-                        {extendedStakes?.map((extendedStake) => (
-                            <StakeCard
-                                key={extendedStake.stakedIotaId}
-                                extendedStake={extendedStake}
-                                onDetailsClick={viewStakeDetails}
->>>>>>> 2afa4d87
                             />
                         </div>
                     ) : null}
@@ -183,14 +150,6 @@
                     </div>
                 </div>
             </div>
-<<<<<<< HEAD
-            <StakeDialog isOpen={isDialogStakeOpen} setOpen={setIsDialogStakeOpen} />
-            {selectedStake && (
-                <StakeDetailsDialog
-                    extendedStake={selectedStake}
-                    handleClose={() => setSelectedStake(null)}
-                    showActiveStatus
-=======
             {isDialogStakeOpen && (
                 <StakeDialog
                     stakedDetails={selectedStake}
@@ -200,7 +159,6 @@
                     setView={setStakeDialogView}
                     selectedValidator={selectedValidator}
                     setSelectedValidator={setSelectedValidator}
->>>>>>> 2afa4d87
                 />
             )}
         </Panel>
