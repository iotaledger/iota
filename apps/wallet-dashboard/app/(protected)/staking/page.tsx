--- conflicted
+++ resolved
@@ -4,11 +4,7 @@
 'use client';
 
 import { AmountBox, Box, StakeCard, StakeDialog, Button } from '@/components';
-<<<<<<< HEAD
 import { View } from '@/components/Dialogs/Staking/StakeDialog';
-=======
-import { StakeDetailsDialog } from '@/components/Dialogs';
->>>>>>> 9594b82b
 import {
     ExtendedDelegatedStake,
     formatDelegatedStake,
@@ -25,14 +21,9 @@
 
 function StakingDashboardPage(): JSX.Element {
     const account = useCurrentAccount();
-    const [dialogStakeInitView, setDialogStakeInitView] = useState<View>();
+    const [dialogStakeInitView, setDialogStakeInitView] = useState<View | undefined>();
     const [isDialogStakeOpen, setIsDialogStakeOpen] = useState(false);
-<<<<<<< HEAD
-    const [stakedDetails, setStakedDetails] = useState<ExtendedDelegatedStake | null>(null);
-=======
     const [selectedStake, setSelectedStake] = useState<ExtendedDelegatedStake | null>(null);
-
->>>>>>> 9594b82b
     const { data: delegatedStakeData } = useGetDelegatedStake({
         address: account?.address || '',
         staleTime: DELEGATED_STAKES_QUERY_STALE_TIME,
@@ -52,20 +43,16 @@
     );
 
     const viewStakeDetails = (extendedStake: ExtendedDelegatedStake) => {
-<<<<<<< HEAD
         setIsDialogStakeOpen(true);
         setDialogStakeInitView(View.Details);
-        setStakedDetails(extendedStake);
+        setSelectedStake(extendedStake);
     };
+
     function handleCloseStakeDialog() {
         setIsDialogStakeOpen(false);
-        setStakedDetails(null);
+        setSelectedStake(null);
         setDialogStakeInitView(undefined);
     }
-=======
-        setSelectedStake(extendedStake);
-    };
->>>>>>> 9594b82b
 
     function handleNewStake() {
         setIsDialogStakeOpen(true);
@@ -100,21 +87,12 @@
                 </Box>
                 <Button onClick={handleNewStake}>New Stake</Button>
             </div>
-<<<<<<< HEAD
             {isDialogStakeOpen && (
                 <StakeDialog
-                    stakedDetails={stakedDetails}
+                    stakedDetails={selectedStake}
                     isOpen={isDialogStakeOpen}
                     handleClose={handleCloseStakeDialog}
                     initView={dialogStakeInitView}
-=======
-            <StakeDialog isOpen={isDialogStakeOpen} setOpen={setIsDialogStakeOpen} />;
-            {selectedStake && (
-                <StakeDetailsDialog
-                    extendedStake={selectedStake}
-                    handleClose={() => setSelectedStake(null)}
-                    showActiveStatus
->>>>>>> 9594b82b
                 />
             )}
         </>
