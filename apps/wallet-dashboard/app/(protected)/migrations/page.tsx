// Copyright (c) 2024 IOTA Stiftung
// SPDX-License-Identifier: Apache-2.0

'use client';

import { useState, useMemo, useCallback } from 'react';
import { useQueryClient } from '@tanstack/react-query';
import clsx from 'clsx';
<<<<<<< HEAD
import { useGetStardustMigratableObjects } from '@/hooks';
=======
import MigratePopup from '@/components/Popup/Popups/MigratePopup';
import { useGetStardustMigratableObjects, usePopups } from '@/hooks';
>>>>>>> 73868d85
import { summarizeMigratableObjectValues, summarizeUnmigratableObjectValues } from '@/lib/utils';
import {
    Button,
    ButtonSize,
    ButtonType,
    Card,
    CardBody,
    CardImage,
    ImageShape,
    Panel,
    Title,
} from '@iota/apps-ui-kit';
import { Assets, Clock, IotaLogoMark, Tokens } from '@iota/ui-icons';
import { useCurrentAccount, useIotaClient } from '@iota/dapp-kit';
import { STARDUST_BASIC_OUTPUT_TYPE, STARDUST_NFT_OUTPUT_TYPE, useFormatCoin } from '@iota/core';
import { IOTA_TYPE_ARG } from '@iota/iota-sdk/utils';
import { StardustOutputMigrationStatus } from '@/lib/enums';
<<<<<<< HEAD
import { MigrationObjectsPanel, MigrationDialog } from '@/components';
=======
import { MigrationObjectsPanel } from '@/components';
>>>>>>> 73868d85

function MigrationDashboardPage(): JSX.Element {
    const account = useCurrentAccount();
    const address = account?.address || '';
    const queryClient = useQueryClient();
    const iotaClient = useIotaClient();
    const [isMigrationDialogOpen, setIsMigrationDialogOpen] = useState(false);
    const [selectedStardustObjectsCategory, setSelectedStardustObjectsCategory] = useState<
        StardustOutputMigrationStatus | undefined
    >(undefined);

<<<<<<< HEAD
=======
    const [selectedStardustObjectsCategory, setSelectedStardustObjectsCategory] = useState<
        StardustOutputMigrationStatus | undefined
    >(undefined);

>>>>>>> 73868d85
    const { data: stardustMigrationObjects, isPlaceholderData } =
        useGetStardustMigratableObjects(address);
    const {
        migratableBasicOutputs,
        migratableNftOutputs,
        unmigratableBasicOutputs,
        unmigratableNftOutputs,
    } = stardustMigrationObjects || {};

    const {
        totalIotaAmount,
        totalNativeTokens: migratableNativeTokens,
        totalVisualAssets: migratableVisualAssets,
    } = summarizeMigratableObjectValues({
        basicOutputs: migratableBasicOutputs,
        nftOutputs: migratableNftOutputs,
        address,
    });
    const { totalUnmigratableObjects } = summarizeUnmigratableObjectValues({
        basicOutputs: unmigratableBasicOutputs,
        nftOutputs: unmigratableNftOutputs,
    });

    const hasMigratableObjects =
        (migratableBasicOutputs?.length || 0) > 0 && (migratableNftOutputs?.length || 0) > 0;

    const [timelockedIotaTokens, symbol] = useFormatCoin(totalIotaAmount, IOTA_TYPE_ARG);

    const handleOnSuccess = useCallback(
        (digest: string) => {
            iotaClient.waitForTransaction({ digest }).then(() => {
                queryClient.invalidateQueries({
                    queryKey: [
                        'get-all-owned-objects',
                        address,
                        { StructType: STARDUST_BASIC_OUTPUT_TYPE },
                    ],
                });
                queryClient.invalidateQueries({
                    queryKey: [
                        'get-all-owned-objects',
                        address,
                        { StructType: STARDUST_NFT_OUTPUT_TYPE },
                    ],
                });
            });
        },
        [iotaClient, queryClient, address],
    );

    const MIGRATION_CARDS: MigrationDisplayCardProps[] = [
        {
            title: `${timelockedIotaTokens} ${symbol}`,
            subtitle: 'IOTA Tokens',
            icon: IotaLogoMark,
        },
        {
            title: `${migratableNativeTokens}`,
            subtitle: 'Native Tokens',
            icon: Tokens,
        },
        {
            title: `${migratableVisualAssets}`,
            subtitle: 'Visual Assets',
            icon: Assets,
        },
    ];

    const TIMELOCKED_ASSETS_CARDS: MigrationDisplayCardProps[] = [
        {
            title: `${totalUnmigratableObjects}`,
            subtitle: 'Time-locked',
            icon: Clock,
        },
    ];

    const selectedObjects = useMemo(() => {
        if (stardustMigrationObjects) {
            if (selectedStardustObjectsCategory === StardustOutputMigrationStatus.Migratable) {
                return [
                    ...stardustMigrationObjects.migratableBasicOutputs,
                    ...stardustMigrationObjects.migratableNftOutputs,
                ];
            } else if (
                selectedStardustObjectsCategory === StardustOutputMigrationStatus.TimeLocked
            ) {
                return [
                    ...stardustMigrationObjects.unmigratableBasicOutputs,
                    ...stardustMigrationObjects.unmigratableNftOutputs,
                ];
            }
        }
        return [];
    }, [selectedStardustObjectsCategory, stardustMigrationObjects]);

<<<<<<< HEAD
    function openMigrationDialog(): void {
        setIsMigrationDialogOpen(true);
=======
    function openMigratePopup(): void {
        openPopup(
            <MigratePopup
                basicOutputObjects={migratableBasicOutputs}
                nftOutputObjects={migratableNftOutputs}
                closePopup={closePopup}
                onSuccess={handleOnSuccess}
            />,
        );
>>>>>>> 73868d85
    }

    function handleCloseDetailsPanel() {
        setSelectedStardustObjectsCategory(undefined);
    }

    return (
        <div className="flex h-full w-full flex-wrap items-center justify-center space-y-4">
            <div
                className={clsx(
                    'flex h-[700px] w-full flex-row items-stretch',
                    !selectedStardustObjectsCategory ? 'justify-center' : 'gap-md--rs',
                )}
            >
                <div className="flex w-1/3 flex-col gap-md--rs">
                    {isMigrationDialogOpen && (
                        <MigrationDialog
                            basicOutputObjects={migratableBasicOutputs}
                            nftOutputObjects={migratableNftOutputs}
                            onSuccess={handleOnSuccess}
                            open={isMigrationDialogOpen}
                            setOpen={setIsMigrationDialogOpen}
                            isTimelocked={
                                selectedStardustObjectsCategory ===
                                StardustOutputMigrationStatus.TimeLocked
                            }
                        />
                    )}
                    <Panel>
                        <Title
                            title="Migration"
                            trailingElement={
                                <Button
                                    text="Migrate All"
                                    disabled={!hasMigratableObjects}
                                    onClick={openMigrationDialog}
                                    size={ButtonSize.Small}
                                />
                            }
                        />
                        <div className="flex flex-col gap-xs p-md--rs">
                            {MIGRATION_CARDS.map((card) => (
                                <MigrationDisplayCard
                                    key={card.subtitle}
                                    isPlaceholder={isPlaceholderData}
                                    {...card}
                                />
                            ))}
                            <Button
                                text="See All"
                                type={ButtonType.Ghost}
                                fullWidth
                                disabled={
                                    selectedStardustObjectsCategory ===
<<<<<<< HEAD
                                    StardustOutputMigrationStatus.Migratable
=======
                                        StardustOutputMigrationStatus.Migratable ||
                                    !hasMigratableObjects
>>>>>>> 73868d85
                                }
                                onClick={() =>
                                    setSelectedStardustObjectsCategory(
                                        StardustOutputMigrationStatus.Migratable,
                                    )
                                }
                            />
                        </div>
                    </Panel>

                    <Panel>
                        <Title title="Time-locked Assets" />
                        <div className="flex flex-col gap-xs p-md--rs">
                            {TIMELOCKED_ASSETS_CARDS.map((card) => (
                                <MigrationDisplayCard
                                    key={card.subtitle}
                                    isPlaceholder={isPlaceholderData}
                                    {...card}
                                />
                            ))}
                            <Button
                                text="See All"
                                type={ButtonType.Ghost}
                                fullWidth
                                disabled={
                                    selectedStardustObjectsCategory ===
<<<<<<< HEAD
                                    StardustOutputMigrationStatus.TimeLocked
=======
                                        StardustOutputMigrationStatus.TimeLocked ||
                                    !totalUnmigratableObjects
>>>>>>> 73868d85
                                }
                                onClick={() =>
                                    setSelectedStardustObjectsCategory(
                                        StardustOutputMigrationStatus.TimeLocked,
                                    )
                                }
                            />
                        </div>
                    </Panel>
                </div>

                <MigrationObjectsPanel
                    selectedObjects={selectedObjects}
                    onClose={handleCloseDetailsPanel}
                    isTimelocked={
                        selectedStardustObjectsCategory === StardustOutputMigrationStatus.TimeLocked
                    }
                />
            </div>
        </div>
    );
}

interface MigrationDisplayCardProps {
    title: string;
    subtitle: string;
    icon: React.ComponentType;
    isPlaceholder?: boolean;
}

function MigrationDisplayCard({
    title,
    subtitle,
    icon: Icon,
    isPlaceholder,
}: MigrationDisplayCardProps): React.JSX.Element {
    return (
        <Card>
            <CardImage shape={ImageShape.SquareRounded}>
                <Icon />
            </CardImage>
            <CardBody title={isPlaceholder ? '--' : title} subtitle={subtitle} />
        </Card>
    );
}

export default MigrationDashboardPage;<|MERGE_RESOLUTION|>--- conflicted
+++ resolved
@@ -6,12 +6,7 @@
 import { useState, useMemo, useCallback } from 'react';
 import { useQueryClient } from '@tanstack/react-query';
 import clsx from 'clsx';
-<<<<<<< HEAD
 import { useGetStardustMigratableObjects } from '@/hooks';
-=======
-import MigratePopup from '@/components/Popup/Popups/MigratePopup';
-import { useGetStardustMigratableObjects, usePopups } from '@/hooks';
->>>>>>> 73868d85
 import { summarizeMigratableObjectValues, summarizeUnmigratableObjectValues } from '@/lib/utils';
 import {
     Button,
@@ -29,11 +24,7 @@
 import { STARDUST_BASIC_OUTPUT_TYPE, STARDUST_NFT_OUTPUT_TYPE, useFormatCoin } from '@iota/core';
 import { IOTA_TYPE_ARG } from '@iota/iota-sdk/utils';
 import { StardustOutputMigrationStatus } from '@/lib/enums';
-<<<<<<< HEAD
 import { MigrationObjectsPanel, MigrationDialog } from '@/components';
-=======
-import { MigrationObjectsPanel } from '@/components';
->>>>>>> 73868d85
 
 function MigrationDashboardPage(): JSX.Element {
     const account = useCurrentAccount();
@@ -45,13 +36,6 @@
         StardustOutputMigrationStatus | undefined
     >(undefined);
 
-<<<<<<< HEAD
-=======
-    const [selectedStardustObjectsCategory, setSelectedStardustObjectsCategory] = useState<
-        StardustOutputMigrationStatus | undefined
-    >(undefined);
-
->>>>>>> 73868d85
     const { data: stardustMigrationObjects, isPlaceholderData } =
         useGetStardustMigratableObjects(address);
     const {
@@ -147,20 +131,8 @@
         return [];
     }, [selectedStardustObjectsCategory, stardustMigrationObjects]);
 
-<<<<<<< HEAD
     function openMigrationDialog(): void {
         setIsMigrationDialogOpen(true);
-=======
-    function openMigratePopup(): void {
-        openPopup(
-            <MigratePopup
-                basicOutputObjects={migratableBasicOutputs}
-                nftOutputObjects={migratableNftOutputs}
-                closePopup={closePopup}
-                onSuccess={handleOnSuccess}
-            />,
-        );
->>>>>>> 73868d85
     }
 
     function handleCloseDetailsPanel() {
@@ -215,12 +187,8 @@
                                 fullWidth
                                 disabled={
                                     selectedStardustObjectsCategory ===
-<<<<<<< HEAD
-                                    StardustOutputMigrationStatus.Migratable
-=======
                                         StardustOutputMigrationStatus.Migratable ||
                                     !hasMigratableObjects
->>>>>>> 73868d85
                                 }
                                 onClick={() =>
                                     setSelectedStardustObjectsCategory(
@@ -247,12 +215,8 @@
                                 fullWidth
                                 disabled={
                                     selectedStardustObjectsCategory ===
-<<<<<<< HEAD
-                                    StardustOutputMigrationStatus.TimeLocked
-=======
                                         StardustOutputMigrationStatus.TimeLocked ||
                                     !totalUnmigratableObjects
->>>>>>> 73868d85
                                 }
                                 onClick={() =>
                                     setSelectedStardustObjectsCategory(
