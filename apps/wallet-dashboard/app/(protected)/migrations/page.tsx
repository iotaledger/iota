--- conflicted
+++ resolved
@@ -3,12 +3,8 @@
 'use client';
 
 import MigratePopup from '@/components/Popup/Popups/MigratePopup';
-<<<<<<< HEAD
-import { useGetCurrentEpochStartTimestamp, usePopups } from '@/hooks';
-import {
-    summarizeMigratableObjectValues,
-    groupStardustObjectsByMigrationStatus,
-} from '@/lib/utils';
+import { usePopups } from '@/hooks';
+import { summarizeMigratableObjectValues } from '@/lib/utils';
 import {
     Button,
     ButtonSize,
@@ -21,19 +17,8 @@
     Title,
 } from '@iota/apps-ui-kit';
 import { useCurrentAccount, useIotaClient } from '@iota/dapp-kit';
-import {
-    STARDUST_BASIC_OUTPUT_TYPE,
-    STARDUST_NFT_OUTPUT_TYPE,
-    useFormatCoin,
-    useGetAllOwnedObjects,
-} from '@iota/core';
-=======
-import { useGetStardustMigratableObjects, usePopups } from '@/hooks';
-import { Button } from '@iota/apps-ui-kit';
-import { useCurrentAccount, useIotaClient, useIotaClientContext } from '@iota/dapp-kit';
-import { STARDUST_BASIC_OUTPUT_TYPE, STARDUST_NFT_OUTPUT_TYPE } from '@iota/core';
-import { getNetwork, IotaObjectData } from '@iota/iota-sdk/client';
->>>>>>> e56181b3
+import { STARDUST_BASIC_OUTPUT_TYPE, STARDUST_NFT_OUTPUT_TYPE, useFormatCoin } from '@iota/core';
+import { useGetStardustMigratableObjects } from '@/hooks';
 import { useQueryClient } from '@tanstack/react-query';
 import { Assets, Clock, IotaLogoMark, Tokens } from '@iota/ui-icons';
 import { IOTA_TYPE_ARG } from '@iota/iota-sdk/utils';
@@ -50,12 +35,6 @@
     const { openPopup, closePopup } = usePopups();
     const queryClient = useQueryClient();
     const iotaClient = useIotaClient();
-<<<<<<< HEAD
-    const { data: currentEpochMs } = useGetCurrentEpochStartTimestamp();
-=======
-    const { network } = useIotaClientContext();
-    const { explorer } = getNetwork(network);
->>>>>>> e56181b3
 
     const {
         migratableBasicOutputs,
