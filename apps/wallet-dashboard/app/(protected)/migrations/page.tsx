--- conflicted
+++ resolved
@@ -6,14 +6,8 @@
 import { useState, useMemo, useCallback } from 'react';
 import { useQueryClient } from '@tanstack/react-query';
 import clsx from 'clsx';
-<<<<<<< HEAD
-import MigratePopup from '@/components/Popup/Popups/MigratePopup';
-import { useGetStardustMigratableObjects, usePopups } from '@/hooks';
+import { useGetStardustMigratableObjects } from '@/hooks';
 import { summarizeMigratableObjectValues, summarizeTimelockedObjectValues } from '@/lib/utils';
-=======
-import { useGetStardustMigratableObjects } from '@/hooks';
-import { summarizeMigratableObjectValues, summarizeUnmigratableObjectValues } from '@/lib/utils';
->>>>>>> 6b522486
 import {
     Button,
     ButtonSize,
