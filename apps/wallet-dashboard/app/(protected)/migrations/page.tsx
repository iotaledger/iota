--- conflicted
+++ resolved
@@ -4,14 +4,10 @@
 
 import MigratePopup from '@/components/Popup/Popups/MigratePopup';
 import { useGetCurrentEpochStartTimestamp, usePopups } from '@/hooks';
-<<<<<<< HEAD
-import { summarizeMigrationValues, groupStardustObjectsByMigrationStatus } from '@/lib/utils';
-=======
 import {
     summarizeMigratableObjectValues,
     groupStardustObjectsByMigrationStatus,
 } from '@/lib/utils';
->>>>>>> a3074796
 import {
     Button,
     ButtonSize,
@@ -33,7 +29,6 @@
 import { useQueryClient } from '@tanstack/react-query';
 import { Assets, Clock, IotaLogoMark, Tokens } from '@iota/ui-icons';
 import { IOTA_TYPE_ARG } from '@iota/iota-sdk/utils';
-<<<<<<< HEAD
 import { useState } from 'react';
 import clsx from 'clsx';
 import { ObjectDetailsCategory, ObjectsFilter } from './enums';
@@ -41,8 +36,6 @@
 import { MigrationObjectsPanel } from './components/MigrationObjectsPanel';
 
 const FILTER_LIST: ObjectsFilter[] = Object.values(ObjectsFilter);
-=======
->>>>>>> a3074796
 
 interface MigrationDisplayCard {
     title: string;
@@ -127,16 +120,9 @@
         accumulatedIotaAmount: accumulatedTimelockedIotaAmount,
         totalNativeTokens,
         totalVisualAssets,
-<<<<<<< HEAD
-    } = summarizeMigrationValues({
-        basicOutputObjects: migratableBasicOutputs,
-        nftOutputObjects: migratableNftOutputs,
-        epochUnix: Number(currentEpochMs),
-=======
     } = summarizeMigratableObjectValues({
         migratableBasicOutputs,
         migratableNftOutputs,
->>>>>>> a3074796
         address,
     });
 
@@ -233,6 +219,21 @@
                         />
                         <div className="flex flex-col gap-xs p-md--rs">
                             {MIGRATION_CARDS.map((card) => (
+                                <Card key={card.subtitle}>
+                                    <CardImage shape={ImageShape.SquareRounded}>
+                                        <card.icon />
+                                    </CardImage>
+                                    <CardBody title={card.title} subtitle={card.subtitle} />
+                                </Card>
+                            ))}
+                            <Button text="See All" type={ButtonType.Ghost} fullWidth />
+                        </div>
+                    </Panel>
+
+                    <Panel>
+                        <Title title="Time-locked Assets" />
+                        <div className="flex flex-col gap-xs p-md--rs">
+                            {TIMELOCKED_ASSETS_CARDS.map((card) => (
                                 <Card key={card.subtitle}>
                                     <CardImage shape={ImageShape.SquareRounded}>
                                         <card.icon />
