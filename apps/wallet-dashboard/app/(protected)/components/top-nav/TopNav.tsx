// Copyright (c) 2024 IOTA Stiftung
// SPDX-License-Identifier: Apache-2.0

import { SettingsDialog, useSettingsDialog } from '@/components';
import { Badge, BadgeType, Button, ButtonType } from '@iota/apps-ui-kit';
<<<<<<< HEAD
import { ConnectButton, useIotaClientContext } from '@iota/dapp-kit';
import { getNetwork, Network } from '@iota/iota-sdk/client';
=======
import { ThemeSwitcher } from '@iota/core';
import { ConnectButton } from '@iota/dapp-kit';
>>>>>>> d5a8e4de
import { Settings } from '@iota/ui-icons';

export function TopNav() {
    const { network } = useIotaClientContext();
    const { name: networkName } = getNetwork(network);
    const {
        isSettingsDialogOpen,
        settingsDialogView,
        setSettingsDialogView,
        onCloseSettingsDialogClick,
        onOpenSettingsDialogClick,
    } = useSettingsDialog();

    return (
        <div className="flex w-full flex-row items-center justify-end gap-md py-xs--rs">
            <Badge
                label={networkName}
                type={network === Network.Mainnet ? BadgeType.PrimarySoft : BadgeType.Neutral}
            />
            <ConnectButton size="md" />
<<<<<<< HEAD
            <Button
                icon={<Settings />}
                type={ButtonType.Ghost}
                onClick={onOpenSettingsDialogClick}
            />
            <SettingsDialog
                isOpen={isSettingsDialogOpen}
                handleClose={onCloseSettingsDialogClick}
                view={settingsDialogView}
                setView={setSettingsDialogView}
            />
=======
            <ThemeSwitcher />
            <Button icon={<Settings />} type={ButtonType.Ghost} />
>>>>>>> d5a8e4de
        </div>
    );
}<|MERGE_RESOLUTION|>--- conflicted
+++ resolved
@@ -3,13 +3,9 @@
 
 import { SettingsDialog, useSettingsDialog } from '@/components';
 import { Badge, BadgeType, Button, ButtonType } from '@iota/apps-ui-kit';
-<<<<<<< HEAD
 import { ConnectButton, useIotaClientContext } from '@iota/dapp-kit';
 import { getNetwork, Network } from '@iota/iota-sdk/client';
-=======
 import { ThemeSwitcher } from '@iota/core';
-import { ConnectButton } from '@iota/dapp-kit';
->>>>>>> d5a8e4de
 import { Settings } from '@iota/ui-icons';
 
 export function TopNav() {
@@ -30,7 +26,6 @@
                 type={network === Network.Mainnet ? BadgeType.PrimarySoft : BadgeType.Neutral}
             />
             <ConnectButton size="md" />
-<<<<<<< HEAD
             <Button
                 icon={<Settings />}
                 type={ButtonType.Ghost}
@@ -42,10 +37,7 @@
                 view={settingsDialogView}
                 setView={setSettingsDialogView}
             />
-=======
             <ThemeSwitcher />
-            <Button icon={<Settings />} type={ButtonType.Ghost} />
->>>>>>> d5a8e4de
         </div>
     );
 }