// Copyright (c) 2024 IOTA Stiftung
// SPDX-License-Identifier: Apache-2.0
'use client';

<<<<<<< HEAD
import { AccountBalance, MyCoins, Button, NewStakePopup, StakingOverview } from '@/components';
import { usePopups } from '@/hooks';
import { useFeature } from '@growthbook/growthbook-react';
import { Feature } from '@iota/core';
=======
import { AccountBalance, MyCoins } from '@/components';
>>>>>>> 97d85e3f
import { useCurrentAccount, useCurrentWallet } from '@iota/dapp-kit';
import clsx from 'clsx';

function HomeDashboardPage(): JSX.Element {
    const { connectionStatus } = useCurrentWallet();
    const account = useCurrentAccount();
<<<<<<< HEAD
    const { openPopup, closePopup } = usePopups();

    const addNewStake = () => {
        openPopup(<NewStakePopup onClose={closePopup} />);
    };

    const stardustMigrationEnabled = useFeature<boolean>(Feature.StardustMigration).value;
    // Add the logic here to check if the user has migration objects.
    const needsMigration = false && stardustMigrationEnabled;

=======
>>>>>>> 97d85e3f
    return (
        <main className="flex flex-1 flex-col items-center space-y-8 py-md">
            {connectionStatus === 'connected' && account && (
                <>
                    <div
                        className={clsx(
                            'home-page-grid-container h-full w-full',
                            needsMigration && 'with-migration',
                        )}
                    >
                        <div style={{ gridArea: 'balance' }} className="flex grow overflow-hidden">
                            <AccountBalance />
                        </div>
                        <div style={{ gridArea: 'staking' }} className="flex grow overflow-hidden">
                            <StakingOverview />
                        </div>
                        {needsMigration && (
                            <div
                                style={{ gridArea: 'migration' }}
                                className="flex grow overflow-hidden"
                            >
                                Migration
                            </div>
                        )}
                        <div style={{ gridArea: 'coins' }}>
                            <MyCoins />
                        </div>
                        <div style={{ gridArea: 'vesting' }} className="flex grow overflow-hidden">
                            Vesting
                        </div>
                        <div style={{ gridArea: 'activity' }} className="flex grow overflow-hidden">
                            Activity
                        </div>
                    </div>
                </>
            )}
        </main>
    );
}

export default HomeDashboardPage;<|MERGE_RESOLUTION|>--- conflicted
+++ resolved
@@ -2,33 +2,20 @@
 // SPDX-License-Identifier: Apache-2.0
 'use client';
 
-<<<<<<< HEAD
-import { AccountBalance, MyCoins, Button, NewStakePopup, StakingOverview } from '@/components';
-import { usePopups } from '@/hooks';
+import { AccountBalance, MyCoins, StakingOverview } from '@/components';
 import { useFeature } from '@growthbook/growthbook-react';
 import { Feature } from '@iota/core';
-=======
-import { AccountBalance, MyCoins } from '@/components';
->>>>>>> 97d85e3f
 import { useCurrentAccount, useCurrentWallet } from '@iota/dapp-kit';
 import clsx from 'clsx';
 
 function HomeDashboardPage(): JSX.Element {
     const { connectionStatus } = useCurrentWallet();
     const account = useCurrentAccount();
-<<<<<<< HEAD
-    const { openPopup, closePopup } = usePopups();
-
-    const addNewStake = () => {
-        openPopup(<NewStakePopup onClose={closePopup} />);
-    };
 
     const stardustMigrationEnabled = useFeature<boolean>(Feature.StardustMigration).value;
     // Add the logic here to check if the user has migration objects.
     const needsMigration = false && stardustMigrationEnabled;
 
-=======
->>>>>>> 97d85e3f
     return (
         <main className="flex flex-1 flex-col items-center space-y-8 py-md">
             {connectionStatus === 'connected' && account && (
