--- conflicted
+++ resolved
@@ -17,10 +17,6 @@
     }
 }
 
-<<<<<<< HEAD
-.grid-template-visual-assets {
-    grid-template-columns: repeat(auto-fill, minmax(150px, 1fr));
-=======
 @layer components {
     .home-page-grid-container {
         @apply grid grid-cols-1 gap-lg;
@@ -53,5 +49,8 @@
                 'coins activity activity';
         }
     }
->>>>>>> f6ddc104
+
+    .grid-template-visual-assets {
+        grid-template-columns: repeat(auto-fill, minmax(150px, 1fr));
+    }
 }