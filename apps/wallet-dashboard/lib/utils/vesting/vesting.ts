--- conflicted
+++ resolved
@@ -1,6 +1,7 @@
 // Copyright (c) 2024 IOTA Stiftung
 // SPDX-License-Identifier: Apache-2.0
 
+import { VestingObject } from '@iota/core';
 import {
     MIN_STAKING_THRESHOLD,
     SUPPLY_INCREASE_INVESTOR_VESTING_DURATION,
@@ -17,16 +18,13 @@
     TimelockedObject,
     VestingOverview,
 } from '../../interfaces';
-<<<<<<< HEAD
-import { isTimelockedObject, isTimelockedStakedIota } from '../timelock';
-import { VestingObject } from '@iota/core';
-=======
 import {
     ExtendedDelegatedTimelockedStake,
     isTimelockedObject,
     isTimelockedStakedIota,
+    mapTimelockObjects,
 } from '../timelock';
->>>>>>> c24779c6
+import { IotaObjectData } from '@iota/iota-sdk/client';
 
 export function getLastSupplyIncreaseVestingPayout(
     objects: (TimelockedObject | ExtendedDelegatedTimelockedStake)[],
@@ -205,14 +203,7 @@
 export function isSupplyIncreaseVestingObject(
     obj: TimelockedObject | ExtendedDelegatedTimelockedStake,
 ): boolean {
-<<<<<<< HEAD
-    if (isTimelockedObject(obj)) {
-        return obj.label === SUPPLY_INCREASE_VESTING_LABEL;
-    } else if (isTimelockedStakedIota(obj)) {
-        return obj.stakes.some((stake) => stake.label === SUPPLY_INCREASE_VESTING_LABEL);
-    } else {
-        return false;
-    }
+    return obj.label === SUPPLY_INCREASE_VESTING_LABEL;
 }
 
 /**
@@ -358,7 +349,4 @@
     }
 
     return subsetVestingObjects;
-=======
-    return obj.label === SUPPLY_INCREASE_VESTING_LABEL;
->>>>>>> c24779c6
 }