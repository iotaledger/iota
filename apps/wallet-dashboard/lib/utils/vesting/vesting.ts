// Copyright (c) 2024 IOTA Stiftung
// SPDX-License-Identifier: Apache-2.0

import { GroupedTimelockObject } from '@iota/core';
import {
    MIN_STAKING_THRESHOLD,
    SUPPLY_INCREASE_INVESTOR_VESTING_DURATION,
    SUPPLY_INCREASE_STAKER_VESTING_DURATION,
    SUPPLY_INCREASE_STARTING_VESTING_YEAR,
    SUPPLY_INCREASE_VESTING_LABEL,
    SUPPLY_INCREASE_VESTING_PAYOUTS_IN_1_YEAR,
    SUPPLY_INCREASE_VESTING_PAYOUT_SCHEDULE_MILLISECONDS,
} from '../../constants';
import {
    SupplyIncreaseUserType,
    SupplyIncreaseVestingPayout,
    SupplyIncreaseVestingPortfolio,
    TimelockedObject,
    VestingOverview,
} from '../../interfaces';
import {
    ExtendedDelegatedTimelockedStake,
    isTimelockedObject,
    isTimelockedStakedIota,
    mapTimelockObjects,
} from '../timelock';
import { IotaObjectData } from '@iota/iota-sdk/client';

export function getLastSupplyIncreaseVestingPayout(
    objects: (TimelockedObject | ExtendedDelegatedTimelockedStake)[],
): SupplyIncreaseVestingPayout | undefined {
    const vestingObjects = objects.filter(isSupplyIncreaseVestingObject);

    if (vestingObjects.length === 0) {
        return undefined;
    }

    const vestingPayoutMap = supplyIncreaseVestingObjectsToPayoutMap(vestingObjects);

    const payouts: SupplyIncreaseVestingPayout[] = Array.from(vestingPayoutMap.values());

    return payouts.sort((a, b) => b.expirationTimestampMs - a.expirationTimestampMs)[0];
}

function addVestingPayoutToSupplyIncreaseMap(
    value: number,
    expirationTimestampMs: number,
    supplyIncreaseMap: Map<number, SupplyIncreaseVestingPayout>,
) {
    if (!supplyIncreaseMap.has(expirationTimestampMs)) {
        supplyIncreaseMap.set(expirationTimestampMs, {
            amount: value,
            expirationTimestampMs: expirationTimestampMs,
        });
    } else {
        const vestingPayout = supplyIncreaseMap.get(expirationTimestampMs);
        if (vestingPayout) {
            vestingPayout.amount += value;
            supplyIncreaseMap.set(expirationTimestampMs, vestingPayout);
        }
    }
}

function supplyIncreaseVestingObjectsToPayoutMap(
    vestingObjects: (TimelockedObject | ExtendedDelegatedTimelockedStake)[],
): Map<number, SupplyIncreaseVestingPayout> {
    const expirationToVestingPayout = new Map<number, SupplyIncreaseVestingPayout>();

    for (const vestingObject of vestingObjects) {
        if (isTimelockedObject(vestingObject)) {
            const objectValue = (vestingObject as TimelockedObject).locked.value;
            addVestingPayoutToSupplyIncreaseMap(
                objectValue,
                vestingObject.expirationTimestampMs,
                expirationToVestingPayout,
            );
        } else if (isTimelockedStakedIota(vestingObject)) {
            const objectValue = Number(vestingObject.principal);
            const expirationTimestampMs = Number(vestingObject.expirationTimestampMs);
            addVestingPayoutToSupplyIncreaseMap(
                objectValue,
                expirationTimestampMs,
                expirationToVestingPayout,
            );
        }
    }

    return expirationToVestingPayout;
}

export function getSupplyIncreaseVestingUserType(
    vestingUserPayouts: SupplyIncreaseVestingPayout[],
): SupplyIncreaseUserType | undefined {
    const payoutTimelocks = vestingUserPayouts.map((payout) => payout.expirationTimestampMs);
    const latestPayout = payoutTimelocks.sort((a, b) => b - a)[0];

    if (!latestPayout) {
        return;
    } else {
        const isEntity =
            new Date(latestPayout).getFullYear() >
            SUPPLY_INCREASE_STARTING_VESTING_YEAR + SUPPLY_INCREASE_STAKER_VESTING_DURATION;
        return isEntity ? SupplyIncreaseUserType.Entity : SupplyIncreaseUserType.Staker;
    }
}

export function buildSupplyIncreaseVestingSchedule(
    referencePayout: SupplyIncreaseVestingPayout,
    currentEpochTimestamp: number,
): SupplyIncreaseVestingPortfolio {
    const userType = getSupplyIncreaseVestingUserType([referencePayout]);

    if (!userType || currentEpochTimestamp >= referencePayout.expirationTimestampMs) {
        // if the latest payout has already been unlocked, we cant build a vesting schedule
        return [];
    }

    const payoutsCount = getSupplyIncreaseVestingPayoutsCount(userType);

    return Array.from({ length: payoutsCount }).map((_, i) => ({
        amount: referencePayout.amount,
        expirationTimestampMs:
            referencePayout.expirationTimestampMs -
            SUPPLY_INCREASE_VESTING_PAYOUT_SCHEDULE_MILLISECONDS * i,
    }));
}

export function getVestingOverview(
    objects: (TimelockedObject | ExtendedDelegatedTimelockedStake)[],
    currentEpochTimestamp: number,
): VestingOverview {
    const vestingObjects = objects.filter(isSupplyIncreaseVestingObject);
    const latestPayout = getLastSupplyIncreaseVestingPayout(vestingObjects);

    if (vestingObjects.length === 0 || !latestPayout) {
        return {
            totalVested: 0,
            totalUnlocked: 0,
            totalLocked: 0,
            totalStaked: 0,
            availableClaiming: 0,
            availableStaking: 0,
        };
    }

    const userType = getSupplyIncreaseVestingUserType([latestPayout]);
    const vestingPayoutsCount = getSupplyIncreaseVestingPayoutsCount(userType!);
    // note: we add the initial payout to the total rewards, 10% of the total rewards are paid out immediately
    const totalVestedAmount = (vestingPayoutsCount * latestPayout.amount) / 0.9;
    const vestingPortfolio = buildSupplyIncreaseVestingSchedule(
        latestPayout,
        currentEpochTimestamp,
    );
    const totalLockedAmount = vestingPortfolio.reduce(
        (acc, current) =>
            current.expirationTimestampMs > currentEpochTimestamp ? acc + current.amount : acc,
        0,
    );
    const totalUnlockedVestedAmount = totalVestedAmount - totalLockedAmount;

    const timelockedStakedObjects = vestingObjects.filter(isTimelockedStakedIota);
    const totalStaked = timelockedStakedObjects.reduce(
        (acc, current) => acc + Number(current.principal),
        0,
    );

    const timelockedObjects = vestingObjects.filter(isTimelockedObject);

    const totalAvailableClaimingAmount = timelockedObjects.reduce(
        (acc, current) =>
            current.expirationTimestampMs <= currentEpochTimestamp
                ? acc + current.locked.value
                : acc,
        0,
    );
    const totalAvailableStakingAmount = timelockedObjects.reduce(
        (acc, current) =>
            current.expirationTimestampMs > currentEpochTimestamp
                ? acc + current.locked.value
                : acc,
        0,
    );

    return {
        totalVested: totalVestedAmount,
        totalUnlocked: totalUnlockedVestedAmount,
        totalLocked: totalLockedAmount,
        totalStaked: totalStaked,
        availableClaiming: totalAvailableClaimingAmount,
        availableStaking: totalAvailableStakingAmount,
    };
}

// Get number of payouts to construct vesting schedule
export function getSupplyIncreaseVestingPayoutsCount(userType: SupplyIncreaseUserType): number {
    const vestingDuration =
        userType === SupplyIncreaseUserType.Staker
            ? SUPPLY_INCREASE_STAKER_VESTING_DURATION
            : SUPPLY_INCREASE_INVESTOR_VESTING_DURATION;

    return SUPPLY_INCREASE_VESTING_PAYOUTS_IN_1_YEAR * vestingDuration;
}

export function isSupplyIncreaseVestingObject(
    obj: TimelockedObject | ExtendedDelegatedTimelockedStake,
): boolean {
    return obj.label === SUPPLY_INCREASE_VESTING_LABEL;
}

/**
 * Group an array of timelocked objects into an array of grouped timelocked objects.
 *
 * @param timelockedObjects - The array of timelocked objects to be grouped.
 * @returns An array of grouped timelocked objects.
 */
export function groupTimelockedObjects(
    timelockedObjects: TimelockedObject[],
): GroupedTimelockObject[] {
    const expirationMap = new Map<number, TimelockedObject[]>();

    timelockedObjects.forEach((timelockedObject) => {
        const expirationTimestamp = timelockedObject.expirationTimestampMs;

        if (!expirationMap.has(expirationTimestamp)) {
            expirationMap.set(expirationTimestamp, []);
        }
        expirationMap.get(expirationTimestamp)!.push(timelockedObject);
    });

    const groupedTimelockObjects: GroupedTimelockObject[] = Array.from(
        expirationMap,
        ([expirationTime, objects]) => {
            const totalLockedAmount = objects.reduce((sum, obj) => {
                return BigInt(sum) + BigInt(obj.locked.value);
            }, 0n);

            const label = objects[0].label; // Assuming all objects in the group have the same label
            const objectIds = objects.map((obj) => obj.id.id);

            return {
                objectId: objectIds[0] || '',
                expirationTimestamp: expirationTime.toString(),
                totalLockedAmount,
                mergeObjectIds: objectIds.slice(1),
                label,
            };
        },
    );

    return groupedTimelockObjects;
}

/**
 * Adjusts the split amounts in an array of grouped timelocked objects based on the total remaining amount.
 * The function iteratively splits the remaining amount among the timelocked objects until the split conditions are met.
 *
 * @param groupedTimelockObjects - An array of grouped timelocked objects.
 * @param totalRemainingAmount - The total remaining amount to be split among the grouped timelocked objects.
 */
export function adjustSplitAmountsInGroupedTimelockObjects(
    groupedTimelockObjects: GroupedTimelockObject[],
    totalRemainderAmount: bigint,
): GroupedTimelockObject[] {
    let foundSplit = false;
<<<<<<< HEAD
    let remainderAmount = totalRemainderAmount;

    for (const timelockedObject of groupedTimelockObjects) {
        const amountAvailableToUseAsRemainder =
            timelockedObject.totalLockedAmount - BigInt(MIN_STAKING_THRESHOLD);

        if (amountAvailableToUseAsRemainder > 0) {
            if (amountAvailableToUseAsRemainder >= remainderAmount) {
                timelockedObject.splitAmount = timelockedObject.totalLockedAmount - remainderAmount;
                foundSplit = true;
            } else {
                remainderAmount -= amountAvailableToUseAsRemainder;
                timelockedObject.splitAmount =
                    timelockedObject.totalLockedAmount - amountAvailableToUseAsRemainder;
            }
        }

        if (foundSplit) {
            break;
        }
    }

=======
    for (const timelockedObject of groupedTimelockObjects) {
        const amountToSplit = timelockedObject.totalLockedAmount - totalRemainderAmount;

        if (amountToSplit >= MIN_STAKING_THRESHOLD) {
            timelockedObject.splitAmount = amountToSplit;
            foundSplit = true;
            break;
        }
    }
>>>>>>> b0bfc5be
    if (!foundSplit) {
        return [];
    }
    return groupedTimelockObjects;
}

/**
 * Prepares timelocked objects for timelocked staking.
 *
 * @param timelockedObjects - An array of timelocked objects.
 * @param amount - The amount to stake.
 * @param currentEpochMs - The current epoch in milliseconds.
 * @returns An array of timelocked objects that meet the stake amount.
 */
export function prepareObjectsForTimelockedStakingTransaction(
    timelockedObjects: IotaObjectData[],
    amount: bigint,
    currentEpochMs: string,
): GroupedTimelockObject[] {
    if (Number(amount) === 0) {
        return [];
    }
    const timelockedMapped = mapTimelockObjects(timelockedObjects);
    const filterTimelockedVestingObjects = timelockedMapped
        ?.filter(isSupplyIncreaseVestingObject)
        .filter((obj: TimelockedObject) => {
            return Number(obj.expirationTimestampMs) > Number(currentEpochMs);
        });

    const groupedTimelockObjects: GroupedTimelockObject[] = groupTimelockedObjects(
        filterTimelockedVestingObjects,
    )
        .filter((obj) => obj.totalLockedAmount >= MIN_STAKING_THRESHOLD)
        .sort((a: GroupedTimelockObject, b: GroupedTimelockObject) => {
            if (b.totalLockedAmount !== a.totalLockedAmount) {
                return Number(b.totalLockedAmount - a.totalLockedAmount); // Descending order for totalLockedAmount
            }
            return Number(b.expirationTimestamp) - Number(a.expirationTimestamp); // Descending order for expirationTimestamp
        });

    // Create a subset of objects that meet the stake amount (where total combined locked amount >= STAKE_AMOUNT)
    let totalLocked: bigint = BigInt(0);
    let subsetGroupedTimelockObjects: GroupedTimelockObject[] = [];

    for (const groupedObject of groupedTimelockObjects) {
        totalLocked += groupedObject.totalLockedAmount;
        subsetGroupedTimelockObjects.push(groupedObject);
        if (totalLocked >= amount) {
            break;
        }
    }

    // If the total locked amount is less than the stake amount, return not enough locked amount
    if (totalLocked < amount) {
        return [];
    }

    // Calculate the remaining amount after staking
    const remainingAmount = totalLocked - amount;

    // Add splitAmount property to the vesting objects that need to be split
    if (remainingAmount > 0) {
        subsetGroupedTimelockObjects = adjustSplitAmountsInGroupedTimelockObjects(
            subsetGroupedTimelockObjects,
            remainingAmount,
        );
    }

    return subsetGroupedTimelockObjects;
}<|MERGE_RESOLUTION|>--- conflicted
+++ resolved
@@ -262,7 +262,6 @@
     totalRemainderAmount: bigint,
 ): GroupedTimelockObject[] {
     let foundSplit = false;
-<<<<<<< HEAD
     let remainderAmount = totalRemainderAmount;
 
     for (const timelockedObject of groupedTimelockObjects) {
@@ -273,29 +272,15 @@
             if (amountAvailableToUseAsRemainder >= remainderAmount) {
                 timelockedObject.splitAmount = timelockedObject.totalLockedAmount - remainderAmount;
                 foundSplit = true;
+                break;
             } else {
                 remainderAmount -= amountAvailableToUseAsRemainder;
                 timelockedObject.splitAmount =
                     timelockedObject.totalLockedAmount - amountAvailableToUseAsRemainder;
             }
         }
-
-        if (foundSplit) {
-            break;
-        }
-    }
-
-=======
-    for (const timelockedObject of groupedTimelockObjects) {
-        const amountToSplit = timelockedObject.totalLockedAmount - totalRemainderAmount;
-
-        if (amountToSplit >= MIN_STAKING_THRESHOLD) {
-            timelockedObject.splitAmount = amountToSplit;
-            foundSplit = true;
-            break;
-        }
-    }
->>>>>>> b0bfc5be
+    }
+
     if (!foundSplit) {
         return [];
     }
