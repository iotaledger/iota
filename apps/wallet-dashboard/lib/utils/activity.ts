// Copyright (c) 2024 IOTA Stiftung
// SPDX-License-Identifier: Apache-2.0

import { Activity, ActivityAction, ActivityState } from '@/lib/interfaces';
import { ExecutionStatus, SuiTransactionBlockResponse } from '@mysten/sui.js/client';
import { parseTimestamp } from './time';

const getTransactionActivityState = (tx: SuiTransactionBlockResponse): ActivityState => {
    const executionStatus = tx.effects?.status.status;
    const isTxFailed = !!tx.effects?.status.error;
    const map: {
        [key in ExecutionStatus['status']]: ActivityState;
    } = {
        success: ActivityState.Successful,
        failure: ActivityState.Failed,
    };

    if (executionStatus !== 'success' && isTxFailed) {
        return ActivityState.Failed;
    }

    if (!executionStatus) {
        return ActivityState.Pending;
    }

    return map[executionStatus] || ActivityState.Pending;
};

export const getTransactionAction = (
    transaction: SuiTransactionBlockResponse,
    currentAddress?: string,
) => {
    const isSender = transaction.transaction?.data.sender === currentAddress;
    return isSender ? ActivityAction.Transaction : ActivityAction.Receive;
};

export const getTransactionActivity = (
    transaction: SuiTransactionBlockResponse,
    address: string,
): Activity => {
    return {
<<<<<<< HEAD
        action: getTransactionAction(transaction, address),
        state: getTransactionActivityState(transaction),
        timestamp: parseTimestamp(transaction.timestampMs),
        transaction,
=======
        action: getTransactionAction(tx, address),
        state: getTransactionActivityState(tx),
        timestamp: tx.timestampMs ? parseTimestamp(tx.timestampMs) : undefined,
>>>>>>> 14b4d916
    };
};<|MERGE_RESOLUTION|>--- conflicted
+++ resolved
@@ -39,15 +39,9 @@
     address: string,
 ): Activity => {
     return {
-<<<<<<< HEAD
         action: getTransactionAction(transaction, address),
         state: getTransactionActivityState(transaction),
-        timestamp: parseTimestamp(transaction.timestampMs),
+        timestamp: transaction.timestampMs ? parseTimestamp(transaction.timestampMs) : undefined,
         transaction,
-=======
-        action: getTransactionAction(tx, address),
-        state: getTransactionActivityState(tx),
-        timestamp: tx.timestampMs ? parseTimestamp(tx.timestampMs) : undefined,
->>>>>>> 14b4d916
     };
 };