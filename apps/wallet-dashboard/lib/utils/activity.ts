// Copyright (c) 2024 IOTA Stiftung
// SPDX-License-Identifier: Apache-2.0

import { Activity, ActivityAction, ActivityState } from '@/lib/interfaces';
import { ExecutionStatus, IotaTransactionBlockResponse } from '@iota/iota.js/client';
import { parseTimestamp } from './time';

const getTransactionActivityState = (tx: IotaTransactionBlockResponse): ActivityState => {
    const executionStatus = tx.effects?.status.status;
    const isTxFailed = !!tx.effects?.status.error;
    const map: {
        [key in ExecutionStatus['status']]: ActivityState;
    } = {
        success: ActivityState.Successful,
        failure: ActivityState.Failed,
    };

    if (executionStatus !== 'success' && isTxFailed) {
        return ActivityState.Failed;
    }

    if (!executionStatus) {
        return ActivityState.Pending;
    }

    return map[executionStatus] || ActivityState.Pending;
};

export const getTransactionAction = (
    transaction: IotaTransactionBlockResponse,
    currentAddress?: string,
) => {
    const isSender = transaction.transaction?.data.sender === currentAddress;
    return isSender ? ActivityAction.Transaction : ActivityAction.Receive;
};

export const getTransactionActivity = (
<<<<<<< HEAD
    transaction: SuiTransactionBlockResponse,
=======
    tx: IotaTransactionBlockResponse,
>>>>>>> b223d2ad
    address: string,
): Activity => {
    return {
        action: getTransactionAction(transaction, address),
        state: getTransactionActivityState(transaction),
        timestamp: transaction.timestampMs ? parseTimestamp(transaction.timestampMs) : undefined,
        transaction,
    };
};<|MERGE_RESOLUTION|>--- conflicted
+++ resolved
@@ -35,11 +35,7 @@
 };
 
 export const getTransactionActivity = (
-<<<<<<< HEAD
-    transaction: SuiTransactionBlockResponse,
-=======
-    tx: IotaTransactionBlockResponse,
->>>>>>> b223d2ad
+    transaction: IotaTransactionBlockResponse,
     address: string,
 ): Activity => {
     return {
