// Copyright (c) 2024 IOTA Stiftung
// SPDX-License-Identifier: Apache-2.0

export interface Activity {
<<<<<<< HEAD
    action: ActivityAction;
    timestamp?: number;
=======
    action:
        | 'Send'
        | 'Receive'
        | 'Transaction'
        | 'Staked'
        | 'Unstaked'
        | 'Rewards'
        | 'PersonalMessage';
    timestamp: number;
>>>>>>> a1354b6a
    state: ActivityState;
}

export enum ActivityAction {
    Send = 'Send',
    Receive = 'Receive',
    Transaction = 'Transaction',
    Staked = 'Staked',
    Unstaked = 'Unstaked',
    Rewards = 'Rewards',
    Swapped = 'Swapped',
    PersonalMessage = 'PersonalMessage',
}

export enum ActivityState {
    Successful = 'successful',
    Failed = 'failed',
    Pending = 'pending',
}<|MERGE_RESOLUTION|>--- conflicted
+++ resolved
@@ -2,20 +2,8 @@
 // SPDX-License-Identifier: Apache-2.0
 
 export interface Activity {
-<<<<<<< HEAD
     action: ActivityAction;
     timestamp?: number;
-=======
-    action:
-        | 'Send'
-        | 'Receive'
-        | 'Transaction'
-        | 'Staked'
-        | 'Unstaked'
-        | 'Rewards'
-        | 'PersonalMessage';
-    timestamp: number;
->>>>>>> a1354b6a
     state: ActivityState;
 }
 
@@ -26,7 +14,6 @@
     Staked = 'Staked',
     Unstaked = 'Unstaked',
     Rewards = 'Rewards',
-    Swapped = 'Swapped',
     PersonalMessage = 'PersonalMessage',
 }
 
