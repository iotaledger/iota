// Copyright (c) Mysten Labs, Inc.
// Modifications Copyright (c) 2024 IOTA Stiftung
// SPDX-License-Identifier: Apache-2.0

<<<<<<< HEAD
// Modifications Copyright (c) 2024 IOTA Stiftung
// SPDX-License-Identifier: Apache-2.0

import { useGetDynamicFields, useGetObject } from '@mysten/core';
import { useSuiClientQuery } from '@mysten/dapp-kit';
import { type SuiObjectResponse } from '@mysten/sui.js/client';
import { Heading } from '@mysten/ui';
=======
import { useGetDynamicFields, useGetObject } from '@iota/core';
import { useIotaClientQuery } from '@iota/dapp-kit';
import { type IotaObjectResponse } from '@iota/iota.js/client';
import { Heading } from '@iota/ui';
>>>>>>> 42d480c3
import { type ReactNode, useState } from 'react';

import { DynamicFieldsCard } from '~/components/Object/DynamicFieldsCard';
import { ObjectFieldsCard } from '~/components/Object/ObjectFieldsCard';
import TransactionBlocksForAddress from '~/components/TransactionBlocksForAddress';
import { Tabs, TabsContent, TabsList, TabsTrigger } from '~/ui/Tabs';

interface FieldsContainerProps {
    children: ReactNode;
}

function FieldsContainer({ children }: FieldsContainerProps): JSX.Element {
    return (
        <div className="mt-4 flex flex-col gap-5 rounded-xl border border-gray-45 bg-objectCard py-6 pl-6 pr-4">
            {children}
        </div>
    );
}

enum TabValue {
    Fields = 'fields',
    DynamicFields = 'dynamicFields',
}

function useObjectFieldsCard(id: string) {
    const { data: iotaObjectResponseData, isPending, isError } = useGetObject(id);

    const objectType =
        iotaObjectResponseData?.data?.type ??
        iotaObjectResponseData?.data?.content?.dataType === 'package'
            ? iotaObjectResponseData.data.type
            : iotaObjectResponseData?.data?.content?.type;

    const [packageId, moduleName, functionName] = objectType?.split('<')[0]?.split('::') || [];

    // Get the normalized struct for the object
    const {
        data: normalizedStructData,
        isPending: loadingNormalizedStruct,
        isError: errorNormalizedMoveStruct,
    } = useIotaClientQuery(
        'getNormalizedMoveStruct',
        {
            package: packageId,
            module: moduleName,
            struct: functionName,
        },
        {
            enabled: !!packageId && !!moduleName && !!functionName,
        },
    );

    return {
        loading: isPending || loadingNormalizedStruct,
        isError: isError || errorNormalizedMoveStruct,
        normalizedStructData,
        iotaObjectResponseData,
        objectType,
    };
}

interface FieldsContentProps {
    objectId: string;
}

export function FieldsContent({ objectId }: FieldsContentProps) {
    const {
        normalizedStructData,
        iotaObjectResponseData,
        objectType,
        loading: objectFieldsCardLoading,
        isError: objectFieldsCardError,
    } = useObjectFieldsCard(objectId);

    const fieldsCount = normalizedStructData?.fields.length;

    const [activeTab, setActiveTab] = useState<string>(TabValue.Fields);

    const { data: dynamicFieldsData } = useGetDynamicFields(objectId);

    const renderDynamicFields = !!dynamicFieldsData?.pages?.[0].data.length;

    return (
        <Tabs size="lg" value={activeTab} onValueChange={setActiveTab}>
            <TabsList>
                <TabsTrigger value={TabValue.Fields}>
                    <Heading variant="heading4/semibold">{fieldsCount} Fields</Heading>
                </TabsTrigger>

                {renderDynamicFields && (
                    <TabsTrigger value={TabValue.DynamicFields}>
                        <Heading variant="heading4/semibold">Dynamic Fields</Heading>
                    </TabsTrigger>
                )}
            </TabsList>

            <TabsContent value={TabValue.Fields}>
                <FieldsContainer>
                    <ObjectFieldsCard
                        objectType={objectType || ''}
                        normalizedStructData={normalizedStructData}
                        iotaObjectResponseData={iotaObjectResponseData}
                        loading={objectFieldsCardLoading}
                        error={objectFieldsCardError}
                        id={objectId}
                    />
                </FieldsContainer>
            </TabsContent>
            {renderDynamicFields && (
                <TabsContent value={TabValue.DynamicFields}>
                    <FieldsContainer>
                        <DynamicFieldsCard id={objectId} />
                    </FieldsContainer>
                </TabsContent>
            )}
        </Tabs>
    );
}

<<<<<<< HEAD
interface TokenViewProps {
    data: SuiObjectResponse;
}

export function TokenView({ data }: TokenViewProps): JSX.Element {
=======
export function TokenView({ data }: { data: IotaObjectResponse }) {
>>>>>>> 42d480c3
    // eslint-disable-next-line @typescript-eslint/no-non-null-asserted-optional-chain
    const objectId = data.data?.objectId!;

    return (
        <div className="flex flex-col flex-nowrap gap-14">
            <FieldsContent objectId={objectId} />

            <TransactionBlocksForAddress address={objectId} header="Transaction Blocks" />
        </div>
    );
}<|MERGE_RESOLUTION|>--- conflicted
+++ resolved
@@ -2,20 +2,10 @@
 // Modifications Copyright (c) 2024 IOTA Stiftung
 // SPDX-License-Identifier: Apache-2.0
 
-<<<<<<< HEAD
-// Modifications Copyright (c) 2024 IOTA Stiftung
-// SPDX-License-Identifier: Apache-2.0
-
-import { useGetDynamicFields, useGetObject } from '@mysten/core';
-import { useSuiClientQuery } from '@mysten/dapp-kit';
-import { type SuiObjectResponse } from '@mysten/sui.js/client';
-import { Heading } from '@mysten/ui';
-=======
 import { useGetDynamicFields, useGetObject } from '@iota/core';
 import { useIotaClientQuery } from '@iota/dapp-kit';
 import { type IotaObjectResponse } from '@iota/iota.js/client';
 import { Heading } from '@iota/ui';
->>>>>>> 42d480c3
 import { type ReactNode, useState } from 'react';
 
 import { DynamicFieldsCard } from '~/components/Object/DynamicFieldsCard';
@@ -135,15 +125,11 @@
     );
 }
 
-<<<<<<< HEAD
 interface TokenViewProps {
-    data: SuiObjectResponse;
+    data: IotaObjectResponse;
 }
 
 export function TokenView({ data }: TokenViewProps): JSX.Element {
-=======
-export function TokenView({ data }: { data: IotaObjectResponse }) {
->>>>>>> 42d480c3
     // eslint-disable-next-line @typescript-eslint/no-non-null-asserted-optional-chain
     const objectId = data.data?.objectId!;
 
