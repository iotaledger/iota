--- conflicted
+++ resolved
@@ -180,16 +180,6 @@
         />
     );
 }
-<<<<<<< HEAD
-// {display && display.link && (
-//     <DisplayStats label="Link" value={display.link} valueLink={display.link} />
-// )}
-// {display && display.project_url && (
-
-// )}
-=======
-
->>>>>>> f2804727
 interface StorageRebateCardProps {
     storageRebate: string;
 }
@@ -270,7 +260,6 @@
                         <DescriptionCard display={display} />
                     </div>
                 )}
-<<<<<<< HEAD
 
                 {objectId && (
                     <div style={{ gridArea: 'objectId' }}>
@@ -278,15 +267,6 @@
                     </div>
                 )}
 
-=======
-
-                {objectId && (
-                    <div style={{ gridArea: 'objectId' }}>
-                        <ObjectIdCard objectId={objectId} />
-                    </div>
-                )}
-
->>>>>>> f2804727
                 {objectType && (
                     <div style={{ gridArea: 'type' }}>
                         <TypeCard objectType={objectType} />
