--- conflicted
+++ resolved
@@ -2,18 +2,9 @@
 // Modifications Copyright (c) 2024 IOTA Stiftung
 // SPDX-License-Identifier: Apache-2.0
 
-<<<<<<< HEAD
-// Modifications Copyright (c) 2024 IOTA Stiftung
-// SPDX-License-Identifier: Apache-2.0
-
-import { CoinFormat, useFormatCoin, useResolveSuiNSName } from '@mysten/core';
-import { ArrowUpRight16, Info16 } from '@mysten/icons';
-import { type ObjectOwner, type SuiObjectResponse } from '@mysten/sui.js/client';
-=======
 import { CoinFormat, useFormatCoin, useResolveIotaNSName } from '@iota/core';
 import { ArrowUpRight16, Info16 } from '@iota/icons';
 import { type ObjectOwner, type IotaObjectResponse } from '@iota/iota.js/client';
->>>>>>> 42d480c3
 import {
     formatAddress,
     normalizeStructTag,
@@ -200,17 +191,12 @@
     );
 }
 
-<<<<<<< HEAD
 interface AddressOwnerProps {
     address: string;
 }
 
 function AddressOwner({ address }: AddressOwnerProps): JSX.Element {
-    const { data: suinsDomainName } = useResolveSuiNSName(address);
-=======
-function AddressOwner({ address }: { address: string }) {
     const { data: iotansDomainName } = useResolveIotaNSName(address);
->>>>>>> 42d480c3
 
     return <AddressLink address={address} label={iotansDomainName} />;
 }
@@ -221,15 +207,10 @@
         [key: string]: string;
     } | null;
     storageRebate?: string | null;
-<<<<<<< HEAD
 }
 
 function OwnerCard({ objOwner, display, storageRebate }: OwnerCardProps): JSX.Element | null {
-    const [storageRebateFormatted] = useFormatCoin(storageRebate, SUI_TYPE_ARG, CoinFormat.FULL);
-=======
-}) {
     const [storageRebateFormatted] = useFormatCoin(storageRebate, IOTA_TYPE_ARG, CoinFormat.FULL);
->>>>>>> 42d480c3
 
     if (!objOwner && !display) {
         return null;
