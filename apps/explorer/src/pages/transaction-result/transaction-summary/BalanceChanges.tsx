// Copyright (c) Mysten Labs, Inc.
// Modifications Copyright (c) 2024 IOTA Stiftung
// SPDX-License-Identifier: Apache-2.0

import {
    Card,
    CardAction,
    CardActionType,
    CardBody,
    CardImage,
    CardType,
    ImageType,
} from '@iota/apps-ui-kit';
import {
    type BalanceChange,
    type BalanceChangeSummary,
    CoinFormat,
    getRecognizedUnRecognizedTokenChanges,
    useCoinMetadata,
    useFormatCoin,
} from '@iota/core';
import { RecognizedBadge } from '@iota/ui-icons';
import clsx from 'clsx';
import { useMemo } from 'react';
import { AddressLink, Coin, CollapsibleCard, CollapsibleSection } from '~/components/ui';

interface BalanceChangesProps {
    changes: BalanceChangeSummary;
}

function BalanceChangeEntry({ change }: { change: BalanceChange }): JSX.Element | null {
    const { amount, coinType, recipient, unRecognizedToken } = change;
    const [formatted, symbol] = useFormatCoin(amount, coinType, CoinFormat.FULL);
    const { data: coinMetaData } = useCoinMetadata(coinType);
    const isPositive = BigInt(amount) > 0n;

    if (!change) {
        return null;
    }

    return (
        <div className="flex flex-col gap-xs">
            <Card type={CardType.Filled}>
                <CardImage type={ImageType.BgTransparent}>
                    <Coin type={coinType} />
                </CardImage>
                <CardBody
                    title={coinMetaData?.name || symbol}
                    icon={
                        !unRecognizedToken ? (
                            <RecognizedBadge className="h-4 w-4 text-primary-40" />
                        ) : null
                    }
                />
                <CardAction
                    type={CardActionType.SupportingText}
                    title={`${isPositive ? '+' : ''} ${formatted} ${symbol}`}
                />
            </Card>
            {recipient && (
                <div className="flex flex-wrap items-center justify-between px-sm py-xs">
                    <span className="w-full flex-shrink-0 text-label-lg text-neutral-40 dark:text-neutral-60 md:w-40">
                        Recipient
                    </span>
                    <AddressLink address={recipient} />
                </div>
            )}
        </div>
    );
}

function BalanceChangeCard({ changes, owner }: { changes: BalanceChange[]; owner: string }) {
    const { recognizedTokenChanges, unRecognizedTokenChanges } = useMemo(
        () => getRecognizedUnRecognizedTokenChanges(changes),
        [changes],
    );

    return (
        <CollapsibleCard
            title="Balance Changes"
            footer={
                owner ? (
                    <div className="flex flex-wrap justify-between px-md--rs pb-sm--rs">
                        <span className="text-body-md text-neutral-40 dark:text-neutral-60">
                            Owner
<<<<<<< HEAD
                        </span>
                        <AddressLink label={iotansDomainName || undefined} address={owner} />
=======
                        </Text>
                        <Text variant="pBody/medium" color="hero-dark">
                            <AddressLink address={owner} />
                        </Text>
>>>>>>> ae889c63
                    </div>
                ) : null
            }
        >
            <div className="flex flex-col gap-2">
                {recognizedTokenChanges.map((change, index) => (
                    <CollapsibleSection key={index + change.coinType} hideBorder>
                        <BalanceChangeEntry change={change} />
                    </CollapsibleSection>
                ))}
                {unRecognizedTokenChanges.length > 0 && (
                    <div
                        className={clsx(
                            'flex flex-col gap-2',
                            recognizedTokenChanges?.length && 'border-t border-gray-45 pt-2',
                        )}
                    >
                        {unRecognizedTokenChanges.map((change, index) => (
                            <CollapsibleSection key={index + change.coinType} hideBorder>
                                <BalanceChangeEntry change={change} />
                            </CollapsibleSection>
                        ))}
                    </div>
                )}
            </div>
        </CollapsibleCard>
    );
}

export function BalanceChanges({ changes }: BalanceChangesProps) {
    if (!changes) return null;

    return (
        <>
            {Object.entries(changes).map(([owner, changes]) => (
                <BalanceChangeCard key={owner} changes={changes} owner={owner} />
            ))}
        </>
    );
}<|MERGE_RESOLUTION|>--- conflicted
+++ resolved
@@ -83,15 +83,8 @@
                     <div className="flex flex-wrap justify-between px-md--rs pb-sm--rs">
                         <span className="text-body-md text-neutral-40 dark:text-neutral-60">
                             Owner
-<<<<<<< HEAD
                         </span>
-                        <AddressLink label={iotansDomainName || undefined} address={owner} />
-=======
-                        </Text>
-                        <Text variant="pBody/medium" color="hero-dark">
-                            <AddressLink address={owner} />
-                        </Text>
->>>>>>> ae889c63
+                        <AddressLink label={undefined} address={owner} />
                     </div>
                 ) : null
             }
