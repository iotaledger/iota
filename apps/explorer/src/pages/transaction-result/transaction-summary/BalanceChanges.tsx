// Copyright (c) Mysten Labs, Inc.
// Modifications Copyright (c) 2024 IOTA Stiftung
// SPDX-License-Identifier: Apache-2.0

import {
    Accordion,
    AccordionContent,
    Card,
    CardAction,
    CardActionType,
    CardBody,
    CardImage,
    CardType,
    ImageType,
} from '@iota/apps-ui-kit';
import {
    type BalanceChange,
    type BalanceChangeSummary,
    CoinFormat,
    getRecognizedUnRecognizedTokenChanges,
    useCoinMetadata,
    useFormatCoin,
} from '@iota/core';
import { RecognizedBadge } from '@iota/ui-icons';
import clsx from 'clsx';
import { useMemo } from 'react';
import { CoinIcon } from '~/components';
<<<<<<< HEAD
import { AddressLink, CollapsibleCard } from '~/components/ui';
=======
import { AddressLink, CollapsibleCard, CollapsibleSection } from '~/components/ui';
import { BREAK_POINT, useMediaQuery } from '~/hooks';
>>>>>>> dedb0ea6

interface BalanceChangesProps {
    changes: BalanceChangeSummary;
}

function BalanceChangeEntry({ change }: { change: BalanceChange }): JSX.Element | null {
    const { amount, coinType, recipient, unRecognizedToken } = change;
    const isMdScreen = useMediaQuery(
        `(min-width: ${BREAK_POINT.md}px) and (max-width: ${BREAK_POINT.lg - 1}px)`,
    );
    const coinFormat = isMdScreen ? CoinFormat.ROUNDED : CoinFormat.FULL;
    const [formatted, symbol] = useFormatCoin(amount, coinType, coinFormat);
    const { data: coinMetaData } = useCoinMetadata(coinType);
    const isPositive = BigInt(amount) > 0n;

    if (!change) {
        return null;
    }

    return (
        <div className="flex flex-col gap-xs">
            <Card type={CardType.Filled}>
                <CardImage type={ImageType.BgTransparent}>
                    <CoinIcon coinType={coinType} />
                </CardImage>
                <CardBody
                    title={coinMetaData?.name || symbol}
                    icon={
                        !unRecognizedToken ? (
                            <RecognizedBadge className="h-4 w-4 text-primary-40" />
                        ) : null
                    }
                />
                <CardAction
                    type={CardActionType.SupportingText}
                    title={`${isPositive ? '+' : ''} ${formatted} ${symbol}`}
                />
            </Card>
            {recipient && (
                <div className="flex flex-wrap items-center justify-between px-sm py-xs">
                    <span className="w-full flex-shrink-0 text-label-lg text-neutral-40 dark:text-neutral-60 md:w-40">
                        Recipient
                    </span>
                    <AddressLink address={recipient} />
                </div>
            )}
        </div>
    );
}

function BalanceChangeCard({ changes, owner }: { changes: BalanceChange[]; owner: string }) {
    const { recognizedTokenChanges, unRecognizedTokenChanges } = useMemo(
        () => getRecognizedUnRecognizedTokenChanges(changes),
        [changes],
    );

    return (
        <CollapsibleCard
            title="Balance Changes"
            footer={
                owner ? (
                    <div className="flex flex-wrap justify-between px-md--rs py-sm--rs">
                        <span className="text-body-md text-neutral-40 dark:text-neutral-60">
                            Owner
                        </span>
                        <AddressLink label={undefined} address={owner} />
                    </div>
                ) : null
            }
        >
            <div className="flex flex-col gap-2">
                {recognizedTokenChanges.map((change, index) => (
                    <div key={index + change.coinType} className="px-md--rs pb-lg pt-xs">
                        <Accordion>
                            <AccordionContent isExpanded>
                                <BalanceChangeEntry change={change} />
                            </AccordionContent>
                        </Accordion>
                    </div>
                ))}
                {unRecognizedTokenChanges.length > 0 && (
                    <div
                        className={clsx(
                            'flex flex-col gap-2',
                            recognizedTokenChanges?.length && 'border-t border-gray-45 pt-2',
                        )}
                    >
                        {unRecognizedTokenChanges.map((change, index) => (
                            <div key={index + change.coinType} className="px-md--rs pb-lg pt-xs">
                                <Accordion hideBorder>
                                    <AccordionContent isExpanded>
                                        <BalanceChangeEntry change={change} />
                                    </AccordionContent>
                                </Accordion>
                            </div>
                        ))}
                    </div>
                )}
            </div>
        </CollapsibleCard>
    );
}

export function BalanceChanges({ changes }: BalanceChangesProps) {
    if (!changes) return null;

    return (
        <>
            {Object.entries(changes).map(([owner, changes]) => (
                <BalanceChangeCard key={owner} changes={changes} owner={owner} />
            ))}
        </>
    );
}<|MERGE_RESOLUTION|>--- conflicted
+++ resolved
@@ -25,12 +25,8 @@
 import clsx from 'clsx';
 import { useMemo } from 'react';
 import { CoinIcon } from '~/components';
-<<<<<<< HEAD
 import { AddressLink, CollapsibleCard } from '~/components/ui';
-=======
-import { AddressLink, CollapsibleCard, CollapsibleSection } from '~/components/ui';
 import { BREAK_POINT, useMediaQuery } from '~/hooks';
->>>>>>> dedb0ea6
 
 interface BalanceChangesProps {
     changes: BalanceChangeSummary;
