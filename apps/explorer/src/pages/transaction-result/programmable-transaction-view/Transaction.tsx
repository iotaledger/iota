--- conflicted
+++ resolved
@@ -1,7 +1,4 @@
 // Copyright (c) Mysten Labs, Inc.
-// Modifications Copyright (c) 2024 IOTA Stiftung
-// SPDX-License-Identifier: Apache-2.0
-
 // Modifications Copyright (c) 2024 IOTA Stiftung
 // SPDX-License-Identifier: Apache-2.0
 
@@ -34,13 +31,7 @@
     );
 }
 
-<<<<<<< HEAD
-function ArrayArgument({
-    data,
-}: TransactionProps<(SuiArgument | SuiArgument[])[] | undefined>): JSX.Element {
-=======
-function ArrayArgument({ data }: TransactionProps<(IotaArgument | IotaArgument[])[] | undefined>) {
->>>>>>> 42d480c3
+function ArrayArgument({ data }: TransactionProps<(IotaArgument | IotaArgument[])[] | undefined>): JSX.Element {
     return (
         <TransactionContent>
             {data && (
@@ -52,11 +43,7 @@
     );
 }
 
-<<<<<<< HEAD
-function MoveCall({ data }: TransactionProps<MoveCallSuiTransaction>): JSX.Element {
-=======
-function MoveCall({ data }: TransactionProps<MoveCallIotaTransaction>) {
->>>>>>> 42d480c3
+function MoveCall({ data }: TransactionProps<MoveCallIotaTransaction>): JSX.Element {
     const {
         module,
         package: movePackage,
@@ -68,7 +55,7 @@
     return (
         <TransactionContent>
             <Text variant="pBody/medium">
-                (package: <ObjectLink objectId={movePackage} />, module:{' '}
+                package: <ObjectLink objectId={movePackage} />, module:{' '}
                 <ObjectLink objectId={`${movePackage}?module=${module}`} label={`'${module}'`} />,
                 function: <span className="break-all text-hero-dark">{func}</span>
                 {args && (
@@ -86,13 +73,8 @@
     type,
     data,
 }: TransactionProps<
-<<<<<<< HEAD
-    (SuiArgument | SuiArgument[])[] | MoveCallSuiTransaction | SuiMovePackage
+    (IotaArgument | IotaArgument[])[] | MoveCallIotaTransaction | IotaMovePackage
 >): JSX.Element {
-=======
-    (IotaArgument | IotaArgument[])[] | MoveCallIotaTransaction | IotaMovePackage
->) {
->>>>>>> 42d480c3
     if (type === 'MoveCall') {
         return (
             <ErrorBoundary>
