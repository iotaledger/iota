--- conflicted
+++ resolved
@@ -2,14 +2,7 @@
 // Modifications Copyright (c) 2024 IOTA Stiftung
 // SPDX-License-Identifier: Apache-2.0
 
-<<<<<<< HEAD
-// Modifications Copyright (c) 2024 IOTA Stiftung
-// SPDX-License-Identifier: Apache-2.0
-
-import { type SuiTransactionBlockResponse } from '@mysten/sui.js/client';
-=======
 import { type IotaTransactionBlockResponse } from '@iota/iota.js/client';
->>>>>>> 88667017
 import clsx from 'clsx';
 import { type ReactNode, useState } from 'react';
 
