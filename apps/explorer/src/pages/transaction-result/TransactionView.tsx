// Copyright (c) Mysten Labs, Inc.
// Modifications Copyright (c) 2024 IOTA Stiftung
// SPDX-License-Identifier: Apache-2.0

<<<<<<< HEAD
// Modifications Copyright (c) 2024 IOTA Stiftung
// SPDX-License-Identifier: Apache-2.0

import { type SuiTransactionBlockResponse } from '@mysten/sui.js/client';
=======
import { type IotaTransactionBlockResponse } from '@iota/iota.js/client';
>>>>>>> 42d480c3
import clsx from 'clsx';
import { type ReactNode, useState } from 'react';

import { Signatures } from './Signatures';
import { ErrorBoundary } from '~/components/error-boundary/ErrorBoundary';
import { useBreakpoint } from '~/hooks/useBreakpoint';
import { Events } from '~/pages/transaction-result/Events';
import { TransactionData } from '~/pages/transaction-result/TransactionData';
import { TransactionSummary } from '~/pages/transaction-result/transaction-summary';
import { LocalStorageSplitPaneKey, SplitPanes } from '~/ui/SplitPanes';
import { Tabs, TabsContent, TabsList, TabsTrigger } from '~/ui/Tabs';

import styles from './TransactionResult.module.css';

interface TabsContentContainerProps {
    value: string;
    children: ReactNode;
}

function TabsContentContainer({ value, children }: TabsContentContainerProps): JSX.Element {
    return (
        <TabsContent value={value}>
            <div className="mt-6 md:mt-10">{children}</div>
        </TabsContent>
    );
}

<<<<<<< HEAD
interface TransactionViewProps {
    transaction: SuiTransactionBlockResponse;
}

export function TransactionView({ transaction }: TransactionViewProps): JSX.Element {
=======
export function TransactionView({ transaction }: { transaction: IotaTransactionBlockResponse }) {
>>>>>>> 42d480c3
    const isMediumOrAbove = useBreakpoint('md');
    const [isCollapsed, setIsCollapsed] = useState(false);

    const hasEvents = !!transaction.events?.length;

    const transactionKindName = transaction.transaction?.data.transaction?.kind;

    const isProgrammableTransaction = transactionKindName === 'ProgrammableTransaction';

    const leftPane = {
        panel: (
            <div className="h-full overflow-y-auto rounded-2xl border border-transparent bg-gray-40 p-6 md:h-full md:max-h-screen md:p-10">
                <Tabs size="lg" defaultValue="summary">
                    <TabsList>
                        <TabsTrigger value="summary">Summary</TabsTrigger>
                        {hasEvents && <TabsTrigger value="events">Events</TabsTrigger>}
                        {isProgrammableTransaction && (
                            <TabsTrigger value="signatures">Signatures</TabsTrigger>
                        )}
                    </TabsList>
                    <TabsContentContainer value="summary">
                        <TransactionSummary transaction={transaction} />
                    </TabsContentContainer>
                    {hasEvents && (
                        <TabsContentContainer value="events">
                            <Events events={transaction.events!} />
                        </TabsContentContainer>
                    )}
                    <TabsContentContainer value="signatures">
                        <ErrorBoundary>
                            <Signatures transaction={transaction} />
                        </ErrorBoundary>
                    </TabsContentContainer>
                </Tabs>
            </div>
        ),
        minSize: 35,
        collapsible: true,
        collapsibleButton: true,
        noHoverHidden: isMediumOrAbove,
    };

    const rightPane = {
        panel: (
            <div
                className={clsx(
                    'h-full w-full overflow-y-auto md:overflow-y-hidden',
                    isCollapsed && isMediumOrAbove && 'pl-2',
                )}
            >
                <TransactionData transaction={transaction} />
            </div>
        ),
        minSize: 40,
        defaultSize: isProgrammableTransaction ? 65 : 50,
    };

    return (
        <div className={clsx(styles.txdetailsbg)}>
            <div className="h-screen md:h-full">
                <SplitPanes
                    autoSaveId={LocalStorageSplitPaneKey.TransactionView}
                    onCollapse={setIsCollapsed}
                    dividerSize={isMediumOrAbove ? 'md' : 'lg'}
                    splitPanels={[leftPane, rightPane]}
                    direction={isMediumOrAbove ? 'horizontal' : 'vertical'}
                />
            </div>
        </div>
    );
}<|MERGE_RESOLUTION|>--- conflicted
+++ resolved
@@ -2,14 +2,7 @@
 // Modifications Copyright (c) 2024 IOTA Stiftung
 // SPDX-License-Identifier: Apache-2.0
 
-<<<<<<< HEAD
-// Modifications Copyright (c) 2024 IOTA Stiftung
-// SPDX-License-Identifier: Apache-2.0
-
-import { type SuiTransactionBlockResponse } from '@mysten/sui.js/client';
-=======
 import { type IotaTransactionBlockResponse } from '@iota/iota.js/client';
->>>>>>> 42d480c3
 import clsx from 'clsx';
 import { type ReactNode, useState } from 'react';
 
@@ -37,15 +30,11 @@
     );
 }
 
-<<<<<<< HEAD
 interface TransactionViewProps {
-    transaction: SuiTransactionBlockResponse;
+    transaction: IotaTransactionBlockResponse;
 }
 
 export function TransactionView({ transaction }: TransactionViewProps): JSX.Element {
-=======
-export function TransactionView({ transaction }: { transaction: IotaTransactionBlockResponse }) {
->>>>>>> 42d480c3
     const isMediumOrAbove = useBreakpoint('md');
     const [isCollapsed, setIsCollapsed] = useState(false);
 
