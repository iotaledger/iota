// Copyright (c) Mysten Labs, Inc.
// Modifications Copyright (c) 2024 IOTA Stiftung
// SPDX-License-Identifier: Apache-2.0

<<<<<<< HEAD
// Modifications Copyright (c) 2024 IOTA Stiftung
// SPDX-License-Identifier: Apache-2.0

import { type SuiTransactionBlockResponse } from '@mysten/sui.js/client';
=======
import { type IotaTransactionBlockResponse } from '@iota/iota.js/client';
>>>>>>> 42d480c3
import { useParams } from 'react-router-dom';

import { TransactionView } from './TransactionView';
import { PageLayout } from '~/components/Layout/PageLayout';
import { useGetTransaction } from '~/hooks/useGetTransaction';
import { Banner } from '~/ui/Banner';
import { PageHeader } from '~/ui/PageHeader';
import { StatusIcon } from '~/ui/StatusIcon';

interface TransactionResultPageHeaderProps {
    transaction?: SuiTransactionBlockResponse;
    error?: string;
    loading?: boolean;
}

function TransactionResultPageHeader({
    transaction,
    error,
    loading,
<<<<<<< HEAD
}: TransactionResultPageHeaderProps): JSX.Element {
=======
}: {
    transaction?: IotaTransactionBlockResponse;
    error?: string;
    loading?: boolean;
}) {
>>>>>>> 42d480c3
    const txnKindName = transaction?.transaction?.data.transaction?.kind;
    const txnDigest = transaction?.digest ?? '';
    const txnStatus = transaction?.effects?.status.status;

    const isProgrammableTransaction = txnKindName === 'ProgrammableTransaction';

    return (
        <PageHeader
            loading={loading}
            type="Transaction"
            title={txnDigest}
            subtitle={!isProgrammableTransaction ? txnKindName : undefined}
            error={error}
            before={<StatusIcon success={txnStatus === 'success'} />}
        />
    );
}

export default function TransactionResult(): JSX.Element {
    const { id } = useParams();
    const {
        isPending,
        isError: getTxnErrorBool,
        data,
        error: getTxnError,
    } = useGetTransaction(id as string);
    const txnExecutionError = data?.effects?.status.error;

    const txnErrorText = txnExecutionError || (getTxnError as Error)?.message;

    return (
        <PageLayout
            loading={isPending}
            gradient={{
                content: (
                    <TransactionResultPageHeader
                        transaction={data}
                        error={txnErrorText}
                        loading={isPending}
                    />
                ),
                size: 'md',
            }}
            isError={!!txnErrorText}
            content={
                getTxnErrorBool || !data ? (
                    <Banner variant="error" spacing="lg" fullWidth>
                        {!id
                            ? "Can't search for a transaction without a digest"
                            : `Data could not be extracted for the following specified transaction ID: ${id}`}
                    </Banner>
                ) : (
                    <TransactionView transaction={data} />
                )
            }
        />
    );
}<|MERGE_RESOLUTION|>--- conflicted
+++ resolved
@@ -2,14 +2,7 @@
 // Modifications Copyright (c) 2024 IOTA Stiftung
 // SPDX-License-Identifier: Apache-2.0
 
-<<<<<<< HEAD
-// Modifications Copyright (c) 2024 IOTA Stiftung
-// SPDX-License-Identifier: Apache-2.0
-
-import { type SuiTransactionBlockResponse } from '@mysten/sui.js/client';
-=======
 import { type IotaTransactionBlockResponse } from '@iota/iota.js/client';
->>>>>>> 42d480c3
 import { useParams } from 'react-router-dom';
 
 import { TransactionView } from './TransactionView';
@@ -20,7 +13,7 @@
 import { StatusIcon } from '~/ui/StatusIcon';
 
 interface TransactionResultPageHeaderProps {
-    transaction?: SuiTransactionBlockResponse;
+    transaction?: IotaTransactionBlockResponse;
     error?: string;
     loading?: boolean;
 }
@@ -29,15 +22,7 @@
     transaction,
     error,
     loading,
-<<<<<<< HEAD
 }: TransactionResultPageHeaderProps): JSX.Element {
-=======
-}: {
-    transaction?: IotaTransactionBlockResponse;
-    error?: string;
-    loading?: boolean;
-}) {
->>>>>>> 42d480c3
     const txnKindName = transaction?.transaction?.data.transaction?.kind;
     const txnDigest = transaction?.digest ?? '';
     const txnStatus = transaction?.effects?.status.status;
