// Copyright (c) Mysten Labs, Inc.
// Modifications Copyright (c) 2024 IOTA Stiftung
// SPDX-License-Identifier: Apache-2.0

<<<<<<< HEAD
// Modifications Copyright (c) 2024 IOTA Stiftung
// SPDX-License-Identifier: Apache-2.0

import { useFormatCoin, useGetDelegatedStake } from '@mysten/core';
=======
import { useFormatCoin, useGetDelegatedStake } from '@iota/core';
>>>>>>> 42d480c3
import { useMemo } from 'react';
import { IOTA_TYPE_ARG } from '@iota/iota.js/utils';
import { Text, Heading } from '@iota/ui';
import { Iota } from '@iota/icons';

export function TotalStaked({ address }: { address: string }): JSX.Element | null {
    const { data: delegatedStake } = useGetDelegatedStake({
        address,
    });

    // Total active stake for all delegations
    const totalActivePendingStake = useMemo(() => {
        if (!delegatedStake) return 0n;
        return delegatedStake.reduce(
            (acc, curr) =>
                curr.stakes.reduce((total, { principal }) => total + BigInt(principal), acc),
            0n,
        );
    }, [delegatedStake]);

    const [formatted, symbol] = useFormatCoin(totalActivePendingStake, IOTA_TYPE_ARG);
    return totalActivePendingStake ? (
        <div className="flex min-w-44 items-center justify-start gap-3 rounded-xl bg-white/60 px-4 py-3 backdrop-blur-sm">
            <Iota className="flex h-8 w-8 items-center justify-center rounded-full bg-iota-primaryBlue2023 py-1.5 text-white" />
            <div className="flex flex-col">
                <Text variant="pBody/semibold" color="steel-dark" uppercase>
                    Staking
                </Text>
                <Heading variant="heading6/semibold" color="hero-darkest" as="div">
                    {formatted} {symbol}
                </Heading>
            </div>
        </div>
    ) : null;
}<|MERGE_RESOLUTION|>--- conflicted
+++ resolved
@@ -2,14 +2,7 @@
 // Modifications Copyright (c) 2024 IOTA Stiftung
 // SPDX-License-Identifier: Apache-2.0
 
-<<<<<<< HEAD
-// Modifications Copyright (c) 2024 IOTA Stiftung
-// SPDX-License-Identifier: Apache-2.0
-
-import { useFormatCoin, useGetDelegatedStake } from '@mysten/core';
-=======
 import { useFormatCoin, useGetDelegatedStake } from '@iota/core';
->>>>>>> 42d480c3
 import { useMemo } from 'react';
 import { IOTA_TYPE_ARG } from '@iota/iota.js/utils';
 import { Text, Heading } from '@iota/ui';
