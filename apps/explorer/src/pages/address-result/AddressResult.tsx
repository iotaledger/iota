--- conflicted
+++ resolved
@@ -2,18 +2,9 @@
 // Modifications Copyright (c) 2024 IOTA Stiftung
 // SPDX-License-Identifier: Apache-2.0
 
-<<<<<<< HEAD
-// Modifications Copyright (c) 2024 IOTA Stiftung
-// SPDX-License-Identifier: Apache-2.0
-
-import { isSuiNSName, useResolveSuiNSAddress, useResolveSuiNSName } from '@mysten/core';
-import { Domain32 } from '@mysten/icons';
-import { LoadingIndicator } from '@mysten/ui';
-=======
 import { isIotaNSName, useResolveIotaNSAddress, useResolveIotaNSName } from '@iota/core';
 import { Domain32 } from '@iota/icons';
 import { LoadingIndicator } from '@iota/ui';
->>>>>>> 42d480c3
 import { useParams } from 'react-router-dom';
 
 import { PageLayout } from '~/components/Layout/PageLayout';
@@ -31,19 +22,8 @@
 const LEFT_RIGHT_PANEL_MIN_SIZE = 30;
 const TOP_PANEL_MIN_SIZE = 20;
 
-<<<<<<< HEAD
-function AddressResultPageHeader({
-    address,
-    loading,
-}: {
-    address: string;
-    loading?: boolean;
-}): JSX.Element {
-    const { data: domainName, isLoading } = useResolveSuiNSName(address);
-=======
-function AddressResultPageHeader({ address, loading }: { address: string; loading?: boolean }) {
+function AddressResultPageHeader({ address, loading }: { address: string; loading?: boolean }): JSX.Element {
     const { data: domainName, isLoading } = useResolveIotaNSName(address);
->>>>>>> 42d480c3
 
     return (
         <PageHeader
@@ -57,13 +37,8 @@
     );
 }
 
-<<<<<<< HEAD
-function SuiNSAddressResultPageHeader({ name }: { name: string }): JSX.Element {
-    const { data: address, isLoading } = useResolveSuiNSAddress(name);
-=======
-function IotaNSAddressResultPageHeader({ name }: { name: string }) {
+function IotaNSAddressResultPageHeader({ name }: { name: string }): JSX.Element {
     const { data: address, isLoading } = useResolveIotaNSAddress(name);
->>>>>>> 42d480c3
 
     return <AddressResultPageHeader address={address ?? name} loading={isLoading} />;
 }
@@ -152,13 +127,8 @@
     );
 }
 
-<<<<<<< HEAD
-function SuiNSAddressResult({ name }: { name: string }): JSX.Element {
-    const { isFetched, data } = useResolveSuiNSAddress(name);
-=======
-function IotaNSAddressResult({ name }: { name: string }) {
+function IotaNSAddressResult({ name }: { name: string }): JSX.Element {
     const { isFetched, data } = useResolveIotaNSAddress(name);
->>>>>>> 42d480c3
 
     if (!isFetched) {
         return <LoadingIndicator />;
