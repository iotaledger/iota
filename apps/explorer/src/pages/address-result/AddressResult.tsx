--- conflicted
+++ resolved
@@ -2,18 +2,9 @@
 // Modifications Copyright (c) 2024 IOTA Stiftung
 // SPDX-License-Identifier: Apache-2.0
 
-<<<<<<< HEAD
-// Modifications Copyright (c) 2024 IOTA Stiftung
-// SPDX-License-Identifier: Apache-2.0
-
-import { isSuiNSName, useResolveSuiNSAddress, useResolveSuiNSName } from '@mysten/core';
-import { Domain32 } from '@mysten/icons';
-import { LoadingIndicator } from '@mysten/ui';
-=======
 import { isIotaNSName, useResolveIotaNSAddress, useResolveIotaNSName } from '@iota/core';
 import { Domain32 } from '@iota/icons';
 import { LoadingIndicator } from '@iota/ui';
->>>>>>> 88667017
 import { useParams } from 'react-router-dom';
 
 import { PageLayout } from '~/components/Layout/PageLayout';
