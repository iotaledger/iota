--- conflicted
+++ resolved
@@ -13,13 +13,7 @@
 import { PlaceholderTable } from '~/ui/PlaceholderTable';
 import { TableCard } from '~/ui/TableCard';
 
-<<<<<<< HEAD
-export function CheckpointTransactionBlocks({ id }: { id: string }) {
-=======
-const DEFAULT_TRANSACTIONS_LIMIT = 20;
-
 export function CheckpointTransactionBlocks({ id }: { id: string }): JSX.Element {
->>>>>>> eb14d5bb
     const [limit, setLimit] = useState(DEFAULT_TRANSACTIONS_LIMIT);
     const transactions = useGetTransactionBlocks(
         {
