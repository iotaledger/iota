--- conflicted
+++ resolved
@@ -19,53 +19,11 @@
 import { useEnhancedRpcClient } from '~/hooks/useEnhancedRpc';
 import { EpochStats, EpochStatsGrid } from './stats/EpochStats';
 import { ValidatorStatus } from './stats/ValidatorStatus';
-<<<<<<< HEAD
 import { generateValidatorsTableColumns } from '~/lib/ui/utils/generateValidatorsTableColumns';
-=======
 import cx from 'clsx';
 import { TokenStats } from './stats/TokenStats';
 import { EpochTopStats } from './stats/EpochTopStats';
 import { getEpochStorageFundFlow } from '~/lib/utils';
-import {
-    generateValidatorsTableData,
-    type ValidatorTableColumn,
-} from '~/lib/ui/utils/generateValidatorsTableData';
-
-export const VALIDATOR_COLUMNS: ValidatorTableColumn[] = [
-    {
-        header: 'Name',
-        accessorKey: 'name',
-    },
-    {
-        header: 'Stake',
-        accessorKey: 'stake',
-    },
-    {
-        header: 'Proposed next Epoch gas price',
-        accessorKey: 'nextEpochGasPrice',
-    },
-    {
-        header: 'APY',
-        accessorKey: 'apy',
-    },
-    {
-        header: 'Commission',
-        accessorKey: 'commission',
-    },
-    {
-        header: 'Last Epoch Reward',
-        accessorKey: 'lastReward',
-    },
-    {
-        header: 'Voting Power',
-        accessorKey: 'votingPower',
-    },
-    {
-        header: 'Status',
-        accessorKey: 'atRisk',
-    },
-];
->>>>>>> ae889c63
 
 enum EpochTabs {
     Checkpoints = 'checkpoints',
