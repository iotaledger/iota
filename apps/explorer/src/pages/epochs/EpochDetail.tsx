// Copyright (c) Mysten Labs, Inc.
// Modifications Copyright (c) 2024 IOTA Stiftung
// SPDX-License-Identifier: Apache-2.0

import { useIotaClientQuery } from '@iota/dapp-kit';
import { LoadingIndicator } from '@iota/ui';
import { useQuery } from '@tanstack/react-query';
import { useMemo, useState } from 'react';
import { useParams } from 'react-router-dom';
import {
    ButtonSegment,
    ButtonSegmentType,
    SegmentedButton,
    SegmentedButtonType,
} from '@iota/apps-ui-kit';

import { CheckpointsTable, PageLayout } from '~/components';
import { Banner, TableCard } from '~/components/ui';
import { useEnhancedRpcClient } from '~/hooks/useEnhancedRpc';
import { EpochStats, EpochStatsGrid } from './stats/EpochStats';
import { ValidatorStatus } from './stats/ValidatorStatus';
import { generateValidatorsTableColumns } from '~/lib/ui/utils/generateValidatorsTableColumns';
import cx from 'clsx';
import { TokenStats } from './stats/TokenStats';
import { EpochTopStats } from './stats/EpochTopStats';
import { getEpochStorageFundFlow } from '~/lib/utils';
<<<<<<< HEAD
import { generateValidatorsTableData, type ValidatorTableColumn } from '~/lib/ui';

export const VALIDATOR_COLUMNS: ValidatorTableColumn[] = [
    {
        header: 'Name',
        accessorKey: 'name',
    },
    {
        header: 'Stake',
        accessorKey: 'stake',
    },
    {
        header: 'Proposed next Epoch gas price',
        accessorKey: 'nextEpochGasPrice',
    },
    {
        header: 'APY',
        accessorKey: 'apy',
    },
    {
        header: 'Commission',
        accessorKey: 'commission',
    },
    {
        header: 'Last Epoch Reward',
        accessorKey: 'lastReward',
    },
    {
        header: 'Voting Power',
        accessorKey: 'votingPower',
    },
    {
        header: 'Status',
        accessorKey: 'atRisk',
    },
];
=======
>>>>>>> bc5e32f3

enum EpochTabs {
    Checkpoints = 'checkpoints',
    Validators = 'validators',
}

export default function EpochDetail() {
    const [activeTabId, setActiveTabId] = useState(EpochTabs.Checkpoints);
    const { id } = useParams();
    const enhancedRpc = useEnhancedRpcClient();
    const { data: systemState } = useIotaClientQuery('getLatestIotaSystemState');
    const { data, isPending, isError } = useQuery({
        queryKey: ['epoch', id],
        queryFn: async () =>
            enhancedRpc.getEpochs({
                // todo: endpoint returns no data for epoch 0
                cursor: id === '0' ? undefined : (Number(id!) - 1).toString(),
                limit: 1,
            }),
    });

    const [epochData] = data?.data ?? [];
    const isCurrentEpoch = useMemo(
        () => systemState?.epoch === epochData?.epoch,
        [systemState, epochData],
    );

    const tableColumns = useMemo(() => {
        if (!epochData?.validators || epochData.validators.length === 0) return null;
        // todo: enrich this historical validator data when we have
        // at-risk / pending validators for historical epochs
        return generateValidatorsTableColumns({
            atRiskValidators: [],
            validatorEvents: [],
            rollingAverageApys: null,
            showValidatorIcon: true,
            includeColumns: [
                'Name',
                'Stake',
                'Proposed next Epoch gas price',
                'APY',
                'Comission',
                'Last Epoch Rewards',
                'Voting Power',
                'Status',
            ],
        });
    }, [epochData]);

    if (isPending) return <PageLayout content={<LoadingIndicator />} />;

    if (isError || !epochData)
        return (
            <PageLayout
                content={
                    <Banner variant="error" fullWidth>
                        {`There was an issue retrieving data for epoch ${id}.`}
                    </Banner>
                }
            />
        );

    const tableData = [...epochData.validators].sort(() => 0.5 - Math.random());

    const { fundInflow, fundOutflow, netInflow } = getEpochStorageFundFlow(
        epochData.endOfEpochInfo,
    );

    // cursor should be the sequence number of the last checkpoint + 1  if we want to query with desc. order
    const initialCursorPlusOne = epochData.endOfEpochInfo?.lastCheckpointId
        ? (Number(epochData.endOfEpochInfo?.lastCheckpointId) + 1).toString()
        : undefined;

    return (
        <PageLayout
            content={
                <div className="flex flex-col gap-2xl">
                    <div
                        className={cx(
                            'grid grid-cols-1 gap-md--rs',
                            isCurrentEpoch ? 'md:grid-cols-2' : 'md:grid-cols-3',
                        )}
                    >
                        <EpochStats
                            title={`Epoch ${epochData.epoch}`}
                            subtitle={isCurrentEpoch ? 'In progress' : 'Ended'}
                        >
                            <EpochTopStats
                                inProgress={isCurrentEpoch}
                                start={Number(epochData.epochStartTimestamp)}
                                end={Number(epochData.endOfEpochInfo?.epochEndTimestamp ?? 0)}
                                endOfEpochInfo={epochData.endOfEpochInfo}
                            />
                        </EpochStats>
                        {!isCurrentEpoch && (
                            <>
                                <EpochStats title="Rewards">
                                    <EpochStatsGrid>
                                        <TokenStats
                                            label="Total Stake"
                                            amount={epochData.endOfEpochInfo?.totalStake}
                                        />
                                        <TokenStats
                                            label="Stake Rewards"
                                            amount={
                                                epochData.endOfEpochInfo
                                                    ?.totalStakeRewardsDistributed
                                            }
                                        />
                                        <TokenStats
                                            label="Gas Fees"
                                            amount={epochData.endOfEpochInfo?.totalGasFees}
                                        />
                                    </EpochStatsGrid>
                                </EpochStats>

                                <EpochStats title="Storage Fund Balance">
                                    <EpochStatsGrid>
                                        <TokenStats
                                            label="Fund Size"
                                            amount={epochData.endOfEpochInfo?.storageFundBalance}
                                        />
                                        <TokenStats label="Net Inflow" amount={netInflow} />
                                        <TokenStats label="Fund Inflow" amount={fundInflow} />
                                        <TokenStats label="Fund Outflow" amount={fundOutflow} />
                                    </EpochStatsGrid>
                                </EpochStats>
                            </>
                        )}

                        {isCurrentEpoch && <ValidatorStatus />}
                    </div>

                    <div className="rounded-xl bg-white">
                        <div className="relative">
                            <div className="border-shader-inverte-dark-8 absolute bottom-0 left-0 z-0 h-[1px] w-full border-b" />
                            <SegmentedButton
                                type={SegmentedButtonType.Transparent}
                                shape={ButtonSegmentType.Underlined}
                            >
                                <ButtonSegment
                                    type={ButtonSegmentType.Underlined}
                                    label="Checkpoints"
                                    selected={activeTabId === EpochTabs.Checkpoints}
                                    onClick={() => setActiveTabId(EpochTabs.Checkpoints)}
                                />
                                <ButtonSegment
                                    type={ButtonSegmentType.Underlined}
                                    label="Participating Validators"
                                    selected={activeTabId === EpochTabs.Validators}
                                    onClick={() => setActiveTabId(EpochTabs.Validators)}
                                />
                            </SegmentedButton>
                        </div>
                        <div className="px-lg py-md">
                            {activeTabId === EpochTabs.Checkpoints ? (
                                <CheckpointsTable
                                    initialCursor={initialCursorPlusOne}
                                    maxCursor={epochData.firstCheckpointId}
                                    initialLimit={20}
                                />
                            ) : null}
                            {activeTabId === EpochTabs.Validators && tableData && tableColumns ? (
                                <TableCard data={tableData} columns={tableColumns} />
                            ) : null}
                        </div>
                    </div>
                </div>
            }
        />
    );
}<|MERGE_RESOLUTION|>--- conflicted
+++ resolved
@@ -24,45 +24,6 @@
 import { TokenStats } from './stats/TokenStats';
 import { EpochTopStats } from './stats/EpochTopStats';
 import { getEpochStorageFundFlow } from '~/lib/utils';
-<<<<<<< HEAD
-import { generateValidatorsTableData, type ValidatorTableColumn } from '~/lib/ui';
-
-export const VALIDATOR_COLUMNS: ValidatorTableColumn[] = [
-    {
-        header: 'Name',
-        accessorKey: 'name',
-    },
-    {
-        header: 'Stake',
-        accessorKey: 'stake',
-    },
-    {
-        header: 'Proposed next Epoch gas price',
-        accessorKey: 'nextEpochGasPrice',
-    },
-    {
-        header: 'APY',
-        accessorKey: 'apy',
-    },
-    {
-        header: 'Commission',
-        accessorKey: 'commission',
-    },
-    {
-        header: 'Last Epoch Reward',
-        accessorKey: 'lastReward',
-    },
-    {
-        header: 'Voting Power',
-        accessorKey: 'votingPower',
-    },
-    {
-        header: 'Status',
-        accessorKey: 'atRisk',
-    },
-];
-=======
->>>>>>> bc5e32f3
 
 enum EpochTabs {
     Checkpoints = 'checkpoints',
