--- conflicted
+++ resolved
@@ -15,11 +15,7 @@
 } from '@iota/apps-ui-kit';
 
 import { CheckpointsTable, PageLayout } from '~/components';
-<<<<<<< HEAD
-import { Banner, TableCard, Tabs, TabsContent, TabsList, TabsTrigger } from '~/components/ui';
-=======
-import { Banner, Stats, type StatsProps, TableCard } from '~/components/ui';
->>>>>>> c6c4d544
+import { Banner, TableCard } from '~/components/ui';
 import { useEnhancedRpcClient } from '~/hooks/useEnhancedRpc';
 import { getEpochStorageFundFlow } from '~/lib/utils';
 import { validatorsTableData } from '../validators/Validators';
