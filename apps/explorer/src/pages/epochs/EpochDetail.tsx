--- conflicted
+++ resolved
@@ -2,20 +2,10 @@
 // Modifications Copyright (c) 2024 IOTA Stiftung
 // SPDX-License-Identifier: Apache-2.0
 
-<<<<<<< HEAD
-// Modifications Copyright (c) 2024 IOTA Stiftung
-// SPDX-License-Identifier: Apache-2.0
-
-import { useFormatCoin } from '@mysten/core';
-import { useSuiClientQuery } from '@mysten/dapp-kit';
-import { SUI_TYPE_ARG } from '@mysten/sui.js/utils';
-import { LoadingIndicator } from '@mysten/ui';
-=======
 import { useFormatCoin } from '@iota/core';
 import { useIotaClientQuery } from '@iota/dapp-kit';
 import { IOTA_TYPE_ARG } from '@iota/iota.js/utils';
 import { LoadingIndicator } from '@iota/ui';
->>>>>>> 42d480c3
 import { useQuery } from '@tanstack/react-query';
 import { useMemo } from 'react';
 import { useParams } from 'react-router-dom';
@@ -33,22 +23,13 @@
 import { Tabs, TabsContent, TabsList, TabsTrigger } from '~/ui/Tabs';
 import { getEpochStorageFundFlow } from '~/utils/getStorageFundFlow';
 
-<<<<<<< HEAD
-interface SuiStatsProps {
-    amount: bigint | number | string | undefined | null;
-}
-
-function SuiStats({ amount, ...props }: SuiStatsProps & StatsProps): JSX.Element {
-    const [formattedAmount, symbol] = useFormatCoin(amount, SUI_TYPE_ARG);
-=======
 function IotaStats({
     amount,
     ...props
 }: Omit<StatsProps, 'children'> & {
     amount: bigint | number | string | undefined | null;
-}) {
+}): JSX.Element {
     const [formattedAmount, symbol] = useFormatCoin(amount, IOTA_TYPE_ARG);
->>>>>>> 42d480c3
 
     return (
         <Stats postfix={formattedAmount && symbol} {...props}>
