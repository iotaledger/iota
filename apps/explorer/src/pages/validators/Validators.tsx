--- conflicted
+++ resolved
@@ -1,7 +1,4 @@
 // Copyright (c) Mysten Labs, Inc.
-// Modifications Copyright (c) 2024 IOTA Stiftung
-// SPDX-License-Identifier: Apache-2.0
-
 // Modifications Copyright (c) 2024 IOTA Stiftung
 // SPDX-License-Identifier: Apache-2.0
 
@@ -238,13 +235,8 @@
     };
 }
 
-<<<<<<< HEAD
 function ValidatorPageResult(): JSX.Element {
-    const { data, isPending, isSuccess, isError } = useSuiClientQuery('getLatestSuiSystemState');
-=======
-function ValidatorPageResult() {
     const { data, isPending, isSuccess, isError } = useIotaClientQuery('getLatestIotaSystemState');
->>>>>>> 42d480c3
 
     const numberOfValidators = data?.activeValidators.length || 0;
 
