--- conflicted
+++ resolved
@@ -2,29 +2,14 @@
 // Modifications Copyright (c) 2024 IOTA Stiftung
 // SPDX-License-Identifier: Apache-2.0
 
-<<<<<<< HEAD
-/* eslint-disable @typescript-eslint/no-explicit-any */
-
-import { roundFloat, useFormatCoin, useGetValidatorsApy, useGetValidatorsEvents } from '@iota/core';
-import { useIotaClientQuery } from '@iota/dapp-kit';
-import { useMemo } from 'react';
-import { generateValidatorsTableData } from '~/lib/ui/utils';
-
-import { ErrorBoundary, PageLayout } from '~/components';
-import { Banner, PlaceholderTable, TableCard, TableHeader } from '~/components/ui';
-=======
 import React, { type JSX, useMemo } from 'react';
 import { roundFloat, useFormatCoin, useGetValidatorsApy, useGetValidatorsEvents } from '@iota/core';
->>>>>>> 3aa3f00f
 import {
     DisplayStats,
     DisplayStatsSize,
     DisplayStatsType,
     TooltipPosition,
 } from '@iota/apps-ui-kit';
-<<<<<<< HEAD
-import { IOTA_TYPE_ARG } from '@iota/iota-sdk/utils';
-=======
 import { useIotaClientQuery } from '@iota/dapp-kit';
 import { IOTA_TYPE_ARG } from '@iota/iota-sdk/utils';
 import {
@@ -36,7 +21,6 @@
     TableHeader,
 } from '~/components';
 import { generateValidatorsTableData } from '~/lib/ui/utils/generateValidatorsTableData';
->>>>>>> 3aa3f00f
 
 function ValidatorPageResult(): JSX.Element {
     const { data, isPending, isSuccess, isError } = useIotaClientQuery('getLatestIotaSystemState');
@@ -91,11 +75,7 @@
     const validatorsTable = useMemo(() => {
         if (!data || !validatorEvents) return null;
         return generateValidatorsTableData({
-<<<<<<< HEAD
-            validators: data.activeValidators,
-=======
             validators: [...data.activeValidators].sort(() => 0.5 - Math.random()),
->>>>>>> 3aa3f00f
             atRiskValidators: data.atRiskValidators,
             validatorEvents,
             rollingAverageApys: validatorsApy || null,
