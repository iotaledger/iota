--- conflicted
+++ resolved
@@ -2,14 +2,7 @@
 // Modifications Copyright (c) 2024 IOTA Stiftung
 // SPDX-License-Identifier: Apache-2.0
 
-<<<<<<< HEAD
-// Modifications Copyright (c) 2024 IOTA Stiftung
-// SPDX-License-Identifier: Apache-2.0
-
-import { useGetObject } from '@mysten/core';
-=======
 import { useGetObject } from '@iota/core';
->>>>>>> 42d480c3
 import { Banner } from '~/ui/Banner';
 import { Divider } from '~/ui/Divider';
 import { FieldsContent } from '~/pages/object-result/views/TokenView';
@@ -78,18 +71,13 @@
     );
 }
 
-<<<<<<< HEAD
 interface TransactionsSectionProps {
     address: string;
     isObject: boolean;
 }
 
 function TransactionsSection({ address, isObject }: TransactionsSectionProps): JSX.Element {
-    const client = useSuiClient();
-=======
-function TransactionsSection({ address, isObject }: { address: string; isObject: boolean }) {
     const client = useIotaClient();
->>>>>>> 42d480c3
 
     const {
         data: transactionsForAddressData,
