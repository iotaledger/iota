// Copyright (c) Mysten Labs, Inc.
// Modifications Copyright (c) 2024 IOTA Stiftung
// SPDX-License-Identifier: Apache-2.0

<<<<<<< HEAD
import {
    isIotaNSName,
    useGetObject,
    useResolveIotaNSAddress,
    useResolveIotaNSName,
} from '@iota/core';
=======
import { ObjectDetailsHeader } from '@iota/icons';
>>>>>>> ae889c63
import { useParams } from 'react-router-dom';
import { ErrorBoundary, PageHeader, PageLayout } from '~/components';
import { PageContent } from '~/pages/id-page/PageContent';
import { ObjectView } from '../object-result/views/ObjectView';
import { TotalStaked } from '../address-result/TotalStaked';
import { useGetObject } from '@iota/core';

interface HeaderProps {
    address: string;
}

function Header({ address }: HeaderProps): JSX.Element {
    const { data, isPending, error: getObjectError } = useGetObject(address!);
    const isObject = !!data?.data;
    const errorText = getObjectError?.message;

    return (
        <div>
            <PageHeader
                loading={isPending}
                error={errorText}
                type={isObject ? 'Object' : 'Address'}
                title={address}
<<<<<<< HEAD
                subtitle={domainName}
=======
                before={<ObjectDetailsHeader className="h-6 w-6" />}
>>>>>>> ae889c63
                after={<TotalStaked address={address} />}
            />

            <ErrorBoundary>
                {data && (
                    <div className="mt-5">
                        <ObjectView data={data} />
                    </div>
                )}
            </ErrorBoundary>
        </div>
    );
}

interface PageLayoutContainerProps {
    address: string;
}

function PageLayoutContainer({ address }: PageLayoutContainerProps): JSX.Element {
    return (
        <PageLayout
            content={
                <>
                    <Header address={address} />
                    <PageContent address={address} />
                </>
            }
        />
    );
}

export function IdPage(): JSX.Element {
    const { id } = useParams();

    return <PageLayoutContainer address={id!} />;
}<|MERGE_RESOLUTION|>--- conflicted
+++ resolved
@@ -2,16 +2,6 @@
 // Modifications Copyright (c) 2024 IOTA Stiftung
 // SPDX-License-Identifier: Apache-2.0
 
-<<<<<<< HEAD
-import {
-    isIotaNSName,
-    useGetObject,
-    useResolveIotaNSAddress,
-    useResolveIotaNSName,
-} from '@iota/core';
-=======
-import { ObjectDetailsHeader } from '@iota/icons';
->>>>>>> ae889c63
 import { useParams } from 'react-router-dom';
 import { ErrorBoundary, PageHeader, PageLayout } from '~/components';
 import { PageContent } from '~/pages/id-page/PageContent';
@@ -35,11 +25,6 @@
                 error={errorText}
                 type={isObject ? 'Object' : 'Address'}
                 title={address}
-<<<<<<< HEAD
-                subtitle={domainName}
-=======
-                before={<ObjectDetailsHeader className="h-6 w-6" />}
->>>>>>> ae889c63
                 after={<TotalStaked address={address} />}
             />
 
