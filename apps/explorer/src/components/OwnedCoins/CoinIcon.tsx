// Copyright (c) Mysten Labs, Inc.
// Modifications Copyright (c) 2024 IOTA Stiftung
// SPDX-License-Identifier: Apache-2.0

<<<<<<< HEAD
// Modifications Copyright (c) 2024 IOTA Stiftung
// SPDX-License-Identifier: Apache-2.0

import { useCoinMetadata } from '@mysten/core';
import { Sui, Unstaked } from '@mysten/icons';
import { SUI_TYPE_ARG } from '@mysten/sui.js/utils';
=======
import { useCoinMetadata } from '@iota/core';
import { Iota, Unstaked } from '@iota/icons';
import { IOTA_TYPE_ARG } from '@iota/iota.js/utils';
>>>>>>> 42d480c3
import { cva, type VariantProps } from 'class-variance-authority';

import { ImageIcon } from '~/ui/ImageIcon';

const imageStyle = cva(['flex rounded-2xl'], {
    variants: {
        size: {
            sm: 'w-6 h-6',
            md: 'w-7.5 h-7.5',
            lg: 'md:w-10 md:h-10 w-8 h-8',
            xl: 'md:w-31.5 md:h-31.5 w-16 h-16 ',
        },
    },
    defaultVariants: {
        size: 'md',
    },
});

<<<<<<< HEAD
function SuiCoin(): JSX.Element {
=======
function IotaCoin() {
>>>>>>> 42d480c3
    return (
        <Iota className="flex h-full w-full items-center justify-center rounded-2xl bg-iota p-1.5 text-body text-white" />
    );
}

type NonIotaCoinProps = {
    coinType: string;
};

<<<<<<< HEAD
function NonSuiCoin({ coinType }: NonSuiCoinProps): JSX.Element {
=======
function NonIotaCoin({ coinType }: NonIotaCoinProps) {
>>>>>>> 42d480c3
    const { data: coinMeta } = useCoinMetadata(coinType);
    return (
        <div className="flex h-full w-full items-center justify-center rounded-2xl bg-gray-40 text-hero-darkest text-opacity-30">
            {coinMeta?.iconUrl ? (
                <ImageIcon
                    size="sm"
                    src={coinMeta.iconUrl}
                    label={coinMeta.name || coinType}
                    fallback={coinMeta.name || coinType}
                    circle
                />
            ) : (
                <div className="flex h-full w-full items-center justify-center rounded-2xl border-2 border-hero-darkest border-opacity-10">
                    <Unstaked className="h-2.5 w-2.5" />
                </div>
            )}
        </div>
    );
}

export interface CoinIconProps extends VariantProps<typeof imageStyle> {
    coinType: string;
}

export function CoinIcon({ coinType, ...styleProps }: CoinIconProps): JSX.Element {
    return (
        <div className={imageStyle(styleProps)}>
            {coinType === IOTA_TYPE_ARG ? <IotaCoin /> : <NonIotaCoin coinType={coinType} />}
        </div>
    );
}<|MERGE_RESOLUTION|>--- conflicted
+++ resolved
@@ -2,18 +2,9 @@
 // Modifications Copyright (c) 2024 IOTA Stiftung
 // SPDX-License-Identifier: Apache-2.0
 
-<<<<<<< HEAD
-// Modifications Copyright (c) 2024 IOTA Stiftung
-// SPDX-License-Identifier: Apache-2.0
-
-import { useCoinMetadata } from '@mysten/core';
-import { Sui, Unstaked } from '@mysten/icons';
-import { SUI_TYPE_ARG } from '@mysten/sui.js/utils';
-=======
 import { useCoinMetadata } from '@iota/core';
 import { Iota, Unstaked } from '@iota/icons';
 import { IOTA_TYPE_ARG } from '@iota/iota.js/utils';
->>>>>>> 42d480c3
 import { cva, type VariantProps } from 'class-variance-authority';
 
 import { ImageIcon } from '~/ui/ImageIcon';
@@ -32,11 +23,7 @@
     },
 });
 
-<<<<<<< HEAD
-function SuiCoin(): JSX.Element {
-=======
-function IotaCoin() {
->>>>>>> 42d480c3
+function IotaCoin(): JSX.Element {
     return (
         <Iota className="flex h-full w-full items-center justify-center rounded-2xl bg-iota p-1.5 text-body text-white" />
     );
@@ -46,11 +33,7 @@
     coinType: string;
 };
 
-<<<<<<< HEAD
-function NonSuiCoin({ coinType }: NonSuiCoinProps): JSX.Element {
-=======
-function NonIotaCoin({ coinType }: NonIotaCoinProps) {
->>>>>>> 42d480c3
+function NonIotaCoin({ coinType }: NonIotaCoinProps): JSX.Element {
     const { data: coinMeta } = useCoinMetadata(coinType);
     return (
         <div className="flex h-full w-full items-center justify-center rounded-2xl bg-gray-40 text-hero-darkest text-opacity-30">
