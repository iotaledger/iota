// Copyright (c) Mysten Labs, Inc.
// Modifications Copyright (c) 2024 IOTA Stiftung
// SPDX-License-Identifier: Apache-2.0

<<<<<<< HEAD
// Modifications Copyright (c) 2024 IOTA Stiftung
// SPDX-License-Identifier: Apache-2.0

import { getCoinSymbol } from '@mysten/core';
import { useSuiClientQuery } from '@mysten/dapp-kit';
import { Info16 } from '@mysten/icons';
import { type CoinBalance } from '@mysten/sui.js/client';
import { normalizeSuiAddress } from '@mysten/sui.js/utils';
import { Heading, Text, LoadingIndicator, RadioGroup, RadioGroupItem } from '@mysten/ui';
=======
import { getCoinSymbol } from '@iota/core';
import { useIotaClientQuery } from '@iota/dapp-kit';
import { Info16 } from '@iota/icons';
import { type CoinBalance } from '@iota/iota.js/client';
import { normalizeIotaAddress } from '@iota/iota.js/utils';
import { Heading, Text, LoadingIndicator, RadioGroup, RadioGroupItem } from '@iota/ui';
>>>>>>> df09fc72
import { useMemo, useState } from 'react';

import OwnedCoinView from './OwnedCoinView';
import { useRecognizedPackages } from '~/hooks/useRecognizedPackages';
import { Pagination } from '~/ui/Pagination';

export type CoinBalanceVerified = CoinBalance & {
    isRecognized?: boolean;
};

enum CoinFilter {
    All = 'allBalances',
    Recognized = 'recognizedBalances',
    Unrecognized = 'unrecognizedBalances',
}

interface OwnerCoinsProps {
    id: string;
}

export function OwnedCoins({ id }: OwnerCoinsProps) {
    const [currentSlice, setCurrentSlice] = useState(1);
    const [limit, setLimit] = useState(20);
    const [filterValue, setFilterValue] = useState(CoinFilter.Recognized);
    const { isPending, data, isError } = useIotaClientQuery('getAllBalances', {
        owner: normalizeIotaAddress(id),
    });
    const recognizedPackages = useRecognizedPackages();

    const balances: Record<CoinFilter, CoinBalanceVerified[]> = useMemo(() => {
        const balanceData = data?.reduce(
            (acc, coinBalance) => {
                if (recognizedPackages.includes(coinBalance.coinType.split('::')[0])) {
                    acc.recognizedBalances.push({
                        ...coinBalance,
                        isRecognized: true,
                    });
                } else {
                    acc.unrecognizedBalances.push({ ...coinBalance, isRecognized: false });
                }
                return acc;
            },
            {
                recognizedBalances: [] as CoinBalanceVerified[],
                unrecognizedBalances: [] as CoinBalanceVerified[],
            },
        ) ?? { recognizedBalances: [], unrecognizedBalances: [] };

        const recognizedBalances = balanceData.recognizedBalances.sort((a, b) => {
            // Make sure IOTA always comes first
            if (getCoinSymbol(a.coinType) === 'IOTA') {
                return -1;
            } else if (getCoinSymbol(b.coinType) === 'IOTA') {
                return 1;
            } else {
                return getCoinSymbol(a.coinType).localeCompare(
                    getCoinSymbol(b.coinType),
                    undefined,
                    {
                        sensitivity: 'base',
                    },
                );
            }
        });

        return {
            recognizedBalances,
            unrecognizedBalances: balanceData.unrecognizedBalances.sort((a, b) =>
                getCoinSymbol(a.coinType)!.localeCompare(getCoinSymbol(b.coinType)!, undefined, {
                    sensitivity: 'base',
                }),
            ),
            allBalances: balanceData.recognizedBalances.concat(balanceData.unrecognizedBalances),
        };
    }, [data, recognizedPackages]);

    const filterOptions = useMemo(
        () => [
            {
                label: `${balances.recognizedBalances.length} RECOGNIZED`,
                value: CoinFilter.Recognized,
            },
            {
                label: `${balances.unrecognizedBalances.length} UNRECOGNIZED`,
                value: CoinFilter.Unrecognized,
            },
            { label: 'ALL', value: CoinFilter.All },
        ],
        [balances],
    );

    const displayedBalances = useMemo(() => balances[filterValue], [balances, filterValue]);
    const hasCoinsBalance = balances.allBalances.length > 0;
    const coinBalanceHeader = hasCoinsBalance ? `${balances.allBalances.length} Coins` : 'Coins';

    if (isError) {
        return (
            <div className="pt-2 font-sans font-semibold text-issue-dark">Failed to load Coins</div>
        );
    }

    return (
        <div className="h-full w-full md:pr-10">
            {isPending ? (
                <div className="m-auto flex h-full w-full justify-center text-white">
                    <LoadingIndicator />
                </div>
            ) : (
                <div className="relative flex h-full flex-col gap-4 overflow-auto text-left">
                    <div className="flex min-h-14 w-full flex-col justify-between gap-y-3 border-b border-gray-45 max-sm:pb-3 max-sm:pt-5 sm:flex-row sm:items-center">
                        <Heading color="steel-darker" variant="heading4/semibold">
                            {coinBalanceHeader}
                        </Heading>
                        {hasCoinsBalance && (
                            <div>
                                <RadioGroup
                                    aria-label="transaction filter"
                                    value={filterValue}
                                    onValueChange={(value) => setFilterValue(value as CoinFilter)}
                                >
                                    {filterOptions.map((filter) => (
                                        <RadioGroupItem
                                            key={filter.value}
                                            value={filter.value}
                                            label={filter.label}
                                            disabled={!balances[filter.value].length}
                                        />
                                    ))}
                                </RadioGroup>
                            </div>
                        )}
                    </div>
                    {filterValue === CoinFilter.Unrecognized && (
                        <div className="flex items-center gap-2 rounded-2xl border border-gray-45 p-2 text-steel-darker">
                            <div>
                                <Info16 width="16px" />
                            </div>
                            <Text color="steel-darker" variant="body/medium">
                                These coins have not been recognized by Iota Foundation.
                            </Text>
                        </div>
                    )}

                    {hasCoinsBalance && (
                        <>
                            <div className="flex max-h-coinsAndAssetsContainer flex-col overflow-auto md:max-h-full">
                                <div className="mb-2.5 flex uppercase tracking-wider text-gray-80">
                                    <div className="w-[45%] pl-3">
                                        <Text variant="caption/medium" color="steel-dark">
                                            Type
                                        </Text>
                                    </div>
                                    <div className="w-[25%] px-2">
                                        <Text variant="caption/medium" color="steel-dark">
                                            Objects
                                        </Text>
                                    </div>
                                    <div className="w-[30%]">
                                        <Text variant="caption/medium" color="steel-dark">
                                            Balance
                                        </Text>
                                    </div>
                                </div>
                                <div>
                                    {displayedBalances
                                        .slice((currentSlice - 1) * limit, currentSlice * limit)
                                        .map((coin) => (
                                            <OwnedCoinView
                                                id={id}
                                                key={coin.coinType}
                                                coin={coin}
                                            />
                                        ))}
                                </div>
                            </div>
                            {displayedBalances.length > limit && (
                                <div className="flex flex-col justify-between gap-2 md:flex-row">
                                    <Pagination
                                        onNext={() => setCurrentSlice(currentSlice + 1)}
                                        hasNext={
                                            currentSlice !==
                                            Math.ceil(displayedBalances.length / limit)
                                        }
                                        hasPrev={currentSlice !== 1}
                                        onPrev={() => setCurrentSlice(currentSlice - 1)}
                                        onFirst={() => setCurrentSlice(1)}
                                    />
                                    <div className="flex items-center gap-3">
                                        <Text variant="body/medium" color="steel-dark">
                                            {`Showing `}
                                            {(currentSlice - 1) * limit + 1}-
                                            {currentSlice * limit > displayedBalances.length
                                                ? displayedBalances.length
                                                : currentSlice * limit}
                                        </Text>
                                        <select
                                            className="form-select flex rounded-md border border-gray-45 px-3 py-2 pr-8 text-bodySmall font-medium leading-[1.2] text-steel-dark shadow-button"
                                            value={limit}
                                            onChange={(e) => {
                                                setLimit(Number(e.target.value));
                                                setCurrentSlice(1);
                                            }}
                                        >
                                            <option value={20}>20 Per Page</option>
                                            <option value={40}>40 Per Page</option>
                                            <option value={60}>60 Per Page</option>
                                        </select>
                                    </div>
                                </div>
                            )}
                        </>
                    )}

                    {!hasCoinsBalance && (
                        <div className="flex h-20 items-center justify-center md:h-coinsAndAssetsContainer">
                            <Text variant="body/medium" color="steel-dark">
                                No Coins owned
                            </Text>
                        </div>
                    )}
                </div>
            )}
        </div>
    );
}<|MERGE_RESOLUTION|>--- conflicted
+++ resolved
@@ -2,24 +2,12 @@
 // Modifications Copyright (c) 2024 IOTA Stiftung
 // SPDX-License-Identifier: Apache-2.0
 
-<<<<<<< HEAD
-// Modifications Copyright (c) 2024 IOTA Stiftung
-// SPDX-License-Identifier: Apache-2.0
-
-import { getCoinSymbol } from '@mysten/core';
-import { useSuiClientQuery } from '@mysten/dapp-kit';
-import { Info16 } from '@mysten/icons';
-import { type CoinBalance } from '@mysten/sui.js/client';
-import { normalizeSuiAddress } from '@mysten/sui.js/utils';
-import { Heading, Text, LoadingIndicator, RadioGroup, RadioGroupItem } from '@mysten/ui';
-=======
 import { getCoinSymbol } from '@iota/core';
 import { useIotaClientQuery } from '@iota/dapp-kit';
 import { Info16 } from '@iota/icons';
 import { type CoinBalance } from '@iota/iota.js/client';
 import { normalizeIotaAddress } from '@iota/iota.js/utils';
 import { Heading, Text, LoadingIndicator, RadioGroup, RadioGroupItem } from '@iota/ui';
->>>>>>> df09fc72
 import { useMemo, useState } from 'react';
 
 import OwnedCoinView from './OwnedCoinView';
