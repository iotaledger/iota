// Copyright (c) Mysten Labs, Inc.
// Modifications Copyright (c) 2024 IOTA Stiftung
// SPDX-License-Identifier: Apache-2.0

import { getCoinSymbol } from '@iota/core';
import { useIotaClientQuery } from '@iota/dapp-kit';
import { Info16 } from '@iota/icons';
import { type CoinBalance } from '@iota/iota.js/client';
import { normalizeIotaAddress } from '@iota/iota.js/utils';
import { Heading, Text, LoadingIndicator, RadioGroup, RadioGroupItem } from '@iota/ui';
import { useMemo, useState } from 'react';

import OwnedCoinView from './OwnedCoinView';
import { useRecognizedPackages } from '~/hooks/useRecognizedPackages';
import { Pagination } from '~/ui/Pagination';

export type CoinBalanceVerified = CoinBalance & {
    isRecognized?: boolean;
};

enum CoinFilter {
    All = 'allBalances',
    Recognized = 'recognizedBalances',
    Unrecognized = 'unrecognizedBalances',
}

<<<<<<< HEAD
export function OwnedCoins({ id }: { id: string }): JSX.Element {
=======
interface OwnerCoinsProps {
    id: string;
}

export function OwnedCoins({ id }: OwnerCoinsProps) {
>>>>>>> 0672a0aa
    const [currentSlice, setCurrentSlice] = useState(1);
    const [limit, setLimit] = useState(20);
    const [filterValue, setFilterValue] = useState(CoinFilter.Recognized);
    const { isPending, data, isError } = useIotaClientQuery('getAllBalances', {
        owner: normalizeIotaAddress(id),
    });
    const recognizedPackages = useRecognizedPackages();

    const balances: Record<CoinFilter, CoinBalanceVerified[]> = useMemo(() => {
        const balanceData = data?.reduce(
            (acc, coinBalance) => {
                if (recognizedPackages.includes(coinBalance.coinType.split('::')[0])) {
                    acc.recognizedBalances.push({
                        ...coinBalance,
                        isRecognized: true,
                    });
                } else {
                    acc.unrecognizedBalances.push({ ...coinBalance, isRecognized: false });
                }
                return acc;
            },
            {
                recognizedBalances: [] as CoinBalanceVerified[],
                unrecognizedBalances: [] as CoinBalanceVerified[],
            },
        ) ?? { recognizedBalances: [], unrecognizedBalances: [] };

        const recognizedBalances = balanceData.recognizedBalances.sort((a, b) => {
            // Make sure IOTA always comes first
            if (getCoinSymbol(a.coinType) === 'IOTA') {
                return -1;
            } else if (getCoinSymbol(b.coinType) === 'IOTA') {
                return 1;
            } else {
                return getCoinSymbol(a.coinType).localeCompare(
                    getCoinSymbol(b.coinType),
                    undefined,
                    {
                        sensitivity: 'base',
                    },
                );
            }
        });

        return {
            recognizedBalances,
            unrecognizedBalances: balanceData.unrecognizedBalances.sort((a, b) =>
                getCoinSymbol(a.coinType)!.localeCompare(getCoinSymbol(b.coinType)!, undefined, {
                    sensitivity: 'base',
                }),
            ),
            allBalances: balanceData.recognizedBalances.concat(balanceData.unrecognizedBalances),
        };
    }, [data, recognizedPackages]);

    const filterOptions = useMemo(
        () => [
            {
                label: `${balances.recognizedBalances.length} RECOGNIZED`,
                value: CoinFilter.Recognized,
            },
            {
                label: `${balances.unrecognizedBalances.length} UNRECOGNIZED`,
                value: CoinFilter.Unrecognized,
            },
            { label: 'ALL', value: CoinFilter.All },
        ],
        [balances],
    );

    const displayedBalances = useMemo(() => balances[filterValue], [balances, filterValue]);
    const hasCoinsBalance = balances.allBalances.length > 0;
    const coinBalanceHeader = hasCoinsBalance ? `${balances.allBalances.length} Coins` : 'Coins';

    if (isError) {
        return (
            <div className="pt-2 font-sans font-semibold text-issue-dark">Failed to load Coins</div>
        );
    }

    return (
        <div className="h-full w-full md:pr-10">
            {isPending ? (
                <div className="m-auto flex h-full w-full justify-center text-white">
                    <LoadingIndicator />
                </div>
            ) : (
                <div className="relative flex h-full flex-col gap-4 overflow-auto text-left">
                    <div className="flex min-h-14 w-full flex-col justify-between gap-y-3 border-b border-gray-45 max-sm:pb-3 max-sm:pt-5 sm:flex-row sm:items-center">
                        <Heading color="steel-darker" variant="heading4/semibold">
                            {coinBalanceHeader}
                        </Heading>
                        {hasCoinsBalance && (
                            <div>
                                <RadioGroup
                                    aria-label="transaction filter"
                                    value={filterValue}
                                    onValueChange={(value) => setFilterValue(value as CoinFilter)}
                                >
                                    {filterOptions.map((filter) => (
                                        <RadioGroupItem
                                            key={filter.value}
                                            value={filter.value}
                                            label={filter.label}
                                            disabled={!balances[filter.value].length}
                                        />
                                    ))}
                                </RadioGroup>
                            </div>
                        )}
                    </div>
                    {filterValue === CoinFilter.Unrecognized && (
                        <div className="flex items-center gap-2 rounded-2xl border border-gray-45 p-2 text-steel-darker">
                            <div>
                                <Info16 width="16px" />
                            </div>
                            <Text color="steel-darker" variant="body/medium">
                                These coins have not been recognized by Iota Foundation.
                            </Text>
                        </div>
                    )}

                    {hasCoinsBalance && (
                        <>
                            <div className="flex max-h-coinsAndAssetsContainer flex-col overflow-auto md:max-h-full">
                                <div className="mb-2.5 flex uppercase tracking-wider text-gray-80">
                                    <div className="w-[45%] pl-3">
                                        <Text variant="caption/medium" color="steel-dark">
                                            Type
                                        </Text>
                                    </div>
                                    <div className="w-[25%] px-2">
                                        <Text variant="caption/medium" color="steel-dark">
                                            Objects
                                        </Text>
                                    </div>
                                    <div className="w-[30%]">
                                        <Text variant="caption/medium" color="steel-dark">
                                            Balance
                                        </Text>
                                    </div>
                                </div>
                                <div>
                                    {displayedBalances
                                        .slice((currentSlice - 1) * limit, currentSlice * limit)
                                        .map((coin) => (
                                            <OwnedCoinView
                                                id={id}
                                                key={coin.coinType}
                                                coin={coin}
                                            />
                                        ))}
                                </div>
                            </div>
                            {displayedBalances.length > limit && (
                                <div className="flex flex-col justify-between gap-2 md:flex-row">
                                    <Pagination
                                        onNext={() => setCurrentSlice(currentSlice + 1)}
                                        hasNext={
                                            currentSlice !==
                                            Math.ceil(displayedBalances.length / limit)
                                        }
                                        hasPrev={currentSlice !== 1}
                                        onPrev={() => setCurrentSlice(currentSlice - 1)}
                                        onFirst={() => setCurrentSlice(1)}
                                    />
                                    <div className="flex items-center gap-3">
                                        <Text variant="body/medium" color="steel-dark">
                                            {`Showing `}
                                            {(currentSlice - 1) * limit + 1}-
                                            {currentSlice * limit > displayedBalances.length
                                                ? displayedBalances.length
                                                : currentSlice * limit}
                                        </Text>
                                        <select
                                            className="form-select flex rounded-md border border-gray-45 px-3 py-2 pr-8 text-bodySmall font-medium leading-[1.2] text-steel-dark shadow-button"
                                            value={limit}
                                            onChange={(e) => {
                                                setLimit(Number(e.target.value));
                                                setCurrentSlice(1);
                                            }}
                                        >
                                            <option value={20}>20 Per Page</option>
                                            <option value={40}>40 Per Page</option>
                                            <option value={60}>60 Per Page</option>
                                        </select>
                                    </div>
                                </div>
                            )}
                        </>
                    )}

                    {!hasCoinsBalance && (
                        <div className="flex h-20 items-center justify-center md:h-coinsAndAssetsContainer">
                            <Text variant="body/medium" color="steel-dark">
                                No Coins owned
                            </Text>
                        </div>
                    )}
                </div>
            )}
        </div>
    );
}<|MERGE_RESOLUTION|>--- conflicted
+++ resolved
@@ -24,15 +24,10 @@
     Unrecognized = 'unrecognizedBalances',
 }
 
-<<<<<<< HEAD
-export function OwnedCoins({ id }: { id: string }): JSX.Element {
-=======
 interface OwnerCoinsProps {
     id: string;
 }
-
-export function OwnedCoins({ id }: OwnerCoinsProps) {
->>>>>>> 0672a0aa
+export function OwnedCoins({ id }: OwnerCoinsProps): JSX.Element {
     const [currentSlice, setCurrentSlice] = useState(1);
     const [limit, setLimit] = useState(20);
     const [filterValue, setFilterValue] = useState(CoinFilter.Recognized);
