// Copyright (c) Mysten Labs, Inc.
// Modifications Copyright (c) 2024 IOTA Stiftung
// SPDX-License-Identifier: Apache-2.0

<<<<<<< HEAD
// Modifications Copyright (c) 2024 IOTA Stiftung
// SPDX-License-Identifier: Apache-2.0

import { useFormatCoin } from '@mysten/core';
import { ArrowShowAndHideRight12, Warning16 } from '@mysten/icons';
import { SUI_TYPE_ARG } from '@mysten/sui.js/utils';
import { Text } from '@mysten/ui';
=======
import { useFormatCoin } from '@iota/core';
import { ArrowShowAndHideRight12, Warning16 } from '@iota/icons';
import { IOTA_TYPE_ARG } from '@iota/iota.js/utils';
import { Text } from '@iota/ui';
>>>>>>> 42d480c3
import * as Collapsible from '@radix-ui/react-collapsible';
import clsx from 'clsx';
import { useState } from 'react';

import { type CoinBalanceVerified } from '.';
import { CoinIcon } from './CoinIcon';
import CoinsPanel from './OwnedCoinsPanel';
import { Banner } from '~/ui/Banner';
import { Tooltip } from '~/ui/Tooltip';
import { ampli } from '~/utils/analytics/ampli';

type OwnedCoinViewProps = {
    coin: CoinBalanceVerified;
    id: string;
};

<<<<<<< HEAD
export default function OwnedCoinView({ coin, id }: OwnedCoinViewProps): JSX.Element {
    const isSuiCoin = coin.coinType === SUI_TYPE_ARG;
    const [open, setOpen] = useState(isSuiCoin);
=======
export default function OwnedCoinView({ coin, id }: OwnedCoinViewProps) {
    const isIotaCoin = coin.coinType === IOTA_TYPE_ARG;
    const [open, setOpen] = useState(isIotaCoin);
>>>>>>> 42d480c3
    const [formattedTotalBalance, symbol] = useFormatCoin(coin.totalBalance, coin.coinType);

    return (
        <Collapsible.Root open={open} onOpenChange={setOpen}>
            <Collapsible.Trigger
                data-testid="ownedcoinlabel"
                className={clsx(
                    'mt-1 flex w-full items-center rounded-lg bg-opacity-5 p-2 text-left hover:bg-hero-darkest hover:bg-opacity-5',
                    open ? 'rounded-b-none bg-hero-darkest pt-3' : 'rounded-b-lg',
                )}
            >
                <div className="flex w-[45%] items-center gap-1 truncate">
                    <ArrowShowAndHideRight12
                        width={12}
                        className={clsx('text-gray-60', open && 'rotate-90 transform')}
                    />

                    <div className="flex items-center gap-3 truncate">
                        <div className="w-6">
                            <CoinIcon coinType={coin.coinType} size="sm" />
                        </div>
                        <Text color="steel-darker" variant="body/medium" truncate>
                            {symbol}
                        </Text>
                    </div>

                    {!coin.isRecognized && (
                        <Tooltip
                            tip="This coin has not been recognized by Iota Foundation."
                            onOpen={() =>
                                ampli.activatedTooltip({
                                    tooltipLabel: 'unrecognizedCoinWarning',
                                })
                            }
                        >
                            <Banner variant="warning" icon={null} border spacing="sm">
                                <Warning16 />
                            </Banner>
                        </Tooltip>
                    )}
                </div>

                <div className="flex w-[25%] pl-2">
                    <Text
                        color={coin.isRecognized ? 'steel-darker' : 'gray-60'}
                        variant="body/medium"
                    >
                        {coin.coinObjectCount}
                    </Text>
                </div>

                <div className="flex w-[30%] items-center gap-1 truncate pl-1">
                    <Text
                        color={coin.isRecognized ? 'steel-darker' : 'gray-60'}
                        variant="bodySmall/medium"
                        truncate
                    >
                        {formattedTotalBalance}
                    </Text>
                    <Text color="steel" variant="subtitleSmallExtra/normal" truncate>
                        {symbol}
                    </Text>
                </div>
            </Collapsible.Trigger>

            <Collapsible.Content>
                <div className="flex flex-col gap-1 rounded-bl-lg rounded-br-lg bg-gray-40 p-3">
                    <CoinsPanel id={id} coinType={coin.coinType} />
                </div>
            </Collapsible.Content>
        </Collapsible.Root>
    );
}<|MERGE_RESOLUTION|>--- conflicted
+++ resolved
@@ -2,20 +2,10 @@
 // Modifications Copyright (c) 2024 IOTA Stiftung
 // SPDX-License-Identifier: Apache-2.0
 
-<<<<<<< HEAD
-// Modifications Copyright (c) 2024 IOTA Stiftung
-// SPDX-License-Identifier: Apache-2.0
-
-import { useFormatCoin } from '@mysten/core';
-import { ArrowShowAndHideRight12, Warning16 } from '@mysten/icons';
-import { SUI_TYPE_ARG } from '@mysten/sui.js/utils';
-import { Text } from '@mysten/ui';
-=======
 import { useFormatCoin } from '@iota/core';
 import { ArrowShowAndHideRight12, Warning16 } from '@iota/icons';
 import { IOTA_TYPE_ARG } from '@iota/iota.js/utils';
 import { Text } from '@iota/ui';
->>>>>>> 42d480c3
 import * as Collapsible from '@radix-ui/react-collapsible';
 import clsx from 'clsx';
 import { useState } from 'react';
@@ -32,15 +22,9 @@
     id: string;
 };
 
-<<<<<<< HEAD
 export default function OwnedCoinView({ coin, id }: OwnedCoinViewProps): JSX.Element {
-    const isSuiCoin = coin.coinType === SUI_TYPE_ARG;
-    const [open, setOpen] = useState(isSuiCoin);
-=======
-export default function OwnedCoinView({ coin, id }: OwnedCoinViewProps) {
     const isIotaCoin = coin.coinType === IOTA_TYPE_ARG;
     const [open, setOpen] = useState(isIotaCoin);
->>>>>>> 42d480c3
     const [formattedTotalBalance, symbol] = useFormatCoin(coin.totalBalance, coin.coinType);
 
     return (
