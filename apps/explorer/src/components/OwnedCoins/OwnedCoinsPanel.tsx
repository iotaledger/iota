// Copyright (c) Mysten Labs, Inc.
// Modifications Copyright (c) 2024 IOTA Stiftung
// SPDX-License-Identifier: Apache-2.0

<<<<<<< HEAD
// Modifications Copyright (c) 2024 IOTA Stiftung
// SPDX-License-Identifier: Apache-2.0

import { useElementDimensions, useGetCoins, useOnScreen } from '@mysten/core';
import { LoadingIndicator } from '@mysten/ui';
=======
import { useElementDimensions, useGetCoins, useOnScreen } from '@iota/core';
import { LoadingIndicator } from '@iota/ui';
>>>>>>> 42d480c3
import clsx from 'clsx';
import { useEffect, useRef } from 'react';

import CoinItem from './CoinItem';

const MIN_CONTAINER_WIDTH_SIZE = 500;

type CoinsPanelProps = {
    coinType: string;
    id: string;
};

export default function CoinsPanel({ coinType, id }: CoinsPanelProps): JSX.Element {
    const containerRef = useRef(null);
    const coinsSectionRef = useRef(null);
    const { isIntersecting } = useOnScreen(containerRef);
    const { data, isPending, isFetching, fetchNextPage, hasNextPage } = useGetCoins(coinType, id);
    const [_, containerWidth] = useElementDimensions(coinsSectionRef);

    const isSpinnerVisible = hasNextPage || isPending || isFetching;

    useEffect(() => {
        if (isIntersecting && hasNextPage && !isFetching) {
            fetchNextPage();
        }
    }, [isIntersecting, hasNextPage, isFetching, fetchNextPage]);

    const multiCols = containerWidth > MIN_CONTAINER_WIDTH_SIZE;

    return (
        <div className="max-h-ownCoinsPanel overflow-auto pb-3">
            <div className="flex flex-wrap" ref={coinsSectionRef}>
                {data &&
                    data.pages.map((page) =>
                        page.data.map((coin) => (
                            <div
                                key={coin.coinObjectId}
                                className={clsx(
                                    'w-full min-w-coinItemContainer pb-3 pl-3',
                                    multiCols && 'basis-1/3',
                                    !multiCols && 'pr-3',
                                )}
                            >
                                <CoinItem coin={coin} />
                            </div>
                        )),
                    )}
            </div>
            {isSpinnerVisible && (
                <div className="flex justify-center" ref={containerRef}>
                    <div className="mt-5 flex">
                        <LoadingIndicator />
                    </div>
                </div>
            )}
        </div>
    );
}<|MERGE_RESOLUTION|>--- conflicted
+++ resolved
@@ -2,16 +2,8 @@
 // Modifications Copyright (c) 2024 IOTA Stiftung
 // SPDX-License-Identifier: Apache-2.0
 
-<<<<<<< HEAD
-// Modifications Copyright (c) 2024 IOTA Stiftung
-// SPDX-License-Identifier: Apache-2.0
-
-import { useElementDimensions, useGetCoins, useOnScreen } from '@mysten/core';
-import { LoadingIndicator } from '@mysten/ui';
-=======
 import { useElementDimensions, useGetCoins, useOnScreen } from '@iota/core';
 import { LoadingIndicator } from '@iota/ui';
->>>>>>> 42d480c3
 import clsx from 'clsx';
 import { useEffect, useRef } from 'react';
 
