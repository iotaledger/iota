--- conflicted
+++ resolved
@@ -2,18 +2,9 @@
 // Modifications Copyright (c) 2024 IOTA Stiftung
 // SPDX-License-Identifier: Apache-2.0
 
-<<<<<<< HEAD
-// Modifications Copyright (c) 2024 IOTA Stiftung
-// SPDX-License-Identifier: Apache-2.0
-
-import { Search24 } from '@mysten/icons';
-import { type SuiMoveNormalizedStruct, type SuiObjectResponse } from '@mysten/sui.js/client';
-import { Text, LoadingIndicator, Combobox, ComboboxInput, ComboboxList } from '@mysten/ui';
-=======
 import { Search24 } from '@iota/icons';
 import { type IotaMoveNormalizedStruct, type IotaObjectResponse } from '@iota/iota.js/client';
 import { Text, LoadingIndicator, Combobox, ComboboxInput, ComboboxList } from '@iota/ui';
->>>>>>> 42d480c3
 import clsx from 'clsx';
 import { useCallback, useEffect, useState } from 'react';
 
