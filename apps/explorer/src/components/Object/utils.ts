// Copyright (c) Mysten Labs, Inc.
// Modifications Copyright (c) 2024 IOTA Stiftung
// SPDX-License-Identifier: Apache-2.0

<<<<<<< HEAD
// Modifications Copyright (c) 2024 IOTA Stiftung
// SPDX-License-Identifier: Apache-2.0

import { type SuiMoveNormalizedType } from '@mysten/sui.js/client';
=======
import { type IotaMoveNormalizedType } from '@iota/iota.js/client';
>>>>>>> 42d480c3

type TypeReference =
    | {
          address: string;
          module: string;
          name: string;
          typeArguments?: IotaMoveNormalizedType[];
      }
    | string
    | number;

// Get content inside <> and split by , to get underlying object types
function getContentInsideBrackets(input: string): string {
    return input?.slice(input?.indexOf('<') + 1, input?.lastIndexOf('>'));
}

function splitByCommaExcludingBrackets(input: string): string[] {
    const regex = /,(?![^<>]*>)/;
    return input.split(regex).map((part) => part.trim());
}

export function extractSerializationType(type: IotaMoveNormalizedType | ''): TypeReference {
    if (typeof type === 'string') {
        return type;
    }

    if ('TypeParameter' in type) {
        return type.TypeParameter;
    }

    if ('Reference' in type) {
        return extractSerializationType(type.Reference);
    }

    if ('MutableReference' in type) {
        return extractSerializationType(type.MutableReference);
    }

    if ('Vector' in type) {
        return extractSerializationType(type.Vector);
    }

    if ('Struct' in type) {
        return type.Struct;
    }

    return type;
}

<<<<<<< HEAD
function getDisplayName(type: SuiMoveNormalizedType | '', objectType: string): string {
=======
function getDisplayName(type: IotaMoveNormalizedType | '', objectType: string) {
>>>>>>> 42d480c3
    const normalizedType = extractSerializationType(type);

    if (typeof normalizedType === 'string') {
        let parentKey = null;
        if (typeof type === 'object') {
            if ('Vector' in type) {
                parentKey = 'Vector';
            } else if ('Reference' in type) {
                parentKey = 'Reference';
            } else if ('MutableReference' in type) {
                parentKey = 'MutableReference';
            } else if ('TypeParameter' in type) {
                parentKey = 'TypeParameter';
            } else {
                parentKey = '';
            }
        }
        return parentKey ? `${parentKey}<${normalizedType}>` : normalizedType;
    }

    if (typeof normalizedType === 'number') {
        const typeParameter = splitByCommaExcludingBrackets(getContentInsideBrackets(objectType));

        return typeParameter?.[normalizedType]?.split('::').pop() || '';
    }

    const { name } = normalizedType;
    let typeParam = '';

    // For nested Structs type.typeArguments  append the typeArguments to the name
    // Balance<XUS> || Balance<LSP<IOTA, USDT>>
    if (normalizedType.typeArguments?.length) {
        typeParam = `<${normalizedType.typeArguments
            .map((typeArg) => getDisplayName(typeArg, objectType))
            .join(', ')}>`;
    }

    return `${name}${typeParam}`;
}

<<<<<<< HEAD
interface FieldTypeValue {
    displayName: string;
    normalizedType: string | number;
}

export function getFieldTypeValue(
    type: SuiMoveNormalizedType | '',
    objectType: string,
): FieldTypeValue {
=======
export function getFieldTypeValue(type: IotaMoveNormalizedType | '', objectType: string) {
>>>>>>> 42d480c3
    const displayName = getDisplayName(type, objectType);

    const normalizedType = extractSerializationType(type);
    if (typeof normalizedType === 'string' || typeof normalizedType === 'number') {
        return {
            displayName,
            normalizedType: normalizedType,
        };
    }

    const { address, module, name } = normalizedType;

    return {
        displayName,
        normalizedType: `${address}::${module}::${name}`,
    };
}<|MERGE_RESOLUTION|>--- conflicted
+++ resolved
@@ -2,14 +2,7 @@
 // Modifications Copyright (c) 2024 IOTA Stiftung
 // SPDX-License-Identifier: Apache-2.0
 
-<<<<<<< HEAD
-// Modifications Copyright (c) 2024 IOTA Stiftung
-// SPDX-License-Identifier: Apache-2.0
-
-import { type SuiMoveNormalizedType } from '@mysten/sui.js/client';
-=======
 import { type IotaMoveNormalizedType } from '@iota/iota.js/client';
->>>>>>> 42d480c3
 
 type TypeReference =
     | {
@@ -59,11 +52,7 @@
     return type;
 }
 
-<<<<<<< HEAD
-function getDisplayName(type: SuiMoveNormalizedType | '', objectType: string): string {
-=======
-function getDisplayName(type: IotaMoveNormalizedType | '', objectType: string) {
->>>>>>> 42d480c3
+function getDisplayName(type: IotaMoveNormalizedType | '', objectType: string): string {
     const normalizedType = extractSerializationType(type);
 
     if (typeof normalizedType === 'string') {
@@ -104,19 +93,15 @@
     return `${name}${typeParam}`;
 }
 
-<<<<<<< HEAD
 interface FieldTypeValue {
     displayName: string;
     normalizedType: string | number;
 }
 
 export function getFieldTypeValue(
-    type: SuiMoveNormalizedType | '',
+    type: IotaMoveNormalizedType | '',
     objectType: string,
 ): FieldTypeValue {
-=======
-export function getFieldTypeValue(type: IotaMoveNormalizedType | '', objectType: string) {
->>>>>>> 42d480c3
     const displayName = getDisplayName(type, objectType);
 
     const normalizedType = extractSerializationType(type);
