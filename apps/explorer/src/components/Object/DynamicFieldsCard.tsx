--- conflicted
+++ resolved
@@ -2,18 +2,9 @@
 // Modifications Copyright (c) 2024 IOTA Stiftung
 // SPDX-License-Identifier: Apache-2.0
 
-<<<<<<< HEAD
-// Modifications Copyright (c) 2024 IOTA Stiftung
-// SPDX-License-Identifier: Apache-2.0
-
-import { useGetDynamicFields, useOnScreen } from '@mysten/core';
-import { type DynamicFieldInfo } from '@mysten/sui.js/client';
-import { LoadingIndicator } from '@mysten/ui';
-=======
 import { useGetDynamicFields, useOnScreen } from '@iota/core';
 import { type DynamicFieldInfo } from '@iota/iota.js/client';
 import { LoadingIndicator } from '@iota/ui';
->>>>>>> 42d480c3
 import { useRef, useEffect, useState, useMemo } from 'react';
 
 import { UnderlyingObjectCard } from './UnderlyingObjectCard';
