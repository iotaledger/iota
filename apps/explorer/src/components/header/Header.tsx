// Copyright (c) Mysten Labs, Inc.
// Modifications Copyright (c) 2024 IOTA Stiftung
// SPDX-License-Identifier: Apache-2.0

<<<<<<< HEAD
// Modifications Copyright (c) 2024 IOTA Stiftung
// SPDX-License-Identifier: Apache-2.0

import { Sui, SuiLogoTxt } from '@mysten/icons';
=======
import { Iota, IotaLogoTxt } from '@iota/icons';
>>>>>>> 42d480c3
import clsx from 'clsx';
import { useEffect, useState } from 'react';

import NetworkSelect from '../network/Network';
import Search from '../search/Search';
import { LinkWithQuery } from '~/ui/utils/LinkWithQuery';

function Header(): JSX.Element {
    const [isScrolled, setIsScrolled] = useState(window.scrollY > 0);
    useEffect(() => {
        const callback = () => {
            setIsScrolled(window.scrollY > 0);
        };
        document.addEventListener('scroll', callback, { passive: true });
        return () => {
            document.removeEventListener('scroll', callback);
        };
    }, []);

    return (
        <header
            className={clsx(
                'flex h-header justify-center overflow-visible bg-white/40 backdrop-blur-xl transition-shadow',
                isScrolled && 'shadow-effect-ui-regular',
            )}
        >
            <div className="flex h-full max-w-[1440px] flex-1 items-center gap-5 px-5 2xl:p-0">
                <LinkWithQuery
                    data-testid="nav-logo-button"
                    to="/"
                    className="flex flex-nowrap items-center gap-1 text-hero-darkest"
                >
                    <Iota className="h-[26px] w-5" />
                    <IotaLogoTxt className="h-[17px] w-[27px]" />
                </LinkWithQuery>
                <div className="flex w-full gap-2">
                    <div className="flex-1">
                        <Search />
                    </div>
                    <NetworkSelect />
                </div>
            </div>
        </header>
    );
}

export default Header;<|MERGE_RESOLUTION|>--- conflicted
+++ resolved
@@ -2,14 +2,7 @@
 // Modifications Copyright (c) 2024 IOTA Stiftung
 // SPDX-License-Identifier: Apache-2.0
 
-<<<<<<< HEAD
-// Modifications Copyright (c) 2024 IOTA Stiftung
-// SPDX-License-Identifier: Apache-2.0
-
-import { Sui, SuiLogoTxt } from '@mysten/icons';
-=======
 import { Iota, IotaLogoTxt } from '@iota/icons';
->>>>>>> 42d480c3
 import clsx from 'clsx';
 import { useEffect, useState } from 'react';
 
