// Copyright (c) Mysten Labs, Inc.
// Modifications Copyright (c) 2024 IOTA Stiftung
// SPDX-License-Identifier: Apache-2.0

import { IotaLogoWeb } from '@iota/ui-icons';
<<<<<<< HEAD
import clsx from 'clsx';
import { useEffect, useState } from 'react';
=======
>>>>>>> 4fba68d1

import { NetworkSelector } from '../network';
import Search from '../search/Search';
import { LinkWithQuery } from '~/components/ui';

function Header(): JSX.Element {
    return (
<<<<<<< HEAD
        <header
            className={clsx(
                'flex h-header justify-center overflow-visible backdrop-blur-xl transition-shadow',
                isScrolled && 'shadow-effect-ui-regular',
            )}
        >
            <div className="2xl:p-0 flex h-full max-w-[1440px] flex-1 items-center gap-5 px-4 py-8 lg:px-6 xl:px-10">
=======
        <header className="flex h-header justify-center overflow-visible bg-white">
            <div className="container flex h-full flex-1 items-center justify-between gap-5">
>>>>>>> 4fba68d1
                <LinkWithQuery
                    data-testid="nav-logo-button"
                    to="/"
                    className="flex flex-nowrap items-center gap-1 text-hero-darkest"
                >
<<<<<<< HEAD
                    <IotaLogoWeb width={130} height={32} />
                </LinkWithQuery>
                <div className="flex w-full gap-2">
                    <div className="flex flex-1 justify-center">
                        <Search />
                    </div>
                    <NetworkSelector />
=======
                    <IotaLogoWeb width={137} height={36} />
                </LinkWithQuery>
                <div className="flex w-[360-px] justify-center">
                    <Search />
>>>>>>> 4fba68d1
                </div>
                <NetworkSelector />
            </div>
        </header>
    );
}

export default Header;<|MERGE_RESOLUTION|>--- conflicted
+++ resolved
@@ -3,11 +3,6 @@
 // SPDX-License-Identifier: Apache-2.0
 
 import { IotaLogoWeb } from '@iota/ui-icons';
-<<<<<<< HEAD
-import clsx from 'clsx';
-import { useEffect, useState } from 'react';
-=======
->>>>>>> 4fba68d1
 
 import { NetworkSelector } from '../network';
 import Search from '../search/Search';
@@ -15,37 +10,17 @@
 
 function Header(): JSX.Element {
     return (
-<<<<<<< HEAD
-        <header
-            className={clsx(
-                'flex h-header justify-center overflow-visible backdrop-blur-xl transition-shadow',
-                isScrolled && 'shadow-effect-ui-regular',
-            )}
-        >
-            <div className="2xl:p-0 flex h-full max-w-[1440px] flex-1 items-center gap-5 px-4 py-8 lg:px-6 xl:px-10">
-=======
         <header className="flex h-header justify-center overflow-visible bg-white">
             <div className="container flex h-full flex-1 items-center justify-between gap-5">
->>>>>>> 4fba68d1
                 <LinkWithQuery
                     data-testid="nav-logo-button"
                     to="/"
                     className="flex flex-nowrap items-center gap-1 text-hero-darkest"
                 >
-<<<<<<< HEAD
-                    <IotaLogoWeb width={130} height={32} />
-                </LinkWithQuery>
-                <div className="flex w-full gap-2">
-                    <div className="flex flex-1 justify-center">
-                        <Search />
-                    </div>
-                    <NetworkSelector />
-=======
                     <IotaLogoWeb width={137} height={36} />
                 </LinkWithQuery>
                 <div className="flex w-[360-px] justify-center">
                     <Search />
->>>>>>> 4fba68d1
                 </div>
                 <NetworkSelector />
             </div>
