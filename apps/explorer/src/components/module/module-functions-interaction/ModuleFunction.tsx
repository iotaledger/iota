// Copyright (c) Mysten Labs, Inc.
// Modifications Copyright (c) 2024 IOTA Stiftung
// SPDX-License-Identifier: Apache-2.0

<<<<<<< HEAD
// Modifications Copyright (c) 2024 IOTA Stiftung
// SPDX-License-Identifier: Apache-2.0

import { useZodForm } from '@mysten/core';
import { ArrowRight12 } from '@mysten/icons';
import { TransactionBlock, getPureSerializationType } from '@mysten/sui.js/transactions';
import { Button } from '@mysten/ui';
=======
import { useZodForm } from '@iota/core';
import { ArrowRight12 } from '@iota/icons';
import { TransactionBlock, getPureSerializationType } from '@iota/iota.js/transactions';
import { Button } from '@iota/ui';
>>>>>>> 42d480c3
import {
    ConnectButton,
    useCurrentAccount,
    useSignAndExecuteTransactionBlock,
} from '@iota/dapp-kit';
import { useMutation } from '@tanstack/react-query';
import clsx from 'clsx';
import { useMemo } from 'react';
import { useWatch } from 'react-hook-form';
import { z } from 'zod';

import { FunctionExecutionResult } from './FunctionExecutionResult';
import { useFunctionParamsDetails } from './useFunctionParamsDetails';
import { useFunctionTypeArguments } from './useFunctionTypeArguments';
import { DisclosureBox } from '~/ui/DisclosureBox';
import { Input } from '~/ui/Input';

import type { IotaMoveNormalizedFunction } from '@iota/iota.js/client';
import type { TypeOf } from 'zod';

const argsSchema = z.object({
    params: z.optional(z.array(z.string().trim().min(1))),
    types: z.optional(z.array(z.string().trim().min(1))),
});

export type ModuleFunctionProps = {
    packageId: string;
    moduleName: string;
    functionName: string;
    functionDetails: IotaMoveNormalizedFunction;
    defaultOpen?: boolean;
};

export function ModuleFunction({
    defaultOpen,
    packageId,
    moduleName,
    functionName,
    functionDetails,
}: ModuleFunctionProps): JSX.Element {
    const currentAccount = useCurrentAccount();
    const { mutateAsync: signAndExecuteTransactionBlock } = useSignAndExecuteTransactionBlock();
    const { handleSubmit, formState, register, control } = useZodForm({
        schema: argsSchema,
    });
    const { isValidating, isValid, isSubmitting } = formState;

    const typeArguments = useFunctionTypeArguments(functionDetails.typeParameters);
    const formTypeInputs = useWatch({ control, name: 'types' });
    const resolvedTypeArguments = useMemo(
        () => typeArguments.map((aType, index) => formTypeInputs?.[index] || aType),
        [typeArguments, formTypeInputs],
    );
    const paramsDetails = useFunctionParamsDetails(
        functionDetails.parameters,
        resolvedTypeArguments,
    );

    const execute = useMutation({
        mutationFn: async ({ params, types }: TypeOf<typeof argsSchema>) => {
            const tx = new TransactionBlock();
            tx.moveCall({
                target: `${packageId}::${moduleName}::${functionName}`,
                typeArguments: types ?? [],
                arguments:
                    params?.map((param, i) =>
                        getPureSerializationType(functionDetails.parameters[i], param)
                            ? tx.pure(param)
                            : tx.object(param),
                    ) ?? [],
            });
            const result = await signAndExecuteTransactionBlock({
                transactionBlock: tx,
                options: {
                    showEffects: true,
                    showEvents: true,
                    showInput: true,
                },
            });
            if (result.effects?.status.status === 'failure') {
                throw new Error(result.effects.status.error || 'Transaction failed');
            }
            return result;
        },
    });

    const isExecuteDisabled = isValidating || !isValid || isSubmitting || !currentAccount;

    return (
        <DisclosureBox defaultOpen={defaultOpen} title={functionName}>
            <form
                onSubmit={handleSubmit((formData) =>
                    execute.mutateAsync(formData).catch(() => {
                        /* ignore tx execution errors */
                    }),
                )}
                autoComplete="off"
                className="flex flex-col flex-nowrap items-stretch gap-4"
            >
                {typeArguments.map((aTypeArgument, index) => (
                    <Input
                        key={index}
                        label={`Type${index}`}
                        {...register(`types.${index}` as const)}
                        placeholder={aTypeArgument}
                    />
                ))}
                {paramsDetails.map(({ paramTypeText }, index) => (
                    <Input
                        key={index}
                        label={`Arg${index}`}
                        {...register(`params.${index}` as const)}
                        placeholder={paramTypeText}
                        disabled={isSubmitting}
                    />
                ))}
                <div className="flex items-stretch justify-end gap-1.5">
                    <Button
                        variant="primary"
                        type="submit"
                        disabled={isExecuteDisabled}
                        loading={execute.isPending}
                    >
                        Execute
                    </Button>
                    <ConnectButton
                        connectText={
                            <>
                                Connect Wallet
                                <ArrowRight12 fill="currentColor" className="-rotate-45" />
                            </>
                        }
                        className={clsx(
                            '!rounded-md !text-bodySmall',
                            currentAccount
                                ? '!border !border-solid !border-steel !bg-white !font-mono !text-hero-dark !shadow-sm !shadow-ebony/5'
                                : '!flex !flex-nowrap !items-center !gap-1 !bg-iota-dark !font-sans !text-iota-light hover:!bg-iota-dark hover:!text-white',
                        )}
                    />
                </div>
                {execute.error || execute.data ? (
                    <FunctionExecutionResult
                        error={execute.error ? (execute.error as Error).message || 'Error' : false}
                        result={execute.data || null}
                        onClear={() => {
                            execute.reset();
                        }}
                    />
                ) : null}
            </form>
        </DisclosureBox>
    );
}<|MERGE_RESOLUTION|>--- conflicted
+++ resolved
@@ -2,20 +2,10 @@
 // Modifications Copyright (c) 2024 IOTA Stiftung
 // SPDX-License-Identifier: Apache-2.0
 
-<<<<<<< HEAD
-// Modifications Copyright (c) 2024 IOTA Stiftung
-// SPDX-License-Identifier: Apache-2.0
-
-import { useZodForm } from '@mysten/core';
-import { ArrowRight12 } from '@mysten/icons';
-import { TransactionBlock, getPureSerializationType } from '@mysten/sui.js/transactions';
-import { Button } from '@mysten/ui';
-=======
 import { useZodForm } from '@iota/core';
 import { ArrowRight12 } from '@iota/icons';
 import { TransactionBlock, getPureSerializationType } from '@iota/iota.js/transactions';
 import { Button } from '@iota/ui';
->>>>>>> 42d480c3
 import {
     ConnectButton,
     useCurrentAccount,
