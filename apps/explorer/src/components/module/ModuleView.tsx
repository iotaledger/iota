// Copyright (c) Mysten Labs, Inc.
// Modifications Copyright (c) 2024 IOTA Stiftung
// SPDX-License-Identifier: Apache-2.0

import { type IotaMoveNormalizedType } from '@iota/iota.js/client';
import { normalizeIotaAddress } from '@iota/iota.js/utils';
import cl from 'clsx';
import Highlight, { defaultProps, Prism } from 'prism-react-renderer';
import 'prism-themes/themes/prism-one-light.css';
import { useMemo } from 'react';

import { useNormalizedMoveModule } from '~/hooks/useNormalizedMoveModule';
import { LinkWithQuery } from '~/ui/utils/LinkWithQuery';

import type { Language } from 'prism-react-renderer';

import styles from './ModuleView.module.css';

// Include Rust language support.
// TODO: Write a custom prismjs syntax for Move Bytecode.
// @ts-expect-error: Defining global prism object:
globalThis.Prism = Prism;
// @ts-expect-error: This file is untyped:
import('prismjs/components/prism-rust').catch(() => {});

interface ModuleViewProps {
    id?: string;
    name: string;
    code: string;
}

interface TypeReference {
    address: string;
    module: string;
    name: string;
    typeArguments: IotaMoveNormalizedType[];
}

/** Takes a normalized move type and returns the address information contained within it */
function unwrapTypeReference(type: IotaMoveNormalizedType): null | TypeReference {
    if (typeof type === 'object') {
        if ('Struct' in type) {
            return type.Struct;
        }
        if ('Reference' in type) {
            return unwrapTypeReference(type.Reference);
        }
        if ('MutableReference' in type) {
            return unwrapTypeReference(type.MutableReference);
        }
        if ('Vector' in type) {
            return unwrapTypeReference(type.Vector);
        }
    }
    return null;
}

<<<<<<< HEAD
function ModuleView({ id, name, code }: Props): JSX.Element {
=======
function ModuleView({ id, name, code }: ModuleViewProps) {
>>>>>>> 0672a0aa
    const { data: normalizedModule } = useNormalizedMoveModule(id, name);
    const normalizedModuleReferences = useMemo(() => {
        const typeReferences: Record<string, TypeReference> = {};
        if (!normalizedModule) {
            return typeReferences;
        }
        Object.values(normalizedModule.exposedFunctions).forEach((exposedFunction) => {
            exposedFunction.parameters.forEach((param) => {
                const unwrappedType = unwrapTypeReference(param);
                if (!unwrappedType) return;
                typeReferences[unwrappedType.name] = unwrappedType;

                unwrappedType.typeArguments.forEach((typeArg) => {
                    const unwrappedTypeArg = unwrapTypeReference(typeArg);
                    if (!unwrappedTypeArg) return;
                    typeReferences[unwrappedTypeArg.name] = unwrappedTypeArg;
                });
            });
        });
        return typeReferences;
    }, [normalizedModule]);

    return (
        <section className={styles.modulewrapper}>
            <div className={cl(styles.code, styles.codeview)}>
                <Highlight
                    {...defaultProps}
                    code={code}
                    language={'rust' as Language}
                    theme={undefined}
                >
                    {({ className, style, tokens, getLineProps, getTokenProps }) => (
                        <pre className={className} style={style}>
                            {tokens.map((line, i) => (
                                <div
                                    {...getLineProps({ line, key: i })}
                                    key={i}
                                    className={styles.codeline}
                                >
                                    <div className={styles.codelinenumbers}>{i + 1}</div>

                                    {line.map((token, key) => {
                                        const reference =
                                            normalizedModuleReferences?.[token.content];

                                        if (
                                            (token.types.includes('class-name') ||
                                                token.types.includes('constant')) &&
                                            reference
                                        ) {
                                            const href = `/object/${reference.address}?module=${reference.module}`;

                                            return (
                                                <LinkWithQuery
                                                    key={key}
                                                    {...getTokenProps({
                                                        token,
                                                        key,
                                                    })}
                                                    to={href}
                                                    target={
                                                        normalizeIotaAddress(reference.address) ===
                                                        normalizeIotaAddress(id!)
                                                            ? undefined
                                                            : '_blank'
                                                    }
                                                />
                                            );
                                        }

                                        return (
                                            <span
                                                {...getTokenProps({
                                                    token,
                                                    key,
                                                })}
                                                key={key}
                                            />
                                        );
                                    })}
                                </div>
                            ))}
                        </pre>
                    )}
                </Highlight>
            </div>
        </section>
    );
}

export default ModuleView;<|MERGE_RESOLUTION|>--- conflicted
+++ resolved
@@ -55,11 +55,7 @@
     return null;
 }
 
-<<<<<<< HEAD
-function ModuleView({ id, name, code }: Props): JSX.Element {
-=======
-function ModuleView({ id, name, code }: ModuleViewProps) {
->>>>>>> 0672a0aa
+function ModuleView({ id, name, code }: ModuleViewProps): JSX.Element {
     const { data: normalizedModule } = useNormalizedMoveModule(id, name);
     const normalizedModuleReferences = useMemo(() => {
         const typeReferences: Record<string, TypeReference> = {};
