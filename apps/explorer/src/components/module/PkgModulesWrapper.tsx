// Copyright (c) Mysten Labs, Inc.
// Modifications Copyright (c) 2024 IOTA Stiftung
// SPDX-License-Identifier: Apache-2.0

import { Search24 } from '@iota/icons';
import { Combobox, ComboboxInput, ComboboxList } from '@iota/ui';
import clsx from 'clsx';
import { useState, useCallback, useEffect } from 'react';
import { type Direction } from 'react-resizable-panels';

import { ModuleFunctionsInteraction } from './module-functions-interaction';
import { useBreakpoint } from '~/hooks/useBreakpoint';
import { SplitPanes } from '~/ui/SplitPanes';
import { TabHeader } from '~/ui/Tabs';
import { ListItem, VerticalList } from '~/ui/VerticalList';
import { useSearchParamsMerged } from '~/ui/utils/LinkWithQuery';
import { ModuleCodeTabs } from './ModuleCodeTabs';

type ModuleType = [moduleName: string, code: string];

interface PkgModuleViewWrapperProps {
    id: string;
    modules: ModuleType[];
    splitPanelOrientation: Direction;
}

<<<<<<< HEAD
function PkgModuleViewWrapper({ id, modules, splitPanelOrientation }: Props): JSX.Element {
=======
function PkgModuleViewWrapper({ id, modules, splitPanelOrientation }: PkgModuleViewWrapperProps) {
>>>>>>> 0672a0aa
    const isMediumOrAbove = useBreakpoint('md');

    const [searchParams, setSearchParams] = useSearchParamsMerged();
    const [query, setQuery] = useState('');

    const moduleNameValue = searchParams.get('module');
    const moduleFromParams = moduleNameValue
        ? modules.find(([moduleName]) => moduleName === moduleNameValue)
        : undefined;

    // Extract module in URL or default to first module in the list
    const [selectedModuleName, selectedModuleCode] = moduleFromParams ?? modules[0];

    // If module in URL exists but is not in module list, then delete module from URL
    useEffect(() => {
        if (!moduleFromParams) {
            setSearchParams({}, { replace: true });
        }
    }, [setSearchParams, moduleFromParams]);

    const moduleNames = modules.map(([name]) => name);
    const filteredModules = query
        ? moduleNames.filter(([name]) => name.toLowerCase().includes(query.toLowerCase()))
        : moduleNames;

    const submitSearch = useCallback(() => {
        if (filteredModules.length === 1) {
            setSearchParams({
                module: filteredModules[0],
            });
        }
    }, [filteredModules, setSearchParams]);

    const onChangeModule = (newModule: string) => {
        setSearchParams(
            {
                module: newModule,
            },
            {
                preventScrollReset: true,
            },
        );
    };

    const isCompact = splitPanelOrientation === 'horizontal' || !isMediumOrAbove;
    const panelContent = [
        {
            panel: (
                <ModuleCodeTabs
                    packageId={id}
                    moduleName={selectedModuleName}
                    moduleBytecode={selectedModuleCode}
                    isCompact={isCompact}
                />
            ),
            defaultSize: 40,
        },
        {
            panel: (
                <div className="h-full grow overflow-auto border-gray-45 pt-5 md:pl-7">
                    <TabHeader size="md" title="Execute">
                        <div className={clsx('overflow-auto', { 'h-verticalListLong': isCompact })}>
                            <ModuleFunctionsInteraction
                                // force recreating everything when we change modules
                                key={`${id}-${selectedModuleName}`}
                                packageId={id}
                                moduleName={selectedModuleName}
                            />
                        </div>
                    </TabHeader>
                </div>
            ),
            defaultSize: 60,
        },
    ];

    return (
        <div className="flex flex-col gap-5 border-b border-gray-45 md:flex-row md:flex-nowrap">
            <div className="w-full md:w-1/5">
                <Combobox value={query} onValueChange={setQuery}>
                    <div className="mt-2.5 flex w-full justify-between rounded-md border border-gray-50 py-1 pl-3 placeholder-gray-65 shadow-sm">
                        <ComboboxInput placeholder="Search" className="w-full border-none" />
                        <button
                            onClick={submitSearch}
                            className="border-none bg-inherit pr-2"
                            type="submit"
                        >
                            <Search24 className="h-4.5 w-4.5 cursor-pointer fill-steel align-middle text-gray-60" />
                        </button>
                    </div>

                    <ComboboxList
                        showResultsCount
                        options={filteredModules.map((item) => ({
                            item,
                            value: item,
                            label: item,
                        }))}
                        onSelect={({ item }) => {
                            onChangeModule(item);
                        }}
                    />
                </Combobox>
                <div className="h-verticalListShort overflow-auto pt-3 md:h-verticalListLong">
                    <VerticalList>
                        {moduleNames.map((name) => (
                            <div key={name} className="mx-0.5 mt-0.5 md:min-w-fit">
                                <ListItem
                                    active={selectedModuleName === name}
                                    onClick={() => onChangeModule(name)}
                                >
                                    {name}
                                </ListItem>
                            </div>
                        ))}
                    </VerticalList>
                </div>
            </div>
            {isMediumOrAbove ? (
                <div className="w-4/5">
                    <SplitPanes direction={splitPanelOrientation} splitPanels={panelContent} />
                </div>
            ) : (
                panelContent.map((panel, index) => <div key={index}>{panel.panel}</div>)
            )}
        </div>
    );
}
export default PkgModuleViewWrapper;<|MERGE_RESOLUTION|>--- conflicted
+++ resolved
@@ -24,11 +24,11 @@
     splitPanelOrientation: Direction;
 }
 
-<<<<<<< HEAD
-function PkgModuleViewWrapper({ id, modules, splitPanelOrientation }: Props): JSX.Element {
-=======
-function PkgModuleViewWrapper({ id, modules, splitPanelOrientation }: PkgModuleViewWrapperProps) {
->>>>>>> 0672a0aa
+function PkgModuleViewWrapper({
+    id,
+    modules,
+    splitPanelOrientation,
+}: PkgModuleViewWrapperProps): JSX.Element {
     const isMediumOrAbove = useBreakpoint('md');
 
     const [searchParams, setSearchParams] = useSearchParamsMerged();
