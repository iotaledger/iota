--- conflicted
+++ resolved
@@ -2,18 +2,9 @@
 // Modifications Copyright (c) 2024 IOTA Stiftung
 // SPDX-License-Identifier: Apache-2.0
 
-<<<<<<< HEAD
-// Modifications Copyright (c) 2024 IOTA Stiftung
-// SPDX-License-Identifier: Apache-2.0
-
-import { type SuiObjectResponse } from '@mysten/sui.js/client';
-import { formatAddress } from '@mysten/sui.js/utils';
-import { Placeholder, Text } from '@mysten/ui';
-=======
 import { type IotaObjectResponse } from '@iota/iota.js/client';
 import { formatAddress } from '@iota/iota.js/utils';
 import { Placeholder, Text } from '@iota/ui';
->>>>>>> df09fc72
 import { type ReactNode } from 'react';
 
 import { OwnedObjectsText } from '~/components/OwnedObjects/OwnedObjectsText';
