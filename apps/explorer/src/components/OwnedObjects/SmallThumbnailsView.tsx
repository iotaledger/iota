// Copyright (c) Mysten Labs, Inc.
// Modifications Copyright (c) 2024 IOTA Stiftung
// SPDX-License-Identifier: Apache-2.0

import { type IotaObjectResponse } from '@iota/iota.js/client';
import { formatAddress } from '@iota/iota.js/utils';
import { Placeholder } from '@iota/ui';
import { type ReactNode } from 'react';

import { OwnedObjectsText } from '~/components/OwnedObjects/OwnedObjectsText';
import { useResolveVideo } from '~/hooks/useResolveVideo';
import { ObjectLink } from '~/ui/InternalLink';
import { ObjectVideoImage } from '~/ui/ObjectVideoImage';
import { parseObjectType } from '~/utils/objectUtils';
import { trimStdLibPrefix } from '~/utils/stringUtils';

interface SmallThumbnailsViewProps {
    limit: number;
    data?: IotaObjectResponse[];
    loading?: boolean;
}

interface OwnObjectContainerProps {
    id: string;
    children: ReactNode;
}

function OwnObjectContainer({ id, children }: OwnObjectContainerProps): JSX.Element {
    return (
        <div className="w-full min-w-smallThumbNailsViewContainerMobile basis-1/2 pb-3 pr-4 md:min-w-smallThumbNailsViewContainer md:basis-1/4">
            <div className="rounded-lg p-2 hover:bg-hero/5">
                <ObjectLink display="block" objectId={id} label={children} />
            </div>
        </div>
    );
}

function SmallThumbnailsViewLoading({ limit }: { limit: number }): JSX.Element {
    return (
        <>
            {new Array(limit).fill(0).map((_, index) => (
                <OwnObjectContainer key={index} id={String(index)}>
                    <Placeholder rounded="lg" height="80px" />
                </OwnObjectContainer>
            ))}
        </>
    );
}

function SmallThumbnail({ obj }: { obj: IotaObjectResponse }): JSX.Element {
    const video = useResolveVideo(obj);
    const displayMeta = obj.data?.display?.data;
    const src = displayMeta?.image_url || '';
    const name = displayMeta?.name ?? displayMeta?.description ?? '--';
    const type = trimStdLibPrefix(parseObjectType(obj));
    const id = obj.data?.objectId;

    return (
        <div className="group flex items-center gap-3.75 overflow-auto">
            <ObjectVideoImage
                fadeIn
                disablePreview
                title={name}
                subtitle={type}
                src={src}
                video={video}
                variant="small"
            />

            <div className="flex min-w-0 flex-col flex-nowrap gap-1.25">
                <OwnedObjectsText color="steel-darker" font="semibold">
                    {name}
                </OwnedObjectsText>
                <OwnedObjectsText color="steel-dark" font="medium">
                    {formatAddress(id!)}
                </OwnedObjectsText>
            </div>
        </div>
    );
}

<<<<<<< HEAD
export function SmallThumbnailsView({ data, loading, limit }: Props): JSX.Element {
=======
export function SmallThumbnailsView({ data, loading, limit }: SmallThumbnailsViewProps) {
>>>>>>> 0672a0aa
    return (
        <div className="flex flex-row flex-wrap overflow-auto">
            {loading && <SmallThumbnailsViewLoading limit={limit} />}
            {data?.map((obj, index) => {
                const id = obj.data?.objectId;

                return (
                    <OwnObjectContainer key={id} id={id!}>
                        <SmallThumbnail obj={obj} />
                    </OwnObjectContainer>
                );
            })}
        </div>
    );
}<|MERGE_RESOLUTION|>--- conflicted
+++ resolved
@@ -79,11 +79,11 @@
     );
 }
 
-<<<<<<< HEAD
-export function SmallThumbnailsView({ data, loading, limit }: Props): JSX.Element {
-=======
-export function SmallThumbnailsView({ data, loading, limit }: SmallThumbnailsViewProps) {
->>>>>>> 0672a0aa
+export function SmallThumbnailsView({
+    data,
+    loading,
+    limit,
+}: SmallThumbnailsViewProps): JSX.Element {
     return (
         <div className="flex flex-row flex-wrap overflow-auto">
             {loading && <SmallThumbnailsViewLoading limit={limit} />}
