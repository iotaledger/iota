--- conflicted
+++ resolved
@@ -2,27 +2,15 @@
 // Modifications Copyright (c) 2024 IOTA Stiftung
 // SPDX-License-Identifier: Apache-2.0
 
-<<<<<<< HEAD
-// Modifications Copyright (c) 2024 IOTA Stiftung
-// SPDX-License-Identifier: Apache-2.0
-
-import { type SuiObjectResponse } from '@mysten/sui.js/client';
-=======
 import { type IotaObjectResponse } from '@iota/iota.js/client';
->>>>>>> df09fc72
 
 import { useResolveVideo } from '~/hooks/useResolveVideo';
 import { ObjectDetails } from '~/ui/ObjectDetails';
 import { parseObjectType } from '~/utils/objectUtils';
 import { trimStdLibPrefix } from '~/utils/stringUtils';
 
-<<<<<<< HEAD
 type OwnedObjectProps = {
-    obj: SuiObjectResponse;
-=======
-type OwnedObjectTypes = {
     obj: IotaObjectResponse;
->>>>>>> df09fc72
 };
 
 export default function OwnedObject({ obj }: OwnedObjectProps) {
