// Copyright (c) Mysten Labs, Inc.
// Modifications Copyright (c) 2024 IOTA Stiftung
// SPDX-License-Identifier: Apache-2.0

import { type IotaObjectResponse } from '@iota/iota-sdk/client';
import { formatAddress } from '@iota/iota-sdk/utils';
import { Placeholder } from '@iota/ui';
import { type ReactNode } from 'react';
import {
    Table,
    TableCell,
    TableBodyRow,
    TableCellType,
    TableHeader,
    TableHeaderCell,
    TableHeaderRow,
} from '@iota/apps-ui-kit';
import cx from 'clsx';
import { ObjectLink, ObjectVideoImage } from '~/components/ui';
import { useResolveVideo } from '~/hooks/useResolveVideo';
import { parseObjectType, trimStdLibPrefix } from '~/lib/utils';

interface ListViewItemProps {
    assetCell?: ReactNode;
    typeCell?: ReactNode;
    objectIdCell?: ReactNode;
    objectId: string;
    loading?: boolean;
}

function ListViewItem({
    assetCell,
    typeCell,
    objectIdCell,
    objectId,
    loading,
}: ListViewItemProps): JSX.Element {
    const listViewItemContent = (
        <div
            className={cx(
                'flex items-center justify-around overflow-hidden',
                '[&_td]:flex [&_td]:items-center',
                loading && 'group mb-2 justify-between rounded-lg p-1 hover:bg-hero/5',
            )}
        >
            <div
                className={cx(
                    'w-3/12 basis-3/12',
                    '[&_td]:flex [&_td]:items-center',
                    loading &&
                        'flex max-w-[66%] basis-8/12 items-center gap-3 md:max-w-[25%] md:basis-3/12 md:pr-5',
                )}
            >
                {loading ? <Placeholder rounded="lg" width="540px" height="20px" /> : assetCell}
            </div>

            <div
                className={cx(
                    'w-6/12 basis-6/12 overflow-hidden [&_td]:flex',
                    loading && 'hidden max-w-[50%] pr-5 md:flex',
                )}
            >
                {loading ? <Placeholder rounded="lg" width="540px" height="20px" /> : typeCell}
            </div>

            <div
                className={cx(
                    'w-3/12 basis-3/12',
                    '[&_td]:flex [&_td]:items-center',
                    loading && 'flex max-w-[34%]',
                )}
            >
                {loading ? <Placeholder rounded="lg" width="540px" height="20px" /> : objectIdCell}
            </div>
        </div>
    );

    if (loading) {
        return listViewItemContent;
    }

    return <ObjectLink objectId={objectId} display="block" label={listViewItemContent} />;
}

function ListViewItemContainer({ obj }: { obj: IotaObjectResponse }): JSX.Element {
    const video = useResolveVideo(obj);
    const displayMeta = obj.data?.display?.data;
    const name = displayMeta?.name ?? displayMeta?.description ?? '';
    const type = trimStdLibPrefix(parseObjectType(obj));
    const objectId = obj.data?.objectId;

    return (
        <ListViewItem
            objectId={objectId!}
            assetCell={
<<<<<<< HEAD
                <TableCell
                    type={TableCellType.AvatarText}
                    leadingElement={
                        <ObjectVideoImage
                            fadeIn
                            disablePreview
                            title={name}
                            subtitle={type}
                            src={displayMeta?.image_url || ''}
                            video={video}
                            variant="xs"
                        />
                    }
                    label={name ? name : '--'}
                />
=======
                <>
                    <ObjectVideoImage
                        fadeIn
                        disablePreview
                        title={name}
                        subtitle={type}
                        src={displayMeta?.image_url || ''}
                        video={video}
                        variant="xxs"
                    />
                    <div className="flex flex-col overflow-hidden">
                        <OwnedObjectsText color="steel-darker" font="semibold">
                            {name || '--'}
                        </OwnedObjectsText>
                        <div className="block md:hidden">
                            <Text variant="pSubtitle/normal" color="steel-dark" truncate>
                                {type}
                            </Text>
                        </div>
                    </div>
                </>
            }
            typeCell={
                <OwnedObjectsText color="steel-dark" font="normal">
                    {type}
                </OwnedObjectsText>
            }
            objectIdCell={
                <OwnedObjectsText color="steel-dark" font="medium">
                    {formatAddress(objectId!)}
                </OwnedObjectsText>
>>>>>>> d6c9a08c
            }
            typeCell={<TableCell type={TableCellType.Text} label={type} />}
            objectIdCell={<TableCell type={TableCellType.Text} label={formatAddress(objectId!)} />}
        />
    );
}

interface ListViewProps {
    data?: IotaObjectResponse[];
    loading?: boolean;
}

export function ListView({ data, loading }: ListViewProps): JSX.Element {
    return (
        <div className="flex flex-col overflow-auto">
            <Table rowIndexes={data?.map((obj, index) => index) ?? []}>
                {(!!data?.length || loading) && (
                    <TableHeader>
                        <TableHeaderRow>
                            <div className="flex">
                                <div className="w-3/12 basis-3/12 [&_th]:flex [&_th]:items-center">
                                    <TableHeaderCell columnKey="assets" label="ASSETS" />
                                </div>
                                <div className="w-6/12 basis-6/12 [&_th]:flex [&_th]:items-center">
                                    <TableHeaderCell columnKey="type" label="TYPE" />
                                </div>
                                <div className="w-3/12 basis-3/12 [&_th]:flex [&_th]:items-center">
                                    <TableHeaderCell columnKey="objectId" label="OBJECT ID" />
                                </div>
                            </div>
                        </TableHeaderRow>
                    </TableHeader>
                )}
            </Table>

            {loading &&
                new Array(10)
                    .fill(0)
                    .map((_, index) => (
                        <ListViewItem key={index} objectId={String(index)} loading />
                    ))}

            <div className="flex h-full w-full flex-col overflow-auto">
                {data?.map((obj, index) => {
                    if (!obj.data) {
                        return null;
                    }
                    return (
                        <TableBodyRow key={obj.data.objectId} rowIndex={index}>
                            <ListViewItemContainer obj={obj} />
                        </TableBodyRow>
                    );
                })}
            </div>
        </div>
    );
}<|MERGE_RESOLUTION|>--- conflicted
+++ resolved
@@ -3,22 +3,25 @@
 // SPDX-License-Identifier: Apache-2.0
 
 import { type IotaObjectResponse } from '@iota/iota-sdk/client';
-import { formatAddress } from '@iota/iota-sdk/utils';
+// import { formatAddress } from '@iota/iota-sdk/utils';
 import { Placeholder } from '@iota/ui';
 import { type ReactNode } from 'react';
+// import {
+//     Table,
+//     TableCell,
+//     TableBodyRow,
+//     TableCellType,
+//     TableHeader,
+//     TableHeaderCell,
+//     TableHeaderRow,
+// } from '@iota/apps-ui-kit';
+import cx from 'clsx';
 import {
-    Table,
-    TableCell,
-    TableBodyRow,
-    TableCellType,
-    TableHeader,
-    TableHeaderCell,
-    TableHeaderRow,
-} from '@iota/apps-ui-kit';
-import cx from 'clsx';
-import { ObjectLink, ObjectVideoImage } from '~/components/ui';
-import { useResolveVideo } from '~/hooks/useResolveVideo';
-import { parseObjectType, trimStdLibPrefix } from '~/lib/utils';
+    ObjectLink,
+    // ObjectVideoImage
+} from '~/components/ui';
+// import { useResolveVideo } from '~/hooks/useResolveVideo';
+// import { parseObjectType, trimStdLibPrefix } from '~/lib/utils';
 
 interface ListViewItemProps {
     assetCell?: ReactNode;
@@ -82,72 +85,49 @@
     return <ObjectLink objectId={objectId} display="block" label={listViewItemContent} />;
 }
 
-function ListViewItemContainer({ obj }: { obj: IotaObjectResponse }): JSX.Element {
-    const video = useResolveVideo(obj);
-    const displayMeta = obj.data?.display?.data;
-    const name = displayMeta?.name ?? displayMeta?.description ?? '';
-    const type = trimStdLibPrefix(parseObjectType(obj));
-    const objectId = obj.data?.objectId;
-
-    return (
-        <ListViewItem
-            objectId={objectId!}
-            assetCell={
-<<<<<<< HEAD
-                <TableCell
-                    type={TableCellType.AvatarText}
-                    leadingElement={
-                        <ObjectVideoImage
-                            fadeIn
-                            disablePreview
-                            title={name}
-                            subtitle={type}
-                            src={displayMeta?.image_url || ''}
-                            video={video}
-                            variant="xs"
-                        />
-                    }
-                    label={name ? name : '--'}
-                />
-=======
-                <>
-                    <ObjectVideoImage
-                        fadeIn
-                        disablePreview
-                        title={name}
-                        subtitle={type}
-                        src={displayMeta?.image_url || ''}
-                        video={video}
-                        variant="xxs"
-                    />
-                    <div className="flex flex-col overflow-hidden">
-                        <OwnedObjectsText color="steel-darker" font="semibold">
-                            {name || '--'}
-                        </OwnedObjectsText>
-                        <div className="block md:hidden">
-                            <Text variant="pSubtitle/normal" color="steel-dark" truncate>
-                                {type}
-                            </Text>
-                        </div>
-                    </div>
-                </>
-            }
-            typeCell={
-                <OwnedObjectsText color="steel-dark" font="normal">
-                    {type}
-                </OwnedObjectsText>
-            }
-            objectIdCell={
-                <OwnedObjectsText color="steel-dark" font="medium">
-                    {formatAddress(objectId!)}
-                </OwnedObjectsText>
->>>>>>> d6c9a08c
-            }
-            typeCell={<TableCell type={TableCellType.Text} label={type} />}
-            objectIdCell={<TableCell type={TableCellType.Text} label={formatAddress(objectId!)} />}
-        />
-    );
-}
+// function ListViewItemContainer({ obj }: { obj: IotaObjectResponse }): JSX.Element {
+//     // const video = useResolveVideo(obj);
+//     // const displayMeta = obj.data?.display?.data;
+//     // const name = displayMeta?.name ?? displayMeta?.description ?? '';
+//     // const type = trimStdLibPrefix(parseObjectType(obj));
+//     const objectId = obj.data?.objectId;
+//
+//     return (
+//         <ListViewItem
+//             objectId={objectId!}
+//             assetCell={
+//                 <div>for merging</div>
+//                 // <TableCell
+//                 //     type={TableCellType.AvatarText}
+//                 //     leadingElement={
+//                 //         <ObjectVideoImage
+//                 //             fadeIn
+//                 //             disablePreview
+//                 //             title={name}
+//                 //             subtitle={type}
+//                 //             src={displayMeta?.image_url || ''}
+//                 //             video={video}
+//                 //             variant="xxs"
+//                 //         />
+//                 //     }
+//                 //     label={name ? name : '--'}
+//                 // />
+//             }
+//             typeCell={
+//                 <div>
+//                     for merging
+//                     {/*<TableCell type={TableCellType.Text} label={type} />*/}
+//                 </div>
+//             }
+//             objectIdCell={
+//                 <div>
+//                     for merging
+//                     {/*<TableCell type={TableCellType.Text} label={formatAddress(objectId!)} />*/}
+//                 </div>
+//             }
+//         />
+//     );
+// }
 
 interface ListViewProps {
     data?: IotaObjectResponse[];
@@ -157,25 +137,25 @@
 export function ListView({ data, loading }: ListViewProps): JSX.Element {
     return (
         <div className="flex flex-col overflow-auto">
-            <Table rowIndexes={data?.map((obj, index) => index) ?? []}>
-                {(!!data?.length || loading) && (
-                    <TableHeader>
-                        <TableHeaderRow>
-                            <div className="flex">
-                                <div className="w-3/12 basis-3/12 [&_th]:flex [&_th]:items-center">
-                                    <TableHeaderCell columnKey="assets" label="ASSETS" />
-                                </div>
-                                <div className="w-6/12 basis-6/12 [&_th]:flex [&_th]:items-center">
-                                    <TableHeaderCell columnKey="type" label="TYPE" />
-                                </div>
-                                <div className="w-3/12 basis-3/12 [&_th]:flex [&_th]:items-center">
-                                    <TableHeaderCell columnKey="objectId" label="OBJECT ID" />
-                                </div>
-                            </div>
-                        </TableHeaderRow>
-                    </TableHeader>
-                )}
-            </Table>
+            {/*<Table rowIndexes={data?.map((obj, index) => index) ?? []}>*/}
+            {/*    {(!!data?.length || loading) && (*/}
+            {/*        <TableHeader>*/}
+            {/*            <TableHeaderRow>*/}
+            {/*                <div className="flex">*/}
+            {/*                    <div className="w-3/12 basis-3/12 [&_th]:flex [&_th]:items-center">*/}
+            {/*                        <TableHeaderCell columnKey="assets" label="ASSETS" />*/}
+            {/*                    </div>*/}
+            {/*                    <div className="w-6/12 basis-6/12 [&_th]:flex [&_th]:items-center">*/}
+            {/*                        <TableHeaderCell columnKey="type" label="TYPE" />*/}
+            {/*                    </div>*/}
+            {/*                    <div className="w-3/12 basis-3/12 [&_th]:flex [&_th]:items-center">*/}
+            {/*                        <TableHeaderCell columnKey="objectId" label="OBJECT ID" />*/}
+            {/*                    </div>*/}
+            {/*                </div>*/}
+            {/*            </TableHeaderRow>*/}
+            {/*        </TableHeader>*/}
+            {/*    )}*/}
+            {/*</Table>*/}
 
             {loading &&
                 new Array(10)
@@ -190,9 +170,12 @@
                         return null;
                     }
                     return (
-                        <TableBodyRow key={obj.data.objectId} rowIndex={index}>
-                            <ListViewItemContainer obj={obj} />
-                        </TableBodyRow>
+                        <div key={obj.data.objectId}>
+                            for merging
+                            {/*<TableBodyRow key={obj.data.objectId} rowIndex={index}>*/}
+                            {/*    <ListViewItemContainer obj={obj} />*/}
+                            {/*</TableBodyRow>*/}
+                        </div>
                     );
                 })}
             </div>
