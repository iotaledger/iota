--- conflicted
+++ resolved
@@ -24,17 +24,10 @@
         : null;
     return (
         <Panel>
-<<<<<<< HEAD
-            <Title title="Network Activity" size={TitleSize.Small} />
-            <div className="mt-sm flex flex-col gap-6 px-md py-sm--rs">
-                <div className="flex">
-                    <div className="min-w-[164px]">
-=======
             <Title title="Network Activity" size={TitleSize.Medium} />
             <div className="flex flex-col gap-md p-md--rs">
                 <div className="flex gap-md">
                     <div className="flex-1">
->>>>>>> 04f1f837
                         <LabelText
                             size={LabelTextSize.Large}
                             label="TPS Now"
@@ -46,22 +39,6 @@
                             showSupportingLabel={false}
                         />
                     </div>
-<<<<<<< HEAD
-                    <LabelText
-                        size={LabelTextSize.Large}
-                        label="Peak 30d TPS"
-                        text={
-                            networkMetrics?.tps30Days
-                                ? Math.floor(networkMetrics?.tps30Days).toString()
-                                : '-'
-                        }
-                        showSupportingLabel={false}
-                    />
-                </div>
-                <Divider />
-                <div className="flex">
-                    <div className="min-w-[164px]">
-=======
 
                     <div className="flex-1">
                         <LabelText
@@ -81,7 +58,6 @@
 
                 <div className="flex gap-x-md">
                     <div className="flex-1">
->>>>>>> 04f1f837
                         <LabelText
                             size={LabelTextSize.Large}
                             label="Total Packages"
@@ -89,18 +65,6 @@
                             showSupportingLabel={false}
                         />
                     </div>
-<<<<<<< HEAD
-
-                    <LabelText
-                        size={LabelTextSize.Large}
-                        label="Objects"
-                        text={networkMetrics?.totalObjects ?? '-'}
-                        showSupportingLabel={false}
-                    />
-                </div>
-                <div className="flex">
-                    <div className="min-w-[164px]">
-=======
                     <div className="flex-1">
                         <LabelText
                             size={LabelTextSize.Large}
@@ -113,7 +77,6 @@
 
                 <div className="flex gap-md">
                     <div className="flex-1">
->>>>>>> 04f1f837
                         <LabelText
                             size={LabelTextSize.Large}
                             label="Reference Gas Price"
@@ -122,15 +85,6 @@
                             supportingLabel="IOTA"
                         />
                     </div>
-<<<<<<< HEAD
-                    <LabelText
-                        size={LabelTextSize.Large}
-                        label="Total Supply"
-                        text={totalSupplyFormatted ?? '-'}
-                        showSupportingLabel={totalSupplyFormatted !== null}
-                        supportingLabel="IOTA"
-                    />
-=======
                     <div className="flex-1">
                         <LabelText
                             size={LabelTextSize.Large}
@@ -140,7 +94,6 @@
                             supportingLabel="IOTA"
                         />
                     </div>
->>>>>>> 04f1f837
                 </div>
             </div>
         </Panel>
