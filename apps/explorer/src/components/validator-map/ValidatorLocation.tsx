--- conflicted
+++ resolved
@@ -24,11 +24,7 @@
     projection,
     onMouseOut,
     onMouseOver,
-<<<<<<< HEAD
-}: Props): JSX.Element | null {
-=======
-}: ValidatorLocationProps) {
->>>>>>> 0672a0aa
+}: ValidatorLocationProps): JSX.Element | null {
     const handleMouseOver = useCallback(
         (e: React.MouseEvent) => {
             validator && onMouseOver(e, validator.iotaAddress);
