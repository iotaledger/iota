// Copyright (c) Mysten Labs, Inc.
// Modifications Copyright (c) 2024 IOTA Stiftung
// SPDX-License-Identifier: Apache-2.0

import { Mercator } from '@visx/geo';
import React, { memo } from 'react';
import * as topojson from 'topojson-client';

import { MapFeature } from './MapFeature';
import { ValidatorLocation } from './ValidatorLocation';
import world from './topology.json';
import { type Feature, type ValidatorMapValidator } from './types';

// @ts-expect-error: The types of `world` here aren't aligned but they are correct
const land = topojson.feature(world, world.objects.countries) as unknown as {
    type: 'FeatureCollection';
    features: Feature[];
};

// We hide Antarctica because there will not be validators there:
const HIDDEN_REGIONS = ['Antarctica'];
const filteredLand = land.features.filter(
    (feature) => !HIDDEN_REGIONS.includes(feature.properties.name),
);

interface BaseWorldMapProps {
    width: number;
    height: number;
    validators?: ValidatorMapValidator[];
    onMouseOver(event: React.MouseEvent, countryCode?: string): void;
    onMouseOut(): void;
}

<<<<<<< HEAD
function BaseWorldMap({ onMouseOver, onMouseOut, width, height, validators }: Props): JSX.Element {
=======
function BaseWorldMap({ onMouseOver, onMouseOut, width, height, validators }: BaseWorldMapProps) {
>>>>>>> 0672a0aa
    const centerX = width / 2;
    const centerY = height / 2;

    return (
        <svg width={width} height={height}>
            <Mercator data={filteredLand} scale={105} translate={[centerX, centerY + 80]}>
                {({ features, projection }) => (
                    <g>
                        <g>
                            {features.map(({ path }, index) => (
                                <MapFeature key={index} path={path} />
                            ))}
                        </g>

                        {/* Validators need to be sorted by voting power to render smallest nodes on top */}
                        {validators
                            ?.sort((a, b) => {
                                const aVal = parseInt(a.votingPower);
                                const bVal = parseInt(b.votingPower);
                                if (aVal > bVal) return -1;
                                else if (aVal < bVal) {
                                    return 1;
                                }
                                return 0;
                            })
                            .map((validator, index) => (
                                <ValidatorLocation
                                    onMouseOut={onMouseOut}
                                    onMouseOver={onMouseOver}
                                    key={index}
                                    validator={validator}
                                    projection={projection}
                                />
                            ))}
                    </g>
                )}
            </Mercator>
        </svg>
    );
}

// NOTE: Rendering the map is relatively expensive, so we memo this component to improve performance:
export const WorldMap = memo(BaseWorldMap);<|MERGE_RESOLUTION|>--- conflicted
+++ resolved
@@ -31,11 +31,13 @@
     onMouseOut(): void;
 }
 
-<<<<<<< HEAD
-function BaseWorldMap({ onMouseOver, onMouseOut, width, height, validators }: Props): JSX.Element {
-=======
-function BaseWorldMap({ onMouseOver, onMouseOut, width, height, validators }: BaseWorldMapProps) {
->>>>>>> 0672a0aa
+function BaseWorldMap({
+    onMouseOver,
+    onMouseOut,
+    width,
+    height,
+    validators,
+}: BaseWorldMapProps): JSX.Element {
     const centerX = width / 2;
     const centerY = height / 2;
 
