// Copyright (c) Mysten Labs, Inc.
// Modifications Copyright (c) 2024 IOTA Stiftung
// SPDX-License-Identifier: Apache-2.0

interface MapFeatureProps {
    path: string | null;
}

<<<<<<< HEAD
export function MapFeature({ path }: Props): JSX.Element | null {
=======
export function MapFeature({ path }: MapFeatureProps) {
>>>>>>> 0672a0aa
    if (!path) {
        return null;
    }

    return <path d={path} fill="white" strokeWidth={0.2} stroke="var(--steel-dark)" />;
}<|MERGE_RESOLUTION|>--- conflicted
+++ resolved
@@ -6,11 +6,7 @@
     path: string | null;
 }
 
-<<<<<<< HEAD
-export function MapFeature({ path }: Props): JSX.Element | null {
-=======
-export function MapFeature({ path }: MapFeatureProps) {
->>>>>>> 0672a0aa
+export function MapFeature({ path }: MapFeatureProps): JSX.Element | null {
     if (!path) {
         return null;
     }
