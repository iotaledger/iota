// Copyright (c) Mysten Labs, Inc.
// Modifications Copyright (c) 2024 IOTA Stiftung
// SPDX-License-Identifier: Apache-2.0

<<<<<<< HEAD
// Modifications Copyright (c) 2024 IOTA Stiftung
// SPDX-License-Identifier: Apache-2.0

import { useTimeAgo } from '@mysten/core';
=======
import { useTimeAgo } from '@iota/core';
>>>>>>> 42d480c3

type Prop = {
    timestamp: number | undefined;
};

export function TxTimeType({ timestamp }: Prop): JSX.Element {
    const timeAgo = useTimeAgo({
        timeFrom: timestamp || null,
        shortedTimeLabel: true,
    });

    return (
        <section>
            <div className="w-20 text-caption">{timeAgo}</div>
        </section>
    );
}<|MERGE_RESOLUTION|>--- conflicted
+++ resolved
@@ -2,14 +2,7 @@
 // Modifications Copyright (c) 2024 IOTA Stiftung
 // SPDX-License-Identifier: Apache-2.0
 
-<<<<<<< HEAD
-// Modifications Copyright (c) 2024 IOTA Stiftung
-// SPDX-License-Identifier: Apache-2.0
-
-import { useTimeAgo } from '@mysten/core';
-=======
 import { useTimeAgo } from '@iota/core';
->>>>>>> 42d480c3
 
 type Prop = {
     timestamp: number | undefined;
