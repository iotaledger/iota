// Copyright (c) Mysten Labs, Inc.
// Modifications Copyright (c) 2024 IOTA Stiftung
// SPDX-License-Identifier: Apache-2.0

import { Select } from '@iota/apps-ui-kit';
import { useIotaClientQuery } from '@iota/dapp-kit';
<<<<<<< HEAD
import { Select } from '@iota/apps-ui-kit';
import { ArrowRight } from '@iota/ui-icons';
import { useMemo, useState } from 'react';
import {
    Link,
    Pagination,
    PlaceholderTable,
    TableCard,
    useCursorPagination,
} from '~/components/ui';
=======
import { useMemo, useState } from 'react';

import { PlaceholderTable, TableCard, useCursorPagination } from '~/components/ui';
>>>>>>> c90f3045
import { DEFAULT_CHECKPOINTS_LIMIT, useGetCheckpoints } from '~/hooks/useGetCheckpoints';
import { generateTableDataFromCheckpointsData } from '~/lib/ui';
import { numberSuffix } from '~/lib/utils';

interface CheckpointsTableProps {
    disablePagination?: boolean;
    refetchInterval?: number;
    initialLimit?: number;
    initialCursor?: string;
    maxCursor?: string;
}

export function CheckpointsTable({
    disablePagination,
    initialLimit = DEFAULT_CHECKPOINTS_LIMIT,
    initialCursor,
    maxCursor,
}: CheckpointsTableProps): JSX.Element {
    const [limit, setLimit] = useState(initialLimit);

    const countQuery = useIotaClientQuery('getLatestCheckpointSequenceNumber');

    const checkpoints = useGetCheckpoints(initialCursor, limit);

    const { data, isFetching, pagination, isPending, isError } = useCursorPagination(checkpoints);

    const count = useMemo(() => {
        if (maxCursor) {
            if (initialCursor) {
                return Number(initialCursor) - Number(maxCursor);
            } else if (!isError && checkpoints.data) {
                // Special case for ongoing epoch
                return Number(checkpoints.data.pages[0].data[0].sequenceNumber) - Number(maxCursor);
            }
        } else {
            return Number(countQuery.data ?? 0);
        }
    }, [countQuery.data, initialCursor, maxCursor, checkpoints, isError]);

    const cardData = data ? generateTableDataFromCheckpointsData(data) : undefined;

    return (
        <div className="flex flex-col gap-md text-left xl:pr-10">
            {isError && (
                <div className="pt-2 font-sans font-semibold text-issue-dark">
                    Failed to load Checkpoints
                </div>
            )}
            {isPending || isFetching || !cardData ? (
                <PlaceholderTable
                    rowCount={Number(limit)}
                    rowHeight="16px"
                    colHeadings={['Digest', 'Sequence Number', 'Time', 'Transaction Count']}
                />
            ) : (
                <TableCard
                    data={cardData.data}
                    columns={cardData.columns}
                    totalLabel={count ? `${numberSuffix(Number(count))} Total` : '-'}
                    viewAll={!disablePagination ? '/recent?tab=checkpoints' : undefined}
                    paginationOptions={
                        !disablePagination
                            ? {
                                  ...pagination,
                                  hasNext: maxCursor
                                      ? Number(data && data.nextCursor) > Number(maxCursor)
                                      : pagination.hasNext,
                              }
                            : undefined
                    }
                />
            )}
            <div className="flex justify-between">
<<<<<<< HEAD
                {!disablePagination ? (
                    <Pagination
                        {...pagination}
                        hasNext={
                            maxCursor
                                ? Number(data && data.nextCursor) > Number(maxCursor)
                                : pagination.hasNext
                        }
                    />
                ) : (
                    <Link
                        to="/recent?tab=checkpoints"
                        after={<ArrowRight className="h-3 w-3 -rotate-45" />}
                    >
                        View all
                    </Link>
                )}

                <div className="flex items-center gap-md">
                    <div className="whitespace-nowrap text-label-md text-neutral-40">
                        {count ? numberSuffix(Number(count)) : '-'}
                        {` Total`}
                    </div>
                    {!disablePagination && (
                        <div className="[&_button]:px-2 [&_button]:py-1">
                            <Select
                                options={[
                                    {
                                        id: '20',
                                        label: '20 Per Page',
                                    },
                                    {
                                        id: '40',
                                        label: '40 Per Page',
                                    },
                                    {
                                        id: '60',
                                        label: '60 Per Page',
                                    },
                                ]}
                                value={String(limit)}
                                onValueChange={(e) => {
                                    setLimit(Number(e));
                                    pagination.onFirst();
                                }}
                            />
                        </div>
=======
                <div className="flex items-center space-x-3">
                    {!disablePagination && (
                        <Select
                            value={limit.toString()}
                            options={[
                                { id: '20', label: '20 Per Page' },
                                { id: '40', label: '40 Per Page' },
                                { id: '60', label: '60 Per Page' },
                            ]}
                            onValueChange={(e) => {
                                setLimit(Number(e));
                                pagination.onFirst();
                            }}
                        />
>>>>>>> c90f3045
                    )}
                </div>
            </div>
        </div>
    );
}<|MERGE_RESOLUTION|>--- conflicted
+++ resolved
@@ -4,22 +4,8 @@
 
 import { Select } from '@iota/apps-ui-kit';
 import { useIotaClientQuery } from '@iota/dapp-kit';
-<<<<<<< HEAD
-import { Select } from '@iota/apps-ui-kit';
-import { ArrowRight } from '@iota/ui-icons';
 import { useMemo, useState } from 'react';
-import {
-    Link,
-    Pagination,
-    PlaceholderTable,
-    TableCard,
-    useCursorPagination,
-} from '~/components/ui';
-=======
-import { useMemo, useState } from 'react';
-
 import { PlaceholderTable, TableCard, useCursorPagination } from '~/components/ui';
->>>>>>> c90f3045
 import { DEFAULT_CHECKPOINTS_LIMIT, useGetCheckpoints } from '~/hooks/useGetCheckpoints';
 import { generateTableDataFromCheckpointsData } from '~/lib/ui';
 import { numberSuffix } from '~/lib/utils';
@@ -93,70 +79,22 @@
                 />
             )}
             <div className="flex justify-between">
-<<<<<<< HEAD
-                {!disablePagination ? (
-                    <Pagination
-                        {...pagination}
-                        hasNext={
-                            maxCursor
-                                ? Number(data && data.nextCursor) > Number(maxCursor)
-                                : pagination.hasNext
-                        }
-                    />
-                ) : (
-                    <Link
-                        to="/recent?tab=checkpoints"
-                        after={<ArrowRight className="h-3 w-3 -rotate-45" />}
-                    >
-                        View all
-                    </Link>
-                )}
-
-                <div className="flex items-center gap-md">
-                    <div className="whitespace-nowrap text-label-md text-neutral-40">
-                        {count ? numberSuffix(Number(count)) : '-'}
-                        {` Total`}
-                    </div>
+                <div className="flex items-center space-x-3">
                     {!disablePagination && (
                         <div className="[&_button]:px-2 [&_button]:py-1">
                             <Select
+                                value={limit.toString()}
                                 options={[
-                                    {
-                                        id: '20',
-                                        label: '20 Per Page',
-                                    },
-                                    {
-                                        id: '40',
-                                        label: '40 Per Page',
-                                    },
-                                    {
-                                        id: '60',
-                                        label: '60 Per Page',
-                                    },
+                                    { id: '20', label: '20 Per Page' },
+                                    { id: '40', label: '40 Per Page' },
+                                    { id: '60', label: '60 Per Page' },
                                 ]}
-                                value={String(limit)}
                                 onValueChange={(e) => {
                                     setLimit(Number(e));
                                     pagination.onFirst();
                                 }}
                             />
                         </div>
-=======
-                <div className="flex items-center space-x-3">
-                    {!disablePagination && (
-                        <Select
-                            value={limit.toString()}
-                            options={[
-                                { id: '20', label: '20 Per Page' },
-                                { id: '40', label: '40 Per Page' },
-                                { id: '60', label: '60 Per Page' },
-                            ]}
-                            onValueChange={(e) => {
-                                setLimit(Number(e));
-                                pagination.onFirst();
-                            }}
-                        />
->>>>>>> c90f3045
                     )}
                 </div>
             </div>
