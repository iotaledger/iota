--- conflicted
+++ resolved
@@ -2,18 +2,9 @@
 // Modifications Copyright (c) 2024 IOTA Stiftung
 // SPDX-License-Identifier: Apache-2.0
 
-<<<<<<< HEAD
-// Modifications Copyright (c) 2024 IOTA Stiftung
-// SPDX-License-Identifier: Apache-2.0
-
-import { useSuiClientQuery } from '@mysten/dapp-kit';
-import { ArrowRight12 } from '@mysten/icons';
-import { Text } from '@mysten/ui';
-=======
 import { useIotaClientQuery } from '@iota/dapp-kit';
 import { ArrowRight12 } from '@iota/icons';
 import { Text } from '@iota/ui';
->>>>>>> 42d480c3
 import { useMemo, useState } from 'react';
 
 import { generateTableDataFromCheckpointsData } from './utils';
