// Copyright (c) Mysten Labs, Inc.
// Modifications Copyright (c) 2024 IOTA Stiftung
// SPDX-License-Identifier: Apache-2.0

import { useIotaClientQuery } from '@iota/dapp-kit';
import { ArrowRight12 } from '@iota/icons';
import { Text } from '@iota/ui';
import { useMemo, useState } from 'react';

import { generateTableDataFromCheckpointsData } from './utils';
import { useGetCheckpoints } from '~/hooks/useGetCheckpoints';
import { Link } from '~/ui/Link';
import { Pagination, useCursorPagination } from '~/ui/Pagination';
import { PlaceholderTable } from '~/ui/PlaceholderTable';
import { TableCard } from '~/ui/TableCard';
import { numberSuffix } from '~/utils/numberUtil';

const DEFAULT_CHECKPOINTS_LIMIT = 20;

interface CheckpointsTableProps {
    disablePagination?: boolean;
    refetchInterval?: number;
    initialLimit?: number;
    initialCursor?: string;
    maxCursor?: string;
}

export function CheckpointsTable({
    disablePagination,
    initialLimit = DEFAULT_CHECKPOINTS_LIMIT,
    initialCursor,
    maxCursor,
<<<<<<< HEAD
}: Props): JSX.Element {
=======
}: CheckpointsTableProps) {
>>>>>>> 0672a0aa
    const [limit, setLimit] = useState(initialLimit);

    const countQuery = useIotaClientQuery('getLatestCheckpointSequenceNumber');

    const checkpoints = useGetCheckpoints(initialCursor, limit);

    const { data, isFetching, pagination, isPending, isError } = useCursorPagination(checkpoints);

    const count = useMemo(() => {
        if (maxCursor) {
            if (initialCursor) {
                return Number(initialCursor) - Number(maxCursor);
            } else if (!isError && checkpoints.data) {
                // Special case for ongoing epoch
                return Number(checkpoints.data.pages[0].data[0].sequenceNumber) - Number(maxCursor);
            }
        } else {
            return Number(countQuery.data ?? 0);
        }
    }, [countQuery.data, initialCursor, maxCursor, checkpoints, isError]);

    const cardData = data ? generateTableDataFromCheckpointsData(data) : undefined;

    return (
        <div className="flex flex-col space-y-3 text-left xl:pr-10">
            {isError && (
                <div className="pt-2 font-sans font-semibold text-issue-dark">
                    Failed to load Checkpoints
                </div>
            )}
            {isPending || isFetching || !cardData ? (
                <PlaceholderTable
                    rowCount={Number(limit)}
                    rowHeight="16px"
                    colHeadings={['Digest', 'Sequence Number', 'Time', 'Transaction Count']}
                    colWidths={['100px', '120px', '204px', '90px', '38px']}
                />
            ) : (
                <div>
                    <TableCard data={cardData.data} columns={cardData.columns} />
                </div>
            )}

            <div className="flex justify-between">
                {!disablePagination ? (
                    <Pagination
                        {...pagination}
                        hasNext={
                            maxCursor
                                ? Number(data && data.nextCursor) > Number(maxCursor)
                                : pagination.hasNext
                        }
                    />
                ) : (
                    <Link
                        to="/recent?tab=checkpoints"
                        after={<ArrowRight12 className="h-3 w-3 -rotate-45" />}
                    >
                        View all
                    </Link>
                )}

                <div className="flex items-center space-x-3">
                    <Text variant="body/medium" color="steel-dark">
                        {count ? numberSuffix(Number(count)) : '-'}
                        {` Total`}
                    </Text>
                    {!disablePagination && (
                        <select
                            className="form-select rounded-md border border-gray-45 px-3 py-2 pr-8 text-bodySmall font-medium leading-[1.2] text-steel-dark shadow-button"
                            value={limit}
                            onChange={(e) => {
                                setLimit(Number(e.target.value));
                                pagination.onFirst();
                            }}
                        >
                            <option value={20}>20 Per Page</option>
                            <option value={40}>40 Per Page</option>
                            <option value={60}>60 Per Page</option>
                        </select>
                    )}
                </div>
            </div>
        </div>
    );
}<|MERGE_RESOLUTION|>--- conflicted
+++ resolved
@@ -30,11 +30,7 @@
     initialLimit = DEFAULT_CHECKPOINTS_LIMIT,
     initialCursor,
     maxCursor,
-<<<<<<< HEAD
-}: Props): JSX.Element {
-=======
-}: CheckpointsTableProps) {
->>>>>>> 0672a0aa
+}: CheckpointsTableProps): JSX.Element {
     const [limit, setLimit] = useState(initialLimit);
 
     const countQuery = useIotaClientQuery('getLatestCheckpointSequenceNumber');
