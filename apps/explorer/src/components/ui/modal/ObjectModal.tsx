--- conflicted
+++ resolved
@@ -2,11 +2,6 @@
 // Modifications Copyright (c) 2024 IOTA Stiftung
 // SPDX-License-Identifier: Apache-2.0
 
-<<<<<<< HEAD
-import { IconButton } from '@iota/ui';
-=======
-import { Text } from '@iota/ui';
->>>>>>> 0de836e4
 import { Modal, type ModalProps } from './Modal';
 import { Image } from '../image/Image';
 import { Close } from '@iota/ui-icons';
@@ -42,13 +37,7 @@
                 )}
                 <div className="flex flex-col gap-3">
                     <span className="text-headline-md text-neutral-100">{title}</span>
-<<<<<<< HEAD
                     <span className="text-label-lg text-neutral-90">{subtitle}</span>
-=======
-                    <Text color="gray-60" variant="body/medium">
-                        {subtitle}
-                    </Text>
->>>>>>> 0de836e4
                 </div>
             </div>
             <div className="absolute -right-12 top-0 inline-flex h-8 w-8 cursor-pointer items-center justify-center rounded-full  bg-shader-inverted-dark-16 p-xs text-neutral-100 outline-none hover:text-neutral-92">
