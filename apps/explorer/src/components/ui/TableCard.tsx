--- conflicted
+++ resolved
@@ -30,13 +30,10 @@
     columns: ColumnDef<DataType>[];
     sortTable?: boolean;
     defaultSorting?: SortingState;
-<<<<<<< HEAD
     areHeadersCentered?: boolean;
-=======
     paginationOptions?: TablePaginationOptions;
     totalLabel?: string;
     viewAll?: string;
->>>>>>> c90f3045
 }
 
 export function TableCard<DataType extends object>({
@@ -45,13 +42,10 @@
     columns,
     sortTable,
     defaultSorting,
-<<<<<<< HEAD
     areHeadersCentered,
-=======
     paginationOptions,
     totalLabel,
     viewAll,
->>>>>>> c90f3045
 }: TableCardProps<DataType>): JSX.Element {
     const navigate = useNavigateWithQuery();
     const [sorting, setSorting] = useState<SortingState>(defaultSorting || []);
