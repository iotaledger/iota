--- conflicted
+++ resolved
@@ -21,13 +21,8 @@
     useReactTable,
 } from '@tanstack/react-table';
 import clsx from 'clsx';
-<<<<<<< HEAD
 import { Fragment, useState } from 'react';
 import { Link } from './Link';
-=======
-import { useState } from 'react';
-import { useNavigateWithQuery } from './LinkWithQuery';
->>>>>>> 8e74a910
 
 export interface TableCardProps<DataType extends RowData> {
     refetching?: boolean;
