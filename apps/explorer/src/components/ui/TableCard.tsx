// Copyright (c) Mysten Labs, Inc.
// Modifications Copyright (c) 2024 IOTA Stiftung
// SPDX-License-Identifier: Apache-2.0

import {
    Table,
    TableBody,
    TableBodyRow,
    TableCell,
    type TableCellProps,
    TableHeader,
    TableHeaderCell,
    TableHeaderRow,
    type TablePaginationOptions,
} from '@iota/apps-ui-kit';
import {
    type ColumnDef,
    getCoreRowModel,
    getSortedRowModel,
    type SortingState,
    useReactTable,
} from '@tanstack/react-table';
import clsx from 'clsx';
import { useMemo, useState } from 'react';
import { useNavigateWithQuery } from './LinkWithQuery';

export interface TableCardProps<DataType extends object> {
    refetching?: boolean;
    data: DataType[];
    columns: ColumnDef<DataType>[];
    sortTable?: boolean;
    defaultSorting?: SortingState;
    paginationOptions?: TablePaginationOptions;
    totalLabel?: string;
    viewAll?: string;
}

export function TableCard<DataType extends object>({
    refetching,
    data,
    columns,
    sortTable,
    defaultSorting,
    paginationOptions,
    totalLabel,
    viewAll,
}: TableCardProps<DataType>): JSX.Element {
    const navigate = useNavigateWithQuery();
    const [sorting, setSorting] = useState<SortingState>(defaultSorting || []);

    // Use Columns to create a table
    const processedcol = useMemo<ColumnDef<DataType>[]>(
        () =>
            columns.map((column) => ({
                ...column,
                // cell renderer for each column from react-table
                // cell should be in the column definition
                //TODO: move cell to column definition
                ...(!sortTable && { cell: ({ getValue }) => getValue() }),
            })),
        [columns, sortTable],
    );

    const table = useReactTable({
        data,
        columns: processedcol,
        getCoreRowModel: getCoreRowModel(),
        getSortedRowModel: getSortedRowModel(),
        onSortingChange: setSorting,
        enableSorting: !!sortTable,
        enableSortingRemoval: false,
        initialState: {
            sorting,
        },
        state: {
            sorting,
        },
    });

    return (
<<<<<<< HEAD
        <div className={clsx('w-full overflow-x-auto', refetching && 'opacity-50')}>
            <Table rowIndexes={table.getRowModel().rows.map((row) => row.index)}>
=======
        <div
            className={clsx(
                'w-full overflow-x-auto border-b border-gray-45 pb-4',
                refetching && 'opacity-50',
            )}
        >
            <Table
                rowIndexes={table.getRowModel().rows.map((row) => row.index)}
                paginationOptions={paginationOptions}
                actionLabel={viewAll ? 'View All' : undefined}
                supportingLabel={totalLabel}
                onActionClick={
                    viewAll
                        ? () => {
                              navigate(viewAll, {});
                          }
                        : undefined
                }
            >
>>>>>>> c90f3045
                <TableHeader>
                    {table.getHeaderGroups().map((headerGroup) => (
                        <TableHeaderRow key={headerGroup.id}>
                            {headerGroup.headers.map(({ id, column }) => (
                                <TableHeaderCell
                                    key={id}
                                    columnKey={id}
                                    label={column.columnDef.header?.toString()}
                                    hasSort={column.columnDef.enableSorting}
                                    onSortClick={
                                        column.columnDef.enableSorting
                                            ? column.getToggleSortingHandler()
                                            : undefined
                                    }
                                />
                            ))}
                        </TableHeaderRow>
                    ))}
                </TableHeader>
                <TableBody>
                    {table.getRowModel().rows.map((row) => (
                        <TableBodyRow key={row.id} rowIndex={row.index}>
                            {row.getVisibleCells().map((cell) => (
                                <TableCell key={cell.id} {...cell.getValue<TableCellProps>()} />
                            ))}
                        </TableBodyRow>
                    ))}
                </TableBody>
            </Table>
        </div>
    );
}<|MERGE_RESOLUTION|>--- conflicted
+++ resolved
@@ -78,16 +78,7 @@
     });
 
     return (
-<<<<<<< HEAD
         <div className={clsx('w-full overflow-x-auto', refetching && 'opacity-50')}>
-            <Table rowIndexes={table.getRowModel().rows.map((row) => row.index)}>
-=======
-        <div
-            className={clsx(
-                'w-full overflow-x-auto border-b border-gray-45 pb-4',
-                refetching && 'opacity-50',
-            )}
-        >
             <Table
                 rowIndexes={table.getRowModel().rows.map((row) => row.index)}
                 paginationOptions={paginationOptions}
@@ -101,7 +92,6 @@
                         : undefined
                 }
             >
->>>>>>> c90f3045
                 <TableHeader>
                     {table.getHeaderGroups().map((headerGroup) => (
                         <TableHeaderRow key={headerGroup.id}>
