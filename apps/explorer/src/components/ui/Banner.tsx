--- conflicted
+++ resolved
@@ -2,11 +2,6 @@
 // Modifications Copyright (c) 2024 IOTA Stiftung
 // SPDX-License-Identifier: Apache-2.0
 
-<<<<<<< HEAD
-import { IconButton } from '@iota/ui';
-=======
-import { Text } from '@iota/ui';
->>>>>>> 0de836e4
 import { cva, type VariantProps } from 'class-variance-authority';
 import { type ReactNode } from 'react';
 import { Close, Info } from '@iota/ui-icons';
