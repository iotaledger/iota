// Copyright (c) Mysten Labs, Inc.
// Modifications Copyright (c) 2024 IOTA Stiftung
// SPDX-License-Identifier: Apache-2.0

import { Divider } from '@iota/apps-ui-kit';
import { LegalLinks, LegalText } from './Legal';
import { Link } from '~/components/ui';
import { FOOTER_LINKS } from '~/lib/constants';
import { ThemedIotaLogo } from '../ThemedIotaLogo';

function FooterLinks(): JSX.Element {
    return (
        <div className="flex flex-col items-center justify-center gap-6 md:flex-row md:justify-end">
            <ul className="flex flex-wrap gap-4 md:flex-row md:gap-6">
                {FOOTER_LINKS.map(({ title, href }) => (
                    <li key={href}>
                        <Link
                            variant="text"
                            href={href}
                            className="text-body-md text-neutral-40 dark:text-neutral-60"
                        >
                            {title}
                        </Link>
                    </li>
                ))}
            </ul>
        </div>
    );
}

function Footer(): JSX.Element {
    return (
<<<<<<< HEAD
        <footer className="sticky top-[100%] px-5 py-10 md:px-10 md:py-14">
=======
        <footer className="sticky top-[100%] bg-neutral-96 px-5 py-10 md:px-10 md:py-14 dark:bg-neutral-10">
>>>>>>> 2826800a
            <nav className="container flex flex-col justify-center gap-md md:gap-lg">
                <div className="flex flex-col-reverse items-center gap-7.5 md:flex-row md:justify-between ">
                    <div className="hidden self-center md:flex md:self-start">
                        <ThemedIotaLogo />
                    </div>
                    <div>
                        <FooterLinks />
                    </div>
                </div>
                <Divider />
                <div className="flex flex-col-reverse justify-center gap-3 pt-3 md:flex-row md:justify-between">
                    <LegalText />
                    <LegalLinks />
                </div>
            </nav>
            <div className="mt-4 flex justify-center pt-5 md:hidden md:self-start">
                <ThemedIotaLogo />
            </div>
            <p className="mt-8 w-full text-center text-body-sm text-neutral-40 dark:text-neutral-60">
                {EXPLORER_REV}
            </p>
        </footer>
    );
}

export default Footer;<|MERGE_RESOLUTION|>--- conflicted
+++ resolved
@@ -30,11 +30,7 @@
 
 function Footer(): JSX.Element {
     return (
-<<<<<<< HEAD
-        <footer className="sticky top-[100%] px-5 py-10 md:px-10 md:py-14">
-=======
         <footer className="sticky top-[100%] bg-neutral-96 px-5 py-10 md:px-10 md:py-14 dark:bg-neutral-10">
->>>>>>> 2826800a
             <nav className="container flex flex-col justify-center gap-md md:gap-lg">
                 <div className="flex flex-col-reverse items-center gap-7.5 md:flex-row md:justify-between ">
                     <div className="hidden self-center md:flex md:self-start">
