// Copyright (c) Mysten Labs, Inc.
// Modifications Copyright (c) 2024 IOTA Stiftung
// SPDX-License-Identifier: Apache-2.0

<<<<<<< HEAD
// Modifications Copyright (c) 2024 IOTA Stiftung
// SPDX-License-Identifier: Apache-2.0

import { type EpochMetricsPage } from '@mysten/sui.js/client';
import { Text } from '@mysten/ui';
=======
import { type EpochMetricsPage } from '@iota/iota.js/client';
import { Text } from '@iota/ui';
>>>>>>> 42d480c3

import { IotaAmount } from '../Table/IotaAmount';
import { TxTimeType } from '../tx-time/TxTimeType';
import { HighlightedTableCol } from '~/components/Table/HighlightedTableCol';
import { CheckpointSequenceLink, EpochLink } from '~/ui/InternalLink';
import { getEpochStorageFundFlow } from '~/utils/getStorageFundFlow';
import { type ReactNode } from 'react';

interface EpochData {
    epoch: ReactNode;
    transactions: ReactNode;
    stakeRewards: ReactNode;
    checkpointSet: ReactNode;
    storageNetInflow: ReactNode;
    time: ReactNode;
}

interface TableColumn {
    header: string;
    accessorKey: keyof EpochData;
}

interface EpochTableData {
    data: EpochData[];
    columns: TableColumn[];
}

// Generate table data from the epochs data
<<<<<<< HEAD
export function generateTableDataFromEpochsData(results: EpochMetricsPage): EpochTableData {
    return {
        data: results?.data.map((epoch) => ({
            epoch: (
                <HighlightedTableCol first>
                    <EpochLink epoch={epoch.epoch.toString()} />
                </HighlightedTableCol>
            ),
            transactions: <Text variant="bodySmall/medium">{epoch.epochTotalTransactions}</Text>,
            stakeRewards: <SuiAmount amount={epoch.endOfEpochInfo?.totalStakeRewardsDistributed} />,
            checkpointSet: (
                <div>
                    <CheckpointSequenceLink sequence={epoch.firstCheckpointId.toString()} />
                    {` - `}
                    <CheckpointSequenceLink
                        sequence={epoch.endOfEpochInfo?.lastCheckpointId.toString() ?? ''}
                    />
                </div>
            ),
            storageNetInflow: (
                <div className="pl-3">
                    <SuiAmount amount={getEpochStorageFundFlow(epoch.endOfEpochInfo).netInflow} />
                </div>
            ),
            time: <TxTimeType timestamp={Number(epoch.endOfEpochInfo?.epochEndTimestamp ?? 0)} />,
        })),
        columns: [
            {
                header: 'Epoch',
                accessorKey: 'epoch',
            },
            {
                header: 'Transaction Blocks',
                accessorKey: 'transactions',
            },
            {
                header: 'Stake Rewards',
                accessorKey: 'stakeRewards',
            },
            {
                header: 'Checkpoint Set',
                accessorKey: 'checkpointSet',
            },
            {
                header: 'Storage Net Inflow',
                accessorKey: 'storageNetInflow',
            },
            {
                header: 'Epoch End',
                accessorKey: 'time',
            },
        ],
    };
}
=======
export const genTableDataFromEpochsData = (results: EpochMetricsPage) => ({
    data: results?.data.map((epoch) => ({
        epoch: (
            <HighlightedTableCol first>
                <EpochLink epoch={epoch.epoch.toString()} />
            </HighlightedTableCol>
        ),
        transactions: <Text variant="bodySmall/medium">{epoch.epochTotalTransactions}</Text>,
        stakeRewards: <IotaAmount amount={epoch.endOfEpochInfo?.totalStakeRewardsDistributed} />,
        checkpointSet: (
            <div>
                <CheckpointSequenceLink sequence={epoch.firstCheckpointId.toString()} />
                {` - `}
                <CheckpointSequenceLink
                    sequence={epoch.endOfEpochInfo?.lastCheckpointId.toString() ?? ''}
                />
            </div>
        ),
        storageNetInflow: (
            <div className="pl-3">
                <IotaAmount amount={getEpochStorageFundFlow(epoch.endOfEpochInfo).netInflow} />
            </div>
        ),
        time: <TxTimeType timestamp={Number(epoch.endOfEpochInfo?.epochEndTimestamp ?? 0)} />,
    })),
    columns: [
        {
            header: 'Epoch',
            accessorKey: 'epoch',
        },
        {
            header: 'Transaction Blocks',
            accessorKey: 'transactions',
        },
        {
            header: 'Stake Rewards',
            accessorKey: 'stakeRewards',
        },
        {
            header: 'Checkpoint Set',
            accessorKey: 'checkpointSet',
        },
        {
            header: 'Storage Net Inflow',
            accessorKey: 'storageNetInflow',
        },
        {
            header: 'Epoch End',
            accessorKey: 'time',
        },
    ],
});
>>>>>>> 42d480c3
<|MERGE_RESOLUTION|>--- conflicted
+++ resolved
@@ -2,16 +2,8 @@
 // Modifications Copyright (c) 2024 IOTA Stiftung
 // SPDX-License-Identifier: Apache-2.0
 
-<<<<<<< HEAD
-// Modifications Copyright (c) 2024 IOTA Stiftung
-// SPDX-License-Identifier: Apache-2.0
-
-import { type EpochMetricsPage } from '@mysten/sui.js/client';
-import { Text } from '@mysten/ui';
-=======
 import { type EpochMetricsPage } from '@iota/iota.js/client';
 import { Text } from '@iota/ui';
->>>>>>> 42d480c3
 
 import { IotaAmount } from '../Table/IotaAmount';
 import { TxTimeType } from '../tx-time/TxTimeType';
@@ -40,7 +32,6 @@
 }
 
 // Generate table data from the epochs data
-<<<<<<< HEAD
 export function generateTableDataFromEpochsData(results: EpochMetricsPage): EpochTableData {
     return {
         data: results?.data.map((epoch) => ({
@@ -50,7 +41,7 @@
                 </HighlightedTableCol>
             ),
             transactions: <Text variant="bodySmall/medium">{epoch.epochTotalTransactions}</Text>,
-            stakeRewards: <SuiAmount amount={epoch.endOfEpochInfo?.totalStakeRewardsDistributed} />,
+            stakeRewards: <IotaAmount amount={epoch.endOfEpochInfo?.totalStakeRewardsDistributed} />,
             checkpointSet: (
                 <div>
                     <CheckpointSequenceLink sequence={epoch.firstCheckpointId.toString()} />
@@ -62,7 +53,7 @@
             ),
             storageNetInflow: (
                 <div className="pl-3">
-                    <SuiAmount amount={getEpochStorageFundFlow(epoch.endOfEpochInfo).netInflow} />
+                    <IotaAmount amount={getEpochStorageFundFlow(epoch.endOfEpochInfo).netInflow} />
                 </div>
             ),
             time: <TxTimeType timestamp={Number(epoch.endOfEpochInfo?.epochEndTimestamp ?? 0)} />,
@@ -94,58 +85,4 @@
             },
         ],
     };
-}
-=======
-export const genTableDataFromEpochsData = (results: EpochMetricsPage) => ({
-    data: results?.data.map((epoch) => ({
-        epoch: (
-            <HighlightedTableCol first>
-                <EpochLink epoch={epoch.epoch.toString()} />
-            </HighlightedTableCol>
-        ),
-        transactions: <Text variant="bodySmall/medium">{epoch.epochTotalTransactions}</Text>,
-        stakeRewards: <IotaAmount amount={epoch.endOfEpochInfo?.totalStakeRewardsDistributed} />,
-        checkpointSet: (
-            <div>
-                <CheckpointSequenceLink sequence={epoch.firstCheckpointId.toString()} />
-                {` - `}
-                <CheckpointSequenceLink
-                    sequence={epoch.endOfEpochInfo?.lastCheckpointId.toString() ?? ''}
-                />
-            </div>
-        ),
-        storageNetInflow: (
-            <div className="pl-3">
-                <IotaAmount amount={getEpochStorageFundFlow(epoch.endOfEpochInfo).netInflow} />
-            </div>
-        ),
-        time: <TxTimeType timestamp={Number(epoch.endOfEpochInfo?.epochEndTimestamp ?? 0)} />,
-    })),
-    columns: [
-        {
-            header: 'Epoch',
-            accessorKey: 'epoch',
-        },
-        {
-            header: 'Transaction Blocks',
-            accessorKey: 'transactions',
-        },
-        {
-            header: 'Stake Rewards',
-            accessorKey: 'stakeRewards',
-        },
-        {
-            header: 'Checkpoint Set',
-            accessorKey: 'checkpointSet',
-        },
-        {
-            header: 'Storage Net Inflow',
-            accessorKey: 'storageNetInflow',
-        },
-        {
-            header: 'Epoch End',
-            accessorKey: 'time',
-        },
-    ],
-});
->>>>>>> 42d480c3
+}