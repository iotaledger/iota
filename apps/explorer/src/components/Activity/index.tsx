// Copyright (c) Mysten Labs, Inc.
// Modifications Copyright (c) 2024 IOTA Stiftung
// SPDX-License-Identifier: Apache-2.0

import { useFeatureIsOn } from '@growthbook/growthbook-react';
// import { Filter16 } from '@iota/icons';
import { Heading } from '@iota/ui';
import { useState } from 'react';
import toast from 'react-hot-toast';

import { EpochsActivityTable } from './EpochsActivityTable';
import { TransactionsActivityTable } from './TransactionsActivityTable';
import { CheckpointsTable } from '../checkpoints/CheckpointsTable';
// import { useNetwork } from '~/context';
// import { DropdownMenu, DropdownMenuCheckboxItem } from '~/ui/DropdownMenu';
import { PlayPause } from '~/ui/PlayPause';
import { Tabs, TabsContent, TabsList, TabsTrigger } from '~/ui/Tabs';
// import { Network } from '~/utils/api/DefaultRpcClient';

const VALID_TABS = ['transactions', 'epochs', 'checkpoints'];

type ActivityProps = {
    initialTab?: string | null;
    initialLimit: number;
    disablePagination?: boolean;
};

const AUTO_REFRESH_ID = 'auto-refresh';
const REFETCH_INTERVAL_SECONDS = 10;
const REFETCH_INTERVAL = REFETCH_INTERVAL_SECONDS * 1000;

<<<<<<< HEAD
export function Activity({ initialTab, initialLimit, disablePagination }: Props): JSX.Element {
=======
export function Activity({ initialTab, initialLimit, disablePagination }: ActivityProps) {
>>>>>>> 0672a0aa
    const pollingTxnTableEnabled = useFeatureIsOn('polling-txn-table');

    const [paused, setPaused] = useState(false);
    const [activeTab, setActiveTab] = useState(() =>
        initialTab && VALID_TABS.includes(initialTab) ? initialTab : 'transactions',
    );

    const handlePauseChange = () => {
        if (paused) {
            toast.success(`Auto-refreshing on - every ${REFETCH_INTERVAL_SECONDS} seconds`, {
                id: AUTO_REFRESH_ID,
            });
        } else {
            toast.success('Auto-refresh paused', { id: AUTO_REFRESH_ID });
        }

        setPaused((paused) => !paused);
    };

    const refetchInterval = paused || !pollingTxnTableEnabled ? undefined : REFETCH_INTERVAL;
    // TODO remove network check when querying transactions with TransactionKind filter is fixed on devnet and testnet
    /*const [network] = useNetwork();
	const isTransactionKindFilterEnabled = Network.MAINNET === network || Network.LOCAL === network;
	const [showSystemTransactions, setShowSystemTransaction] = useState(
		!isTransactionKindFilterEnabled,
	);
	useEffect(() => {
		if (!isTransactionKindFilterEnabled) {
			setShowSystemTransaction(true);
		}
	}, [isTransactionKindFilterEnabled]);*/

    return (
        <div>
            <Tabs size="lg" value={activeTab} onValueChange={setActiveTab}>
                <div className="relative">
                    <TabsList>
                        <TabsTrigger value="transactions">
                            <Heading variant="heading4/semibold">Transaction Blocks</Heading>
                        </TabsTrigger>
                        <TabsTrigger value="epochs">
                            <Heading variant="heading4/semibold">Epochs</Heading>
                        </TabsTrigger>
                        <TabsTrigger value="checkpoints">
                            <Heading variant="heading4/semibold">Checkpoints</Heading>
                        </TabsTrigger>
                    </TabsList>
                    <div className="absolute inset-y-0 -top-1 right-0 flex items-center gap-3 text-2xl">
                        {/* TODO re-enable this when index is stable */}
                        {/*activeTab === 'transactions' && isTransactionKindFilterEnabled ? (
							<DropdownMenu
								trigger={<Filter16 className="p-1" />}
								content={
									<DropdownMenuCheckboxItem
										checked={showSystemTransactions}
										label="Show System Transactions"
										onSelect={(e) => {
											e.preventDefault();
										}}
										onCheckedChange={() => {
											setShowSystemTransaction((value) => !value);
										}}
									/>
								}
								modal={false}
								align="end"
							/>
						) : null */}
                        {/* todo: re-enable this when rpc is stable */}
                        {pollingTxnTableEnabled && activeTab === 'transactions' && (
                            <PlayPause paused={paused} onChange={handlePauseChange} />
                        )}
                    </div>
                </div>
                <TabsContent value="transactions">
                    <TransactionsActivityTable
                        refetchInterval={refetchInterval}
                        initialLimit={initialLimit}
                        disablePagination={disablePagination}
                        transactionKindFilter={undefined}
                    />
                </TabsContent>
                <TabsContent value="epochs">
                    <EpochsActivityTable
                        refetchInterval={refetchInterval}
                        initialLimit={initialLimit}
                        disablePagination={disablePagination}
                    />
                </TabsContent>
                <TabsContent value="checkpoints">
                    <CheckpointsTable
                        refetchInterval={refetchInterval}
                        initialLimit={initialLimit}
                        disablePagination={disablePagination}
                    />
                </TabsContent>
            </Tabs>
        </div>
    );
}<|MERGE_RESOLUTION|>--- conflicted
+++ resolved
@@ -29,11 +29,11 @@
 const REFETCH_INTERVAL_SECONDS = 10;
 const REFETCH_INTERVAL = REFETCH_INTERVAL_SECONDS * 1000;
 
-<<<<<<< HEAD
-export function Activity({ initialTab, initialLimit, disablePagination }: Props): JSX.Element {
-=======
-export function Activity({ initialTab, initialLimit, disablePagination }: ActivityProps) {
->>>>>>> 0672a0aa
+export function Activity({
+    initialTab,
+    initialLimit,
+    disablePagination,
+}: ActivityProps): JSX.Element {
     const pollingTxnTableEnabled = useFeatureIsOn('polling-txn-table');
 
     const [paused, setPaused] = useState(false);
