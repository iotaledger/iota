// Copyright (c) Mysten Labs, Inc.
// Modifications Copyright (c) 2024 IOTA Stiftung
// SPDX-License-Identifier: Apache-2.0

import { type TransactionFilter } from '@iota/iota-sdk/client';
import { type Dispatch, type SetStateAction, useReducer, useState } from 'react';
import { PlaceholderTable, TableCard } from '~/components/ui';
import {
    DEFAULT_TRANSACTIONS_LIMIT,
    useGetTransactionBlocks,
} from '~/hooks/useGetTransactionBlocks';
import { ObjectFilterValue } from '~/lib/enums';
import {
    ButtonSegment,
    ButtonSegmentType,
    Panel,
    SegmentedButton,
    SegmentedButtonType,
    Title,
} from '@iota/apps-ui-kit';
import { generateTransactionsTableColumns } from '~/lib/ui';

type TransactionBlocksForAddressProps = {
    address: string;
    filter?: ObjectFilterValue;
    header?: string;
};

enum PageAction {
    Next,
    Prev,
    First,
}

type TransactionBlocksForAddressActionType = {
    type: PageAction;
    filterValue: ObjectFilterValue;
};

type PageStateByFilterMap = {
    [ObjectFilterValue.Input]: number;
    [ObjectFilterValue.Changed]: number;
};

const FILTER_OPTIONS: { label: string; value: ObjectFilterValue }[] = [
    { label: 'Input Objects', value: ObjectFilterValue.Input },
    { label: 'Updated Objects', value: ObjectFilterValue.Changed },
];

function reducer(
    state: PageStateByFilterMap,
    action: TransactionBlocksForAddressActionType,
): PageStateByFilterMap {
    switch (action.type) {
        case PageAction.Next:
            return {
                ...state,
                [action.filterValue]: state[action.filterValue] + 1,
            };
        case PageAction.Prev:
            return {
                ...state,
                [action.filterValue]: state[action.filterValue] - 1,
            };
        case PageAction.First:
            return {
                ...state,
                [action.filterValue]: 0,
            };
        default:
            return { ...state };
    }
}

interface FiltersControlProps {
    filterValue: string;
    setFilterValue: Dispatch<SetStateAction<ObjectFilterValue>>;
}

export function FiltersControl({ filterValue, setFilterValue }: FiltersControlProps): JSX.Element {
    return (
        <SegmentedButton type={SegmentedButtonType.Outlined}>
            {FILTER_OPTIONS.map(({ label, value }) => (
                <ButtonSegment
                    key={value}
                    onClick={() => setFilterValue(value)}
                    label={label}
                    selected={filterValue === value}
                    type={ButtonSegmentType.Rounded}
                />
            ))}
        </SegmentedButton>
    );
}

export function TransactionBlocksForAddress({
    address,
    filter = ObjectFilterValue.Changed,
    header,
}: TransactionBlocksForAddressProps): JSX.Element {
    const [filterValue, setFilterValue] = useState(filter);
    const [currentPageState, dispatch] = useReducer(reducer, {
        [ObjectFilterValue.Input]: 0,
        [ObjectFilterValue.Changed]: 0,
    });

    const { data, isPending, isFetching, isFetchingNextPage, fetchNextPage, hasNextPage } =
        useGetTransactionBlocks({
            [filterValue]: address,
        } as TransactionFilter);

    const currentPage = currentPageState[filterValue];
    const tableColumns = generateTransactionsTableColumns();

    const isPaginationVisible = hasNextPage || (data && data?.pages.length > 1);
    const pagination = {
        onNext: () => {
            if (isPending || isFetching) {
                return;
            }

            // Make sure we are at the end before fetching another page
            if (
                data &&
                currentPageState[filterValue] === data?.pages.length - 1 &&
                !isPending &&
                !isFetching
            ) {
                fetchNextPage();
            }
            dispatch({
                type: PageAction.Next,

                filterValue,
            });
        },
        hasNext:
            (Boolean(hasNextPage) && Boolean(data?.pages[currentPage])) ||
            currentPage < (data?.pages.length ?? 0) - 1,
        hasFirst: currentPageState[filterValue] !== 0,
        hasPrev: currentPageState[filterValue] !== 0,
        onPrev: () =>
            dispatch({
                type: PageAction.Prev,

                filterValue,
            }),
        onFirst: () =>
            dispatch({
                type: PageAction.First,
                filterValue,
            }),
    };

    return (
        <Panel>
            <div data-testid="tx">
                <div className="flex w-full items-center justify-between p-md--rs">
                    {header && <Title title={header} />}
                    <div>
                        <FiltersControl filterValue={filterValue} setFilterValue={setFilterValue} />
                    </div>
                </div>
                <div className="flex flex-col p-md--rs">
                    {isPending ||
                    isFetching ||
                    isFetchingNextPage ||
                    !data?.pages[currentPage].data ? (
                        <PlaceholderTable
                            rowCount={DEFAULT_TRANSACTIONS_LIMIT}
                            rowHeight="16px"
                            colHeadings={['Digest', 'Sender', 'Txns', 'Gas', 'Time']}
                        />
                    ) : (
                        <div>
<<<<<<< HEAD
                            <TableCard
                                data={cardData.data}
                                columns={cardData.columns}
                                paginationOptions={isPaginationVisible ? pagination : undefined}
                            />
=======
                            <TableCard data={data.pages[currentPage].data} columns={tableColumns} />
>>>>>>> d6c9a08c
                        </div>
                    )}
                </div>
            </div>
        </Panel>
    );
}<|MERGE_RESOLUTION|>--- conflicted
+++ resolved
@@ -4,7 +4,7 @@
 
 import { type TransactionFilter } from '@iota/iota-sdk/client';
 import { type Dispatch, type SetStateAction, useReducer, useState } from 'react';
-import { PlaceholderTable, TableCard } from '~/components/ui';
+import { Pagination, PlaceholderTable, TableCard } from '~/components/ui';
 import {
     DEFAULT_TRANSACTIONS_LIMIT,
     useGetTransactionBlocks,
@@ -112,46 +112,6 @@
     const currentPage = currentPageState[filterValue];
     const tableColumns = generateTransactionsTableColumns();
 
-    const isPaginationVisible = hasNextPage || (data && data?.pages.length > 1);
-    const pagination = {
-        onNext: () => {
-            if (isPending || isFetching) {
-                return;
-            }
-
-            // Make sure we are at the end before fetching another page
-            if (
-                data &&
-                currentPageState[filterValue] === data?.pages.length - 1 &&
-                !isPending &&
-                !isFetching
-            ) {
-                fetchNextPage();
-            }
-            dispatch({
-                type: PageAction.Next,
-
-                filterValue,
-            });
-        },
-        hasNext:
-            (Boolean(hasNextPage) && Boolean(data?.pages[currentPage])) ||
-            currentPage < (data?.pages.length ?? 0) - 1,
-        hasFirst: currentPageState[filterValue] !== 0,
-        hasPrev: currentPageState[filterValue] !== 0,
-        onPrev: () =>
-            dispatch({
-                type: PageAction.Prev,
-
-                filterValue,
-            }),
-        onFirst: () =>
-            dispatch({
-                type: PageAction.First,
-                filterValue,
-            }),
-    };
-
     return (
         <Panel>
             <div data-testid="tx">
@@ -173,16 +133,52 @@
                         />
                     ) : (
                         <div>
-<<<<<<< HEAD
-                            <TableCard
-                                data={cardData.data}
-                                columns={cardData.columns}
-                                paginationOptions={isPaginationVisible ? pagination : undefined}
-                            />
-=======
                             <TableCard data={data.pages[currentPage].data} columns={tableColumns} />
->>>>>>> d6c9a08c
                         </div>
+                    )}
+
+                    {(hasNextPage || (data && data?.pages.length > 1)) && (
+                        <Pagination
+                            hasFirst={currentPageState[filterValue] !== 0}
+                            onNext={() => {
+                                if (isPending || isFetching) {
+                                    return;
+                                }
+
+                                // Make sure we are at the end before fetching another page
+                                if (
+                                    data &&
+                                    currentPageState[filterValue] === data?.pages.length - 1 &&
+                                    !isPending &&
+                                    !isFetching
+                                ) {
+                                    fetchNextPage();
+                                }
+                                dispatch({
+                                    type: PageAction.Next,
+
+                                    filterValue,
+                                });
+                            }}
+                            hasNext={
+                                (Boolean(hasNextPage) && Boolean(data?.pages[currentPage])) ||
+                                currentPage < (data?.pages.length ?? 0) - 1
+                            }
+                            hasPrev={currentPageState[filterValue] !== 0}
+                            onPrev={() =>
+                                dispatch({
+                                    type: PageAction.Prev,
+
+                                    filterValue,
+                                })
+                            }
+                            onFirst={() =>
+                                dispatch({
+                                    type: PageAction.First,
+                                    filterValue,
+                                })
+                            }
+                        />
                     )}
                 </div>
             </div>
