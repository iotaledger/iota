--- conflicted
+++ resolved
@@ -2,16 +2,8 @@
 // Modifications Copyright (c) 2024 IOTA Stiftung
 // SPDX-License-Identifier: Apache-2.0
 
-<<<<<<< HEAD
-// Modifications Copyright (c) 2024 IOTA Stiftung
-// SPDX-License-Identifier: Apache-2.0
-
-import { type TransactionFilter } from '@mysten/sui.js/client';
-import { Heading, RadioGroup, RadioGroupItem } from '@mysten/ui';
-=======
 import { type TransactionFilter } from '@iota/iota.js/client';
 import { Heading, RadioGroup, RadioGroupItem } from '@iota/ui';
->>>>>>> 88667017
 import { type Dispatch, type SetStateAction, useReducer, useState } from 'react';
 
 import { genTableDataFromTxData } from '../transactions/TxCardUtils';
