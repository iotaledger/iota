// Copyright (c) Mysten Labs, Inc.
// Modifications Copyright (c) 2024 IOTA Stiftung
// SPDX-License-Identifier: Apache-2.0

import { getTotalGasUsed } from '@iota/core';
import { type IotaClient, type IotaTransactionBlockResponse } from '@iota/iota-sdk/client';

import { type TableCellProps, TableCellType } from '@iota/apps-ui-kit';
<<<<<<< HEAD
=======
import { addressToLink, transactionToLink } from '../ui';
>>>>>>> 8c0d7287

interface TransactionData {
    date: TableCellProps;
    digest: TableCellProps;
    txns: TableCellProps;
    gas: TableCellProps;
    sender: TableCellProps;
}

interface TableColumn {
    header: string;
    accessorKey: keyof TransactionData;
}

// Generate table data from the transaction data

export function genTableDataFromTxData(results: IotaTransactionBlockResponse[]): {
    data: TransactionData[];
    columns: TableColumn[];
} {
    return {
        data: results.map((transaction) => {
            const sender = transaction.transaction?.data.sender;

            return {
                date: { type: TableCellType.Text, label: transaction.timestampMs?.toString() },
<<<<<<< HEAD
                digest: { type: TableCellType.TextToCopy, label: transaction.digest },
=======
                digest: {
                    type: TableCellType.Link,
                    label: transaction.digest,
                    to: transactionToLink({ digest: transaction.digest }),
                },
>>>>>>> 8c0d7287
                txns: {
                    type: TableCellType.Text,
                    label:
                        transaction.transaction?.data.transaction.kind === 'ProgrammableTransaction'
                            ? transaction.transaction.data.transaction.transactions.length.toString()
                            : '--',
                },
                gas: {
                    type: TableCellType.Text,
                    label: transaction.effects
                        ? getTotalGasUsed(transaction.effects)?.toString()
                        : '0',
                },
<<<<<<< HEAD
                sender: { type: TableCellType.TextToCopy, label: sender },
=======
                sender: sender
                    ? {
                          type: TableCellType.Link,
                          label: sender,
                          to: addressToLink({ address: sender }),
                      }
                    : {
                          type: TableCellType.Text,
                          label: '--',
                      },
>>>>>>> 8c0d7287
            };
        }),
        columns: [
            {
                header: 'Digest',
                accessorKey: 'digest',
            },
            {
                header: 'Sender',
                accessorKey: 'sender',
            },
            {
                header: 'Txns',
                accessorKey: 'txns',
            },
            {
                header: 'Gas',
                accessorKey: 'gas',
            },
            {
                header: 'Time',
                accessorKey: 'date',
            },
        ],
    };
}

const dedupe = (arr: string[]) => Array.from(new Set(arr));

export function getDataOnTxDigests(
    client: IotaClient,
    transactions: string[],
): Promise<IotaTransactionBlockResponse[]> {
    return client
        .multiGetTransactionBlocks({
            digests: dedupe(transactions),
            options: {
                showInput: true,
                showEffects: true,
                showEvents: true,
            },
        })
        .then((transactions) =>
            // Remove failed transactions
            transactions.filter((item) => item),
        );
}<|MERGE_RESOLUTION|>--- conflicted
+++ resolved
@@ -6,10 +6,7 @@
 import { type IotaClient, type IotaTransactionBlockResponse } from '@iota/iota-sdk/client';
 
 import { type TableCellProps, TableCellType } from '@iota/apps-ui-kit';
-<<<<<<< HEAD
-=======
 import { addressToLink, transactionToLink } from '../ui';
->>>>>>> 8c0d7287
 
 interface TransactionData {
     date: TableCellProps;
@@ -36,15 +33,11 @@
 
             return {
                 date: { type: TableCellType.Text, label: transaction.timestampMs?.toString() },
-<<<<<<< HEAD
-                digest: { type: TableCellType.TextToCopy, label: transaction.digest },
-=======
                 digest: {
                     type: TableCellType.Link,
                     label: transaction.digest,
                     to: transactionToLink({ digest: transaction.digest }),
                 },
->>>>>>> 8c0d7287
                 txns: {
                     type: TableCellType.Text,
                     label:
@@ -58,9 +51,6 @@
                         ? getTotalGasUsed(transaction.effects)?.toString()
                         : '0',
                 },
-<<<<<<< HEAD
-                sender: { type: TableCellType.TextToCopy, label: sender },
-=======
                 sender: sender
                     ? {
                           type: TableCellType.Link,
@@ -71,7 +61,6 @@
                           type: TableCellType.Text,
                           label: '--',
                       },
->>>>>>> 8c0d7287
             };
         }),
         columns: [
