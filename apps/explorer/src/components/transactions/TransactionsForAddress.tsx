// Copyright (c) Mysten Labs, Inc.
// Modifications Copyright (c) 2024 IOTA Stiftung
// SPDX-License-Identifier: Apache-2.0

import { useIotaClient } from '@iota/dapp-kit';
import { type IotaTransactionBlockResponse } from '@iota/iota.js/client';
import { LoadingIndicator, Text } from '@iota/ui';
import { useQuery } from '@tanstack/react-query';

import { genTableDataFromTxData } from './TxCardUtils';
import { Banner } from '~/ui/Banner';
import { TableCard } from '~/ui/TableCard';

interface TransactionsForAddressProps {
    address: string;
    type: 'object' | 'address';
}

<<<<<<< HEAD
interface TransactionsForAddressTable {
=======
interface TransactionsForAddressTableProps {
>>>>>>> 0672a0aa
    data: IotaTransactionBlockResponse[];
    isPending: boolean;
    isError: boolean;
    address: string;
}

export function TransactionsForAddressTable({
    data,
    isPending,
    isError,
    address,
<<<<<<< HEAD
}: {
    data: IotaTransactionBlockResponse[];
    isPending: boolean;
    isError: boolean;
    address: string;
}): JSX.Element {
=======
}: TransactionsForAddressTableProps) {
>>>>>>> 0672a0aa
    if (isPending) {
        return (
            <div>
                <LoadingIndicator />
            </div>
        );
    }

    if (isError) {
        return (
            <Banner variant="error" fullWidth>
                Transactions could not be extracted on the following specified address: {address}
            </Banner>
        );
    }

    const tableData = genTableDataFromTxData(data);
    const hasTxns = data?.length > 0;

    if (!hasTxns) {
        return (
            <div className="flex h-20 items-center justify-center md:h-full">
                <Text variant="body/medium" color="steel-dark">
                    No transactions found
                </Text>
            </div>
        );
    }

    return <TableCard data={tableData.data} columns={tableData.columns} />;
}

<<<<<<< HEAD
export function TransactionsForAddress({ address, type }: Props): JSX.Element {
=======
export function TransactionsForAddress({ address, type }: TransactionsForAddressProps) {
>>>>>>> 0672a0aa
    const client = useIotaClient();

    const { data, isPending, isError } = useQuery({
        queryKey: ['transactions-for-address', address, type],
        queryFn: async () => {
            const filters =
                type === 'object'
                    ? [{ InputObject: address }, { ChangedObject: address }]
                    : [{ ToAddress: address }, { FromAddress: address }];

            const results = await Promise.all(
                filters.map((filter) =>
                    client.queryTransactionBlocks({
                        filter,
                        order: 'descending',
                        limit: 100,
                        options: {
                            showEffects: true,
                            showInput: true,
                        },
                    }),
                ),
            );

            const inserted = new Map();
            const uniqueList: IotaTransactionBlockResponse[] = [];

            [...results[0].data, ...results[1].data]
                .sort((a, b) => Number(b.timestampMs ?? 0) - Number(a.timestampMs ?? 0))
                .forEach((txb) => {
                    if (inserted.get(txb.digest)) return;
                    uniqueList.push(txb);
                    inserted.set(txb.digest, true);
                });

            return uniqueList;
        },
    });

    return (
        <TransactionsForAddressTable
            data={data ?? []}
            isPending={isPending}
            isError={isError}
            address={address}
        />
    );
}<|MERGE_RESOLUTION|>--- conflicted
+++ resolved
@@ -16,11 +16,7 @@
     type: 'object' | 'address';
 }
 
-<<<<<<< HEAD
-interface TransactionsForAddressTable {
-=======
 interface TransactionsForAddressTableProps {
->>>>>>> 0672a0aa
     data: IotaTransactionBlockResponse[];
     isPending: boolean;
     isError: boolean;
@@ -32,16 +28,7 @@
     isPending,
     isError,
     address,
-<<<<<<< HEAD
-}: {
-    data: IotaTransactionBlockResponse[];
-    isPending: boolean;
-    isError: boolean;
-    address: string;
-}): JSX.Element {
-=======
-}: TransactionsForAddressTableProps) {
->>>>>>> 0672a0aa
+}: TransactionsForAddressTableProps): JSX.Element {
     if (isPending) {
         return (
             <div>
@@ -74,11 +61,10 @@
     return <TableCard data={tableData.data} columns={tableData.columns} />;
 }
 
-<<<<<<< HEAD
-export function TransactionsForAddress({ address, type }: Props): JSX.Element {
-=======
-export function TransactionsForAddress({ address, type }: TransactionsForAddressProps) {
->>>>>>> 0672a0aa
+export function TransactionsForAddress({
+    address,
+    type,
+}: TransactionsForAddressProps): JSX.Element {
     const client = useIotaClient();
 
     const { data, isPending, isError } = useQuery({
