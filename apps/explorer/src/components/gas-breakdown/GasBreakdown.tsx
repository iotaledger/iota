// Copyright (c) Mysten Labs, Inc.
// Modifications Copyright (c) 2024 IOTA Stiftung
// SPDX-License-Identifier: Apache-2.0

<<<<<<< HEAD
import { Divider, Title } from '@iota/apps-ui-kit';
import {
    CoinFormat,
    type TransactionSummary,
    useFormatCoin,
    useResolveIotaNSName,
} from '@iota/core';
=======
import { CoinFormat, type TransactionSummary, useFormatCoin } from '@iota/core';
>>>>>>> ae889c63
import { IOTA_TYPE_ARG } from '@iota/iota-sdk/utils';
import {
    AddressLink,
    CollapsibleCard,
    CollapsibleSection,
    CopyToClipboard,
    ObjectLink,
} from '~/components/ui';

interface GasProps {
    amount?: bigint | number | string;
}

function GasAmount({ amount }: GasProps): JSX.Element | null {
    const [formattedAmount, symbol] = useFormatCoin(amount, IOTA_TYPE_ARG, CoinFormat.FULL);

    if (!amount) {
        return null;
    }

    return (
        <div className="flex flex-wrap gap-xxs">
            <span className="text-label-lg text-neutral-40 dark:text-neutral-60">
                {formattedAmount} {symbol}
            </span>
            <span className="flex flex-wrap items-center text-body font-medium text-neutral-70">
                {BigInt(amount)?.toLocaleString()} nano
            </span>
        </div>
    );
}

function TotalGasAmount({ amount }: GasProps): JSX.Element | null {
    const [formattedAmount, symbol] = useFormatCoin(amount, IOTA_TYPE_ARG, CoinFormat.FULL);

    if (!amount) {
        return null;
    }

    return (
        <div className="flex w-full flex-row items-center justify-between gap-md pt-xs">
            <div className="flex w-1/2 flex-col items-start gap-xxs">
                <span className="text-body-lg text-neutral-10 dark:text-neutral-92">
                    {formattedAmount}
                </span>
                <span className="text-label-lg text-neutral-40 dark:text-neutral-60">{symbol}</span>
            </div>
            <div className="flex w-1/2 flex-col items-start gap-xxs">
                <span className="text-body-lg text-neutral-10 dark:text-neutral-92">
                    {BigInt(amount)?.toLocaleString()}
                </span>
                <span className="text-label-lg text-neutral-40 dark:text-neutral-60">nano</span>
            </div>
        </div>
    );
}

function GasPaymentLinks({ objectIds }: { objectIds: string[] }): JSX.Element {
    return (
        <div className="flex max-h-20 min-h-[20px] flex-wrap items-center gap-x-4 gap-y-2 overflow-y-auto">
            {objectIds.map((objectId, index) => (
                <div key={index} className="flex items-center gap-x-1.5">
                    <ObjectLink objectId={objectId} />
                    <CopyToClipboard size="sm" copyText={objectId} />
                </div>
            ))}
        </div>
    );
}

function GasInfo({ label, info }: { label: string; info?: React.ReactNode }) {
    return (
        <div className="flex flex-col gap-2 md:flex-row md:gap-10">
            <span className="w-full flex-shrink-0 text-label-lg text-neutral-40 dark:text-neutral-60 md:w-40">
                {label}
            </span>
            {info ? (
                info
            ) : (
                <span className="text-label-lg text-neutral-40 dark:text-neutral-60 md:w-40">
                    --
                </span>
            )}
        </div>
    );
}

interface GasBreakdownProps {
    summary?: TransactionSummary | null;
}

export function GasBreakdown({ summary }: GasBreakdownProps): JSX.Element | null {
    const gasData = summary?.gas;

    if (!gasData) {
        return null;
    }

    const gasPayment = gasData.payment;
    const gasUsed = gasData.gasUsed;
    const gasPrice = gasData.price || 1;
    const gasBudget = gasData.budget;
    const totalGas = gasData.totalGas;
    const owner = gasData.owner;
    const isSponsored = gasData.isSponsored;

    return (
<<<<<<< HEAD
        <CollapsibleCard collapsible render={({ isOpen }) => <Title title="Gas & Storage Fee" />}>
            <CollapsibleSection hideBorder>
                <div className="flex flex-col gap-xs">
                    {isSponsored && owner && (
                        <div className="flex items-center gap-md rounded-lg bg-neutral-92 p-xs dark:bg-neutral-12">
                            <span className="text-label-lg text-neutral-40 dark:text-neutral-60">
                                Paid by
                            </span>
                            <AddressLink label={iotansDomainName || undefined} address={owner} />
=======
        <CollapsibleCard
            collapsible
            title={
                <div className="flex flex-col gap-2">
                    <Heading variant="heading4/semibold" color="steel-darker">
                        Gas & Storage Fee
                    </Heading>
                    <TotalGasAmount amount={totalGas} />
                </div>
            }
        >
            <CollapsibleSection>
                {isSponsored && owner && (
                    <div className="mb-4 flex items-center gap-2 rounded-xl bg-iota/10 px-3 py-2">
                        <Text variant="pBody/medium" color="steel-darker">
                            Paid by
                        </Text>
                        <AddressLink address={owner} />
                    </div>
                )}

                <div className="flex flex-col gap-3">
                    <Divider />

                    <div className="flex flex-col gap-2 md:flex-row md:gap-10">
                        <div className="w-full flex-shrink-0 md:w-40">
                            <Text variant="pBody/semibold" color="steel-darker">
                                Gas Payment
                            </Text>
>>>>>>> ae889c63
                        </div>
                    )}
                    <div className="flex flex-col gap-3">
                        <TotalGasAmount amount={totalGas} />
                        <Divider />
                        <GasInfo
                            label="Gas Payment"
                            info={
                                gasPayment?.length && (
                                    <GasPaymentLinks
                                        objectIds={gasPayment.map((gas) => gas.objectId)}
                                    />
                                )
                            }
                        />
                        <GasInfo
                            label="Gas Budget"
                            info={gasBudget && <GasAmount amount={BigInt(gasBudget)} />}
                        />
                    </div>
                    <div className="mt-4 flex flex-col gap-3">
                        <Divider />
                        <GasInfo
                            label="Computation Fee"
                            info={
                                gasUsed?.computationCost && (
                                    <GasAmount amount={Number(gasUsed?.computationCost)} />
                                )
                            }
                        />
                        <GasInfo
                            label="Storage Fee"
                            info={
                                gasUsed?.storageCost && (
                                    <GasAmount amount={Number(gasUsed?.storageCost)} />
                                )
                            }
                        />
                        <GasInfo
                            label="Storage Rebate"
                            info={
                                gasUsed?.storageRebate && (
                                    <GasAmount amount={-Number(gasUsed?.storageRebate)} />
                                )
                            }
                        />
                    </div>
                    <div className="mt-6 flex flex-col gap-6">
                        <Divider />
                        <GasInfo
                            label="Gas Price"
                            info={gasPrice && <GasAmount amount={BigInt(gasPrice)} />}
                        />
                    </div>
                </div>
            </CollapsibleSection>
        </CollapsibleCard>
    );
}<|MERGE_RESOLUTION|>--- conflicted
+++ resolved
@@ -2,17 +2,8 @@
 // Modifications Copyright (c) 2024 IOTA Stiftung
 // SPDX-License-Identifier: Apache-2.0
 
-<<<<<<< HEAD
 import { Divider, Title } from '@iota/apps-ui-kit';
-import {
-    CoinFormat,
-    type TransactionSummary,
-    useFormatCoin,
-    useResolveIotaNSName,
-} from '@iota/core';
-=======
 import { CoinFormat, type TransactionSummary, useFormatCoin } from '@iota/core';
->>>>>>> ae889c63
 import { IOTA_TYPE_ARG } from '@iota/iota-sdk/utils';
 import {
     AddressLink,
@@ -120,7 +111,6 @@
     const isSponsored = gasData.isSponsored;
 
     return (
-<<<<<<< HEAD
         <CollapsibleCard collapsible render={({ isOpen }) => <Title title="Gas & Storage Fee" />}>
             <CollapsibleSection hideBorder>
                 <div className="flex flex-col gap-xs">
@@ -129,38 +119,7 @@
                             <span className="text-label-lg text-neutral-40 dark:text-neutral-60">
                                 Paid by
                             </span>
-                            <AddressLink label={iotansDomainName || undefined} address={owner} />
-=======
-        <CollapsibleCard
-            collapsible
-            title={
-                <div className="flex flex-col gap-2">
-                    <Heading variant="heading4/semibold" color="steel-darker">
-                        Gas & Storage Fee
-                    </Heading>
-                    <TotalGasAmount amount={totalGas} />
-                </div>
-            }
-        >
-            <CollapsibleSection>
-                {isSponsored && owner && (
-                    <div className="mb-4 flex items-center gap-2 rounded-xl bg-iota/10 px-3 py-2">
-                        <Text variant="pBody/medium" color="steel-darker">
-                            Paid by
-                        </Text>
-                        <AddressLink address={owner} />
-                    </div>
-                )}
-
-                <div className="flex flex-col gap-3">
-                    <Divider />
-
-                    <div className="flex flex-col gap-2 md:flex-row md:gap-10">
-                        <div className="w-full flex-shrink-0 md:w-40">
-                            <Text variant="pBody/semibold" color="steel-darker">
-                                Gas Payment
-                            </Text>
->>>>>>> ae889c63
+                            <AddressLink label={undefined} address={owner} />
                         </div>
                     )}
                     <div className="flex flex-col gap-3">
