// Copyright (c) Mysten Labs, Inc.
// Modifications Copyright (c) 2024 IOTA Stiftung
// SPDX-License-Identifier: Apache-2.0

<<<<<<< HEAD
// Modifications Copyright (c) 2024 IOTA Stiftung
// SPDX-License-Identifier: Apache-2.0

import { formatAmount, formatDate } from '@mysten/core';
import { useSuiClientQuery } from '@mysten/dapp-kit';
import { Heading, Text, LoadingIndicator } from '@mysten/ui';
=======
import { formatAmount, formatDate } from '@iota/core';
import { useIotaClientQuery } from '@iota/dapp-kit';
import { Heading, Text, LoadingIndicator } from '@iota/ui';
>>>>>>> 42d480c3
import { ParentSize } from '@visx/responsive';
import clsx from 'clsx';

import { AreaGraph } from './AreaGraph';
import { FormattedStatsAmount } from './HomeMetrics/FormattedStatsAmount';
import { ErrorBoundary } from './error-boundary/ErrorBoundary';
import { Card } from '~/ui/Card';

interface TooltipContentProps {
    data: {
        epochTotalTransactions: number;
        epochStartTimestamp: number;
        epoch: number;
    };
}

function TooltipContent({
    data: { epochTotalTransactions, epochStartTimestamp, epoch },
}: TooltipContentProps): JSX.Element {
    const dateFormatted = formatDate(new Date(epochStartTimestamp), ['day', 'month']);
    const totalFormatted = formatAmount(epochTotalTransactions);
    return (
        <div className="flex flex-col gap-0.5">
            <Text variant="subtitleSmallExtra/medium" color="steel-darker">
                {dateFormatted}, Epoch {epoch}
            </Text>
            <Heading variant="heading6/semibold" color="steel-darker">
                {totalFormatted}
            </Heading>
            <Text variant="subtitleSmallExtra/medium" color="steel-darker" uppercase>
                Transaction Blocks
            </Text>
        </div>
    );
}

function useEpochTransactions() {
    return useIotaClientQuery(
        'getEpochMetrics',
        {
            descendingOrder: true,
            limit: 31,
        },
        {
            select: (data) =>
                data.data
                    .map(({ epoch, epochTotalTransactions, epochStartTimestamp }) => ({
                        epoch: Number(epoch),
                        epochTotalTransactions: Number(epochTotalTransactions),
                        epochStartTimestamp: Number(epochStartTimestamp),
                    }))
                    .reverse()
                    .slice(0, -1),
        },
    );
}

export function TransactionsCardGraph() {
    const { data: totalTransactions } = useIotaClientQuery(
        'getTotalTransactionBlocks',
        {},
        {
            gcTime: 24 * 60 * 60 * 1000,
            staleTime: Infinity,
            retry: 5,
        },
    );
    const { data: epochMetrics, isPending } = useEpochTransactions();

    const lastEpochTotalTransactions =
        epochMetrics?.[epochMetrics.length - 1]?.epochTotalTransactions;

    return (
        <Card bg="white/80" spacing={!epochMetrics?.length ? 'lg' : 'lgGraph'} height="full">
            <div className="flex h-full flex-col gap-4 overflow-hidden">
                <Heading variant="heading4/semibold" color="steel-darker">
                    Transaction Blocks
                </Heading>
                <div className="flex flex-wrap gap-6">
                    <FormattedStatsAmount
                        orientation="vertical"
                        label="Total"
                        tooltip="Total transaction blocks"
                        amount={totalTransactions}
                        size="md"
                    />
                    <FormattedStatsAmount
                        orientation="vertical"
                        label="Last Epoch"
                        amount={lastEpochTotalTransactions}
                        size="md"
                    />
                </div>
                <div
                    className={clsx(
                        'flex min-h-[180px] flex-1 flex-col items-center justify-center rounded-xl transition-colors',
                        !epochMetrics?.length && 'bg-gray-40',
                    )}
                >
                    {isPending ? (
                        <div className="flex flex-col items-center gap-1">
                            <LoadingIndicator />
                            <Text color="steel" variant="body/medium">
                                loading data
                            </Text>
                        </div>
                    ) : epochMetrics?.length ? (
                        <div className="relative flex-1 self-stretch">
                            <ErrorBoundary>
                                <ParentSize className="absolute">
                                    {({ height, width }) => (
                                        <AreaGraph
                                            data={epochMetrics}
                                            height={height}
                                            width={width}
                                            getX={({ epoch }) => Number(epoch)}
                                            getY={({ epochTotalTransactions }) =>
                                                Number(epochTotalTransactions)
                                            }
                                            color="yellow"
                                            formatY={formatAmount}
                                            tooltipContent={TooltipContent}
                                        />
                                    )}
                                </ParentSize>
                            </ErrorBoundary>
                        </div>
                    ) : (
                        <Text color="steel" variant="body/medium">
                            No historical data available
                        </Text>
                    )}
                </div>
            </div>
        </Card>
    );
}<|MERGE_RESOLUTION|>--- conflicted
+++ resolved
@@ -2,18 +2,9 @@
 // Modifications Copyright (c) 2024 IOTA Stiftung
 // SPDX-License-Identifier: Apache-2.0
 
-<<<<<<< HEAD
-// Modifications Copyright (c) 2024 IOTA Stiftung
-// SPDX-License-Identifier: Apache-2.0
-
-import { formatAmount, formatDate } from '@mysten/core';
-import { useSuiClientQuery } from '@mysten/dapp-kit';
-import { Heading, Text, LoadingIndicator } from '@mysten/ui';
-=======
 import { formatAmount, formatDate } from '@iota/core';
 import { useIotaClientQuery } from '@iota/dapp-kit';
 import { Heading, Text, LoadingIndicator } from '@iota/ui';
->>>>>>> 42d480c3
 import { ParentSize } from '@visx/responsive';
 import clsx from 'clsx';
 
