--- conflicted
+++ resolved
@@ -2,22 +2,11 @@
 // Modifications Copyright (c) 2024 IOTA Stiftung
 // SPDX-License-Identifier: Apache-2.0
 
-<<<<<<< HEAD
-// Modifications Copyright (c) 2024 IOTA Stiftung
-// SPDX-License-Identifier: Apache-2.0
-
-import { useSuiClientQuery } from '@mysten/dapp-kit';
-import { ArrowRight12 } from '@mysten/icons';
-import { type SuiValidatorSummary } from '@mysten/sui.js/client';
-import { Text } from '@mysten/ui';
-import { type ReactNode, useMemo } from 'react';
-=======
 import { useIotaClientQuery } from '@iota/dapp-kit';
 import { ArrowRight12 } from '@iota/icons';
 import { type IotaValidatorSummary } from '@iota/iota.js/client';
 import { Text } from '@iota/ui';
-import { useMemo } from 'react';
->>>>>>> 42d480c3
+import { type ReactNode, useMemo } from 'react';
 
 import { StakeColumn } from './StakeColumn';
 import { HighlightedTableCol } from '~/components/Table/HighlightedTableCol';
@@ -46,7 +35,6 @@
     address: ReactNode;
 }
 
-<<<<<<< HEAD
 interface TableColumn {
     header: string;
     accessorKey: keyof ValidatorData;
@@ -58,11 +46,7 @@
 }
 
 function validatorsTable(
-    validatorsData: SuiValidatorSummary[],
-=======
-const validatorsTable = (
     validatorsData: IotaValidatorSummary[],
->>>>>>> 42d480c3
     limit?: number,
     showIcon?: boolean,
 ): ValidatorsTableData {
@@ -136,13 +120,8 @@
     showIcon?: boolean;
 };
 
-<<<<<<< HEAD
 export function TopValidatorsCard({ limit, showIcon }: TopValidatorsCardProps): JSX.Element {
-    const { data, isPending, isSuccess, isError } = useSuiClientQuery('getLatestSuiSystemState');
-=======
-export function TopValidatorsCard({ limit, showIcon }: TopValidatorsCardProps) {
     const { data, isPending, isSuccess, isError } = useIotaClientQuery('getLatestIotaSystemState');
->>>>>>> 42d480c3
 
     const tableData = useMemo(
         () => (data ? validatorsTable(data.activeValidators, limit, showIcon) : null),
