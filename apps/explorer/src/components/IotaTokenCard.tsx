// Copyright (c) Mysten Labs, Inc.
// Modifications Copyright (c) 2024 IOTA Stiftung
// SPDX-License-Identifier: Apache-2.0

import { Panel } from '@iota/apps-ui-kit';
import { COIN_GECKO_IOTA_URL, useIotaCoinData } from '@iota/core';
<<<<<<< HEAD
import { ButtonOrLink, Card, ImageIconSize } from '~/components/ui';
import { CoinIcon } from './owned-coins';
import { IOTA_TYPE_ARG } from '@iota/iota-sdk/utils';
=======
import { IotaLogoMark } from '@iota/ui-icons';
import { ButtonOrLink } from '~/components/ui';
>>>>>>> 8e6cca43

export function IotaTokenCard(): JSX.Element {
    const { data } = useIotaCoinData();
    const { currentPrice } = data || {};

    const formattedPrice = currentPrice
        ? currentPrice.toLocaleString('en', {
              style: 'currency',
              currency: 'USD',
          })
        : '--';

    return (
        <ButtonOrLink href={COIN_GECKO_IOTA_URL}>
<<<<<<< HEAD
            <Card growOnHover bg="white/80" spacing="lg" height="full">
                <div className="flex items-center gap-2">
                    <div className="flex h-10 w-10 shrink-0 items-center justify-center rounded-full border border-shader-neutral-light-8 text-neutral-10">
                        <CoinIcon coinType={IOTA_TYPE_ARG} size={ImageIconSize.Small} />
=======
            <Panel>
                <div className="flex items-center gap-xs p-md--rs">
                    <div className="flex h-8 w-8 shrink-0 items-center justify-center rounded-full bg-primary-30">
                        <IotaLogoMark className="h-5 w-5 text-white" />
>>>>>>> 8e6cca43
                    </div>
                    <div className="flex w-full flex-col gap-xxxs">
                        <span className="font-inter text-title-lg text-neutral-10 dark:text-neutral-92">
                            1 IOTA = {formattedPrice}
                        </span>
                        <span className="font-inter text-label-lg text-neutral-60 dark:text-neutral-40">
                            via CoinGecko
                        </span>
                    </div>
                </div>
            </Panel>
        </ButtonOrLink>
    );
}<|MERGE_RESOLUTION|>--- conflicted
+++ resolved
@@ -4,14 +4,9 @@
 
 import { Panel } from '@iota/apps-ui-kit';
 import { COIN_GECKO_IOTA_URL, useIotaCoinData } from '@iota/core';
-<<<<<<< HEAD
-import { ButtonOrLink, Card, ImageIconSize } from '~/components/ui';
+import { ButtonOrLink, ImageIconSize } from '~/components/ui';
 import { CoinIcon } from './owned-coins';
 import { IOTA_TYPE_ARG } from '@iota/iota-sdk/utils';
-=======
-import { IotaLogoMark } from '@iota/ui-icons';
-import { ButtonOrLink } from '~/components/ui';
->>>>>>> 8e6cca43
 
 export function IotaTokenCard(): JSX.Element {
     const { data } = useIotaCoinData();
@@ -26,17 +21,10 @@
 
     return (
         <ButtonOrLink href={COIN_GECKO_IOTA_URL}>
-<<<<<<< HEAD
-            <Card growOnHover bg="white/80" spacing="lg" height="full">
-                <div className="flex items-center gap-2">
+            <Panel>
+                <div className="flex items-center gap-xs p-md--rs">
                     <div className="flex h-10 w-10 shrink-0 items-center justify-center rounded-full border border-shader-neutral-light-8 text-neutral-10">
                         <CoinIcon coinType={IOTA_TYPE_ARG} size={ImageIconSize.Small} />
-=======
-            <Panel>
-                <div className="flex items-center gap-xs p-md--rs">
-                    <div className="flex h-8 w-8 shrink-0 items-center justify-center rounded-full bg-primary-30">
-                        <IotaLogoMark className="h-5 w-5 text-white" />
->>>>>>> 8e6cca43
                     </div>
                     <div className="flex w-full flex-col gap-xxxs">
                         <span className="font-inter text-title-lg text-neutral-10 dark:text-neutral-92">
