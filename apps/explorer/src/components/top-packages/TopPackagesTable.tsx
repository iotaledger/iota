--- conflicted
+++ resolved
@@ -1,17 +1,9 @@
 // Copyright (c) Mysten Labs, Inc.
 // Modifications Copyright (c) 2024 IOTA Stiftung
 // SPDX-License-Identifier: Apache-2.0
-<<<<<<< HEAD
 
-// Modifications Copyright (c) 2024 IOTA Stiftung
-// SPDX-License-Identifier: Apache-2.0
-
-import { type MoveCallMetric } from '@mysten/sui.js/client';
-import { Text } from '@mysten/ui';
-=======
 import { type MoveCallMetric } from '@iota/iota.js/client';
 import { Text } from '@iota/ui';
->>>>>>> 42d480c3
 import { useMemo } from 'react';
 
 import { ObjectLink } from '~/ui/InternalLink';
