--- conflicted
+++ resolved
@@ -15,11 +15,7 @@
 }
 const MAX_LINES = 500;
 // Use scroll to load more lines of code to prevent performance issues with large code blocks
-<<<<<<< HEAD
-export function SyntaxHighlighter({ code, language }: Props): JSX.Element {
-=======
-export function SyntaxHighlighter({ code, language }: SyntaxHighlighterProps) {
->>>>>>> 0672a0aa
+export function SyntaxHighlighter({ code, language }: SyntaxHighlighterProps): JSX.Element {
     const observerElem = useRef<HTMLDivElement | null>(null);
     const { isIntersecting } = useOnScreen(observerElem);
     const [loadedLines, setLoadedLines] = useState(MAX_LINES);
