--- conflicted
+++ resolved
@@ -2,14 +2,7 @@
 // Modifications Copyright (c) 2024 IOTA Stiftung
 // SPDX-License-Identifier: Apache-2.0
 
-<<<<<<< HEAD
-// Modifications Copyright (c) 2024 IOTA Stiftung
-// SPDX-License-Identifier: Apache-2.0
-
-import { useAppsBackend } from '@mysten/core';
-=======
 import { useAppsBackend } from '@iota/core';
->>>>>>> 42d480c3
 import { useQuery } from '@tanstack/react-query';
 
 // https://cloud.google.com/vision/docs/supported-files
