// Copyright (c) Mysten Labs, Inc.
// Modifications Copyright (c) 2024 IOTA Stiftung
// SPDX-License-Identifier: Apache-2.0
<<<<<<< HEAD

// Modifications Copyright (c) 2024 IOTA Stiftung
// SPDX-License-Identifier: Apache-2.0

import { useSuiClient } from '@mysten/dapp-kit';
import { SuiClient } from '@mysten/sui.js/client';
=======
import { useIotaClient } from '@iota/dapp-kit';
import { IotaClient } from '@iota/iota.js/client';
>>>>>>> 42d480c3
import { useMemo } from 'react';

import { useNetwork } from '~/context';
import { Network } from '~/utils/api/DefaultRpcClient';

// TODO: Use enhanced RPC locally by default
export function useEnhancedRpcClient(): SuiClient {
    const [network] = useNetwork();
    const client = useIotaClient();
    const enhancedRpc = useMemo(() => {
        if (network === Network.Local) {
            return new IotaClient({ url: 'http://localhost:9124' });
        }

        return client;
    }, [network, client]);

    return enhancedRpc;
}<|MERGE_RESOLUTION|>--- conflicted
+++ resolved
@@ -1,24 +1,15 @@
 // Copyright (c) Mysten Labs, Inc.
 // Modifications Copyright (c) 2024 IOTA Stiftung
 // SPDX-License-Identifier: Apache-2.0
-<<<<<<< HEAD
-
-// Modifications Copyright (c) 2024 IOTA Stiftung
-// SPDX-License-Identifier: Apache-2.0
-
-import { useSuiClient } from '@mysten/dapp-kit';
-import { SuiClient } from '@mysten/sui.js/client';
-=======
 import { useIotaClient } from '@iota/dapp-kit';
 import { IotaClient } from '@iota/iota.js/client';
->>>>>>> 42d480c3
 import { useMemo } from 'react';
 
 import { useNetwork } from '~/context';
 import { Network } from '~/utils/api/DefaultRpcClient';
 
 // TODO: Use enhanced RPC locally by default
-export function useEnhancedRpcClient(): SuiClient {
+export function useEnhancedRpcClient(): IotaClient {
     const [network] = useNetwork();
     const client = useIotaClient();
     const enhancedRpc = useMemo(() => {
