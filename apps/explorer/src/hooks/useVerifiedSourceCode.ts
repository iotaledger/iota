--- conflicted
+++ resolved
@@ -4,13 +4,8 @@
 
 import { useFeatureIsOn } from '@growthbook/growthbook-react';
 import { useIotaClientContext } from '@iota/dapp-kit';
-<<<<<<< HEAD
-import { useQuery } from '@tanstack/react-query';
 import { Network } from '~/utils/api/defaultRpcClient';
-=======
 import { type UseQueryResult, useQuery } from '@tanstack/react-query';
-import { Network } from '~/utils/api/DefaultRpcClient';
->>>>>>> 401c8373
 
 type UseVerifiedSourceCodeArgs = {
     packageId: string;
