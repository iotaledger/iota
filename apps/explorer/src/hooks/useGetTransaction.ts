--- conflicted
+++ resolved
@@ -2,22 +2,11 @@
 // Modifications Copyright (c) 2024 IOTA Stiftung
 // SPDX-License-Identifier: Apache-2.0
 
-<<<<<<< HEAD
-// Modifications Copyright (c) 2024 IOTA Stiftung
-// SPDX-License-Identifier: Apache-2.0
-
-import { useSuiClient } from '@mysten/dapp-kit';
+import { useIotaClient } from '@iota/dapp-kit';
 import { useQuery } from '@tanstack/react-query';
 
 export function useGetTransaction(transactionId: string): ReturnType<typeof useQuery> {
-    const client = useSuiClient();
-=======
-import { useIotaClient } from '@iota/dapp-kit';
-import { useQuery } from '@tanstack/react-query';
-
-export function useGetTransaction(transactionId: string) {
     const client = useIotaClient();
->>>>>>> 42d480c3
     return useQuery({
         queryKey: ['transactions-by-id', transactionId],
         queryFn: async () =>
