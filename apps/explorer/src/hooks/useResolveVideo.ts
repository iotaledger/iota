--- conflicted
+++ resolved
@@ -2,22 +2,11 @@
 // Modifications Copyright (c) 2024 IOTA Stiftung
 // SPDX-License-Identifier: Apache-2.0
 
-<<<<<<< HEAD
-// Modifications Copyright (c) 2024 IOTA Stiftung
-// SPDX-License-Identifier: Apache-2.0
-
-import { type SuiObjectResponse } from '@mysten/sui.js/client';
-
-import { useRecognizedPackages } from './useRecognizedPackages';
-
-export function useResolveVideo(object: SuiObjectResponse): string | undefined | null {
-=======
 import { type IotaObjectResponse } from '@iota/iota.js/client';
 
 import { useRecognizedPackages } from './useRecognizedPackages';
 
-export function useResolveVideo(object: IotaObjectResponse) {
->>>>>>> 42d480c3
+export function useResolveVideo(object: IotaObjectResponse): string | undefined | null {
     const recognizedPackages = useRecognizedPackages();
     const objectType =
         object.data?.type ?? object?.data?.content?.dataType === 'package'
