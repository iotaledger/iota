--- conflicted
+++ resolved
@@ -2,25 +2,11 @@
 // Modifications Copyright (c) 2024 IOTA Stiftung
 // SPDX-License-Identifier: Apache-2.0
 
-<<<<<<< HEAD
-// Modifications Copyright (c) 2024 IOTA Stiftung
-// SPDX-License-Identifier: Apache-2.0
-
-import { useSuiClient } from '@mysten/dapp-kit';
-import { useQuery } from '@tanstack/react-query';
-
-export function useNormalizedMoveModule(
-    packageId?: string | null,
-    moduleName?: string | null,
-): ReturnType<typeof useQuery> {
-    const client = useSuiClient();
-=======
 import { useIotaClient } from '@iota/dapp-kit';
 import { useQuery } from '@tanstack/react-query';
 
-export function useNormalizedMoveModule(packageId?: string | null, moduleName?: string | null) {
+export function useNormalizedMoveModule(packageId?: string | null, moduleName?: string | null): ReturnType<typeof useQuery> {
     const client = useIotaClient();
->>>>>>> 42d480c3
     return useQuery({
         queryKey: ['normalized-module', packageId, moduleName],
         queryFn: async () =>
