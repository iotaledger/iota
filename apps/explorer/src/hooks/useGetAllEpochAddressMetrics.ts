--- conflicted
+++ resolved
@@ -2,28 +2,14 @@
 // Modifications Copyright (c) 2024 IOTA Stiftung
 // SPDX-License-Identifier: Apache-2.0
 
-<<<<<<< HEAD
-// Modifications Copyright (c) 2024 IOTA Stiftung
-// SPDX-License-Identifier: Apache-2.0
-
-import { useSuiClient } from '@mysten/dapp-kit';
-import { type SuiClient } from '@mysten/sui.js/client';
-import { useQuery } from '@tanstack/react-query';
-
-export function useGetAllEpochAddressMetrics(
-    ...input: Parameters<SuiClient['getAllEpochAddressMetrics']>
-): ReturnType<typeof useQuery> {
-    const client = useSuiClient();
-=======
 import { useIotaClient } from '@iota/dapp-kit';
 import { type IotaClient } from '@iota/iota.js/client';
 import { useQuery } from '@tanstack/react-query';
 
 export function useGetAllEpochAddressMetrics(
     ...input: Parameters<IotaClient['getAllEpochAddressMetrics']>
-) {
+): ReturnType<typeof useQuery> {
     const client = useIotaClient();
->>>>>>> 42d480c3
     return useQuery({
         queryKey: ['get', 'all', 'epoch', 'addresses', ...input],
         queryFn: () => client.getAllEpochAddressMetrics(...input),
