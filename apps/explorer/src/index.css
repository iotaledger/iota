@import '@iota/apps-ui-kit/styles';

@tailwind base;
@tailwind components;
@tailwind utilities;

html,
body,
#root {
    height: 100%;
    width: 100%;
    position: relative;
}

<<<<<<< HEAD
=======
/* Define some colors as CSS variables for use outside of the Tailwind class context: */
:root {
    --success-light: theme('colors.success.light');
    --success-dark: theme('colors.success.dark');
    --warning-light: theme('colors.warning.light');
    --warning-dark: theme('colors.warning.dark');
    --issue-light: theme('colors.issue.light');
    --issue-dark: theme('colors.issue.dark');
    --steel: theme('colors.steel.DEFAULT');
    --steel-dark: theme('colors.steel.dark');
}

:root {
    @apply bg-neutral-98;
}

:root.dark {
    @apply bg-neutral-4;
}

>>>>>>> e435aa58
@layer base {
    body {
        @apply antialiased;
    }
}

@layer components {
    .home-page-grid-container-top {
        @apply grid grid-cols-1 gap-4;
        grid-template-areas:
            'network'
            'epoch'
            'transactions'
            'addresses';
    }
    .home-page-grid-container-top.with-token {
        grid-template-areas:
            'network'
            'epoch'
            'token'
            'transactions'
            'addresses';
    }

    @screen sm {
        .home-page-grid-container-top {
            @apply grid-cols-2;
            grid-template-areas:
                'network epoch'
                'transactions transactions'
                'addresses addresses';
        }

        .home-page-grid-container-top.with-token {
            grid-template-areas:
                'network epoch'
                'network token'
                'transactions transactions'
                'addresses addresses';
        }
    }

    @screen md {
        .home-page-grid-container-top {
            @apply grid-cols-2;
            grid-template-areas:
                'network epoch'
                'transactions addresses';
        }

        .home-page-grid-container-top.with-token {
            grid-template-areas:
                'network epoch'
                'network token'
                'transactions addresses';
        }
    }

    @screen lg {
        .home-page-grid-container-top {
            @apply grid-cols-[315px,1fr,1fr];
            grid-template-areas:
                'network transactions addresses'
                'epoch transactions addresses';
        }

        .home-page-grid-container-top.with-token {
            grid-template-areas:
                'network transactions addresses'
                'epoch   transactions addresses'
                'token   transactions addresses';
        }
    }

    .home-page-grid-container-bottom {
        @apply grid grid-cols-1 gap-8;
        grid-template-areas:
            'activity'
            'packages'
            'validators'
            'node-map';
    }

    @screen md {
        .home-page-grid-container-bottom {
            @apply gap-10;
        }
    }

    @screen lg {
        .home-page-grid-container-bottom {
            @apply grid grid-cols-2 gap-x-20 gap-y-10;
            grid-template-areas:
                'activity activity'
                'packages validators'
                'node-map node-map';
        }
    }

    .address-grid-container-top {
        @apply grid grid-cols-2 gap-4;
        grid-template-areas:
            'heroImage name'
            'heroImage description'
            'heroImage objectId'
            'heroImage type'
            'owner storageRebate'
            'version lastTxBlock';
    }

    @screen md {
        .address-grid-container-top {
            @apply grid-cols-[300px,1fr,1fr] grid-rows-2 gap-md;
            grid-template-areas:
                'heroImage name owner'
                'heroImage description storageRebate'
                'heroImage objectId version'
                'heroImage type lastTxBlock';
        }
        .address-grid-container-top.no-description.no-image {
            @apply grid grid-cols-3 grid-rows-2;
            grid-template-areas:
                'objectId version owner'
                'type lastTxBlock storageRebate';
        }
        .address-grid-container-top.no-image {
            @apply grid grid-cols-3 grid-rows-3;
            grid-template-areas:
                'name description type'
                'objectId version type'
                'owner lastTxBlock storageRebate';
        }
    }
}<|MERGE_RESOLUTION|>--- conflicted
+++ resolved
@@ -12,20 +12,6 @@
     position: relative;
 }
 
-<<<<<<< HEAD
-=======
-/* Define some colors as CSS variables for use outside of the Tailwind class context: */
-:root {
-    --success-light: theme('colors.success.light');
-    --success-dark: theme('colors.success.dark');
-    --warning-light: theme('colors.warning.light');
-    --warning-dark: theme('colors.warning.dark');
-    --issue-light: theme('colors.issue.light');
-    --issue-dark: theme('colors.issue.dark');
-    --steel: theme('colors.steel.DEFAULT');
-    --steel-dark: theme('colors.steel.dark');
-}
-
 :root {
     @apply bg-neutral-98;
 }
@@ -34,7 +20,6 @@
     @apply bg-neutral-4;
 }
 
->>>>>>> e435aa58
 @layer base {
     body {
         @apply antialiased;
