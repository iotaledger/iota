// Copyright (c) Mysten Labs, Inc.
// Modifications Copyright (c) 2024 IOTA Stiftung
// SPDX-License-Identifier: Apache-2.0

<<<<<<< HEAD
// Modifications Copyright (c) 2024 IOTA Stiftung
// SPDX-License-Identifier: Apache-2.0

import { type SuiEvent } from '@mysten/sui.js/client';

export function getValidatorMoveEvent(
    validatorsEvent: SuiEvent[],
    validatorAddress: string,
): SuiEvent | undefined | unknown {
=======
import { type IotaEvent } from '@iota/iota.js/client';

export function getValidatorMoveEvent(validatorsEvent: IotaEvent[], validatorAddress: string) {
>>>>>>> 42d480c3
    const event = validatorsEvent.find(
        ({ parsedJson }) =>
            (parsedJson as { validator_address?: unknown })!.validator_address === validatorAddress,
    );

    return event && event.parsedJson;
}<|MERGE_RESOLUTION|>--- conflicted
+++ resolved
@@ -2,21 +2,12 @@
 // Modifications Copyright (c) 2024 IOTA Stiftung
 // SPDX-License-Identifier: Apache-2.0
 
-<<<<<<< HEAD
-// Modifications Copyright (c) 2024 IOTA Stiftung
-// SPDX-License-Identifier: Apache-2.0
-
-import { type SuiEvent } from '@mysten/sui.js/client';
+import { type IotaEvent } from '@iota/iota.js/client';
 
 export function getValidatorMoveEvent(
-    validatorsEvent: SuiEvent[],
+    validatorsEvent: IotaEvent[],
     validatorAddress: string,
-): SuiEvent | undefined | unknown {
-=======
-import { type IotaEvent } from '@iota/iota.js/client';
-
-export function getValidatorMoveEvent(validatorsEvent: IotaEvent[], validatorAddress: string) {
->>>>>>> 42d480c3
+): IotaEvent | undefined | unknown {
     const event = validatorsEvent.find(
         ({ parsedJson }) =>
             (parsedJson as { validator_address?: unknown })!.validator_address === validatorAddress,
