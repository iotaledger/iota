--- conflicted
+++ resolved
@@ -2,14 +2,7 @@
 // Modifications Copyright (c) 2024 IOTA Stiftung
 // SPDX-License-Identifier: Apache-2.0
 
-<<<<<<< HEAD
-// Modifications Copyright (c) 2024 IOTA Stiftung
-// SPDX-License-Identifier: Apache-2.0
-
-import { type EndOfEpochInfo } from '@mysten/sui.js/client';
-=======
 import { type EndOfEpochInfo } from '@iota/iota.js/client';
->>>>>>> 42d480c3
 
 interface StorageFundFlow {
     netInflow: bigint | null;
