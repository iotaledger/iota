// Copyright (c) Mysten Labs, Inc.
// Modifications Copyright (c) 2024 IOTA Stiftung
// SPDX-License-Identifier: Apache-2.0

<<<<<<< HEAD
// Modifications Copyright (c) 2024 IOTA Stiftung
// SPDX-License-Identifier: Apache-2.0

import { type ObjectOwner, type SuiObjectResponse } from '@mysten/sui.js/client';
=======
import { type ObjectOwner, type IotaObjectResponse } from '@iota/iota.js/client';
>>>>>>> 42d480c3

import { findIPFSvalue } from './stringUtils';

export function parseImageURL(display?: Record<string, string> | null): string {
    const url = display?.image_url;
    if (url) {
        if (findIPFSvalue(url)) return url;
        // String representing true http/https URLs are valid:
        try {
            new URL(url);
            return url;
        } catch {
            //do nothing
        }
    }
    return '';
}

export function parseObjectType(data: IotaObjectResponse): string {
    if (data.data?.content?.dataType === 'package') {
        return 'Move Package';
    }
    return data.data?.type ?? data?.data?.content?.type ?? 'unknown';
}

export function getOwnerStr(owner: ObjectOwner | string): string {
    if (typeof owner === 'object') {
        if ('AddressOwner' in owner) return owner.AddressOwner;
        if ('ObjectOwner' in owner) return owner.ObjectOwner;
        if ('Shared' in owner) return 'Shared';
    }
    return owner;
}

export const checkIsPropertyType = (value: unknown): boolean =>
    ['number', 'string'].includes(typeof value);

export const extractName = (display?: Record<string, string> | null): string | null | undefined => {
    if (!display || !('name' in display)) return undefined;
    const name = display.name;
    if (typeof name === 'string') {
        return name;
    }
    return null;
};

export function getDisplayUrl(url?: string): { href: string; display: string } | string | null {
    if (url) {
        try {
            const parsedUrl = new URL(url);
            return {
                href: url,
                display: parsedUrl.hostname,
            };
        } catch (e) {
            // do nothing
        }
    }
    return url || null;
}<|MERGE_RESOLUTION|>--- conflicted
+++ resolved
@@ -2,14 +2,7 @@
 // Modifications Copyright (c) 2024 IOTA Stiftung
 // SPDX-License-Identifier: Apache-2.0
 
-<<<<<<< HEAD
-// Modifications Copyright (c) 2024 IOTA Stiftung
-// SPDX-License-Identifier: Apache-2.0
-
-import { type ObjectOwner, type SuiObjectResponse } from '@mysten/sui.js/client';
-=======
 import { type ObjectOwner, type IotaObjectResponse } from '@iota/iota.js/client';
->>>>>>> 42d480c3
 
 import { findIPFSvalue } from './stringUtils';
 
