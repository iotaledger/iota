--- conflicted
+++ resolved
@@ -57,11 +57,7 @@
     imgFit,
     aspect,
     rounded = 'md',
-<<<<<<< HEAD
-}: Props): JSX.Element {
-=======
-}: ObjectVideoImageProps) {
->>>>>>> 0672a0aa
+}: ObjectVideoImageProps): JSX.Element {
     const close = () => {
         if (disablePreview) {
             return;
