--- conflicted
+++ resolved
@@ -1,17 +1,9 @@
 // Copyright (c) Mysten Labs, Inc.
 // Modifications Copyright (c) 2024 IOTA Stiftung
 // SPDX-License-Identifier: Apache-2.0
-<<<<<<< HEAD
 
-// Modifications Copyright (c) 2024 IOTA Stiftung
-// SPDX-License-Identifier: Apache-2.0
-
-import { Search16 } from '@mysten/icons';
-import { Text, Combobox, ComboboxInput, ComboboxList } from '@mysten/ui';
-=======
 import { Search16 } from '@iota/icons';
 import { Text, Combobox, ComboboxInput, ComboboxList } from '@iota/ui';
->>>>>>> 42d480c3
 
 export type SearchResult = {
     id: string;
