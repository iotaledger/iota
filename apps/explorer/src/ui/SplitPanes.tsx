// Copyright (c) Mysten Labs, Inc.
// Modifications Copyright (c) 2024 IOTA Stiftung
// SPDX-License-Identifier: Apache-2.0

<<<<<<< HEAD
// Modifications Copyright (c) 2024 IOTA Stiftung
// SPDX-License-Identifier: Apache-2.0

import { ChevronLeft12, ChevronUp12 } from '@mysten/icons';
=======
import { ChevronLeft12, ChevronUp12 } from '@iota/icons';
>>>>>>> 88667017
import { cva, type VariantProps } from 'class-variance-authority';
import clsx from 'clsx';
import { type ReactNode, useRef, useState } from 'react';
import {
    type Direction,
    type ImperativePanelHandle,
    Panel,
    PanelGroup,
    type PanelGroupProps,
    type PanelProps,
    PanelResizeHandle,
} from 'react-resizable-panels';

const panelResizeHandleStyles = cva(['group/container z-10'], {
    variants: {
        isHorizontal: {
            true: '',
            false: '',
        },
        size: {
            none: '',
            md: '',
            lg: '',
        },
    },
    defaultVariants: {
        isHorizontal: false,
        size: 'md',
    },
    compoundVariants: [
        {
            isHorizontal: true,
            size: 'none',
            className: 'px-3 -mx-3',
        },
        {
            isHorizontal: false,
            size: 'none',
            className: 'py-3 -my-3',
        },
        {
            isHorizontal: true,
            size: 'md',
            className: 'px-3',
        },
        {
            isHorizontal: false,
            size: 'md',
            className: 'py-3',
        },
        {
            isHorizontal: true,
            size: 'lg',
            className: 'px-5',
        },
        {
            isHorizontal: false,
            size: 'lg',
            className: 'py-5',
        },
    ],
});

type PanelResizeHandleStylesProps = VariantProps<typeof panelResizeHandleStyles>;

interface ResizeHandleProps extends PanelResizeHandleStylesProps {
    togglePanelCollapse: () => void;
    isCollapsed: boolean;
    collapsibleButton?: boolean;
    noHoverHidden?: boolean;
}

function ResizeHandle({
    isHorizontal,
    isCollapsed,
    collapsibleButton,
    togglePanelCollapse,
    noHoverHidden,
    size,
}: ResizeHandleProps) {
    const [isDragging, setIsDragging] = useState(false);

    const ChevronButton = isHorizontal ? ChevronLeft12 : ChevronUp12;

    return (
        <PanelResizeHandle
            className={panelResizeHandleStyles({ isHorizontal, size })}
            onDragging={setIsDragging}
        >
            <div
                className={clsx(
                    'relative bg-gray-45 group-hover/container:bg-hero',
                    isHorizontal ? 'h-full w-px' : 'h-px',
                    noHoverHidden && !isCollapsed && 'bg-transparent',
                )}
            >
                {collapsibleButton && (
                    <button
                        type="button"
                        onClick={togglePanelCollapse}
                        data-is-dragging={isDragging}
                        className={clsx([
                            'group/button',
                            'flex h-6 w-6 cursor-pointer items-center justify-center rounded-full',
                            'border-2 border-gray-45 bg-white text-gray-70 group-hover/container:border-hero-dark',
                            'hover:bg-hero-dark hover:text-white',
                            isHorizontal
                                ? 'absolute left-1/2 top-10 -translate-x-2/4'
                                : 'absolute left-10 top-1/2 -translate-y-2/4',
                            noHoverHidden && !isCollapsed && 'hidden group-hover/container:flex',
                        ])}
                    >
                        <ChevronButton
                            className={clsx(
                                'h-4 w-4 text-gray-45 group-hover/button:!text-white group-hover/container:text-hero-dark',
                                isCollapsed && 'rotate-180',
                            )}
                        />
                    </button>
                )}
            </div>
        </PanelResizeHandle>
    );
}

interface SplitPanelProps extends PanelProps {
    panel: ReactNode;
    direction: Direction;
    renderResizeHandle: boolean;
    collapsibleButton?: boolean;
    noHoverHidden?: boolean;
    dividerSize?: PanelResizeHandleStylesProps['size'];
    onCollapse?: (isCollapsed: boolean) => void;
}

function SplitPanel({
    panel,
    direction,
    renderResizeHandle,
    collapsibleButton,
    noHoverHidden,
    dividerSize,
    onCollapse,
    ...props
}: SplitPanelProps) {
    const ref = useRef<ImperativePanelHandle>(null);
    const [isCollapsed, setIsCollapsed] = useState(false);

    const togglePanelCollapse = () => {
        const panelRef = ref.current;

        if (panelRef) {
            if (onCollapse) {
                onCollapse(!isCollapsed);
            }

            if (isCollapsed) {
                panelRef.expand();
            } else {
                panelRef.collapse();
            }
        }
    };

    return (
        <>
            <Panel {...props} ref={ref} onCollapse={setIsCollapsed}>
                {panel}
            </Panel>
            {renderResizeHandle && (
                <ResizeHandle
                    size={dividerSize}
                    noHoverHidden={noHoverHidden}
                    isCollapsed={isCollapsed}
                    isHorizontal={direction === 'horizontal'}
                    togglePanelCollapse={togglePanelCollapse}
                    collapsibleButton={collapsibleButton}
                />
            )}
        </>
    );
}

export interface SplitPanesProps extends PanelGroupProps {
    splitPanels: Omit<SplitPanelProps, 'renderResizeHandle' | 'direction'>[];
    dividerSize?: PanelResizeHandleStylesProps['size'];
    onCollapse?: (isCollapsed: boolean) => void;
}

export function SplitPanes({ splitPanels, dividerSize, onCollapse, ...props }: SplitPanesProps) {
    const { direction } = props;

    return (
        <PanelGroup {...props}>
            {splitPanels.map((panel, index) => (
                <SplitPanel
                    className="h-full"
                    key={index}
                    order={index}
                    renderResizeHandle={index < splitPanels.length - 1}
                    direction={direction}
                    dividerSize={dividerSize}
                    onCollapse={onCollapse}
                    {...panel}
                />
            ))}
        </PanelGroup>
    );
}<|MERGE_RESOLUTION|>--- conflicted
+++ resolved
@@ -2,14 +2,7 @@
 // Modifications Copyright (c) 2024 IOTA Stiftung
 // SPDX-License-Identifier: Apache-2.0
 
-<<<<<<< HEAD
-// Modifications Copyright (c) 2024 IOTA Stiftung
-// SPDX-License-Identifier: Apache-2.0
-
-import { ChevronLeft12, ChevronUp12 } from '@mysten/icons';
-=======
 import { ChevronLeft12, ChevronUp12 } from '@iota/icons';
->>>>>>> 88667017
 import { cva, type VariantProps } from 'class-variance-authority';
 import clsx from 'clsx';
 import { type ReactNode, useRef, useState } from 'react';
