--- conflicted
+++ resolved
@@ -1,17 +1,9 @@
 // Copyright (c) Mysten Labs, Inc.
 // Modifications Copyright (c) 2024 IOTA Stiftung
 // SPDX-License-Identifier: Apache-2.0
-<<<<<<< HEAD
 
-// Modifications Copyright (c) 2024 IOTA Stiftung
-// SPDX-License-Identifier: Apache-2.0
-
-import { ChevronRight12 } from '@mysten/icons';
-import { Text } from '@mysten/ui';
-=======
 import { ChevronRight12 } from '@iota/icons';
 import { Text } from '@iota/ui';
->>>>>>> df09fc72
 import * as Collapsible from '@radix-ui/react-collapsible';
 import clsx from 'clsx';
 import { type ReactNode, useState } from 'react';
