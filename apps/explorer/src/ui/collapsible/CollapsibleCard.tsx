// Copyright (c) Mysten Labs, Inc.
// Modifications Copyright (c) 2024 IOTA Stiftung
// SPDX-License-Identifier: Apache-2.0

<<<<<<< HEAD
// Modifications Copyright (c) 2024 IOTA Stiftung
// SPDX-License-Identifier: Apache-2.0

import { ChevronRight16 } from '@mysten/icons';
import { Heading } from '@mysten/ui';
=======
import { ChevronRight16 } from '@iota/icons';
import { Heading } from '@iota/ui';
>>>>>>> 42d480c3
import * as Collapsible from '@radix-ui/react-collapsible';
import clsx from 'clsx';
import { type ReactNode, useState } from 'react';

import { Card, type CardProps } from '~/ui/Card';

type Size = 'md' | 'sm';

interface CollapsibleCardHeaderProps {
    open: boolean;
    size: Size;
    title?: string | ReactNode;
    collapsible?: boolean;
}

function CollapsibleCardHeader({
    open,
    size,
    title,
    collapsible,
}: CollapsibleCardHeaderProps): JSX.Element | null {
    if (!title) {
        return null;
    }

    const headerContent = (
        <div
            className={clsx(
                'flex w-full justify-between',
                size === 'md' ? 'px-6' : 'px-4',
                size === 'sm' && 'pb-4.5',
                open && size === 'md' && 'pb-6 pt-7',
                open && size === 'sm' && 'pt-4.5',
                !open && size === 'md' && 'py-7',
                !open && size === 'sm' && 'py-4.5',
            )}
        >
            {typeof title === 'string' ? (
                <Heading
                    variant={size === 'md' ? 'heading4/semibold' : 'heading6/semibold'}
                    color="steel-darker"
                >
                    {title}
                </Heading>
            ) : (
                title
            )}

            {collapsible && (
                <ChevronRight16
                    className={clsx('cursor-pointer text-steel', open && 'rotate-90')}
                />
            )}
        </div>
    );

    if (collapsible) {
        return (
            <Collapsible.Trigger asChild>
                <div className="cursor-pointer">{headerContent}</div>
            </Collapsible.Trigger>
        );
    }

    return <>{headerContent}</>;
}

export interface CollapsibleCardProps extends Omit<CardProps, 'size'> {
    children: ReactNode;
    title?: string | ReactNode;
    footer?: ReactNode;
    collapsible?: boolean;
    size?: Size;
    initialClose?: boolean;
    growOnHover?: boolean;
}

export function CollapsibleCard({
    title,
    footer,
    collapsible,
    size = 'md',
    children,
    initialClose,
    growOnHover,
    ...cardProps
}: CollapsibleCardProps) {
    const [open, setOpen] = useState(!initialClose);
    return (
        <div className="relative w-full">
            <Card
                rounded="2xl"
                border="gray45"
                bg="white"
                spacing="none"
                growOnHover={growOnHover && !open}
                {...cardProps}
            >
                <Collapsible.Root
                    open={open}
                    onOpenChange={setOpen}
                    className={clsx(
                        !title && size === 'md' && 'pt-7',
                        !title && size === 'sm' && 'pt-4.5',
                        open && size === 'md' && 'pb-7',
                        open && size === 'sm' && 'pb-4.5',
                    )}
                >
                    <CollapsibleCardHeader
                        open={open}
                        size={size}
                        title={title}
                        collapsible={collapsible}
                    />

                    <div className={clsx(size === 'md' ? 'px-6' : 'px-4')}>
                        <Collapsible.Content>{children}</Collapsible.Content>
                    </div>
                </Collapsible.Root>

                {footer && (
                    <div
                        className={clsx(
                            'rounded-b-2xl bg-iota/10 py-2.5',
                            size === 'md' ? 'px-6' : 'px-4',
                        )}
                    >
                        {footer}
                    </div>
                )}
            </Card>
        </div>
    );
}<|MERGE_RESOLUTION|>--- conflicted
+++ resolved
@@ -2,16 +2,8 @@
 // Modifications Copyright (c) 2024 IOTA Stiftung
 // SPDX-License-Identifier: Apache-2.0
 
-<<<<<<< HEAD
-// Modifications Copyright (c) 2024 IOTA Stiftung
-// SPDX-License-Identifier: Apache-2.0
-
-import { ChevronRight16 } from '@mysten/icons';
-import { Heading } from '@mysten/ui';
-=======
 import { ChevronRight16 } from '@iota/icons';
 import { Heading } from '@iota/ui';
->>>>>>> 42d480c3
 import * as Collapsible from '@radix-ui/react-collapsible';
 import clsx from 'clsx';
 import { type ReactNode, useState } from 'react';
