--- conflicted
+++ resolved
@@ -2,16 +2,8 @@
 // Modifications Copyright (c) 2024 IOTA Stiftung
 // SPDX-License-Identifier: Apache-2.0
 
-<<<<<<< HEAD
-// Modifications Copyright (c) 2024 IOTA Stiftung
-// SPDX-License-Identifier: Apache-2.0
-
-import { useCopyToClipboard } from '@mysten/core';
-import { Check12, CheckStroke16, CheckStroke24, Copy12, Copy16, Copy24 } from '@mysten/icons';
-=======
 import { useCopyToClipboard } from '@iota/core';
 import { Check12, CheckStroke16, CheckStroke24, Copy12, Copy16, Copy24 } from '@iota/icons';
->>>>>>> 42d480c3
 import { cva, type VariantProps } from 'class-variance-authority';
 import { motion } from 'framer-motion';
 import { useEffect, useState } from 'react';
