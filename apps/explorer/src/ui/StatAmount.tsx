// Copyright (c) Mysten Labs, Inc.
// Modifications Copyright (c) 2024 IOTA Stiftung
// SPDX-License-Identifier: Apache-2.0

<<<<<<< HEAD
// Modifications Copyright (c) 2024 IOTA Stiftung
// SPDX-License-Identifier: Apache-2.0

import { Heading, Text } from '@mysten/ui';
=======
import { Heading, Text } from '@iota/ui';
>>>>>>> 42d480c3

import { Amount, type AmountProps } from '~/ui/Amount';
import { DateCard } from '~/ui/DateCard';

export interface StatAmountProps extends Omit<AmountProps, 'size'> {
    dollarAmount?: number;
    date?: Date | number | null;
}

export function StatAmount({ dollarAmount, date, ...props }: StatAmountProps): JSX.Element {
    return (
        <div className="flex flex-col justify-start gap-2 text-gray-75">
            <div className="flex flex-col items-baseline gap-2.5 text-gray-100">
                {date ? <DateCard date={date} /> : null}
                <div className="flex flex-col items-baseline gap-2.5">
                    <Heading as="h4" variant="heading4/semibold" color="gray-90" fixed>
                        Amount
                    </Heading>

                    <Amount size="lg" {...props} />
                </div>
            </div>
            {dollarAmount && (
                <Text variant="bodySmall/semibold" color="steel-dark">
                    {new Intl.NumberFormat(undefined, {
                        style: 'currency',
                        currency: 'USD',
                    }).format(dollarAmount)}
                </Text>
            )}
        </div>
    );
}<|MERGE_RESOLUTION|>--- conflicted
+++ resolved
@@ -2,14 +2,7 @@
 // Modifications Copyright (c) 2024 IOTA Stiftung
 // SPDX-License-Identifier: Apache-2.0
 
-<<<<<<< HEAD
-// Modifications Copyright (c) 2024 IOTA Stiftung
-// SPDX-License-Identifier: Apache-2.0
-
-import { Heading, Text } from '@mysten/ui';
-=======
 import { Heading, Text } from '@iota/ui';
->>>>>>> 42d480c3
 
 import { Amount, type AmountProps } from '~/ui/Amount';
 import { DateCard } from '~/ui/DateCard';
