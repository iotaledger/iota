// Copyright (c) Mysten Labs, Inc.
// Modifications Copyright (c) 2024 IOTA Stiftung
// SPDX-License-Identifier: Apache-2.0

<<<<<<< HEAD
// Modifications Copyright (c) 2024 IOTA Stiftung
// SPDX-License-Identifier: Apache-2.0

import { useCoinMetadata } from '@mysten/core';
import { Sui, Unstaked } from '@mysten/icons';
import { type CoinMetadata } from '@mysten/sui.js/client';
=======
import { useCoinMetadata } from '@iota/core';
import { Iota, Unstaked } from '@iota/icons';
import { type CoinMetadata } from '@iota/iota.js/client';
>>>>>>> 42d480c3
import clsx from 'clsx';

import { Image } from '~/ui/image/Image';

<<<<<<< HEAD
interface CoinIconProps {
    coinMetadata?: CoinMetadata | null;
}

function CoinIcon({ coinMetadata }: CoinIconProps): JSX.Element {
    if (coinMetadata?.symbol === 'SUI') {
        return <Sui className="h-2.5 w-2.5" />;
=======
function CoinIcon({ coinMetadata }: { coinMetadata?: CoinMetadata | null }) {
    if (coinMetadata?.symbol === 'IOTA') {
        return <Iota className="h-2.5 w-2.5" />;
>>>>>>> 42d480c3
    }

    if (coinMetadata?.iconUrl) {
        return <Image rounded="full" alt={coinMetadata?.description} src={coinMetadata?.iconUrl} />;
    }

    return <Unstaked className="h-2.5 w-2.5" />;
}

interface CoinProps {
    type: string;
}

export function Coin({ type }: CoinProps): JSX.Element {
    const { data: coinMetadata } = useCoinMetadata(type);
    const { symbol, iconUrl } = coinMetadata || {};

    return (
        <span
            className={clsx(
                'relative flex h-5 w-5 items-center justify-center rounded-xl text-white',
                (!coinMetadata || symbol !== 'IOTA') &&
                    'bg-gradient-to-r from-gradient-blue-start to-gradient-blue-end',
                symbol === 'IOTA' && 'bg-iota',
                iconUrl && 'bg-gray-40',
            )}
        >
            <CoinIcon coinMetadata={coinMetadata} />
        </span>
    );
}

export interface CoinsStackProps {
    coinTypes: string[];
}

export function CoinsStack({ coinTypes }: CoinsStackProps): JSX.Element {
    return (
        <div className="flex">
            {coinTypes.map((coinType, index) => (
                <div key={index} className={clsx(index !== 0 && '-ml-1')}>
                    <Coin type={coinType} />
                </div>
            ))}
        </div>
    );
}<|MERGE_RESOLUTION|>--- conflicted
+++ resolved
@@ -2,35 +2,20 @@
 // Modifications Copyright (c) 2024 IOTA Stiftung
 // SPDX-License-Identifier: Apache-2.0
 
-<<<<<<< HEAD
-// Modifications Copyright (c) 2024 IOTA Stiftung
-// SPDX-License-Identifier: Apache-2.0
-
-import { useCoinMetadata } from '@mysten/core';
-import { Sui, Unstaked } from '@mysten/icons';
-import { type CoinMetadata } from '@mysten/sui.js/client';
-=======
 import { useCoinMetadata } from '@iota/core';
 import { Iota, Unstaked } from '@iota/icons';
 import { type CoinMetadata } from '@iota/iota.js/client';
->>>>>>> 42d480c3
 import clsx from 'clsx';
 
 import { Image } from '~/ui/image/Image';
 
-<<<<<<< HEAD
 interface CoinIconProps {
     coinMetadata?: CoinMetadata | null;
 }
 
 function CoinIcon({ coinMetadata }: CoinIconProps): JSX.Element {
-    if (coinMetadata?.symbol === 'SUI') {
-        return <Sui className="h-2.5 w-2.5" />;
-=======
-function CoinIcon({ coinMetadata }: { coinMetadata?: CoinMetadata | null }) {
     if (coinMetadata?.symbol === 'IOTA') {
         return <Iota className="h-2.5 w-2.5" />;
->>>>>>> 42d480c3
     }
 
     if (coinMetadata?.iconUrl) {
