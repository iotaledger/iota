// Copyright (c) Mysten Labs, Inc.
// Modifications Copyright (c) 2024 IOTA Stiftung
// SPDX-License-Identifier: Apache-2.0

<<<<<<< HEAD
// Modifications Copyright (c) 2024 IOTA Stiftung
// SPDX-License-Identifier: Apache-2.0

import { SuiClientProvider } from '@mysten/dapp-kit';
=======
import { IotaClientProvider } from '@iota/dapp-kit';
>>>>>>> 88667017
import { QueryClient, QueryClientProvider } from '@tanstack/react-query';
import { MemoryRouter } from 'react-router-dom';

import { Image, type ImageProps } from '../image/Image';

import type { Meta, StoryObj } from '@storybook/react';
import { Visibility } from '~/lib/enums';

export default {
    component: Image,
    decorators: [
        (Story) => (
            <MemoryRouter>
                <QueryClientProvider client={new QueryClient()}>
                    <IotaClientProvider>
                        <Story />
                    </IotaClientProvider>
                </QueryClientProvider>
            </MemoryRouter>
        ),
    ],
} as Meta;

export const Default: StoryObj<ImageProps> = {
    args: {
        src: 'https://images.unsplash.com/photo-1588466585717-f8041aec7875?ixlib=rb-4.0.3&ixid=MnwxMjA3fDB8MHxwaG90by1wYWdlfHx8fGVufDB8fHx8&auto=format&fit=crop&w=1374&q=80',
        alt: 'Goat',
    },
};

export const Sized: StoryObj<ImageProps> = {
    render: () => (
        <div className="flex space-x-2">
            <Image
                size="sm"
                rounded="md"
                src="https://images.unsplash.com/photo-1588466585717-f8041aec7875?auto=format&fit=crop&w=1374&q=80"
            />
            <Image
                size="md"
                rounded="md"
                src="https://images.unsplash.com/photo-1588466585717-f8041aec7875?auto=format&fit=crop&w=1374&q=80"
            />
            <Image
                size="lg"
                rounded="lg"
                src="https://images.unsplash.com/photo-1588466585717-f8041aec7875?auto=format&fit=crop&w=1374&q=80"
            />
        </div>
    ),
};

export const FallbackImage: StoryObj<ImageProps> = {
    args: {
        size: 'lg',
        rounded: 'lg',
        src: '',
    },
};

export const ModeratedBlurred: StoryObj<ImageProps> = {
    args: {
        src: 'https://upload.wikimedia.org/wikipedia/commons/4/4f/SIG_Pro_by_Augustas_Didzgalvis.jpg',
        size: 'lg',
        rounded: 'lg',
        visibility: Visibility.Blur,
    },
};<|MERGE_RESOLUTION|>--- conflicted
+++ resolved
@@ -2,14 +2,7 @@
 // Modifications Copyright (c) 2024 IOTA Stiftung
 // SPDX-License-Identifier: Apache-2.0
 
-<<<<<<< HEAD
-// Modifications Copyright (c) 2024 IOTA Stiftung
-// SPDX-License-Identifier: Apache-2.0
-
-import { SuiClientProvider } from '@mysten/dapp-kit';
-=======
 import { IotaClientProvider } from '@iota/dapp-kit';
->>>>>>> 88667017
 import { QueryClient, QueryClientProvider } from '@tanstack/react-query';
 import { MemoryRouter } from 'react-router-dom';
 
