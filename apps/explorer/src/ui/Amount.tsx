--- conflicted
+++ resolved
@@ -1,17 +1,9 @@
 // Copyright (c) Mysten Labs, Inc.
 // Modifications Copyright (c) 2024 IOTA Stiftung
 // SPDX-License-Identifier: Apache-2.0
-<<<<<<< HEAD
 
-// Modifications Copyright (c) 2024 IOTA Stiftung
-// SPDX-License-Identifier: Apache-2.0
-
-import { CoinFormat, formatBalance } from '@mysten/core';
-import { Heading } from '@mysten/ui';
-=======
 import { CoinFormat, formatBalance } from '@iota/core';
 import { Heading } from '@iota/ui';
->>>>>>> 42d480c3
 
 export type AmountProps = {
     amount: number | string | bigint;
