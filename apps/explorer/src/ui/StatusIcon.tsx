// Copyright (c) Mysten Labs, Inc.
// Modifications Copyright (c) 2024 IOTA Stiftung
// SPDX-License-Identifier: Apache-2.0
<<<<<<< HEAD

// Modifications Copyright (c) 2024 IOTA Stiftung
// SPDX-License-Identifier: Apache-2.0

import { ThumbUpFill24, ThumbDownFill24 } from '@mysten/icons';
=======
import { ThumbUpFill24, ThumbDownFill24 } from '@iota/icons';
>>>>>>> 42d480c3
import clsx from 'clsx';

export function StatusIcon({ success }: { success: boolean }): JSX.Element {
    const Icon = success ? ThumbUpFill24 : ThumbDownFill24;

    return (
        <div
            className={clsx(
                'flex h-6 w-6 items-center justify-center rounded-full sm:h-10 sm:w-10',
                success ? 'bg-success' : 'bg-issue',
            )}
        >
            <Icon fill="currentColor" className="text-white sm:text-2xl" />
        </div>
    );
}<|MERGE_RESOLUTION|>--- conflicted
+++ resolved
@@ -1,15 +1,7 @@
 // Copyright (c) Mysten Labs, Inc.
 // Modifications Copyright (c) 2024 IOTA Stiftung
 // SPDX-License-Identifier: Apache-2.0
-<<<<<<< HEAD
-
-// Modifications Copyright (c) 2024 IOTA Stiftung
-// SPDX-License-Identifier: Apache-2.0
-
-import { ThumbUpFill24, ThumbDownFill24 } from '@mysten/icons';
-=======
 import { ThumbUpFill24, ThumbDownFill24 } from '@iota/icons';
->>>>>>> 42d480c3
 import clsx from 'clsx';
 
 export function StatusIcon({ success }: { success: boolean }): JSX.Element {
