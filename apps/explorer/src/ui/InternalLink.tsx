--- conflicted
+++ resolved
@@ -2,16 +2,8 @@
 // Modifications Copyright (c) 2024 IOTA Stiftung
 // SPDX-License-Identifier: Apache-2.0
 
-<<<<<<< HEAD
-// Modifications Copyright (c) 2024 IOTA Stiftung
-// SPDX-License-Identifier: Apache-2.0
-
-import { isSuiNSName } from '@mysten/core';
-import { formatAddress, formatDigest } from '@mysten/sui.js/utils';
-=======
 import { isIotaNSName } from '@iota/core';
 import { formatAddress, formatDigest } from '@iota/iota.js/utils';
->>>>>>> 42d480c3
 import { type ReactNode } from 'react';
 
 import { Link, type LinkProps } from '~/ui/Link';
