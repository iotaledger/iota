--- conflicted
+++ resolved
@@ -2,14 +2,7 @@
 // Modifications Copyright (c) 2024 IOTA Stiftung
 // SPDX-License-Identifier: Apache-2.0
 
-<<<<<<< HEAD
-// Modifications Copyright (c) 2024 IOTA Stiftung
-// SPDX-License-Identifier: Apache-2.0
-
-import { Placeholder } from '@mysten/ui';
-=======
 import { Placeholder } from '@iota/ui';
->>>>>>> 42d480c3
 import { useMemo } from 'react';
 
 import { TableCard } from './TableCard';
