// Copyright (c) Mysten Labs, Inc.
// Modifications Copyright (c) 2024 IOTA Stiftung
// SPDX-License-Identifier: Apache-2.0

<<<<<<< HEAD
// Modifications Copyright (c) 2024 IOTA Stiftung
// SPDX-License-Identifier: Apache-2.0

import { Text, type TextProps } from '@mysten/ui';
=======
import { Text, type TextProps } from '@iota/ui';
>>>>>>> 42d480c3
import clsx from 'clsx';
import { type ReactNode } from 'react';

interface DescriptionProps {
    title: ReactNode;
    children: ReactNode;
    titleVariant?: TextProps['variant'];
    titleColor?: TextProps['color'];
    alignItems?: 'start' | 'center';
}

export function Description({
    title,
    children,
    titleVariant = 'pBodySmall/medium',
    titleColor = 'steel-dark',
    alignItems = 'start',
}: DescriptionProps): JSX.Element {
    return (
        <div
            className={clsx(
                'flex justify-between gap-10',
                alignItems === 'center' && 'items-center',
                alignItems === 'start' && 'items-start',
            )}
        >
            <Text variant={titleVariant} color={titleColor}>
                {title}
            </Text>

            {children}
        </div>
    );
}<|MERGE_RESOLUTION|>--- conflicted
+++ resolved
@@ -2,14 +2,7 @@
 // Modifications Copyright (c) 2024 IOTA Stiftung
 // SPDX-License-Identifier: Apache-2.0
 
-<<<<<<< HEAD
-// Modifications Copyright (c) 2024 IOTA Stiftung
-// SPDX-License-Identifier: Apache-2.0
-
-import { Text, type TextProps } from '@mysten/ui';
-=======
 import { Text, type TextProps } from '@iota/ui';
->>>>>>> 42d480c3
 import clsx from 'clsx';
 import { type ReactNode } from 'react';
 
