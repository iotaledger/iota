--- conflicted
+++ resolved
@@ -2,16 +2,8 @@
 // Modifications Copyright (c) 2024 IOTA Stiftung
 // SPDX-License-Identifier: Apache-2.0
 
-<<<<<<< HEAD
-// Modifications Copyright (c) 2024 IOTA Stiftung
-// SPDX-License-Identifier: Apache-2.0
-
-import { EyeClose16, NftTypeImage24 } from '@mysten/icons';
-import { LoadingIndicator } from '@mysten/ui';
-=======
 import { EyeClose16, NftTypeImage24 } from '@iota/icons';
 import { LoadingIndicator } from '@iota/ui';
->>>>>>> 42d480c3
 import { cva, cx, type VariantProps } from 'class-variance-authority';
 import clsx from 'clsx';
 import { useAnimate } from 'framer-motion';
