--- conflicted
+++ resolved
@@ -2,9 +2,4 @@
 // Modifications Copyright (c) 2024 IOTA Stiftung
 // SPDX-License-Identifier: Apache-2.0
 
-export * from './Text';
-<<<<<<< HEAD
-export * from './Placeholder';
-=======
-export * from './IconButton';
->>>>>>> 68dceb70
+export * from './Text';