// Copyright (c) Mysten Labs, Inc.
// Modifications Copyright (c) 2024 IOTA Stiftung
// SPDX-License-Identifier: Apache-2.0

export * from './Text';
<<<<<<< HEAD
export * from './LoadingIndicator';
=======
export * from './IconButton';
>>>>>>> b94b5721
export * from './Placeholder';<|MERGE_RESOLUTION|>--- conflicted
+++ resolved
@@ -3,9 +3,4 @@
 // SPDX-License-Identifier: Apache-2.0
 
 export * from './Text';
-<<<<<<< HEAD
-export * from './LoadingIndicator';
-=======
-export * from './IconButton';
->>>>>>> b94b5721
 export * from './Placeholder';