--- conflicted
+++ resolved
@@ -4,12 +4,4 @@
 
 export * from './Text';
 export * from './LoadingIndicator';
-<<<<<<< HEAD
-export * from './Heading';
-export * from './Placeholder';
-export * from './Toggle';
-export * from './Combobox';
-=======
-export * from './IconButton';
-export * from './Placeholder';
->>>>>>> 8bfa9632
+export * from './Placeholder';