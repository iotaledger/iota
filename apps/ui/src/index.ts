// Copyright (c) Mysten Labs, Inc.
// Modifications Copyright (c) 2024 IOTA Stiftung
// SPDX-License-Identifier: Apache-2.0

export * from './Button';
export * from './Text';
export * from './LoadingIndicator';
export * from './Heading';
export * from './IconButton';
<<<<<<< HEAD
export * from './Toggle';
export * from './Combobox';
=======
export * from './Placeholder';
>>>>>>> d923aa01
<|MERGE_RESOLUTION|>--- conflicted
+++ resolved
@@ -6,10 +6,4 @@
 export * from './Text';
 export * from './LoadingIndicator';
 export * from './Heading';
-export * from './IconButton';
-<<<<<<< HEAD
-export * from './Toggle';
-export * from './Combobox';
-=======
-export * from './Placeholder';
->>>>>>> d923aa01
+export * from './IconButton';