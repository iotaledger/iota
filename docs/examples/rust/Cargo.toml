--- conflicted
+++ resolved
@@ -1,14 +1,10 @@
 [package]
 name = "docs-examples"
 version.workspace = true
-<<<<<<< HEAD
-edition = "2021"
-=======
 authors = ["IOTA Stiftung"]
 edition = "2021"
 license = "Apache-2.0"
 publish = false
->>>>>>> 73361576
 
 [dependencies]
 anyhow.workspace = true
@@ -23,14 +19,13 @@
 shared-crypto.workspace = true
 
 [[example]]
-<<<<<<< HEAD
 name = "unlock_condition"
 path = "src/stardust/unlock_condition.rs"
-=======
+
+[[example]]
 name = "nft-output-claim"
 path = "stardust/nft-output-claim.rs"
 
 [[example]]
 name = "alias-output-claim"
-path = "stardust/alias-output-claim.rs"
->>>>>>> 73361576
+path = "stardust/alias-output-claim.rs"