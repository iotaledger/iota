// Copyright (c) Mysten Labs, Inc.
// Modifications Copyright (c) 2024 IOTA Stiftung
// SPDX-License-Identifier: Apache-2.0

import { themes } from "prism-react-renderer";
import path from "path";
import math from "remark-math";
import katex from "rehype-katex";

require("dotenv").config();

/** @type {import('@docusaurus/types').Config} */
const config = {
  title: "IOTA Documentation",
  tagline:
    "IOTA is a next-generation smart contract platform with high throughput, low latency, and an asset-oriented programming model powered by Move",
  favicon: "/img/favicon.ico",

  // Set the production url of your site here
  url: "https://docs.iota.io",
  // Set the /<baseUrl>/ pathname under which your site is served
  // For GitHub pages deployment, it is often '/<projectName>/'
  baseUrl: "/",
  customFields: {
    amplitudeKey: process.env.AMPLITUDE_KEY,
  },

  onBrokenLinks: "throw",
  onBrokenMarkdownLinks: "warn",

  // Even if you don't use internationalization, you can use this field to set
  // useful metadata like html lang. For example, if your site is Chinese, you
  // may want to replace "en" with "zh-Hans".
  /*  i18n: {
    defaultLocale: "en",
    locales: [
      "en",
      "el",
      "fr",
      "ko",
      "tr",
      "vi",
      "zh-CN",
      "zh-TW",
    ],
  },*/
  markdown: {
    format: "detect",
    mermaid: true,
  },
  plugins: [
    // ....
    [
      "@graphql-markdown/docusaurus",
      {
        schema:
          "../../crates/iota-graphql-rpc/schema/current_progress_schema.graphql",
        rootPath: "../content", // docs will be generated under rootPath/baseURL
        baseURL: "references/iota-api/iota-graphql/reference",
        loaders: {
          GraphQLFileLoader: "@graphql-tools/graphql-file-loader",
        },
      },
    ],
    async function myPlugin(context, options) {
      return {
        name: "docusaurus-tailwindcss",
        configurePostCss(postcssOptions) {
          // Appends TailwindCSS and AutoPrefixer.
          postcssOptions.plugins.push(require("tailwindcss"));
          postcssOptions.plugins.push(require("autoprefixer"));
          return postcssOptions;
        },
      };
    },
    path.resolve(__dirname, `./src/plugins/descriptions`),
    path.resolve(__dirname, `./src/plugins/framework`),
  ],
  presets: [
    [
      "classic",
      /** @type {import('@docusaurus/preset-classic').Options} */
      ({
        docs: {
          path: "../content",
          routeBasePath: "/",
          sidebarPath: require.resolve("./sidebars.js"),
          // the double docs below is a fix for having the path set to ../content
          editUrl: "https://github.com/iotaledger/iota/tree/main/docs/docs",
          /*disableVersioning: true,
          lastVersion: "current",
          versions: {
            current: {
              label: "Latest",
              path: "/",
            },
          },
          onlyIncludeVersions: [
            "current",
            "1.0.0",
          ],*/
          remarkPlugins: [
            math,
            [
              require("@docusaurus/remark-plugin-npm2yarn"),
              { sync: true, converters: ["yarn", "pnpm"] },
            ],
          ],
          rehypePlugins: [katex],
        },
        theme: {
          customCss: [
            require.resolve("./src/css/fonts.css"),
            require.resolve("./src/css/custom.css"),
          ],
        },
      }),
    ],
  ],
  stylesheets: [
    {
      href: "https://fonts.googleapis.com/css2?family=Inter:wght@400;500;700&display=swap",
      type: "text/css",
    },
    {
      href: "https://cdn.jsdelivr.net/npm/katex@0.13.24/dist/katex.min.css",
      type: "text/css",
      integrity:
        "sha384-odtC+0UGzzFL/6PNoE8rX/SPcQDXBJ+uRepguP4QkPCm2LBxH3FA3y+fKSiJ+AmM",
      crossorigin: "anonymous",
    },
    {
      href: "https://cdnjs.cloudflare.com/ajax/libs/font-awesome/6.5.1/css/all.min.css",
      type: "text/css",
    },
  ],
  themes: ["@docusaurus/theme-mermaid"],
  themeConfig:
    /** @type {import('@docusaurus/preset-classic').ThemeConfig} */
    ({
      algolia: {
        // The application ID provided by Algolia
        appId: "ZF283DJAYX",

        // Public API key: it is safe to commit it
        apiKey: "7f24db6c4ec06d6905592deb228f4460",

        indexName: "iota",

        // Optional: see doc section below
        contextualSearch: false,

        // Optional: Specify domains where the navigation should occur through window.location instead on history.push. Useful when our Algolia config crawls multiple documentation sites and we want to navigate with window.location.href to them.
        // externalUrlRegex: "external\\.com|domain\\.com",

        // Optional: Replace parts of the item URLs from Algolia. Useful when using the same search index for multiple deployments using a different baseUrl. You can use regexp or string in the `from` param. For example: localhost:3000 vs myCompany.com/docs
        //replaceSearchResultPathname: {
        //from: "/docs/", // or as RegExp: /\/docs\//
        //to: "/",
        //},

        // Optional: Algolia search parameters
        //searchParameters: {},

        // Optional: path for search page that enabled by default (`false` to disable it)
        searchPagePath: "search",

        //... other Algolia params
      },
      image: "img/iota-doc-og.png",
      docs: {
        sidebar: {
          autoCollapseCategories: false,
        },
      },
      colorMode:{
        defaultMode: 'dark'
      },
      announcementBar:{
        id: 'integrate_your_exchange',
        content:
            '<a target="_blank" rel="noopener noreferrer" href="/developer/exchange-integration/">integrate your exchange</a>. If you supported Stardust, please make sure to also <a target="_blank" rel="noopener noreferrer" href="/developer/stardust/exchanges"> migrate from Stardust</a>.',
        isCloseable: false,

      },
      navbar: {
        title: "",
        logo: {
          alt: "IOTA Docs Logo",
          src: "img/iota-logo.svg",
        },
        items: [
          {
            label: "About IOTA",
            to: "about-iota",
          },
          {
              label: "Developers",
              to: "developer",
          },
          {
              label: "Node Operators",
              to: "operator",
          },
          {
              label: "References",
              to: "references",
          },
<<<<<<< HEAD
          /*
          {
            type: "docsVersionDropdown",
            position: "right",
            dropdownActiveClassDisabled: true,
          },
          {
            type: "localeDropdown",
            position: "right",
          },
          */
=======
>>>>>>> f0ee6d39
        ],
      },
      footer: {
        logo: {
          alt: "IOTA Wiki Logo",
          src: "img/iota-logo.svg",
        },
        copyright: `
        <div style="display: flex; flex-direction:column;">
           ©  ${new Date().getFullYear()} IOTA Foundation
          <div>
                 <a>Privacy Policy</a> • <a>Impressum</a> • <a>Contact Us</a>
          </div>
        </div>`,
      },
      prism: {
        theme: themes.github,
        darkTheme: themes.jettwaveDark,
        additionalLanguages: ["rust", "typescript", "toml", "solidity"],
      },
    }),
};

export default config;<|MERGE_RESOLUTION|>--- conflicted
+++ resolved
@@ -206,20 +206,6 @@
               label: "References",
               to: "references",
           },
-<<<<<<< HEAD
-          /*
-          {
-            type: "docsVersionDropdown",
-            position: "right",
-            dropdownActiveClassDisabled: true,
-          },
-          {
-            type: "localeDropdown",
-            position: "right",
-          },
-          */
-=======
->>>>>>> f0ee6d39
         ],
       },
       footer: {
