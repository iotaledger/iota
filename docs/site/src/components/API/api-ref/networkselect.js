--- conflicted
+++ resolved
@@ -10,11 +10,7 @@
 
 const NetworkSelect = () => {
   const [selection, setSelection] = useState(() => {
-<<<<<<< HEAD
-    // Attempt to access localStorage, default to 'mainnet' if not set
-    const network = typeof window !== "undefined" ? localStorage.getItem("RPC") : null;
-    return network !== null ? network : "mainnet";
-=======
+
     if (ExecutionEnvironment.canUseDOM) {
       const network = localStorage.getItem("RPC");
       if (network === null) {
@@ -24,7 +20,6 @@
     } else {
       return "testnet";
     }
->>>>>>> 609b9aab
   });
 
   useEffect(() => {
