--- conflicted
+++ resolved
@@ -56,11 +56,7 @@
     "react-ui-scrollspy": "^2.3.0",
     "rehype-katex": "^7.0.0",
     "remark-math": "^6.0.0",
-<<<<<<< HEAD
-    "tailwindcss": "^3.4.4",
-=======
     "tailwindcss": "^3.3.3",
->>>>>>> 5bcfa4ef
     "web3": "^4.2.2"
   },
   "devDependencies": {
