{
  "name": "iota-docs",
  "version": "0.0.0",
  "private": true,
  "scripts": {
    "docusaurus": "docusaurus",
    "dev": "docusaurus graphql-to-doc; rm '../content/references/iota-api/iota-graphql/reference/generated.md'; docusaurus start",
    "build": "docusaurus graphql-to-doc; rm '../content/references/iota-api/iota-graphql/reference/generated.md'; docusaurus build",
    "swizzle": "docusaurus swizzle",
    "deploy": "docusaurus deploy",
    "clear": "docusaurus clear",
    "serve": "docusaurus serve",
    "write-translations": "docusaurus write-translations",
    "write-heading-ids": "docusaurus write-heading-ids",
    "typecheck": "tsc",
    "fire:deploy-dev": "firebase deploy --only hosting:dev",
    "ampli": "ampli",
    "pull-amplitude": "ampli pull web"
  },
  "dependencies": {
<<<<<<< HEAD
    "@amplitude/analytics-browser": "^2.8.1",
    "@docsearch/react": "^3.6.0",
=======
    "@amplitude/analytics-browser": "^1.10.3",
>>>>>>> 25414250
    "@docusaurus/core": "3.4.0",
    "@docusaurus/preset-classic": "3.4.0",
    "@docusaurus/remark-plugin-npm2yarn": "^3.4.0",
    "@docusaurus/theme-common": "^3.4.0",
    "@docusaurus/theme-mermaid": "^3.4.0",
    "@docusaurus/theme-search-algolia": "^3.4.0",
    "@emotion/react": "^11.11.4",
    "@emotion/styled": "^11.11.5",
    "@graphql-markdown/docusaurus": "^1.24.1",
    "@graphql-tools/graphql-file-loader": "^8.0.1",
    "@iota/dapp-kit": "workspace:*",
    "@iota/iota.js": "workspace:*",
    "@mdx-js/react": "^3.0.1",
    "@mui/material": "^5.15.19",
    "@tanstack/react-query": "^5.0.0",
    "autoprefixer": "^10.4.14",
    "axios": "^1.7.2",
<<<<<<< HEAD
    "clsx": "^2.1.1",
    "copy-text-to-clipboard": "^3.2.0",
=======
    "clsx": "^2.0.0",
>>>>>>> 25414250
    "dotenv": "^16.4.5",
    "graphql": "^16.8.1",
    "graphql-config": "^5.0.3",
    "gray-matter": "^4.0.3",
    "hast-util-is-element": "^1.1.0",
    "lodash": "^4.17.21",
    "markdown-to-jsx": "^7.4.7",
    "postcss": "^8.4.31",
    "prism-react-renderer": "^2.3.1",
    "prismjs": "^1.29.0",
    "react": "^18.3.1",
    "react-dom": "^18.3.1",
    "react-scrollspy-navigation": "^1.0.3",
    "react-syntax-highlighter": "^15.5.0",
    "react-ui-scrollspy": "^2.3.0",
    "rehype-katex": "^7.0.0",
    "remark-math": "^6.0.0",
    "tailwindcss": "^3.3.3"
  },
  "devDependencies": {
    "@babel/plugin-transform-react-jsx": "^7.24.7",
    "@docusaurus/module-type-aliases": "3.4.0",
    "@docusaurus/tsconfig": "3.4.0",
    "@docusaurus/types": "3.4.0",
    "@types/react": "^18.2.15",
    "typescript": "^5.3.3"
  },
  "browserslist": {
    "production": [
      ">0.5%",
      "not dead",
      "not op_mini all"
    ],
    "development": [
      "last 1 chrome version",
      "last 1 firefox version",
      "last 1 safari version"
    ]
  },
  "engines": {
    "node": ">=18.12",
    "pnpm": ">=8.6.5"
  }
}<|MERGE_RESOLUTION|>--- conflicted
+++ resolved
@@ -18,12 +18,8 @@
     "pull-amplitude": "ampli pull web"
   },
   "dependencies": {
-<<<<<<< HEAD
     "@amplitude/analytics-browser": "^2.8.1",
     "@docsearch/react": "^3.6.0",
-=======
-    "@amplitude/analytics-browser": "^1.10.3",
->>>>>>> 25414250
     "@docusaurus/core": "3.4.0",
     "@docusaurus/preset-classic": "3.4.0",
     "@docusaurus/remark-plugin-npm2yarn": "^3.4.0",
@@ -41,12 +37,8 @@
     "@tanstack/react-query": "^5.0.0",
     "autoprefixer": "^10.4.14",
     "axios": "^1.7.2",
-<<<<<<< HEAD
     "clsx": "^2.1.1",
     "copy-text-to-clipboard": "^3.2.0",
-=======
-    "clsx": "^2.0.0",
->>>>>>> 25414250
     "dotenv": "^16.4.5",
     "graphql": "^16.8.1",
     "graphql-config": "^5.0.3",
