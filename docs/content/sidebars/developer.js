--- conflicted
+++ resolved
@@ -3,253 +3,6 @@
 // SPDX-License-Identifier: Apache-2.0
 
 const developer = [
-<<<<<<< HEAD
-			'developer/developer',
-			{
-				type: 'category',
-				label: 'Getting Started',
-				collapsed: false,
-				link: {
-					type: 'doc',
-					id: 'developer/getting-started/getting-started',
-				},
-				items: [
-					'developer/getting-started/iota-environment',
-					'developer/getting-started/iota-install',
-					'developer/getting-started/connect',
-					'developer/getting-started/local-network',
-					'developer/getting-started/get-address',
-					'developer/getting-started/get-coins',
-					//'developer/getting-started/graphql-rpc',
-					{
-						type: 'category',
-						label: 'Your First IOTA dApp',
-						collapsed: false,
-						link: {
-							type: 'doc',
-							id: 'developer/getting-started/first-app/first-app',
-						},
-						items: [
-							'developer/getting-started/first-app/write-package',
-							'developer/getting-started/first-app/build-test',
-							'developer/getting-started/first-app/publish',
-							'developer/getting-started/first-app/debug',
-							'developer/getting-started/first-app/client-tssdk',
-						],
-					},
-				],
-			},
-			{
-				type: 'category',
-				label: 'From Solidity/EVM to Move',
-				collapsed: true,
-				link: {
-					type: 'doc',
-					id: 'developer/evm-to-move/evm-to-move',
-				},
-				items: [
-					'developer/evm-to-move/why-move',
-					'developer/evm-to-move/tooling-apis',
-					'developer/evm-to-move/creating-token',
-					'developer/evm-to-move/creating-nft',
-				],
-			},
-			{
-				type: 'category',
-				label: 'IOTA 101',
-				link: {
-					type: 'doc',
-					id: 'developer/iota-101',
-				},
-				items: [
-					{
-						type: 'category',
-						label: 'Move Overview',link: {
-							type: 'doc',
-							id: 'developer/iota-101/iota-move-concepts/iota-move-concepts',
-						},
-						items: [
-							'developer/iota-101/iota-move-concepts/strings',
-							'developer/iota-101/iota-move-concepts/collections',
-							'developer/iota-101/iota-move-concepts/init',
-							'developer/iota-101/iota-move-concepts/entry-functions',
-							'developer/iota-101/iota-move-concepts/one-time-witness',
-							{
-								type: 'category',
-								label: 'Package Upgrades',
-								link: {
-									type: 'doc',
-									id: 'developer/iota-101/iota-move-concepts/packages/packages',
-								},
-								items: [
-									'developer/iota-101/iota-move-concepts/packages/upgrade',
-									'developer/iota-101/iota-move-concepts/packages/custom-policies',
-								],
-							},
-							{
-								type: 'category',
-								label: 'Patterns',
-								link: {
-									type: 'doc',
-									id: 'developer/iota-101/iota-move-concepts/patterns',
-								},
-								items: [
-									'developer/iota-101/iota-move-concepts/patterns/capabilities',
-									'developer/iota-101/iota-move-concepts/patterns/witness',
-									'developer/iota-101/iota-move-concepts/patterns/transferrable-witness',
-									'developer/iota-101/iota-move-concepts/patterns/hot-potato',
-									'developer/iota-101/iota-move-concepts/patterns/id-pointer',
-								],
-							},
-							'developer/iota-101/iota-move-concepts/conventions',
-						],
-					},
-					//'developer/graphql-rpc',
-					{
-						type: 'category',
-						label: 'Object Model',
-						items:[
-							'developer/iota-101/objects/object-model',
-							'developer/iota-101/objects/shared-owned',
-							{
-								type: 'category',
-								label: 'Object Ownership',
-								link: {
-									type: 'doc',
-									id: 'developer/iota-101/objects/object-ownership/object-ownership',
-								},
-								items: [
-									'developer/iota-101/objects/object-ownership/address-owned',
-									'developer/iota-101/objects/object-ownership/immutable',
-									'developer/iota-101/objects/object-ownership/shared',
-									'developer/iota-101/objects/object-ownership/wrapped',
-								],
-							},
-							{
-								type: 'category',
-								label: 'Dynamic Fields',
-								link: {
-									type: 'doc',
-									id: 'developer/iota-101/objects/dynamic-fields/dynamic-fields',
-								},
-								items: ['developer/iota-101/objects/dynamic-fields/tables-bags'],
-							},
-							{
-								type: 'category',
-								label: 'Transfers',
-								link: {
-									type: 'doc',
-									id: 'developer/iota-101/objects/transfers/transfers',
-								},
-								items: ['developer/iota-101/objects/transfers/custom-rules',
-									'developer/iota-101/objects/transfers/transfer-to-object'],
-							},
-							'developer/iota-101/objects/events',
-							'developer/iota-101/objects/versioning',
-						]
-					},
-					{
-						type: 'category',
-						label: 'Transactions',
-						link: {
-							type: 'doc',
-							id: 'developer/iota-101/transactions/transactions',
-						},
-						items:[
-							'developer/iota-101/transactions/sign-and-send-txn',
-							{
-								type:'category',
-								label: 'Sponsored Transactions',
-								link: {
-									type: 'doc',
-									id: 'developer/iota-101/transactions/sponsor-txn',
-								},
-								items:['developer/iota-101/transactions/sponsored-transactions']
-							},
-							'developer/iota-101/transactions/gas-smashing',
-							{
-								type: 'category',
-								label: 'Working with PTBs',
-								items: [
-									'developer/iota-101/transactions/ptb/prog-txn-blocks',
-									'developer/iota-101/transactions/ptb/building-ptb',
-									'developer/iota-101/transactions/ptb/coin-mgt',
-									'developer/iota-101/transactions/ptb/simulating-refs',
-								],
-							},
-						]
-					},
-					{
-						type: 'category',
-						label: 'Create Coins and Tokens',
-						link: {
-							type: 'doc',
-							id: 'developer/iota-101/create-coin/create-coin',
-						},
-						items: [
-							'developer/iota-101/create-coin/regulated',
-							'developer/iota-101/create-coin/in-game-token',
-							'developer/iota-101/create-coin/loyalty',
-						],
-					},
-					'developer/iota-101/create-nft',
-					'developer/iota-101/using-events',
-					'developer/iota-101/access-time',
-				],
-			},
-			{
-				type: 'category',
-				label: 'Cryptography',
-				link: {
-					type: 'doc',
-					id:'developer/cryptography/explanations/cryptography',
-				},
-				items: [
-					{
-						type: 'category',
-						label: 'Explanations',
-						items: [
-							'developer/cryptography/explanations/cryptography',
-							{
-								type: 'category',
-								label: 'Transaction Authentication',
-								link: {
-									type: 'doc',
-									id: 'developer/cryptography/explanations/transaction-auth',
-								},
-								items: [
-									'developer/cryptography/explanations/transaction-auth/keys-addresses',
-									'developer/cryptography/explanations/transaction-auth/signatures',
-									'developer/cryptography/explanations/transaction-auth/multisig',
-									'developer/cryptography/explanations/transaction-auth/offline-signing',
-									'developer/cryptography/explanations/transaction-auth/intent-signing',
-								],
-							},
-							'developer/cryptography/explanations/system/checkpoint-verification',
-						],
-					},
-					{
-						type: 'category',
-						label: 'How To',
-						items: [
-							'developer/cryptography/how-to/cryptography',
-							'developer/cryptography/how-to/signing',
-							'developer/cryptography/how-to/groth16',
-							'developer/cryptography/how-to/hashing',
-							'developer/cryptography/how-to/ecvrf',]
-					}
-				],
-			},
-			{
-				type: 'category',
-				label: 'Advanced Topics',
-				link: {
-					type: 'doc',
-					id: 'developer/advanced',
-				},
-				items: [
-					/*{
-=======
     'developer/developer',
     {
         type: 'category',
@@ -499,7 +252,6 @@
         },
         items: [
             /*{
->>>>>>> eb59dd92
 						type: 'category',
 						label: 'Efficient Smart Contracts',
 						link: {
