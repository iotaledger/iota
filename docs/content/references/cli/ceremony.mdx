---
title: IOTA Genesis Ceremony CLI
description: The IOTA Genesis Ceremony CLI provides commands for building a Genesis blob file.
---

The IOTA CLI `genesis-ceremony` command allows the orchestration of an IOTA Genesis Ceremony, 
where multiple remote validators can sign a genesis blob. Each step persists in a file structure
that can be shared (for instance, via GitHub) with the validators.

## Commands

Typing `iota genesis-ceremony --help` into your terminal or console displays the following information on available commands.

```shell
Create an IOTA Genesis Ceremony with multiple remote validators

Usage: iota genesis-ceremony [OPTIONS] <COMMAND>

Commands:
  init                        Initialize a Genesis builder which can be configured with validators
  validate-state              Validate the current state of the Genesis builder
  add-validator               Add a validator to the Genesis builder
  add-token-allocation        Add token allocation for the given address
  list-validators             List the current validators in the Genesis builder
  build-unsigned-checkpoint   Build the Genesis checkpoint
  examine-genesis-checkpoint  Examine the details of the built Genesis checkpoint
  verify-and-sign             Verify and sign the built Genesis checkpoint
  finalize                    Create the Genesis blob file from the current configuration
  help                        Print this message or the help of the given subcommand(s)

Options:
      --path <PATH>                          The directory where the Genesis builder will be stored. Defaults to the current directory
      --protocol-version <PROTOCOL_VERSION>  The protocol version to use for this snapshot [default: 1]
  -h, --help                                 Print help
  -V, --version                              Print version
```

## Examples

The following example demonstrates how to build a genesis blob.

### Initialize the Genesis Builder

This command creates a structure in the file system to persist the genesis builder. 
Afterward, the below commands can be used to set additional configurations.

```shell
iota genesis-ceremony init
```

<details>
  <summary>
  Toggle created `parameters` file
  </summary>

```yaml
chain_start_timestamp_ms: 1724332830839
protocol_version: 1
allow_insertion_of_extra_objects: true
epoch_duration_ms: 86400000
```

</details>

### Add Validators

Each validator is added one at a time, and is persisted in the `committee` folder.

```shell
iota genesis-ceremony add-validator \
    --name validator0 \
<<<<<<< HEAD
    --authority-key-file authority.key \
    --protocol-key-file protocol.key \
    --account-key-file account.key \
    --network-key-file network.key \
=======
    --authority-key-file validator-authority.key \
    --protocol-key-file validator-protocol.key \
    --account-key-file validator-account.key \
    --network-key-file validator-network.key \
>>>>>>> 22044910
    --network-address /ip4/127.0.0.1/tcp/38189/http \
    --p2p-address /ip4/127.0.0.1/udp/34523 \
    --primary-address /ip4/127.0.0.1/udp/38603 \
    --description validator0 \
    --image-url https://www.iota.org/favicon.png \
    --project-url https://www.iota.org
```

<details>
  <summary>
  Toggle created `committee/validator0` file
  </summary>

```yaml
info:
  name: validator0
<<<<<<< HEAD
  account-address: "0x3906e94925f3622aaf35a4b7462fa0f22fa6a9c5df160c07e050ca1ff0bf55bb"
  authority-key: tNswfm+q76ecEQwe6OkR/lnBOcQnt4dnlQozhMEhQ+4eQ4+JoDX+3J0RMVUUT1P6AMue5TJApqa0a5TguBAvYrDjdJs8NDaGU2aJsb1/HQ7UKCL5IiEnFSLAOO12HszU
  protocol-key: E7uErkWEg6ac1MWMHHEYmDJ6mTk0Pd2QNV9H0feXSiI=
  network-key: E7uErkWEg6ac1MWMHHEYmDJ6mTk0Pd2QNV9H0feXSiI=
=======
  account-address: 0xae12525173c83e472daf8c30e80ec6e220675c329029fe81dcae9bb3e53d4aef
  authority-key: l5SIw1DYpic0kkkKDQm5NuLxWhzICh2WymxnVCutKkIzsaJx8u71qWdvRzN7QoRqEsGONoGpkCu8VbRFp0+prU/lTzeozmJTeou5JmW8JWSIZ1aLrZ41+vKluYoV2tVB
  protocol-key: bjoiPMq9KY38ug6fwYKLIz/uPegBrghszVphlEHbX4c=
  network-key: lMg+5fuSD/E65lxbk6bqB1QWPuVsxGAUIQWHEmSKJWg=
>>>>>>> 22044910
  gas-price: 1000
  commission-rate: 200
  network-address: /ip4/127.0.0.1/tcp/38189/http
  p2p-address: /ip4/127.0.0.1/udp/34523
  primary-address: /ip4/127.0.0.1/udp/38603
  description: validator0
  image-url: "https://www.iota.org/favicon.png"
  project-url: "https://www.iota.org"
proof_of_possession: pk+5HoByE1fuHjkDVHOaKxazKnHLEOYf9IoDP9+C5eeG06Ji30Y9lXCHmB/swVdf
```

</details>

### List Validators

```shell
iota genesis-ceremony list-validators
```

<details>
  <summary>
  Toggle output
  </summary>

```shell
Validator Name Account Address
-------------- ------------------------------------------------------------------
validator0     0x3906e94925f3622aaf35a4b7462fa0f22fa6a9c5df160c07e050ca1ff0bf55bb
validator1     0xba55e3ce221bb7edfbbef4d59b68893f5550b6302a9456b738ad8cf06919be0c
```

</details>

### Add Token Allocation

This command allocates tokens to a given address for the genesis transaction, 
and can be used to provide tokens to the faucet address.

```shell
iota genesis-ceremony add-token-allocation \
    --recipient-address 0x923f43e0d325cd298c28a148858bb755921cfb032deeb0d2fb7772d6b4b168e0 \
    --amount-nanos 1500000000000000
```

### Validate the Genesis State

This command checks the current state of the builder and reports any issues.

```shell
iota genesis-ceremony validate-state
```

### Build the Unsigned Checkpoint

```shell
iota genesis-ceremony build-unsigned-checkpoint
```

### Examine the Genesis Checkpoint

This command opens the Genesis Inspector, a responsive command-line tool which allows viewing various 
attributes of the current built checkpoint.

```shell
iota genesis-ceremony examine-genesis-checkpoint
```

### Verify and Sign the Checkpoint

Each validator must sign the created checkpoint before finalizing the genesis blob.

```shell
iota genesis-ceremony verify-and-sign --key-file authority.key
```

### Finalize the Genesis blob

Executing this command will generate the `genesis.blob` file using the configuration that has been persisted by the
previous commands.

```shell
iota genesis-ceremony finalize
```<|MERGE_RESOLUTION|>--- conflicted
+++ resolved
@@ -69,17 +69,10 @@
 ```shell
 iota genesis-ceremony add-validator \
     --name validator0 \
-<<<<<<< HEAD
-    --authority-key-file authority.key \
-    --protocol-key-file protocol.key \
-    --account-key-file account.key \
-    --network-key-file network.key \
-=======
     --authority-key-file validator-authority.key \
     --protocol-key-file validator-protocol.key \
     --account-key-file validator-account.key \
     --network-key-file validator-network.key \
->>>>>>> 22044910
     --network-address /ip4/127.0.0.1/tcp/38189/http \
     --p2p-address /ip4/127.0.0.1/udp/34523 \
     --primary-address /ip4/127.0.0.1/udp/38603 \
@@ -96,17 +89,10 @@
 ```yaml
 info:
   name: validator0
-<<<<<<< HEAD
   account-address: "0x3906e94925f3622aaf35a4b7462fa0f22fa6a9c5df160c07e050ca1ff0bf55bb"
   authority-key: tNswfm+q76ecEQwe6OkR/lnBOcQnt4dnlQozhMEhQ+4eQ4+JoDX+3J0RMVUUT1P6AMue5TJApqa0a5TguBAvYrDjdJs8NDaGU2aJsb1/HQ7UKCL5IiEnFSLAOO12HszU
   protocol-key: E7uErkWEg6ac1MWMHHEYmDJ6mTk0Pd2QNV9H0feXSiI=
   network-key: E7uErkWEg6ac1MWMHHEYmDJ6mTk0Pd2QNV9H0feXSiI=
-=======
-  account-address: 0xae12525173c83e472daf8c30e80ec6e220675c329029fe81dcae9bb3e53d4aef
-  authority-key: l5SIw1DYpic0kkkKDQm5NuLxWhzICh2WymxnVCutKkIzsaJx8u71qWdvRzN7QoRqEsGONoGpkCu8VbRFp0+prU/lTzeozmJTeou5JmW8JWSIZ1aLrZ41+vKluYoV2tVB
-  protocol-key: bjoiPMq9KY38ug6fwYKLIz/uPegBrghszVphlEHbX4c=
-  network-key: lMg+5fuSD/E65lxbk6bqB1QWPuVsxGAUIQWHEmSKJWg=
->>>>>>> 22044910
   gas-price: 1000
   commission-rate: 200
   network-address: /ip4/127.0.0.1/tcp/38189/http
