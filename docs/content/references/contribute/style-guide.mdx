---
title: Style Guide
slug: /style-guide
toc_max_heading_level: 2
---

# Style Guide

This document defines the styles, word and term usage, and content formatting for IOTA documentation. Entries are in alphabetical order. A style guide is never finished. Expect continued iterations to add additional styles, additional information to existing styles, and infrequently a change to an existing style.

## Accessibility {#accessibility}

Reference works for making content accessible:

- [A11Y Style Guide](https://a11y-style-guide.com/style-guide/)
- [Bitsofcode Accessibility Cheatsheet](https://bitsofco.de/the-accessibility-cheatsheet/)
- [Atlassian Design System - Inclusive writing reference](https://atlassian.design/content/inclusive-writing)
- [MailChimp's writing style guide](https://styleguide.mailchimp.com/writing-for-accessibility/)
- [Microsoft Style Guide Accessibility Terms](https://learn.microsoft.com/en-us/style-guide/a-z-word-list-term-collections/term-collections/accessibility-terms)
- [Writing for All Abilities](https://learn.microsoft.com/en-us/style-guide/accessibility/writing-all-abilities) (Microsoft Style Guide)

### Formatting {#formatting}

Don't use color or special symbols to add emphasis to text. Screen readers are designed to interpret bold (`<strong>`) and italic (`<em>`) in web pages.

### Images {#images}

Add captions and alt text that describe the image for someone using a screen reader. What are the important details in the image that someone using a screen reader can't see?

Use alt text to describe what the image shows. Use the caption to explain why the image is meaningful in the context of the page.

An image is not a substitute for text; images should only supplement text. Do not rely on an image to convey information not in text form. For example, an image of a table of values does no one any good if the image fails to display for a host of possible reasons.

## Acronyms {#acronyms}

Spell out a term or phrase on first use in a topic, followed by the acronym in parentheses. Then use the acronym for subsequent mentions.

**Example**

> You can mint non-fungible tokens (NFTs) using your IOTA Wallet. To view an NFT after you mint it, click the NFTs tab of your wallet.

## Alerts {#alerts}

Alerts add emphasis to information. Use Admonitions, a Docusaurus feature, to indicate the alert is a Note, Tip, or Caution. The explanation in the alert must be a complete sentence and use sentence case.

### Note {#note}

Use Note to add emphasis to information that the reader should know, but could be overlooked when scanning a topic or document. Provide information that prevents users from getting stuck.

<Tabs>
<TabItem value="example" label="Example" default>

:::note

The system processes updates only once every 24 hours at UTC 00:00.

:::

</TabItem>
<TabItem value="markdown" label="Markdown">

```
:::note

The system processes updates only once every 24 hours at UTC 00:00.

:::

```

</TabItem>
</Tabs>

### Tip {#tip}

Use Tip to give the reader advice that might be helpful, such as a best practice.

<Tabs>
<TabItem value="example" label="Example" default>

:::tip

Change your home directory after installing the IDE.

:::

</TabItem>
<TabItem value="markdown" label="Markdown">

```

:::tip

Change your home directory after installing the IDE.

:::

```

</TabItem>
</Tabs>

### Caution {#caution}

Use Caution when the information could cause the user to lose data or to start over. If you instruct a user to delete something, warn them about what happens when they delete it.

<Tabs>
<TabItem value="example" label="Example" default>

:::caution

Backup your configuration files before you delete your network.

:::

</TabItem>
<TabItem value="markdown" label="Markdown">

```

:::caution

Backup your configuration files before you delete your network.

:::

```

</TabItem>
</Tabs>

## Capitalization {#capitalization}

**Do:**

Use sentence capitalization for section headings, table cells, list items, captions, alt text, and error messages.

Capitalize proper nouns. [Proper nouns](#proper-nouns).

Always capitalize the first word of a new sentence, even when the word is normally lower case, such as Web3 vs web3.

**Don't:**

Don't use all uppercase for emphasis, use bold instead. (IMPORTANT vs Important)

Don't use bi-capitalization / internal capitalization unless it is part of a brand, such as YouTube or DreamWorks.

Don't capitalize the spelled-out form of an acronym unless it's a proper noun, such as HyperText Markup Language (HTML).

When words are joined by a slash, capitalize the word after the slash if the word before the slash is capitalized.

**Example**

> Country/Region

> Turn on the On/Off toggle.

### Title capitalization {#title-capitalization}

For title capitalization, follow these guidelines:

- Don't capitalize a, an, and, but, for, in, or, so, to, with, yet , or other short conjunctions and prepositions unless it's the first or last word
- Capitalize all other words (including Is and Be as they are verbs)
- Capitalize the word after a hyphen
- Match casing for commands or special terms, such as cURL or dApp.
- Match the casing for API elements and programming language keywords

## Code {#code}

Use inline code in a sentence to refer to functions and other code pieces. Use codeblocks to show larger sections of a program. All code should be written exactly as it appears in a code editor, so that other people can copy and paste it from documentation directly into a code editor. Do not use images to show code.

### Inline code {#inline-code}

Use backticks (\`) around individual code within a sentence, which will format it as code in markdown. Do not use quotes, emphasis, or any other formatting to distinguish code from surrounding text.

<Tabs>
<TabItem value="example" label="Example" default>

> The `display::new<T>` call creates a `Display`.

</TabItem>
<TabItem value="markdown" label="Markdown">

```

The `display::new<T>` call creates a `Display`.

```

</TabItem>
</Tabs>

### Codeblocks {#codeblocks}

Use the text before a codeblock to describe what the codeblock does. Use text after the codeblock to point out particular elements in the code and how they work. Do not use codeblocks as a substitute for descriptive text. Codeblocks help readers understand descriptive text in the documentation.

Initiate a codeblock in markdown with three backticks (\`\`\`).

**Example**

```
module iota::display {
/// Sets multiple fields at once
public fun add*multiple(
self: &mut Display,
keys: vector`<String>`,
values: vector`<String>`
) { /* ... \*/ }
```

## Grammar {#grammar}

### Active voice {#active-voice}

Use Active voice whenever possible. Active voice is direct, clear, and uses fewer words. Passive voice is often less clear, awkward, and uses more words.

**Example**

> **Active:** She installed the software.

> **Passive:** The software was installed by her.

### Verbs {#verbs}

Use present tense verbs with the appropriate mood.

There are three grammatical moods:

- **Indicative –** used to deliver facts
- **Imperative –** used to provide directions
- **Subjunctive –** used to convey a wish or possibility

#### Verb moods {#verb-moods}

Use indicative verbs most of the time in conceptual content.

Use imperative verbs for tasks, procedures, and instructions.

**Example**

- **Indicative –** IOTA network explorers display transactions on the network.
- **Imperative –** Open a IOTA network explorer to view transactions on the network.
- **Subjunctive –** We suggest that you view your transaction in a IOTA network explorer after you complete a transfer.

### Person {#person}

Use second person in most cases.

**Example**

> You used to could view transaction history in IOTA Explorer.

**Rather than:**

> We used to could view transaction history in IOTA Explorer.

### Present tense {#present-tense}

Use present tense whenever possible. Use future tense (something will happen) only for events that occur on a future date, such as a product release or trade show.

Do not use future tense when describing a product, or providing guidance in tasks. From the user perspective, it is the present for them when they follow the steps in a task. Consider the example of saving a file.

**Example present tense**

> Click Save to save the updated file.

> When you click Save, your device writes the changes to disk.

> To save a file after you modify it, click Save.

**Example future tense**

> Your changes will be saved when you click Save.

While this is technically accurate, it separates the person from the object of the action. This makes it more difficult to parse the sentence for ESL speakers, and is harder to localize.

> When you click Save, the file will be written to disk.

In this example, when will the file be written to disk? It happens immediately upon clicking Save. If you check the timestamp on the file, the time reflects the moment at which you clicked Save, not a time after that moment.

### Oxford / serial commas {#oxford-serial-commas}

Do use serial commas.

**Example**

> Rachael Ray finds inspiration in cooking, her family and her dog.

**It is much more clear to use:**

> Rachael Ray finds inspiration in cooking, her family, and her dog.

**Example**

> You must install Cargo, Rust, Docker, and the IOTA CLI to create a IOTA node.

## Headings and titles {#headings-titles}

Use descriptive titles that include keywords to help readers find the information. Use shorter titles in the navigation pane.

### Optimize for discoverability {#optimize-discoverability}

Use enough words in headings and titles to make it easy to know which link to click on a search results page. One word titles (Installing) do not provide enough information to determine the contents of a topic.

### Topic titles {#topic-titles}

Users search for information to complete a specific task, so help them identify the topic that helps them by using descriptive titles. For example, _Get Started_. Get started with what? If there are multiple products or programs available it could be anything.

_Get Started with IOTA_ is better, but users want to get started with a specific task or user journey with IOTA. Instead of _Get Started with IOTA_, describe the specific task or journey, such as _Create a IOTA Full Node_ or _IOTA Validator Guide_. Use Get Started as a heading on the Documentation landing page to categorize tasks for new users.

<Tabs>
<TabItem value="example" label="Example" default>

> This is a Topic Title

</TabItem>
<TabItem value="markdown" label="Markdown">

```

## title: This is a Topic Title

```

</TabItem>
</Tabs>

### Section headings {#section-headings}

Use sentence casing for section headers.

<Tabs>
<TabItem value="example" label="Example" default>

> This is a section heading

</TabItem>
<TabItem value="markdown" label="Markdown">

```

## This is a section heading

```

</TabItem>
</Tabs>

## Images / Graphics {#images-graphics}

Only use images and screenshots to supplement and help explain text. Images do not replace text. Readers should be able to understand the documentation without the images. However, images can help readers understand the text more clearly.

### Image format {#image-format}

Use .png when possible, otherwise use .jpg

### Image resolution {#image-resolution}

Images should be at least 400 pixels wide. If an image looks blurry when uploaded, try making a new image in higher resolution.

### Captions {#captions}

Use alt text to describe what the image shows. Use the caption to explain why the image is meaningful in the context of the page.
See Accessibility considerations for captions.

### Mermaid for images in Markdown {#mermaid}

You can create flowcharts and similar images directly in Markdown.

[https://github.blog/2022-02-14-include-diagrams-markdown-files-mermaid/](https://github.blog/2022-02-14-include-diagrams-markdown-files-mermaid/)

Use [Snagit](https://www.techsmith.com/screen-capture.html) or other tools to capture screenshots.

## Lists {#lists}

Use a list for a series of items or steps instead of writing them as a sentence. Introduce the list with a description of the list elements ending in a colon (:).

**Instead of:**

The Build section of the documentation includes topics about: Building with IOTA, Using the CLI to Start a Network, Creating Smart Contracts, IOTA Tutorial, and IOTA Examples.

**Use:**

The Build section of the documentation includes the following topics:

- Building with IOTA
- Using the CLI to Start a Network
- Creating Smart Contracts
- IOTA Tutorial
- IOTA Examples

### Numbered or ordered lists {#numbered-ordered-lists}

Use a numbered list when:

- the items in the list must be performed in a specific order, such as the steps in a task
- the items in the list describe a sequence of events, such as a workflow or scenario

<Tabs>
<TabItem value="example" label="Example" default>

1. Create a fork of the repo.
1. Clone your fork of the repo.
1. Install IOTA.

</TabItem>
<TabItem value="markdown" label="Markdown">

```

1. Create a fork of the repo.
1. Clone your fork of the repo.
1. Install IOTA.

```

</TabItem>
</Tabs>

### Bulleted lists {#bulleted-lists}

Use bulleted lists to list more than two pieces of related information, such as links or terms, that don't need to be in a specific order. Optionally, use a bulleted list for only two items to include a description of the items in the list. Use sentence capitalization in lists, and use punctuation consistently for all list items. Do not use an ending period unless the list item includes a full sentence.

<Tabs>
<TabItem value="example" label="Example" default>

IOTA Explorer used to support the following browsers:

- Firefox version X or later
- Chrome version X or later
- Edge version X or later

</TabItem>
<TabItem value="markdown" label="Markdown">

```

IOTA Explorer used to support the following browsers:

- Firefox version X or later
- Chrome version X or later
- Edge version X or later

```

</TabItem>
</Tabs>

### Term list {#term-list}

Use a term list to define terms or concepts.

<Tabs>
<TabItem value="example" label="Example" default>

> **Term:** A description of the term.

> **DAG:** A directed acyclic graph (DAG) is a data modeling or structuring tool typically used in data architectures.

</TabItem>
<TabItem value="markdown" label="Markdown">

```

**Term:** A description of the term.
**DAG:** A directed acyclic graph (DAG) is a data modeling or structuring tool typically used in cryptocurrencies.

```

</TabItem>
</Tabs>

### Capitalization in lists {#capitalization-in-lists}

Use initial / sentence capitalization in list items.

<Tabs>
<TabItem value="example" label="Example - bulleted lists" default>

- First list item
- Second list item

</TabItem>
<TabItem value="markdown" label="Markdown">

```

* First list item
* Second list item

```

</TabItem>
</Tabs>

<Tabs>
<TabItem value="example" label="Example - numbered lists" default>

1. First list item
1. Second list item

</TabItem>
<TabItem value="markdown" label="Markdown">

```

1. First list item
1. Second list item

```

</TabItem>
</Tabs>

## Numbers {#numbers}

### Numerals vs. words {#numerals-vs-words}

Write out numbers less than 10

**Example**

> The folder contains seven files.

Use digits for larger numbers.

**Example**

> The folder contains 24 files.

In body text, use numbers consistently if using both numbers less than and greater than 10.

**Example**

> One folder contains 7 files, and the other contains 24 files.

For ease of reading, use both words and numbers when you use two numbers for different things together.

**Example**

> The folder contains twenty 12-page documents.

Don't start a sentence with a numeral. Instead, add a qualifier or spell out the number.

**Example**

> At least 20 pieces of candy fell off the table.

> Twenty pieces of candy melted.

Measurements should be written as numerals.

**Example**

> The server processes 2 terabytes of data in 8 milliseconds.

## Links {#links}

Always use relative links when linking to topics on docs.iota.io.

Include the `.mdx` extension when creating internal links so that they also work from the source file in GitHub.

Use the topic title of the target topic as the link text for the link in a list or "Learn more" sentences. Do not use a URL as the link text.

<<<<<<< HEAD
<Tabs>
<TabItem value="example" label="Example" default>

> To learn more, see [Examples of IOTA Smart Contracts](/developer/app-examples.mdx).

</TabItem>
<TabItem value="markdown" label="Markdown">

```markdown
To learn more, see [Examples of IOTA Smart Contracts](/developer/app-examples.mdx).

```

</TabItem>
</Tabs>

=======
>>>>>>> 5bcfa4ef
Use keywords from the target topic title when using links inline.

<Tabs>
<TabItem value="example" label="Example" default>

> Before you install IOTA, make sure to install the [prerequisites](/developer/getting-started/iota-install.mdx#prerequisites).

</TabItem>
<TabItem value="markdown" label="Markdown">

```

Before you install IOTA, make sure to install the [prerequisites](/developer/getting-started/iota-install.mdx#prerequisites).

```

</TabItem>
</Tabs>

## Procedures / Tasks / Instructions {#procedures-tasks-instructions}

Introduce a procedure with an infinitive verb. Format procedures using a numbered or ordered list.

<Tabs>
<TabItem value="example" label="Example" default>

To get the latest version of the IOTA Wallet extension:

1. Open Google Chrome.
1. Click **Extensions**, then click **Manage Extensions**.
1. Click **Details** for the IOTA Wallet extension, then click **View in Chrome Web Store**.

</TabItem>
<TabItem value="markdown" label="Markdown">

```

To get the latest version of the IOTA Wallet extension:

1. Open Google Chrome.
1. Click **Extensions**, then click **Manage Extensions**.
1. Click **Details** for the IOTA Wallet extension, then click **View in Chrome Web Store**.

```

</TabItem>
</Tabs>

### Keyboard keys in procedures {#keyboard-keys-procedures}

When you provide instructions to press keyboard keys, such as Press **Enter** to continue, use uppercase for the key name and format the key name as bold text.

## Proper nouns {#proper-nouns}

Capitalize proper nouns throughout.

Proper nouns include:

- Names of people (Bob Ross)
- Named places, such as a city (San Francisco) or a train station (Union Station)
- Products (Slack) and services (Google Play)
- Trademarks, such as Coca-Cola
- Book titles, such as The Move Book
- Standards or technologies, such as Local Area Network (LAN)

**Example**

> IOTA Wallet

## Product names {#product-names}

Product names are proper nouns. Capitalize all words of a product name. When referring to a product, use only the product name without “the”. When referring specifically to a IOTA wallet, use IOTA Wallet or Ethos Wallet and not just wallet. Users likely have multiple wallets, and we want to make it clear which wallet. Use wallet generically when referring to the concept of a wallet.

**Example**

> There are several types of wallets to choose from.

> Never share the recovery passphrase for your wallet with anyone.

> The IOTA network supports the following wallets:

- IOTA Wallet
- Ethos Wallet
- Coinbase Wallet

**Example**

> IOTA Wallet

**Example**

> You can mint an NFT directly from your IOTA Wallet.

## Slashes {#slashes}

Avoid using slashes in place of "and" or "or", such as True / False or True/False. Use True or False, or True | False in code documentation.

If you do use a slash, include a space between the term and slash.

When using fractions, use no spaces, for example 3/4.

## Spelling {#spelling}

Use US English spelling in source content.

## Tables {#tables}

### Table headings {#table-headings}

Capitalize the first word in the heading. Center align the text. Bold labels in the Header row.

<Tabs>
<TabItem value="example" label="Example" default>

| **Column one** | **Column two** | **Column three** | **Column four** |
| :------------- | :------------: | :--------------: | :-------------- |
| Metric name    |       10       |        X         | Text string.    |

</TabItem>
<TabItem value="markdown" label="Markdown">

```

| **Column one** | **Column two** | **Column three** | **Column four** |

```

</TabItem>
</Tabs>

### Table alignment {#table-alignment}

Center align labels in the Heading row. Left align strings of text. Center align values and Xs or checkmarks.

<Tabs>
<TabItem value="example" label="Example" default>

| **Column one** | **Column two** | **Column three** | **Column four** |
| :------------- | :------------: | :--------------: | :-------------- |
| Metric name    |       10       |        X         | Text string.    |

</TabItem>
<TabItem value="markdown" label="Markdown">

```

| **Column one** | **Column two** | **Column three** | **Column four** |
| :--- | :---: | :---: | :--- |

```

</TabItem>
</Tabs>

### Table text {#table-text}

Follow style guidelines for regular body text.

## UI elements {#ui-elements}

Format UI elements, such as field labels, button names, and menu commands, in bold text. Always match the exact text or label of the UI element, including capitalization. Do not include special characters, such as ellipses, if included in the element label.

**Example**

> To open a different file, click File > Open FIle.

**Example**

> Click **More Transactions** to open the **Transactions** page.

## URLs and web addresses {#urls-web-addresses}

Add text and create a link to a site or URL. Provide the URL only when a reader needs to copy it, such as in example code or configuration files.

## Word choice {#word-choice}

### Referring to pages in our docs {#referring}

Refer to pages in the documentation set as “topic”s. A “guide” can comprise many related topics.

**Example**

> See the Install topic in the Validator guide for more information.

:::info

You can also just refer to a topic by title where it makes sense. See Installing IOTA for more information.

:::

### General considerations {#general-considerations}

- Use simple words, concise sentences
- Don't use common words in new ways
- Use technical terms carefully
- Avoid jargon

### Contractions {#contractions}

Optionally use contractions to provide a more conversational tone. It's OK to use them inconsistently. Be mindful that they can be confusing to non-native speakers.

## New section template (Heading 2) {#heading-2}

Describe the section.

### Subsection or category (Heading 3) {#heading-3}

Describe the additional entry.

<Tabs>
<TabItem value="example" label="Example" default>

> Indented example for the section. (Normal text, indented)

</TabItem>
<TabItem value="markdown" label="Markdown">

```

Indented example for the section. (Roboto Mono Light)

```

</TabItem>
</Tabs>

## Reference Style Guides {#reference-style-guides}

- [Write the Docs Style Guide article](https://www.writethedocs.org/guide/writing/style-guides/)
- [GitLab Style Guide](https://docs.gitlab.com/ee/development/documentation/styleguide/index.html) - managed as a community project
- [Digital Ocean Style Guide](https://www.digitalocean.com/community/tutorials/digitalocean-s-technical-writing-guidelines)
- [SUSE Style Guide](https://documentation.suse.com/en-us/style/current/single-html/docu_styleguide/#sec-techwriting)
- [Microsoft Style Guide](https://docs.microsoft.com/en-us/style-guide/welcome/)
- [Google Developer Style Guide](https://developers.google.com/style)
- [CDN Language and Style Reference](http://cdn.static-economicros.com/sites/default/files/pdfs/style_guide_12.pdf)

```

```<|MERGE_RESOLUTION|>--- conflicted
+++ resolved
@@ -562,25 +562,6 @@
 
 Use the topic title of the target topic as the link text for the link in a list or "Learn more" sentences. Do not use a URL as the link text.
 
-<<<<<<< HEAD
-<Tabs>
-<TabItem value="example" label="Example" default>
-
-> To learn more, see [Examples of IOTA Smart Contracts](/developer/app-examples.mdx).
-
-</TabItem>
-<TabItem value="markdown" label="Markdown">
-
-```markdown
-To learn more, see [Examples of IOTA Smart Contracts](/developer/app-examples.mdx).
-
-```
-
-</TabItem>
-</Tabs>
-
-=======
->>>>>>> 5bcfa4ef
 Use keywords from the target topic title when using links inline.
 
 <Tabs>
