--- conflicted
+++ resolved
@@ -17,12 +17,4 @@
 
 To contribute to IOTA source code or documentation, you need only a GitHub account. You can commit updates and then submit a PR directly from the Github website, or create a fork of the repo to your local environment and use your favorite tools to make changes. Always submit PRs to the `main` branch.
 
-<<<<<<< HEAD
 See [IOTA Environment Setup](/developer/getting-started/iota-environment.mdx) for instructions on forking the IOTA repository, if necessary.
-
-## Contribute via the IOTA Improvement Proposal (SIP) process
-
-The IOTA Network is an open-source, decentralized, and permissionless protocol that welcomes community contributions. If you have an idea regarding a core protocol upgrade, the best way to make your voice heard is via submitting a IOTA Improvement Proposal (SIP). For more information on SIPs, see [Contribute to IOTA through SIPs](https://blog.iota.io/iota-improvement-proposals-sips/).
-=======
-See [IOTA Environment Setup](/developer/getting-started/iota-environment.mdx) for instructions on forking the IOTA repository, if necessary.
->>>>>>> edf4cf15
