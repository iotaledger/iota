# Rpc Hooks

<<<<<<< HEAD
Iota dApp Kit ships with hooks for each of the RPC methods defined in the
[JSON RPC specification](/iota-api-ref).
=======
IOTA dApp Kit ships with hooks for each of the RPC methods defined in the
[JSON RPC specification](https://docs.iota.io/iota-api-ref).
>>>>>>> 0d6c9eed

## useIotaClientQuery

Load data from the Iota RPC using the `useIotaClientQuery` hook. This hook is a wrapper around the
[useQuery](https://tanstack.com/query/latest/docs/react/guides/queries) hook from
@tanstack/react-query.

The hook takes the RPC method name as the first argument and any parameters as the second argument.
You can pass any additional `useQuery` options as the third argument. You can read the
[useQuery documentation](https://tanstack.com/query/latest/docs/react/guides/queries) for more
details on the full set of options available.

```tsx
import { useIotaClientQuery } from '@iota/dapp-kit';

function MyComponent() {
    const { data, isPending, isError, error, refetch } = useIotaClientQuery(
        'getOwnedObjects',
        { owner: '0x123' },
        {
            gcTime: 10000,
        },
    );

    if (isPending) {
        return <div>Loading...</div>;
    }

    if (isError) {
        return <div>Error: {error.message}</div>;
    }

    return <pre>{JSON.stringify(data, null, 2)}</pre>;
}
```

## useIotaClientQueries

You can fetch a variable number of Iota RPC queries using the `useIotaClientQueries` hook. This hook
is a wrapper around the
[useQueries](https://tanstack.com/query/latest/docs/react/reference/useQueries) hook from
@tanstack/react-query.

The `queries` value is an array of query option objects identical to the `useIotaClientQuery` hook.

The `combine` parameter is optional. Use this parameter to combine the results of the queries into a
single value. The result is structurally shared to be as referentially stable as possible.

```tsx
import { useIotaClientQueries } from '@iota/dapp-kit';

function MyComponent() {
    const { data, isPending, isError } = useIotaClientQueries({
        queries: [
            {
                method: 'getAllBalances',
                params: {
                    owner: '0x123',
                },
            },
            {
                method: 'queryTransactionBlocks',
                params: {
                    filter: {
                        FromAddress: '0x123',
                    },
                },
            },
        ],
        combine: (result) => {
            return {
                data: result.map((res) => res.data),
                isSuccess: result.every((res) => res.isSuccess),
                isPending: result.some((res) => res.isPending),
                isError: result.some((res) => res.isError),
            };
        },
    });

    if (isPending) {
        return <div>Loading...</div>;
    }

    if (isError) {
        return <div>Fetching Error</div>;
    }

    return <pre>{JSON.stringify(data, null, 2)}</pre>;
}
```

## useIotaClientInfiniteQuery

For RPC methods that support pagination, dApp Kit also implements a `useIotaClientInfiniteQuery`
hook. For more details check out out the
[`useInfiniteQuery` documentation](https://tanstack.com/query/latest/docs/react/guides/infinite-queries).

```tsx
import { useIotaClientInfiniteQuery } from '@iota/dapp-kit';

function MyComponent() {
    const { data, isPending, isError, error, isFetching, fetchNextPage, hasNextPage } =
        useIotaClientInfiniteQuery('getOwnedObjects', {
            owner: '0x123',
        });

    if (isPending) {
        return <div>Loading...</div>;
    }

    if (isError) {
        return <div>Error: {error.message}</div>;
    }

    return <pre>{JSON.stringify(data, null, 2)}</pre>;
}
```

## useIotaClientMutation

For RPC methods that mutate state, dApp Kit implements a `useIotaClientMutation` hook. Use this hook
with any RPC method to imperatively call the RPC method. For more details, check out the
[`useMutation` documentation](https://tanstack.com/query/latest/docs/react/guides/mutations).

```tsx
import { useIotaClientMutation } from '@iota/dapp-kit';

function MyComponent() {
    const { mutate } = useIotaClientMutation('dryRunTransactionBlock');

    return (
        <Button
            onClick={() => {
                mutate({
                    transactionBlock: txb,
                });
            }}
        >
            Dry run transaction
        </Button>
    );
}
```

## useResolveIotaNSName

To get the IotaNS name for a given address, use the `useResolveIotaNSName` hook.

```tsx
import { useResolveIotaNSName } from '@iota/dapp-kit';

function MyComponent() {
    const { data, isPending } = useResolveIotaNSName('0x123');

    if (isPending) {
        return <div>Loading...</div>;
    }

    if (data) {
        return <div>Domain name is: {data}</div>;
    }

    return <div>Domain name not found</div>;
}
```<|MERGE_RESOLUTION|>--- conflicted
+++ resolved
@@ -1,12 +1,7 @@
 # Rpc Hooks
 
-<<<<<<< HEAD
-Iota dApp Kit ships with hooks for each of the RPC methods defined in the
+IOTA dApp Kit ships with hooks for each of the RPC methods defined in the
 [JSON RPC specification](/iota-api-ref).
-=======
-IOTA dApp Kit ships with hooks for each of the RPC methods defined in the
-[JSON RPC specification](https://docs.iota.io/iota-api-ref).
->>>>>>> 0d6c9eed
 
 ## useIotaClientQuery
 
