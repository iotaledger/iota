--- conflicted
+++ resolved
@@ -36,11 +36,7 @@
 ValidatorRewards_v \ = \ \Bigg[\alpha\Big(\beta_v+\delta_v(1-\beta_v)\Big)\mu_v\sigma_v+(1-\alpha)\frac{\gamma}{N}\Bigg] \times StakeRewards
 $$
 
-<<<<<<< HEAD
 The $\mu_v$ variable captures the output of the [tallying rule](./gas-pricing.mdx#computation) computed as part of the [gas price mechanism](./gas-pricing.mdx) and corresponds to $\mu_v\geq1$ for performant validators and $\mu_v<1$ for non-performant validators. This variable ensures that validators have "skin in the game" and are incentivized to operate IOTA efficiently. The $\sigma_v$ parameter captures each validator's share of total stake.
-=======
-The $\mu_v$ variable captures the output of the [tallying rule](gas-pricing.mdx#tallying-rule) computed as part of the [gas price mechanism](./gas-pricing.mdx) and corresponds to $\mu_v\geq1$ for performant validators and $\mu_v<1$ for non-performant validators. This variable ensures that validators have "skin in the game" and are incentivized to operate IOTA efficiently. The $\sigma_v$ parameter captures each validator's share of total stake.
->>>>>>> 9633e013
 
 Consequently, validators with more stake earn more stake rewards and the joint $\mu_v\sigma_v$ term incentivizes validators to increase their share of stake while also operating the network performantly. In the long-run, this incentive encourages users to shift the stake distribution towards the network's most efficient validators, delivering a cost-efficient and decentralized network.
 
