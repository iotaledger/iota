---
title: IOTA Developer Cheat Sheet
sidebar_label: Dev Cheat Sheet
---
import TestingCheatSheet from "../_snippets/testing-cheat-sheet.mdx";

Quick reference on best practices for IOTA Network developers.

## Dev Sheet

| **Commands** | **Description** |
|-|-|
|`which iota`|to check if iota is already installed or not.|
|`iota client`|to connect to IOTA network|
|`iota client envs`|to check environments|
|`iota client new-env --alias <ALIAS> --rpc <RPC>`|to create new environment.|
|`iota client switch --env <EnvAlias>`|to switch another environment.|
|`RUST_LOG="off,iota_node=info" cargo run --bin iota start --force-regenesis --with-faucet`|to start local network.|
|`iota keytool list`|to list all the address.|
|`iota move new first_package`|to create new move package.|
|`pnpm create @iota/dapp --template react-client-dapp`| to setup React app with dApp kit|
|`cargo install --locked --git https://github.com/iotaledger/iota.git --branch <BRANCH-NAME> --features gas-profiler iota`|To get the latest version of CLI|
|`iota client active-address`|to get the current address.|
|`iota client -–help`|to list out all commands of iota client.|
|`iota client new-address <Scheme> Scheme`|to generate address , **Scheme** - (ed25519,secp256k1,secp256r1)|

## Move

|**Topic**|**Description**|
|-|-|
|**General**| <ul><li>  Upgrading a package (`P` to `P'`) doesn't auto-update dependencies; update dependent packages and clients explicitly. </li> <li> Public function signatures can't be deleted/changed; use `public(package)` or `private` visibility unless exposing permanent library functions.  </li> <li> It is not possible to delete `struct` types, add new fields (though you can add dynamic fields), or add new [abilities](https://move-language.github.io/move/abilities.html) via an upgrade. Introduce new types carefully—they will live forever! </li> <li> Use `vector`-backed collections (`vector`, `VecSet`, `VecMap`, `PriorityQueue`) with a **known** maximum size of ≤ 1000 items. </li> <li> Use dynamic field-backed collections (`Table`, `Bag`, `ObjectBag`, `ObjectTable`, `LinkedTable`) for any collection that allows third-party addition, larger collections, and collections of unknown size. </li> <li> Move objects have a maximum size of 250KB—any attempt to create a larger object leads to an aborted transaction. Ensure that your objects do not have an ever-growing `vector`-backed collection. </li> <li> If your function `f` needs a payment in (e.g.) IOTA from the caller, use `fun f(payment: Coin<IOTA>)` not `fun f(payment: &mut Coin<IOTA>, amount: u64)`. This is safer for callers—they know exactly how much they are paying, and do not need to trust `f` to extract the right amount. </li> <li> Don't micro-optimize gas usage. IOTA computation costs are rounded up to the closest _bucket_, so only very drastic changes will make a difference. In particular, if your transaction is already in the lowest cost bucket, it can't get any cheaper. </li> <li> Follow the [Move coding conventions](https://move-language.github.io/move/coding-conventions.html) for consistent style.</li></ul> |
|**Composability**| <ul><li> Use the `display` standard to customize how your objects show up in wallets, apps, and explorers </li><li> Avoid "self-transfers"—whenever possible, instead of writing `transfer::transfer(obj, tx_context::sender(ctx))`, return `obj` from the current function. This allows a caller or programmable transaction block to use `obj`. </li></ul> |
|**Testing**| <TestingCheatSheet /> |

## Apps

<<<<<<< HEAD
- For optimal performance and data consistency, apps should submit writes and reads for the same full node. In the TS SDK, this means that apps should use the wallet's [`signTransactionBlock`](../ts-sdk/dapp-kit/index.mdx) API, then submit the transaction via a call to [`execute_transactionBlock`](/iota-api-ref#iota_executetransactionblock) on the app's full node, _not_ use the wallet's `signAndExecuteTransactionBlock` API. This ensures read-after-write-consistency--reads from the app's full node will reflect writes from the transaction right away instead of waiting for a checkpoint.
- For lower latency, use [`executeTransactionBlock`](/iota-api-ref#iota_executetransactionblock) with `"showEffects": false` and `"showEvents": false` if your app needs to know that a transaction was confirmed, but does not immediately need to see the transaction effects or read the objects/events written by the transaction.
- Apps should implement a local cache for frequently read data rather than over-fetching from the full node.
- Whenever possible, use programmable transaction blocks to compose existing on-chain functionality rather than publishing new smart contract code. Programmable transaction blocks allow large-scale batching and heterogeneous composition, driving already-low gas fees down even further.
- Apps should leave gas budget, gas price, and coin selection to the wallet. This gives wallets more flexibility, and it's the wallet's responsibility to dry run a transaction to ensure it doesn't fail.
=======
| **Topic** | **Description** |
|-|-|
| **Optimal performance** | For optimal performance and data consistency, apps should use the wallet's [`signTransactionBlock`](../references/ts-sdk/dapp-kit/index.mdx) API to sign transactions and then submit them via [`execute_transactionBlock`](/iota-api-ref#iota_executetransactionblock) on the app's full node. This ensures immediate read-after-write consistency, as the app's full node reflects writes instantly, avoiding delays from checkpointing. |
| **Lower latency** | For lower latency, use [`executeTransactionBlock`](/iota-api-ref#iota_executetransactionblock) with `"showEffects": false` and `"showEvents": false` if your app only needs confirmation of a transaction without immediate access to its effects or events.|
| **Local cache** | Apps should implement a local cache for frequently read data rather than over-fetching from the full node. |
| **Transaction cache**| Whenever possible,use programmable transaction blocks to compose on-chain functionality instead of deploying new contracts, enabling batching and lowering gas fees. |
|**Wallet dependency**| Apps should leave gas budget, gas price, and coin selection to the wallet. This gives wallets more flexibility, and it's the wallet's responsibility to dry run a transaction to ensure it doesn't fail. |
>>>>>>> 9864dcb0

## Signing

| **Topic** | **Description** |
|-|-|
|**Concurrent Transactions**| Avoid signing concurrent transactions involving the same owned object. Use independent objects or wait for one transaction to finish to prevent client [equivocation](/references/iota-glossary.mdx#equivocation), which can lock the objects until the epoch ends. |
|**CLI transaction**| Use the `--serialize-output` flag with any iota client command (e.g., `publish`, `call`) to generate a base64 transaction for signing. |
|**Transaction Signing**| IOTA supports several signature schemes for transaction signing, including native multisig.|<|MERGE_RESOLUTION|>--- conflicted
+++ resolved
@@ -34,13 +34,6 @@
 
 ## Apps
 
-<<<<<<< HEAD
-- For optimal performance and data consistency, apps should submit writes and reads for the same full node. In the TS SDK, this means that apps should use the wallet's [`signTransactionBlock`](../ts-sdk/dapp-kit/index.mdx) API, then submit the transaction via a call to [`execute_transactionBlock`](/iota-api-ref#iota_executetransactionblock) on the app's full node, _not_ use the wallet's `signAndExecuteTransactionBlock` API. This ensures read-after-write-consistency--reads from the app's full node will reflect writes from the transaction right away instead of waiting for a checkpoint.
-- For lower latency, use [`executeTransactionBlock`](/iota-api-ref#iota_executetransactionblock) with `"showEffects": false` and `"showEvents": false` if your app needs to know that a transaction was confirmed, but does not immediately need to see the transaction effects or read the objects/events written by the transaction.
-- Apps should implement a local cache for frequently read data rather than over-fetching from the full node.
-- Whenever possible, use programmable transaction blocks to compose existing on-chain functionality rather than publishing new smart contract code. Programmable transaction blocks allow large-scale batching and heterogeneous composition, driving already-low gas fees down even further.
-- Apps should leave gas budget, gas price, and coin selection to the wallet. This gives wallets more flexibility, and it's the wallet's responsibility to dry run a transaction to ensure it doesn't fail.
-=======
 | **Topic** | **Description** |
 |-|-|
 | **Optimal performance** | For optimal performance and data consistency, apps should use the wallet's [`signTransactionBlock`](../references/ts-sdk/dapp-kit/index.mdx) API to sign transactions and then submit them via [`execute_transactionBlock`](/iota-api-ref#iota_executetransactionblock) on the app's full node. This ensures immediate read-after-write consistency, as the app's full node reflects writes instantly, avoiding delays from checkpointing. |
@@ -48,7 +41,6 @@
 | **Local cache** | Apps should implement a local cache for frequently read data rather than over-fetching from the full node. |
 | **Transaction cache**| Whenever possible,use programmable transaction blocks to compose on-chain functionality instead of deploying new contracts, enabling batching and lowering gas fees. |
 |**Wallet dependency**| Apps should leave gas budget, gas price, and coin selection to the wallet. This gives wallets more flexibility, and it's the wallet's responsibility to dry run a transaction to ensure it doesn't fail. |
->>>>>>> 9864dcb0
 
 ## Signing
 
