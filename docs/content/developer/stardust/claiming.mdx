--- conflicted
+++ resolved
@@ -8,19 +8,6 @@
   - Explains what commands need to be called in a PTB to claim the assets
   - Describes transaction sponsorship from iota addresses for shimmer claiming
 
-<<<<<<< HEAD
-
-#### Conversion of a Nft Output into a custom Nft
-This topic outlines the process of converting an stardust Nft into a custom Nft.
-
-You need to have a prepared custom Nft package that you want to convert the Stardust Nft You need to have a prepared custom Nft package that you want to convert the Stardust Nft into. 
-The following is an example of a simple module for representing a `CustomNFT`, minting it, burning it and converting it from a Stardust `Nft`:
-
-<Tabs>
-<TabItem value="move" label="Move">
-
-```move file=<rootDir>/docs/examples/move/custom_nft/sources/custom_nft.move
-=======
 ## IOTA tokens automatic migration 
 
 
@@ -58,72 +45,44 @@
 <TabItem value="rs" label="Rust">
 
 ```rust file=<rootDir>/docs/examples/rust/stardust/basic-output-claim.rs#L74-L99
->>>>>>> e4dd0bde
-```
-
-</TabItem>
-<TabItem value="ts" label="TypeScript">
-
-<<<<<<< HEAD
-=======
-TODO
-
->>>>>>> e4dd0bde
-</TabItem>
-</Tabs>
-
-
-<<<<<<< HEAD
-1. Publish a custom Nft package, and retrieve its package ID.
-=======
+```
+
+</TabItem>
+<TabItem value="ts" label="TypeScript">
+
+TODO
+
+</TabItem>
+</Tabs>
+
+
 2. Then we check the native tokens that possibily were held by this output. A `Bag` is used for holding these tokens, so in this step we are interested in obtaining the dynamic field keys that are used as bag index. In the case of the native tokens `Bag` the keys are strings representing the `OTW` used for the native token `Coin`. 
->>>>>>> e4dd0bde
-
-<Tabs>
-<TabItem value="rs" label="Rust">
-
-<<<<<<< HEAD
-```rust file=<rootDir>/docs/examples/rust/stardust/nft-migration.rs#L206-L223
-=======
+
+<Tabs>
+<TabItem value="rs" label="Rust">
+
 ```rust file=<rootDir>/docs/examples/rust/stardust/basic-output-claim.rs#L101-L128
->>>>>>> e4dd0bde
-```
-
-</TabItem>
-<TabItem value="ts" label="TypeScript">
-
-<<<<<<< HEAD
-</TabItem>
-</Tabs>
-
-2. Create a PTB that extracts the Stardust `Nft` from an `NftOutput` and then calls the `custom_nft::convert` method for converting it into a `CustomNFT` of the collection just published. 
-This conversion method extracts the Stardust `Nft` metadata and uses it for minting a new NFT.
-=======
+```
+
+</TabItem>
+<TabItem value="ts" label="TypeScript">
+
 TODO
 
 </TabItem>
 </Tabs>
 
 3. Finally, a PTB can be created using the `basic_output` as input and the `Bag` keys for iterating the native tokens extracted. 
->>>>>>> e4dd0bde
-
-<Tabs>
-<TabItem value="rs" label="Rust">
-
-<<<<<<< HEAD
-```rust file=<rootDir>/docs/examples/rust/stardust/nft-migration.rs#L83-L137
-=======
+
+<Tabs>
+<TabItem value="rs" label="Rust">
+
 ```rust file=<rootDir>/docs/examples/rust/stardust/basic-output-claim.rs#L131-L195
->>>>>>> e4dd0bde
-```
-
-</TabItem>
-<TabItem value="ts" label="TypeScript">
-
-<<<<<<< HEAD
-</TabItem>
-</Tabs>
-=======
+```
+
+</TabItem>
+<TabItem value="ts" label="TypeScript">
+
 TODO
 
 </TabItem>
@@ -183,7 +142,53 @@
 </TabItem>
 </Tabs>
 
-#### Conversion of a NFT Output into a custom NFT
+#### Conversion of a Nft Output into a custom Nft
+This topic outlines the process of converting an stardust Nft into a custom Nft.
+
+You need to have a prepared custom Nft package that you want to convert the Stardust Nft You need to have a prepared custom Nft package that you want to convert the Stardust Nft into. 
+The following is an example of a simple module for representing a `CustomNFT`, minting it, burning it and converting it from a Stardust `Nft`:
+
+<Tabs>
+<TabItem value="move" label="Move">
+
+```move file=<rootDir>/docs/examples/move/custom_nft/sources/custom_nft.move
+```
+
+</TabItem>
+<TabItem value="ts" label="TypeScript">
+
+</TabItem>
+</Tabs>
+
+
+1. Publish a custom Nft package, and retrieve its package ID.
+
+<Tabs>
+<TabItem value="rs" label="Rust">
+
+```rust file=<rootDir>/docs/examples/rust/stardust/nft-migration.rs#L206-L223
+```
+
+</TabItem>
+<TabItem value="ts" label="TypeScript">
+
+</TabItem>
+</Tabs>
+
+2. Create a PTB that extracts the Stardust `Nft` from an `NftOutput` and then calls the `custom_nft::convert` method for converting it into a `CustomNFT` of the collection just published. 
+This conversion method extracts the Stardust `Nft` metadata and uses it for minting a new NFT.
+
+<Tabs>
+<TabItem value="rs" label="Rust">
+
+```rust file=<rootDir>/docs/examples/rust/stardust/nft-migration.rs#L83-L137
+```
+
+</TabItem>
+<TabItem value="ts" label="TypeScript">
+
+</TabItem>
+</Tabs>
 
 ### Alias Output
 
@@ -197,4 +202,3 @@
 
 
 ## Sponsoring your Shimmer claiming
->>>>>>> e4dd0bde
