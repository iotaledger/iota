--- conflicted
+++ resolved
@@ -39,16 +39,13 @@
 
 ### 2. Verify the Native Token Balance
 
-<<<<<<< HEAD
 After fetching the `NftOutput`, you need to check for any native tokens that might be held by this output. 
 These tokens are stored in a [`Bag`](../../../references/framework/iota-framework/bag). 
 You'll need to obtain the dynamic field keys used as bag indexes to access the native tokens. 
 For native tokens, these keys are strings 
 representing the [`OTW`](../../iota-101/iota-move-concepts/one-time-witness.mdx) used for the native token 
 [`Coin`](../../../references/framework/iota-framework/coin.mdx#resource-coin).
-=======
-2. Then we check the native tokens that were possibly held by this output. A [`Bag`](../../../references/framework/iota-framework/bag) is used for holding these tokens, so in this step we are interested in obtaining the dynamic field keys that are used as bag index. In the case of the native tokens `Bag` the keys are strings representing the [`OTW`](../../iota-101/move-overview/one-time-witness.mdx) used for the native token [`Coin`](../../../references/framework/iota-framework/coin.mdx#resource-coin).
->>>>>>> 71713cb1
+
 
 <Tabs groupId="language">
 <TabItem value="rust" label="Rust">
