---
description: A guide on how to claim Alias Outputs in the Move-based IOTA ledger.
---

import MigrationWarning from '../../../_snippets/migration-warning.mdx';

# Claiming Alias Outputs

<MigrationWarning/ >

An address can own `AliasOutput` objects only if it was set as the Alias Governor Address before the migration. 
In this case, the `AliasOutput` object is an owned object in the ledger, and its owner is the Governor address.
This address can be directly controlled by a user or by another object (either an `Alias` or `Nft` object).
For the latter use case,
check the [`Claiming an Output Unlockable by an Alias/Nft Address`](address-unlock-condition.mdx) example.

## Claim an Alias Output

A Governor address can claim the `AliasOutput` assets at any time:

### 1. Fetch the `AliasOutput`

The first step is to fetch the `AliasOutput` object that needs to be claimed.

<Tabs groupId="language">
<TabItem value="rust" label="Rust">

```rust file=<rootDir>/docs/examples/rust/stardust/alias-output-claim.rs#L56-L81
```

</TabItem>
<TabItem value="typescript" label="TypeScript">

Coming soon

</TabItem>
</Tabs>

### 2. Check the Native Token Balance

<<<<<<< HEAD
Next, check the native tokens that might be held by this output. A [`Bag`](../../../references/framework/iota-framework/bag.mdx) is used for holding these tokens. In this step, we are interested in obtaining the dynamic field keys that are bag indexes. For native tokens, the keys are strings representing the [`OTW`](../../iota-101/iota-move-concepts/one-time-witness.mdx) used for the native token declaration.
=======
2. Then we check the native tokens that were possibly held by this output.
A [`Bag`](../../../references/framework/iota-framework/bag) is used for holding these tokens, so in this step we are interested in obtaining the dynamic field keys that are bag indexes.
In the case of the native tokens, the keys are strings representing the [`OTW`](../../iota-101/move-overview/one-time-witness.mdx) used for the native token declaration.
>>>>>>> 71713cb1

<Tabs groupId="language">
<TabItem value="rust" label="Rust">

```rust file=<rootDir>/docs/examples/rust/stardust/alias-output-claim.rs#L83-L110
```

</TabItem>
<TabItem value="typescript" label="TypeScript">

Coming soon

</TabItem>
</Tabs>

### 3. Create the PTB

Finally, create a [Programmable Transaction Block (PTB)](../../iota-101/transactions/ptb/building-ptb.mdx) 
using the `alias_output_object_ref` as input along with the native token keys. 
An `AliasOutput` differs from an `NftOutput` or a `BasicOutput` because it contains the `Alias` object.
The main purpose of claiming is to extract the `Alias` object from the `AliasOutput`.

<Tabs groupId="language">
<TabItem value="rust" label="Rust">

```rust file=<rootDir>/docs/examples/rust/stardust/alias-output-claim.rs#L112-L180
```

</TabItem>
<TabItem value="typescript" label="TypeScript">

</TabItem>
</Tabs>

## Convert an Alias Output into a Custom Object

To convert an `Alias` into a new entity usable for your project, 
you need to have a custom package prepared with the necessary logic.

In Stardust, an alias can serve various purposes, such as acting as an NFT collection controller.
The following example outlines the process of converting a Stardust `Alias` into a `CollectionControllerCap`.

This example extends the one described in the [Conversion of an Nft Output into a Custom Nft](nft.mdx#converting-an-nft-output-into-a-custom-nft) documentation:

<Tabs groupId="language">
<TabItem value="move" label="Move">

The `collection.move` module extends the `custom_nft` package to enable working with NFT collections:

```move file=<rootDir>/docs/examples/move/custom_nft/sources/collection.move
```

Also, the `nft.move` module was extended with the following function:

```move file=<rootDir>/docs/examples/move/custom_nft/sources/nft.move#L82-L97
```

</TabItem>

</Tabs>

Once the package is prepared, you can extract and use a Stardust `Alias` in a single transaction to create a `CollectionControllerCap`. This capability is then used in later transactions to manage new collections.

<Tabs groupId="language">
<TabItem value="rust" label="Rust">

```rust file=<rootDir>/docs/examples/rust/stardust/alias-migration.rs#L119-L244
```

</TabItem>
<TabItem value="typescript" label="TypeScript">

</TabItem>
</Tabs><|MERGE_RESOLUTION|>--- conflicted
+++ resolved
@@ -38,13 +38,8 @@
 
 ### 2. Check the Native Token Balance
 
-<<<<<<< HEAD
 Next, check the native tokens that might be held by this output. A [`Bag`](../../../references/framework/iota-framework/bag.mdx) is used for holding these tokens. In this step, we are interested in obtaining the dynamic field keys that are bag indexes. For native tokens, the keys are strings representing the [`OTW`](../../iota-101/iota-move-concepts/one-time-witness.mdx) used for the native token declaration.
-=======
-2. Then we check the native tokens that were possibly held by this output.
-A [`Bag`](../../../references/framework/iota-framework/bag) is used for holding these tokens, so in this step we are interested in obtaining the dynamic field keys that are bag indexes.
-In the case of the native tokens, the keys are strings representing the [`OTW`](../../iota-101/move-overview/one-time-witness.mdx) used for the native token declaration.
->>>>>>> 71713cb1
+
 
 <Tabs groupId="language">
 <TabItem value="rust" label="Rust">
