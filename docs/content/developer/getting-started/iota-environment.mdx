---
title: IOTA Environment Setup
description: Get the background information you need before you start developing on IOTA. Learn the layout of the IOTA monorepository and the suggested development environment for working with Move.
---

Before you start developing with IOTA and Move, you should familiarize yourself with how to contribute to IOTA, how IOTA is structured, what tools and SDKs exist, and what plugins are available to use in your IDE.

## Fork the IOTA repository {#fork}

The recommended way to contribute to the IOTA repository is to fork the project, make changes on your fork, then submit a pull request (PR). The IOTA repository is available on GitHub: https://github.com/iotaledger/iota.

To create a local IOTA repository:

1. Go to the [IOTA repository](https://github.com/iotaledger/iota) on GitHub.
1. Click the **Fork** button to create a copy of the repository in your account.

    ![Fork IOTA repo](/img/developer/getting-started/iota-env/fork.png)

1. In your forked repository on GitHub, click the green `Code <>` button and copy the **HTTPS** URL GitHub provides.

    ![Copy URL](/img/developer/getting-started/iota-env/copy-URL.png)

1. Open a terminal or console on your system at the location you want to save the repository locally. Type `git clone ` and paste the URL you copied in the previous step and press `Enter`.
1. Type `cd iota` to make `iota` the active directory.

You can use any [branching strategy](https://docs.github.com/en/pull-requests/collaborating-with-pull-requests/proposing-changes-to-your-work-with-pull-requests/creating-and-deleting-branches-within-your-repository) you prefer on your IOTA fork. Make your changes locally and push to your repository, submitting PRs to the official IOTA repository from your fork as needed.

:::tip

Be sure to synchronize your fork frequently to keep it up-to-date with active development.

:::


## Using IOTA from command line

You can interact with the IOTA network through two official SDKs (TypeScript SDK and Rust SDK), and by using the IOTA CLI. For more details about using the IOTA CLI, see [Install IOTA](iota-install.mdx) and the [IOTA CLI](/references/cli.mdx) reference.

## Move IDEs and plugins

The recommended IDE for Move development is Visual Studio Code with the `move-analyzer` extension. Follow the Visual Studio Marketplace instructions to install the move-analyzer extension, then install the `move-analyzer` language server passing `address32` using the `--features` flag and passing `iota-move` to the branch flag:

```shell
cargo install --git https://github.com/move-language/move move-analyzer --branch iota-move --features "address32"
```

After you install VS Code and the `move-analyzer` extension, check out the [Move code examples](https://github.com/iotaledger/iota/tree/develop/examples/move).

To test or run a Move example on IOTA, use the `iota move` command from the IOTA CLI.

## IOTA repository and how to contribute

The IOTA repo is a monorepo, containing all the source code that is used to build and run the IOTA network, as well as this documentation.

The root folder of the IOTA monorepo has the following top-level folders:

<<<<<<< HEAD
- [apps](https://github.com/iotaledger/iota/tree/develop/apps): Contains the source code for the main web applications that the IOTA Foundation runs, `IOTA Wallet`.
- [crates](https://github.com/iotaledger/iota/tree/develop/crates): Contains all the Rust crates that are part of the IOTA system.
- [dapps](https://github.com/iotaledger/iota/tree/develop/dapps): Contains some examples of decentralized applications built on top of IOTA, such as Kiosk or Sponsored Transactions.
- [dashboards](https://github.com/iotaledger/iota/tree/develop/dashboards): Currently empty.
- [doc](https://github.com/iotaledger/iota/tree/develop/doc): Contains deprecated documentation related to Move and IOTA.
- [docker](https://github.com/iotaledger/iota/tree/develop/docker): Contains the docker files needed to spin up a node, an indexer, a Full node or other services.
- [docs](https://github.com/iotaledger/iota/tree/develop/docs): Contains this documentation and the source for this site.
- [examples](https://github.com/iotaledger/iota/tree/develop/examples): Contains examples of apps written for IOTA and smart contracts written in Move.
- [external-crates](https://github.com/iotaledger/iota/tree/develop/external-crates): Contains the source code for the Move programming language.
- [kiosk](https://github.com/iotaledger/iota/tree/develop/kiosk): Contains the source code of the IOTA Foundation Kiosk extensions and rules, as well as examples.
- [narwhal](https://github.com/iotaledger/iota/tree/develop/narwhal): Contains the source code of Narwhal and partially synchronous Bullshark, a DAG-based mempool, and efficient BFT consensus.
- [nre](https://github.com/iotaledger/iota/tree/develop/nre): Contains information about node and network reliability engineering.
- [scripts](https://github.com/iotaledger/iota/tree/develop/scripts): Contains a number of scripts that are used internally.
- [sdk](https://github.com/iotaledger/iota/tree/develop/sdk): Contains the source code for different tools and SDKs, such as the IOTA TypeScript SDK, Kiosk SDK, BCS, zkLogin, dApp kit, and others.
- [iota-execution](https://github.com/iotaledger/iota/tree/develop/iota-execution): Contains the source code responsible for abstracting access to the execution layer.
=======
- [apps](https://github.com/iotaledger/iota/tree/main/apps): Contains the source code for the main web applications that Mysten Labs runs, `IOTA Wallet`.
- [crates](https://github.com/iotaledger/iota/tree/main/crates): Contains all the Rust crates that are part of the IOTA system.
- [dapps](https://github.com/iotaledger/iota/tree/main/dapps): Contains some examples of decentralized applications built on top of IOTA, such as Kiosk or Sponsored Transactions.
- [dashboards](https://github.com/iotaledger/iota/tree/main/dashboards): Currently empty.
- [doc](https://github.com/iotaledger/iota/tree/main/doc): Contains deprecated documentation related to Move and IOTA.
- [docker](https://github.com/iotaledger/iota/tree/main/docker): Contains the docker files needed to spin up a node, an indexer, a Full node or other services.
- [docs](https://github.com/iotaledger/iota/tree/main/docs): Contains this documentation and the source for this site.
- [examples](https://github.com/iotaledger/iota/tree/main/examples): Contains examples of apps written for IOTA and smart contracts written in Move.
- [external-crates](https://github.com/iotaledger/iota/tree/main/external-crates): Contains the source code for the Move programming language.
- [kiosk](https://github.com/iotaledger/iota/tree/main/kiosk): Contains the source code of the Mysten Labs Kiosk extensions and rules, as well as examples.
- [narwhal](https://github.com/iotaledger/iota/tree/main/narwhal): Contains the source code of Narwhal and partially synchronous Bullshark, a DAG-based mempool, and efficient BFT consensus.
- [nre](https://github.com/iotaledger/iota/tree/main/nre): Contains information about node and network reliability engineering.
- [scripts](https://github.com/iotaledger/iota/tree/main/scripts): Contains a number of scripts that are used internally.
- [sdk](https://github.com/iotaledger/iota/tree/main/sdk): Contains the source code for different tools and SDKs, such as the IOTA TypeScript SDK, Kiosk SDK, BCS, dApp kit, and others.
- [iota-execution](https://github.com/iotaledger/iota/tree/main/iota-execution): Contains the source code responsible for abstracting access to the execution layer.
>>>>>>> 48be317b

The following primary directories offer a good starting point for exploring the IOTA codebase:

- [move](https://github.com/iotaledger/iota/tree/develop/external-crates/move) - Move VM, compiler, and tools.
- [narwhal](https://github.com/iotaledger/iota/tree/develop/narwhal) - Mempool and consensus.
- [typescript-sdk](https://github.com/iotaledger/iota/tree/develop/sdk/typescript/) - the IOTA TypeScript SDK.
- [wallet](https://github.com/iotaledger/iota/tree/develop/apps/wallet) - Chrome extension wallet for IOTA.
- [iota](https://github.com/iotaledger/iota/tree/develop/crates/iota) - the IOTA command line tool.
- [iota-core](https://github.com/iotaledger/iota/tree/develop/crates/iota-core) - Core IOTA components.
- [iota-execution](https://github.com/iotaledger/iota/tree/develop/iota-execution) - Execution Layer (programmable transactions, execution integration).
- [iota-framework](https://github.com/iotaledger/iota/tree/develop/crates/iota-framework) - Move system packages (0x1, 0x2, 0x3, 0xdee9).
- [iota-network](https://github.com/iotaledger/iota/tree/develop/crates/iota-network) - Networking interfaces.
- [iota-node](https://github.com/iotaledger/iota/tree/develop/crates/iota-node) - Validator and Full node software.
- [iota-protocol-config](https://github.com/iotaledger/iota/tree/develop/crates/iota-protocol-config) - On-chain system configuration and limits.
- [iota-sdk](https://github.com/iotaledger/iota/tree/develop/crates/iota-sdk) - The IOTA Rust SDK.
- [iota-types](https://github.com/iotaledger/iota/tree/develop/crates/iota-types) - IOTA object types, such as coins and gas.

## Development branches

The IOTA repository includes four primary branches: `devnet`, `testnet`, `mainnet`, and `main`.

The `devnet` branch includes the latest stable build of IOTA. Choose the `devnet` branch if you want to build or test on IOTA Devnet. If you encounter an issue or find a bug, it may already be fixed in the `main` branch. To submit a PR, you should push commits to your fork of the `main` branch.

The `testnet` branch includes the code running on the IOTA Testnet network.

The `mainnet` branch includes the code running on the IOTA Mainnet network.

The `main` branch includes the most recent changes and updates. Use the `main` branch if you want to contribute to the IOTA project or to experiment with cutting-edge functionality. The `main` branch might include unreleased changes and experimental features, so use it at your own risk.<|MERGE_RESOLUTION|>--- conflicted
+++ resolved
@@ -54,7 +54,6 @@
 
 The root folder of the IOTA monorepo has the following top-level folders:
 
-<<<<<<< HEAD
 - [apps](https://github.com/iotaledger/iota/tree/develop/apps): Contains the source code for the main web applications that the IOTA Foundation runs, `IOTA Wallet`.
 - [crates](https://github.com/iotaledger/iota/tree/develop/crates): Contains all the Rust crates that are part of the IOTA system.
 - [dapps](https://github.com/iotaledger/iota/tree/develop/dapps): Contains some examples of decentralized applications built on top of IOTA, such as Kiosk or Sponsored Transactions.
@@ -68,25 +67,8 @@
 - [narwhal](https://github.com/iotaledger/iota/tree/develop/narwhal): Contains the source code of Narwhal and partially synchronous Bullshark, a DAG-based mempool, and efficient BFT consensus.
 - [nre](https://github.com/iotaledger/iota/tree/develop/nre): Contains information about node and network reliability engineering.
 - [scripts](https://github.com/iotaledger/iota/tree/develop/scripts): Contains a number of scripts that are used internally.
-- [sdk](https://github.com/iotaledger/iota/tree/develop/sdk): Contains the source code for different tools and SDKs, such as the IOTA TypeScript SDK, Kiosk SDK, BCS, zkLogin, dApp kit, and others.
+- [sdk](https://github.com/iotaledger/iota/tree/develop/sdk): Contains the source code for different tools and SDKs, such as the IOTA TypeScript SDK, Kiosk SDK, BCS, dApp kit, and others.
 - [iota-execution](https://github.com/iotaledger/iota/tree/develop/iota-execution): Contains the source code responsible for abstracting access to the execution layer.
-=======
-- [apps](https://github.com/iotaledger/iota/tree/main/apps): Contains the source code for the main web applications that Mysten Labs runs, `IOTA Wallet`.
-- [crates](https://github.com/iotaledger/iota/tree/main/crates): Contains all the Rust crates that are part of the IOTA system.
-- [dapps](https://github.com/iotaledger/iota/tree/main/dapps): Contains some examples of decentralized applications built on top of IOTA, such as Kiosk or Sponsored Transactions.
-- [dashboards](https://github.com/iotaledger/iota/tree/main/dashboards): Currently empty.
-- [doc](https://github.com/iotaledger/iota/tree/main/doc): Contains deprecated documentation related to Move and IOTA.
-- [docker](https://github.com/iotaledger/iota/tree/main/docker): Contains the docker files needed to spin up a node, an indexer, a Full node or other services.
-- [docs](https://github.com/iotaledger/iota/tree/main/docs): Contains this documentation and the source for this site.
-- [examples](https://github.com/iotaledger/iota/tree/main/examples): Contains examples of apps written for IOTA and smart contracts written in Move.
-- [external-crates](https://github.com/iotaledger/iota/tree/main/external-crates): Contains the source code for the Move programming language.
-- [kiosk](https://github.com/iotaledger/iota/tree/main/kiosk): Contains the source code of the Mysten Labs Kiosk extensions and rules, as well as examples.
-- [narwhal](https://github.com/iotaledger/iota/tree/main/narwhal): Contains the source code of Narwhal and partially synchronous Bullshark, a DAG-based mempool, and efficient BFT consensus.
-- [nre](https://github.com/iotaledger/iota/tree/main/nre): Contains information about node and network reliability engineering.
-- [scripts](https://github.com/iotaledger/iota/tree/main/scripts): Contains a number of scripts that are used internally.
-- [sdk](https://github.com/iotaledger/iota/tree/main/sdk): Contains the source code for different tools and SDKs, such as the IOTA TypeScript SDK, Kiosk SDK, BCS, dApp kit, and others.
-- [iota-execution](https://github.com/iotaledger/iota/tree/main/iota-execution): Contains the source code responsible for abstracting access to the execution layer.
->>>>>>> 48be317b
 
 The following primary directories offer a good starting point for exploring the IOTA codebase:
 
