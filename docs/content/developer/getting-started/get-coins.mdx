---
description: Get test IOTA tokens using the IOTA CLI, SDK, or cURL.
tags: [test tokens, faucet, CLI, cURL, TypeScript SDK]
---

# Get Test Tokens

You can use the IOTA faucet to get free test IOTAs to pay for [gas](../../about-iota/tokenomics/gas-in-iota.mdx) on the IOTA Devnet and Testnet networks. These test tokens have no real-world value.

## Using the IOTA CLI

You can use the [IOTA CLI client](../../references/cli/client.mdx) to request tokens for your [address](get-address.mdx) by using the `iota client faucet` command. By default, the command will use the active network and address, but you can specify any values for these using the following parameters:

- `--address` argument to provide a specific address (or its alias),
- `--url` argument to provide a custom faucet endpoint.

## Using cURL

<<<<<<< HEAD
You can use the following cURL command to request tokens directly from the faucet server:
=======
You can request test tokens within IOTA Wallet.

## Request test tokens through cURL

Use the following cURL command to request tokens directly from the faucet server:
>>>>>>> b478e86c

```
curl --location --request POST 'https://faucet.devnet.iota.io/gas' \
--header 'Content-Type: application/json' \
--data-raw '{
    "FixedAmountRequest": {
        "recipient": "<YOUR IOTA ADDRESS>"
    }
}'
```

:::tip Test tokens on a local network

If you're working with a local network, replace `'https://faucet.devnet.iota.io/gas'` with the appropriate value based on which package runs your network:

- `iota-faucet`: `http://127.0.0.1:5003/gas`
- `iota-test-validator`: `http://127.0.0.1:9123/gas`

You can also get tokens from your [local faucet](local-network.mdx#use-the-local-faucet).

:::

## Using the TypeScript SDK

You can also access the faucet using the IOTA TypeScript-SDK, as shown in the example below:

```typescript
import { requestIOTAFromFaucetV0, getFaucetHost } from '@iota/iota.js/faucet';

// get tokens from the Devnet faucet server
await requestIOTAFromFaucetV0({
  // connect to Devnet
	host: getFaucetHost('devnet'),
	recipient: '<YOUR IOTA ADDRESS>',
});
```<|MERGE_RESOLUTION|>--- conflicted
+++ resolved
@@ -14,17 +14,20 @@
 - `--address` argument to provide a specific address (or its alias),
 - `--url` argument to provide a custom faucet endpoint.
 
+## Request test tokens through Discord
+
+1. Join [Discord](https://discord.gg/iota).
+   If you try to join the IOTA Discord channel using a newly created Discord account, you may need to wait a few days for validation.
+1. Request test IOTA tokens in the IOTA [#devnet-faucet](https://discord.com/channels/916379725201563759/971488439931392130) or [#testnet-faucet](https://discord.com/channels/916379725201563759/1037811694564560966) Discord channels. Send the following message to the channel with your client address:
+   `!faucet <Your client address>`
+
+## Request test tokens through wallet
+
+You can request test tokens within IOTA Wallet.
+
 ## Using cURL
 
-<<<<<<< HEAD
 You can use the following cURL command to request tokens directly from the faucet server:
-=======
-You can request test tokens within IOTA Wallet.
-
-## Request test tokens through cURL
-
-Use the following cURL command to request tokens directly from the faucet server:
->>>>>>> b478e86c
 
 ```
 curl --location --request POST 'https://faucet.devnet.iota.io/gas' \
