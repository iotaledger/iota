--- conflicted
+++ resolved
@@ -11,11 +11,9 @@
 derived from a mnemonic. Accounts can own any type of [object](../iota-101/objects/object-model.mdx) and send
 transactions.
 
-<<<<<<< HEAD
 ## What's an Address?
-=======
+
 In IOTA, an address is 32 bytes and is often encoded in base58 with `0x` prefix. For example, this is a valid IOTA address: `0x02a212de6a9dfa3a69e22387acfbafbb1a9e591bd9d636e7895dcfc8de05f331`. You can use the [IOTA network explorer](https://explorer.iota.cafe/) to find more information about this address and the objects it owns.
->>>>>>> eb59dd92
 
 An address is a way to uniquely and anonymously identify an [account](#whats-an-account)
 or [package](../iota-101/iota-move-concepts/packages/packages.mdx). In the same way your email or ID number is
