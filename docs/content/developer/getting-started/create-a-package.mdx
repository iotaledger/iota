--- conflicted
+++ resolved
@@ -28,45 +28,12 @@
 In `.toml` files, use the hash mark (`#`) to denote a comment.
 :::
 
-<<<<<<< HEAD
-```toml title="my_first_package/Move.toml"
-[package]
-name = "my_first_package"
-edition = "2024.beta" # edition = "legacy" to use legacy (pre-2024) Move
-# license = ""           # e.g., "MIT", "GPL", "Apache 2.0"
-# authors = ["..."]      # e.g., ["Joe Smith (joesmith@noemail.com)", "John Snow (johnsnow@noemail.com)"]
-
-[dependencies]
-Iota = { git = "https://github.com/iotaledger/iota.git", subdir = "crates/iota-framework/packages/iota-framework", rev = "framework/testnet" }
-
-# For remote import, use the `{ git = "...", subdir = "...", rev = "..." }`.
-# Revision can be a branch, a tag, and a commit hash.
-# MyRemotePackage =
-
-# For local dependencies use `local = path`. Path is relative to the package root
-# Local =
-
-# To resolve a version conflict and force a specific version for dependency
-# override use `override = true`
-# Override =
-
-[addresses]
-my_first_package = "0x0"
-=======
 ```toml file=<rootDir>/examples/move/first_package/Move.toml
 ```
->>>>>>> edf4cf15
 
 :::tip Using a local version of IOTA
 
-<<<<<<< HEAD
-[dev-dependencies]
-# The dev-dependencies section allows overriding dependencies for `--test` and
-# `--dev` modes. You can introduce test-only dependencies here.
-# Local =
-=======
 For local testnet development and testing it is recommended to use the local dependency of the `Iota` framework for faster and more reliable builds. See the commented line in the example above as an example pointing towards your local checkout of the `iota` repository.
->>>>>>> edf4cf15
 
 :::
 
