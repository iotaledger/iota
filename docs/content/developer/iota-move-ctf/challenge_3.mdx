
import ChallengeVerifier  from '@site/src/components/CTF/ctf-verifier';




# Challenge 3: MintCoin Mechanics

In this challenge, you'll dive into the mechanics of "MintCoin," a [coin](../standards/coin.mdx) that allows anyone to mint new tokens using a "Proof of Move" process. However, minting alone will not be enough to get the flag—you'll need to go a step further.

Your goal is to understand how the system works and figure out the extra steps needed to successfully retrieve the flag.


## Deployed Contract Addresses:
```
CoinMetadata<0xf84628ac335e59ce6e305835cc09c0b9983d7b1695ab28e96cf875b49923e4ed::mintcoin::MINTCOIN>: 0x1bd5dfa2e5f1d3a3825403d92b8199ce3f69a5e70a785f28d698715b54d78321
Counter: 0xe7877309899ef0618ea0e269327f79e3bdf38ff2860fd01f5d278b46ea8cd630
TreasuryCap<0xf84628ac335e59ce6e305835cc09c0b9983d7b1695ab28e96cf875b49923e4ed::mintcoin::MINTCOIN>: 0xf3cb314954f0823961fdfe93ba9403314b4c53bb654f73ba37fe3c8400831e23
Package: 0xf84628ac335e59ce6e305835cc09c0b9983d7b1695ab28e96cf875b49923e4ed
```

## Contracts

#### `mint.move`
```move file=<rootDir>/docs/examples/move/ctf/challenge_3/sources/mint.move
```

#### `counter.move`
```move file=<rootDir>/docs/examples/move/ctf/challenge_3/sources/counter.move
```


## Related Articles
This challenge's main contract is written using the Coin Standard. Having been familiar with the [Object Model](../iota-101/objects/object-model.mdx) from the last challenge, you should now be able to understand the Coin Standard and how it works.

- [Coin Standard](../standards/coin.mdx)



<<<<<<< HEAD
:::tip
Your tracing starting point should be the function `get_flag` in the `mint` module to understand the steps required to capture the flag. Make sure to follow the contract's logic and requirements to successfully complete the challenge. 
=======
:::info
Your starting point should be the function `get_flag` in the `mint` module to understand the steps required to capture the flag. To successfully complete the challenge, make sure to follow the contract's logic and requirements. 
>>>>>>> ea53352e
:::

Good luck in capturing your third flag!



<ChallengeVerifier expectedObjectType="0xf84628ac335e59ce6e305835cc09c0b9983d7b1695ab28e96cf875b49923e4ed::mintcoin::Flag" /><|MERGE_RESOLUTION|>--- conflicted
+++ resolved
@@ -37,13 +37,8 @@
 
 
 
-<<<<<<< HEAD
 :::tip
-Your tracing starting point should be the function `get_flag` in the `mint` module to understand the steps required to capture the flag. Make sure to follow the contract's logic and requirements to successfully complete the challenge. 
-=======
-:::info
 Your starting point should be the function `get_flag` in the `mint` module to understand the steps required to capture the flag. To successfully complete the challenge, make sure to follow the contract's logic and requirements. 
->>>>>>> ea53352e
 :::
 
 Good luck in capturing your third flag!
