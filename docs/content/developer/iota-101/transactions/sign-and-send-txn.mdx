--- conflicted
+++ resolved
@@ -8,15 +8,9 @@
 
 The signature is provided with the private key owned by the wallet, and its public key must be consistent with the transaction sender's IOTA address.
 
-<<<<<<< HEAD
-IOTA uses a `IOTAKeyPair` to produce the signature, which commits to the Blake2b hash digest of the intent message (`intent || bcs bytes of tx_data`). The signature schemes currently supported are `Ed25519 Pure`, `ECDSA Secp256k1`, `ECDSA Secp256r1`, and `Multisig`.
-
-You can instantiate `Ed25519 Pure`, `ECDSA Secp256k1`, and `ECDSA Secp256r1` using `IOTAKeyPair` and use it to sign transactions. Note that this guide does not apply to `Multisig`, please refer to their to the [Multisig](../../cryptography/explanations/transaction-auth/multisig.mdx) documentation for instructions.
-=======
 IOTA uses a `IOTAKeyPair` to produce the signature, which commits to the Blake2b hash digest of the intent message (`intent || bcs bytes of tx_data`). The signature schemes currently supported are `Ed25519 Pure`, `ECDSA Secp256k1`, `ECDSA Secp256r1` and `Multisig`.
 
 You can instantiate `Ed25519 Pure`, `ECDSA Secp256k1`, and `ECDSA Secp256r1` using `IOTAKeyPair` and use it to sign transactions. Note that this guide does not apply to `Multisig`, please refer to it's [own page](../../cryptography/explanations/transaction-auth/multisig.mdx) for instructions.
->>>>>>> f40049c2
 
 With a signature and the transaction bytes, a transaction can be submitted to be executed.
 
