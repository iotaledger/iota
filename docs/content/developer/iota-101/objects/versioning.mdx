--- conflicted
+++ resolved
@@ -155,11 +155,8 @@
 
 ### Framework packages
 
-<<<<<<< HEAD
-Framework packages (such as the Move standard library at `0x1`,the Iota Framework at `0x2`, Iota System at `0x3` and Deepbook at `0xdee9`) are a special-case because their IDs must remain stable across upgrades. The network can upgrade framework packages while preserving their IDs via a system transaction, but can only perform this operation on epoch boundaries because they are considered immutable like other packages. New versions of framework packages retain the same ID as their predecessor, but increment their version by one:
-=======
 Framework packages (such as the Move standard library at `0x1`,the IOTA Framework at `0x2`, and IOTA System at `0x3`) are a special-case because their IDs must remain stable across upgrades. The network can upgrade framework packages while preserving their IDs via a system transaction, but can only perform this operation on epoch boundaries because they are considered immutable like other packages. New versions of framework packages retain the same ID as their predecessor, but increment their version by one:
->>>>>>> 892268e9
+
 
 ```
 (0x1, 1) => MoveStdlib v1
