---
title: IOTA Full Node Configuration
description: Operate an IOTA Full node to validate blockchain activities, like transactions, checkpoints, and epoch changes.
---

import Quiz from '@site/src/components/Quiz';
import questions from '/json/node-operators/iota-full-node.json';

:::info

These instructions are for advanced users. If you just need a local development environment, you should instead follow the instructions in [Create a Local IOTA Network](../developer/getting-started/local-network.mdx) to create a local Full node, validators, and faucet.

:::

IOTA Full nodes validate blockchain activities, including transactions, checkpoints, and epoch changes. Each Full node stores and services the queries for the blockchain state and history.

This role enables validators to focus on servicing and processing transactions. When a validator commits a new set of transactions (or a block of transactions), the validator pushes that block to all connected Full nodes that then service the queries from clients.

## Features

IOTA Full nodes:
- Track and verify the state of the blockchain, independently and locally.
- Serve read requests from clients.

## State synchronization
IOTA Full nodes sync with validators to receive new transactions on the network.

A transaction requires a few round trips to 2f+1 validators to form a transaction certificate (TxCert).

This synchronization process includes:

1. Following 2f+1 validators and listening for newly committed transactions.
1. Making sure that 2f+1 validators recognize the transaction and that it reaches finality.
1. Executing the transaction locally and updating the local DB.

This synchronization process requires listening to at a minimum 2f+1 validators to ensure that a Full node has properly processed all new transactions. IOTA will improve the synchronization process with the introduction of checkpoints and the ability to synchronize with other Full nodes.

## Architecture

An IOTA Full node is essentially a read-only view of the network state. Unlike validator nodes, Full nodes cannot sign transactions, although they can validate the integrity of the chain by re-executing transactions that a quorum of validators previously committed.

Today, an IOTA Full node maintains the full history of the chain.

Validator nodes store only the latest transactions on the frontier of the object graph (for example, transactions with >0 unspent output objects).

## Full node setup

Follow the instructions here to run your own IOTA Full node.

### Hardware requirements

Suggested minimum hardware to run an IOTA Full node:

- CPUs: 8 physical cores / 16 vCPUs
- RAM: 128 GB
- Storage (SSD): 4 TB NVMe drive

### Software requirements

IOTA recommends running IOTA Full nodes on Linux. IOTA supports the Ubuntu and Debian distributions. You can also run an IOTA Full node on macOS.

Make sure to [update Rust](https://doc.rust-lang.org/book/ch01-01-installation.html#updating-and-uninstalling).

Use the following command to install additional Linux dependencies.

```shell
sudo apt-get update \
&& sudo apt-get install -y --no-install-recommends \
tzdata \
libprotobuf-dev \
ca-certificates \
build-essential \
libssl-dev \
libclang-dev \
libpq-dev \
pkg-config \
openssl \
protobuf-compiler \
git \
clang \
cmake
```

## Configure a Full node

You can configure an IOTA Full node either using Docker or by building from source.

### Using Docker Compose

Follow the instructions in the [Full node Docker Readme](https://github.com/iotaledger/iota/tree/develop/docker/fullnode#readme) to run an IOTA Full node using Docker, including [resetting the environment](https://github.com/iotaledger/iota/tree/develop/docker/fullnode#reset-the-environment).

### Setting up a local IOTA repository

You must get the latest source files from the IOTA GitHub repository.
1. Set up your fork of the IOTA repository:
    1. Go to the [IOTA repository](https://github.com/iotaledger/iota) on GitHub and click the Fork button in the top right-hand corner of the screen.
    1. Clone your personal fork of the IOTA repository to your local machine (ensure that you insert your GitHub username into the URL):
    `git clone https://github.com/<YOUR-GITHUB-USERNAME>/iota.git`
1. `cd` into your `iota` repository:
    `cd iota`
1. Set up the IOTA repository as a git remote:
    `git remote add upstream https://github.com/iotaledger/iota`
1. Sync your fork:
    `git fetch upstream`
1. Check out the branch associated with the network version you want to run (for example, `devnet` to run a Devnet Full node):
    `git checkout --track upstream/<BRANCH-NAME>`

### Setting up a Full node from source

Open a terminal or console to the `iota` directory you downloaded in the previous steps to complete the following:
1. Install the required prerequisites.
1. Make a copy of the [Full node YAML template](https://github.com/iotaledger/iota/blob/develop/crates/iota-config/data/fullnode-template.yaml):
    `cp crates/iota-config/data/fullnode-template.yaml fullnode.yaml`
<<<<<<< HEAD
1. Download the genesis blob for the network to use:
    - [Devnet genesis blob](https://dbfiles.iota-rebased-devnet.iota.cafe/genesis.blob):
        `curl -fLJO https://dbfiles.iota-rebased-devnet.iota.cafe/genesis.blob`
    - [Testnet genesis blob](https://dbfiles.iota-rebased-testnet.iota.cafe/genesis.blob):
        `curl -fLJO https://dbfiles.iota-rebased-testnet.iota.cafe/genesis.blob`
1. For Devnet or Testnet: Edit the `fullnode.yaml` file to include peer nodes for state synchronization. Append the following to the end of the current configuration:
=======
1. Download the genesis and migration blob for the network to use:
    - [Testnet genesis blob](https://dbfiles.testnet.iota.cafe/genesis.blob):
        `curl -fLJO https://dbfiles.testnet.iota.cafe/genesis.blob`
    - [Devnet genesis blob](https://dbfiles.devnet.iota.cafe/genesis.blob):
        `curl -fLJO https://dbfiles.devnet.iota.cafe/genesis.blob`
    - [Devnet migration blob](https://dbfiles.devnet.iota.cafe/migration.blob):
        `curl -fLJO https://dbfiles.devnet.iota.cafe/migration.blob`
    - [Mainnet genesis blob](https://github.com/iotaledger/iota/TODO):
        `curl -fLJO TODO`
    - [Mainnet migration blob](https://github.com/iotaledger/iota/TODO):
        `curl -fLJO TODO`
1. For Testnet or Devnet: Edit the `fullnode.yaml` file to include peer nodes for state synchronization. Append the following to the end of the current configuration:
>>>>>>> d1072432

    <Tabs groupId="network">

    <TabItem label="Testnet" value="testnet">

    ```yaml
    p2p-config:
      seed-peers:
        - address: /dns/access-0.r.testnet.iota.cafe/udp/8084
          peer-id: 46064108d0b689ed89d1f44153e532bb101ce8f8ca3a3d01ab991d4dea122cfc
        - address: /dns/access-1.r.testnet.iota.cafe/udp/8084
          peer-id: 8ffd25fa4e86c30c3f8da7092695e8a103462d7a213b815d77d6da7f0a2a52f5
    ```
    </TabItem>

    <TabItem label="Devnet" value="devnet">

    ```yaml
    p2p-config:
      seed-peers:
        - address: /dns/access-0.r.devnet.iota.cafe/udp/8084
          peer-id: 01589ac910a5993f80fbc34a6e0c8b2041ddc5526a951c838df3037e11ab0188
        - address: /dns/access-1.r.devnet.iota.cafe/udp/8084
          peer-id: 32875c547ea3b44fa08a711646cedb70fa0c97959d236578131505da09723add
    ```

    </TabItem>

    </Tabs>

1. Optional: Skip this step to accept the default paths to resources. Edit the fullnode.yaml file to use custom paths.
1. Update the `db-path` field with the path to the Full node database.
    `db-path: "/db-files/iota-fullnode"`
1. Update the `genesis-file-location` with the path to genesis.blob.
    ```yaml
    genesis:
        genesis-file-location: "/iota-fullnode/genesis.blob"
    ```
1. Update the  `migration-tx-data-path` with the path to the migration.blob
    ```yaml
    migration-tx-data-path: "/opt/iota/config/migration.blob"
    ```
### Compiling the node

Run the following command to compile the `iota-node`.

```shell
cargo run --release --bin iota-node
```

### Starting services

At this point, your IOTA Full node is ready to connect to the IOTA network.

1. Open a terminal or console to the iota directory.
1. Start the IOTA Full node:
    `./target/release/iota-node --config-path fullnode.yaml`
1. Optional: Publish/subscribe to notifications using JSON-RPC via websocket.

If your setup is successful, your IOTA Full node is now connected to the appropriate network.

Your Full node serves the read endpoints of the IOTA JSON-RPC API at: `http://127.0.0.1:9000`.

### Troubleshooting
If, during the compilation step, you receive a `cannot find -lpq` error, you are missing the `libpq` library. Use `sudo apt-get install libpq-dev` to install on Linux, or `brew install libpq` on MacOS. After you install on MacOS, create a Homebrew link using `brew link --force libpq`. For further context, reference the [issue on Stack Overflow](https://stackoverflow.com/questions/70313347/ld-library-not-found-for-lpq-when-build-rust-in-macos?rq=1).

If you receive the following error:

```shell
panicked at error binding to 0.0.0.0:9184: error creating server listener: Address already in use (os error 98)
```

Then update the metrics address in your fullnode.yaml file to use port `9180`.

```yaml
metrics-address: "0.0.0.0:9180"
```

## Monitoring

Monitor your Full node using the instructions in the _Node Monitoring and Metrics_ section.

The default metrics port is `9184`. To change the port, edit your `fullnode.yaml` file.

## Update your Full node

Whenever IOTA releases a new version, you must update your Full node with the release to ensure compatibility with the network it connects to. For example, if you use IOTA Testnet you should install the version of IOTA running on IOTA Testnet.

### Update with Docker Compose

Follow the instructions to [reset the environment](https://github.com/iotaledger/iota/tree/develop/docker/fullnode#reset-the-environment), namely by running the command:

```shell
docker-compose down --volumes
```

### Update from source

If you followed the instructions for Building from Source, use the following steps to update your Full node:

1. Shut down your running Full node.
1. `cd` into your local IOTA repository:
    ```shell
    cd iota
    ```
1. Remove the database, 'genesis.blob' and 'migration.blob' file:
    ```shell
    rm -r iotadb genesis.blob migration.blob
    ```
1. Fetch the source from the latest release:
    ```shell
    git fetch upstream
    ```
1. Reset your branch:
    ```shell
    git checkout -B <BRANCH-NAME> --track upstream/<BRANCH-NAME>
    ```
1. Download the latest genesis and migration blob:
    - [Testnet genesis blob](https://dbfiles.testnet.iota.cafe/genesis.blob):
        `curl -fLJO https://dbfiles.testnet.iota.cafe/genesis.blob`
    - [Devnet genesis blob](https://dbfiles.devnet.iota.cafe/genesis.blob):
        `curl -fLJO https://dbfiles.devnet.iota.cafe/genesis.blob`
    - [Devnet migration blob](https://dbfiles.devnet.iota.cafe/migration.blob):
        `curl -fLJO https://dbfiles.devnet.iota.cafe/migration.blob`
        ```
1. Update your `fullnode.yaml` configuration file, if needed.
1. Recompile your IOTA Full node with the same command as in [Compiling the node](#compiling-the-node):
1. Restart your IOTA Full node:
    ```shell
    ./target/release/iota-node --config-path fullnode.yaml
    ```

Your Full node starts on: http://127.0.0.1:9000.

## Object pruning

IOTA adds new object versions to the database as part of transaction execution. This makes previous versions ready for
garbage collection. However, without pruning, this can result in database performance degradation and requires large
amounts of storage space. IOTA identifies the objects that are eligible for pruning in each checkpoint, and then performs
the pruning in the background.

You can enable pruning for an IOTA node by adding the `authority-store-pruning-config` config to `fullnode.yaml` file:

```yaml
authority-store-pruning-config:
  # Number of epoch dbs to keep
  # Not relevant for object pruning
  num-latest-epoch-dbs-to-retain: 3
  # The amount of time, in seconds, between running the object pruning task.
  # Not relevant for object pruning
  epoch-db-pruning-period-secs: 3600
  # Number of epochs to wait before performing object pruning.
  # When set to 0, IOTA prunes old object versions as soon
  # as possible. This is also called *aggressive pruning*, and results in the most effective
  # garbage collection method with the lowest disk usage possible.
  # This is the recommended setting for IOTA Validator nodes since older object versions aren't
  # necessary to execute transactions.
  # When set to 1, IOTA prunes only object versions from transaction checkpoints
  # previous to the current epoch. In general, when set to N (where N >= 1), IOTA prunes
  # only object versions from checkpoints up to `current - N` epoch.
  # It is therefore possible to have multiple versions of an object present
  # in the database. This setting is recommended for IOTA Full nodes as they might need to serve
  # RPC requests that require looking up objects by ID and Version (rather than just the latest
  # version). However, if your Full node does not serve RPC requests you should then also enable
  # aggressive pruning.
  num-epochs-to-retain: 0
  # Advanced setting: Maximum number of checkpoints to prune in a batch. The default
  # settings are appropriate for most use cases.
  max-checkpoints-in-batch: 10
  # Advanced setting: Maximum number of transactions in one batch of pruning run. The default
  # settings are appropriate for most use cases.
  max-transactions-in-batch: 1000
```
## Transaction pruning

Transaction pruning removes previous transactions and effects from the database.
IOTA periodically creates checkpoints. Each checkpoint contains the transactions that occurred during the checkpoint and their associated effects.

IOTA performs transaction pruning in the background after checkpoints complete.

You can enable transaction pruning for your Full node or Validator node by adding  `num-epochs-to-retain-for-checkpoints`
to the `authority-store-pruning-config` config for the node:

```yaml
authority-store-pruning-config:
  num-latest-epoch-dbs-to-retain: 3
  epoch-db-pruning-period-secs: 3600
  num-epochs-to-retain: 0
  max-checkpoints-in-batch: 10
  max-transactions-in-batch: 1000
  # Number of epochs to wait before performing transaction pruning.
  # When this is N (where N >= 2), IOTA prunes transactions and effects from
  # checkpoints up to the `current - N` epoch. IOTA never prunes transactions and effects from the current and
  # immediately prior epoch. N = 2 is a recommended setting for IOTA Validator nodes and IOTA Full nodes that don't
  # serve RPC requests.
  num-epochs-to-retain-for-checkpoints: 2
  # Ensures that individual database files periodically go through the compaction process.
  # This helps reclaim disk space and avoid fragmentation issues
  periodic-compaction-threshold-days: 1
```

:::info

If you prune transactions, Archival nodes can help ensure lagging peer nodes don't lose any information. For more information, see [IOTA Archives](archives.mdx).

:::

<Quiz questions={questions} /><|MERGE_RESOLUTION|>--- conflicted
+++ resolved
@@ -111,14 +111,7 @@
 1. Install the required prerequisites.
 1. Make a copy of the [Full node YAML template](https://github.com/iotaledger/iota/blob/develop/crates/iota-config/data/fullnode-template.yaml):
     `cp crates/iota-config/data/fullnode-template.yaml fullnode.yaml`
-<<<<<<< HEAD
-1. Download the genesis blob for the network to use:
-    - [Devnet genesis blob](https://dbfiles.iota-rebased-devnet.iota.cafe/genesis.blob):
-        `curl -fLJO https://dbfiles.iota-rebased-devnet.iota.cafe/genesis.blob`
-    - [Testnet genesis blob](https://dbfiles.iota-rebased-testnet.iota.cafe/genesis.blob):
-        `curl -fLJO https://dbfiles.iota-rebased-testnet.iota.cafe/genesis.blob`
-1. For Devnet or Testnet: Edit the `fullnode.yaml` file to include peer nodes for state synchronization. Append the following to the end of the current configuration:
-=======
+
 1. Download the genesis and migration blob for the network to use:
     - [Testnet genesis blob](https://dbfiles.testnet.iota.cafe/genesis.blob):
         `curl -fLJO https://dbfiles.testnet.iota.cafe/genesis.blob`
@@ -131,7 +124,6 @@
     - [Mainnet migration blob](https://github.com/iotaledger/iota/TODO):
         `curl -fLJO TODO`
 1. For Testnet or Devnet: Edit the `fullnode.yaml` file to include peer nodes for state synchronization. Append the following to the end of the current configuration:
->>>>>>> d1072432
 
     <Tabs groupId="network">
 
