---
title: Metrics
description: Prometheus-based metrics for the node.
---

import Quiz from '@site/src/components/Quiz';
import questions from '/json/node-operators/telemetry/iota-metrics.json';

The `iota-metrics` crate defines a `Metrics` struct with various [`IntGaugeVec`][] metrics to monitor running tasks,
pending futures, channel sizes, and scope activities. A gauge is a type of metric that represents a single numerical value
that can go up or down.

```rust
#[derive(Debug)]
pub struct Metrics {
    pub tasks: IntGaugeVec,
    pub futures: IntGaugeVec,
    pub channels: IntGaugeVec,
    pub scope_iterations: IntGaugeVec,
    pub scope_duration_ns: IntGaugeVec,
    pub scope_entrance: IntGaugeVec,
}
```

These gauges are initialized as `IntGaugeVec` metrics in the `Metrics::new` function and added a given `prometheus::Registry`.

```rust
impl Metrics {
    fn new(registry: &Registry) -> Self {
        Self {
            tasks: register_int_gauge_vec_with_registry!(
                "monitored_tasks",
                "Number of running tasks per callsite.",
                &["callsite"],
                registry,
            )
            .unwrap(),
            futures: register_int_gauge_vec_with_registry!(
                "monitored_futures",
                "Number of pending futures per callsite.",
                &["callsite"],
                registry,
            )
            .unwrap(),
            channels: register_int_gauge_vec_with_registry!(
                "monitored_channels",
                "Size of channels.",
                &["name"],
                registry,
            )
            .unwrap(),
            // More metrics initialized here..
        }
    }
}
```

These metrics can only be initialized and accessed using `OnceCell`, ensuring they are only initialized once and are thread-safe.
Typically, the `init_metrics` function is called at the beginning of a main function or in a test setup.

```rust
static METRICS: OnceCell<Metrics> = OnceCell::new();

pub fn init_metrics(registry: &Registry) {
    let _ = METRICS
        .set(Metrics::new(registry))
        // this happens many times during tests
        .tap_err(|_| warn!("init_metrics registry overwritten"));
}

pub fn get_metrics() -> Option<&'static Metrics> {
    METRICS.get()
}
```

To monitor futures and tasks in a consistent and simple way, the crate defines multiple macros like `monitored_future!` and `spawn_monitored_task!`, which wrap a given future or task while updating metrics.
These macros call the global `get_metrics` function to retrieve the `Metrics` struct and update the relevant gauges.

To monitor code scopes, the `monitored_scope` function can create a named scope that keeps track of:

- The total iterations where the scope is called in the `monitored_scope_iterations` metric.
- The total duration of the scope in the `monitored_scope_duration_ns` metric. The total duration of the scope is updated when the scope is dropped, as shown below:


```rust
impl Drop for MonitoredScopeGuard {
    fn drop(&mut self) {
        self.metrics
            .scope_duration_ns
            .with_label_values(&[self.name])
            .add(self.timer.elapsed().as_nanos() as i64);
        self.metrics
            .scope_entrance
            .with_label_values(&[self.name])
            .dec();
    }
}
```

Monitored scopes are used in multiple parts of the node. For example, the `consensus_handler` module uses monitored scopes to track the duration and number of iterations of
the `handle_consensus_output` function:

```rust
    async fn handle_consensus_output(&mut self, consensus_output: ConsensusOutput) {
    let _scope = monitored_scope("HandleConsensusOutput");
    self.handle_consensus_output_internal(consensus_output)
        .await;
}
```

## `RegistryService`

To manage Prometheus registries with their metrics more easily, the crate provides a `RegistryService` struct with a default registry and a collection of additional registries identified by unique UUIDs:

```rust

/// A service to manage the prometheus registries. This service allow us to
/// create a new Registry on demand and keep it accessible for
/// processing/polling.
#[derive(Clone)]
pub struct RegistryService {
    // Holds a Registry that is supposed to be used
    default_registry: Registry,
    registries_by_id: Arc<DashMap<Uuid, Registry>>,
}
```

This `RegistryService` allows for the creation, addition, and removal of Prometheus registries and also provides a function to gather all metrics from all registries.
It works as follows:

```rust
        // Create a default registry
        let default_registry = Registry::new_custom(Some("default".to_string()), None).unwrap();

        // Create a registry service with the default registry
        let registry_service = RegistryService::new(default_registry.clone());
        let default_counter = IntCounter::new("counter", "counter_desc").unwrap();
        default_counter.inc();
        default_registry
            .register(Box::new(default_counter))
            .unwrap();

        // Create another registry and add a metric to it
<<<<<<< HEAD
        let registry_1 = Registry::new_custom(Some("some_metric".to_string()), None).unwrap();
=======
        let registry_1 = Registry::new_custom(Some("consensus".to_string()), None).unwrap();
>>>>>>> edd0332c
        registry_1
            .register(Box::new(
                IntCounter::new("counter_1", "counter_1_desc").unwrap(),
            ))
            .unwrap();

        // Add the new registry to the registry service
        let registry_1_id = registry_service.add(registry_1);

        // Gather all metrics from all registries
        let mut metrics = registry_service.gather_all();
        metrics.sort_by(|m1, m2| Ord::cmp(m1.get_name(), m2.get_name()));

        // There should be two metrics
        assert_eq!(metrics.len(), 2);

        // Check the first metric
        let metric_default = metrics.remove(0);
        assert_eq!(metric_default.get_name(), "default_counter");
        assert_eq!(metric_default.get_help(), "counter_desc");

        // Check the second metric
        let metric_2 = metrics.remove(0);
<<<<<<< HEAD
        assert_eq!(metric_2.get_name(), "some_metric_counter_1");
=======
        assert_eq!(metric_2.get_name(), "consensus_counter_1");
>>>>>>> edd0332c
        assert_eq!(metric_2.get_help(), "counter_1_desc");
```

## Exposing the Prometheus Metrics

In order to expose the Prometheus metrics, the `RegistryService` gets exposed by the `start_prometheus_server` function, which starts an `axum` HTTP server and serves the metrics by the `/metrics` endpoint from the registries.

```rust
pub fn start_prometheus_server(addr: SocketAddr) -> RegistryService {
    let registry = Registry::new();

    let registry_service = RegistryService::new(registry);

    if cfg!(msim) {
        // prometheus uses difficult-to-support features such as
        // TcpSocket::from_raw_fd(), so we can't yet run it in the simulator.
        warn!("not starting prometheus server in simulator");
        return registry_service;
    }

    let app = Router::new()
        .route(METRICS_ROUTE, get(metrics))
        .layer(Extension(registry_service.clone()));

    tokio::spawn(async move {
        axum::Server::bind(&addr)
            .serve(app.into_make_service())
            .await
            .unwrap();
    });

    registry_service
}
```

Typically, the Prometheus server is started in the main function of the node as follows:

```rust
#[tokio::main]
async fn main() -> Result<()> {
    let _guard = telemetry_subscribers::TelemetryConfig::new()
        .with_env()
        .init();

    ...

    let registry_service = iota_metrics::start_prometheus_server(
        format!(
            "{}:{}",
            config.client_metric_host, config.client_metric_port
        )
        .parse()
        .unwrap(),
    );
    let registry: Registry = registry_service.default_registry();
    iota_metrics::init_metrics(&registry);

    ...
}
```

Additionally, instead of exposing the metrics via HTTP only, the metrics can also be pushed, for example, to a given `push_url`.
The `iota-node` crate, for example, starts a push task `start_metrics_push_task` that pushes all metrics regularly to a given endpoint defined in the `NodeConfig`.
This push task assigns the current timestamp to each metric, encodes the metrics into the Protobuf format, adds compression and
pushes the compressed metrics data via an HTTP POST.

[`IntGaugeVec`]: https://docs.rs/prometheus/latest/prometheus/type.IntGaugeVec.html

<Quiz questions={questions} /><|MERGE_RESOLUTION|>--- conflicted
+++ resolved
@@ -141,11 +141,7 @@
             .unwrap();
 
         // Create another registry and add a metric to it
-<<<<<<< HEAD
-        let registry_1 = Registry::new_custom(Some("some_metric".to_string()), None).unwrap();
-=======
         let registry_1 = Registry::new_custom(Some("consensus".to_string()), None).unwrap();
->>>>>>> edd0332c
         registry_1
             .register(Box::new(
                 IntCounter::new("counter_1", "counter_1_desc").unwrap(),
@@ -169,11 +165,7 @@
 
         // Check the second metric
         let metric_2 = metrics.remove(0);
-<<<<<<< HEAD
-        assert_eq!(metric_2.get_name(), "some_metric_counter_1");
-=======
         assert_eq!(metric_2.get_name(), "consensus_counter_1");
->>>>>>> edd0332c
         assert_eq!(metric_2.get_help(), "counter_1_desc");
 ```
 
