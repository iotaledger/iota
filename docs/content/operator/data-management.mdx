---
title: Data Management
description: A high-level description of data management on the IOTA network that you can use to optimize your IOTA Full node configuration. 
---

Managing the data on your IOTA Full node is critical to ensuring a healthy IOTA network. This topic provides a high-level description of data management on IOTA Full nodes that you can use to optimize your Full node configuration. For more information about IOTA Full nodes, such as pruning policies and archival settings, see [Run a IOTA Full Node](iota-full-node.mdx).

## Basic IOTA Full node functionality

The minimal version of a IOTA Full node executes all of the transactions IOTA validators commit. IOTA Full nodes also orchestrate the submitting of new transactions to the system:

![Basic IOTA Full node functionality](images/fn-basic-functionality.png "A diagram that shows the operations of a basic IOTA Full node.")

The preceding image shows how data flows through a Full node:

1. **`State sync` protocol:** A IOTA Full node performs the following to achieve state synchronization:
   - Retrieves the information about the committed checkpoints via the p2p gossip-like protocol
   - Executes the transactions locally to verify that effects match the effects certified by the quorum of the validators
   - Updates the local state with the latest object values accordingly.
2. **RPCs:** A IOTA Full node exposes IOTA RPC endpoints for querying the latest state of the system, including both the latest state metadata (such as, `iota_getProtocolConfig`), and the latest state object data (`iota_getObject)`.
3. **Transaction submission:** Each IOTA Full node orchestrates transaction submission to the quorum of the IOTA Validators, and, optionally if configured, locally executes the finalized transactions (called fast path execution), which circumvents the wait for checkpoint synchronization.

## IOTA Full node Data and RPC types

A IOTA Full Node stores multiple categories of data in its permanent store.

:::info

The per-epoch IOTA store is beyond the scope of this topic. IOTA uses the per-epoch store (resets at the start of each epoch) internally for authority and consensus operations.

:::

IOTA Full nodes store the following types of data:

1. **Transactions with associated effects and events:** IOTA uses a unique transaction digest to retrieve information about a transaction, including its effects and emitted events. IOTA Full nodes don't require the historic transaction information for basic Full node operations. To conserve drive space, you can enable pruning to remove this historical data.
2. **Checkpoints:** IOTA groups committed transactions in checkpoints, and then uses those checkpoints to achieve state synchronization. Checkpoints keep transaction digests that contain additional integrity metadata.
IOTA Full nodes don't require data from checkpoints to  execute and submit transactions, so you can configure pruning for this data as well.
3. **Objects:** Transactions that mutate objects create new object versions. Each object has a unique pair of `(objectId, version)` used to identify the object. IOTA Full nodes don't require historic object versions to  execute and submit transactions, so you can configure your Full node to also prune this data. 
4. **Indexing information:** A Full node default configuration is to post-process the committed transactions: it indexes the committed information to enable efficient aggregation and filtering queries. For example, the indexing can be useful for retrieving all the historic transactions of a given sender, or finding all the objects owned by an address. 

IOTA Full nodes support more than 40 RPC types that includes the following categories:

* **General metadata**, such as `iota_getProtocolConfig` and `iota_getChainIdentier`. These requests don't depend on additional indexing and don't require historic data to process.
* **Direct lookups**, such as `iota_getObject`, `iota_getEvents`. These requests don't depend on additional indexing, but require historic data in some cases, such as `iota_tryGetPastObject` and `iota_getTransactionBlock`.
* **Accumulation and filtering queries**,such as `iotax_getOwnedObjects` and `iotax_getCoins`. These requests depend on additional indexing, and require historic data in some cases, such as `iotax_queryTransactionBlocks`.

:::info

IOTA plans to migrate the RPC endpoints that require additional indexing away from IOTA Full nodes in the near future. This plan decouples the storage that is backing transaction execution from the storage that is better iotated for data indexing.

:::

## IOTA Archival data

A IOTA archive instance stores the full IOTA transaction history since genesis in a database agnostic format. This includes information about transactions (with client authentication), effects, events, and checkpoints. As such, archival storage can be used for data auditing and for replaying historic transactions.

:::info

The current archival storage format doesn't include historic object versions. 

:::

<<<<<<< HEAD
As a Full node operator, you can [enable archival fallback for your Full node](./archives.mdx#set-up-archival-fallback) by specifying the URL to upload archival data. Currently, Mysten Labs manages a IOTA archive and stores it in AWS S3. To ensure a healthy network, we encourage the IOTA community to set  up additional archives to ensure archival data availability across the network. In a typical configuration, an archive trails behind the latest checkpoint by approximately 10 minutes.
=======
As a Full node operator, you can [enable archival fallback for your Full node](iota-full-node.mdx#set-up-archival-fallback) by specifying the URL to upload archival data. Currently, the IOTA Foundation manages a IOTA archive and stores it in AWS S3. To ensure a healthy network, we encourage the IOTA community to set  up additional archives to ensure archival data availability across the network. In a typical configuration, an archive trails behind the latest checkpoint by approximately 10 minutes.
>>>>>>> e7b52898

A Full Node that starts from scratch can replay (and thus re-verify) transactions that occurred since IOTA genesis from the given archive via [configuring Archival Fallback](./archives.mdx#set-up-archival-fallback) in the `fullnode.yaml` configuration file to point to the S3 bucket that stores the archive.

A IOTA Full node that fails to retrieve checkpoints from its peers via state sync protocol falls back to downloading the missing checkpoints from its pre-configured archive. This fallback enables a Full node to catch up with the rest of the system regardless of the pruning policies of its peers.

## IOTA Full node pruning policies

As described previously, sustainable disk usage requires IOTA Full nodes to prune the information about historic object versions as well as historic transactions with the corresponding effects and events, including old checkpoint data.

Both transaction and object pruners run in the background. The logical deletion of entries from RocksDB ultimately triggers the physical compaction of data on disk, which is governed by RocksDB background jobs: the pruning effect on disk usage is not immediate and might take multiple days.

To learn more about object pruning policies, see  [Object pruning](iota-full-node.mdx#object-pruning). You can configure the pruner in two modes:
* **aggressive pruning** (`num-epochs-to-retain: 0`): Preferred option. IOTA prunes old object versions as soon as possible.
* **epoch-based pruning** (`num-epochs-to-retain: X`): IOTA prunes old object versions after X epochs.

:::tip 

Testing indicates that aggressive pruning results in more efficient Full Node operation.

:::

To learn more about transaction pruning policies, see  [Transaction pruning](iota-full-node.mdx#transaction-pruning). To configure transaction pruning, specify the `num-epochs-to-retain-for-checkpoints: X` config option. The checkpoints, including their transactions, effects and events are pruned up to X epochs ago. We suggest setting transaction pruning to 2 epochs.

### Set an archiving watermark

In case your Full node is configured to upload committed information to an archive, you should ensure that pruning doesn't occur until after the corresponding data is uploaded. To do so, set the `use-for-pruning-watermark: true` in the Fullnode.yaml file as described in [Archival fallback](./archives.mdx#set-up-archival-fallback).

## IOTA Full node key-value store backup

To enable historic data queries for the IOTA Full nodes that prune old transactional data, Full node RPC implementation is configured to fallback for querying missing transactional data from a remote store.

If the information about the transaction digest, effects, events, or checkpoints is not available locally, a Full node automatically retrieves the historical data from a cloud-based key-value store (currently managed by the IOTA Foundation). Note that the current key-value store implementation keeps historic transactional data only: we plan to provide support for a similar setup for retrieving the historic object versions in a future release.


## Pruning policy examples

Use the examples in this section to configure your IOTA Full node. You can copy the examples, and then, optionally, modify the values as appropriate for your environment. 

### Minimal Full node

This configuration keeps disk usage to a minimum. A Full node with this configuration cannot answer queries that require indexing or historic data.

```yaml
# Do not generate or maintain indexing of IOTA data on the node
enable-index-processing: false

authority-store-pruning-config:
  # default values
  num-latest-epoch-dbs-to-retain: 3
  epoch-db-pruning-period-secs: 3600
  max-checkpoints-in-batch: 10
  max-transactions-in-batch: 1000
  # end of default values

  # Prune historic object versions
  num-epochs-to-retain: 0
  # Prune historic transactions of the past epochs
  num-epochs-to-retain-for-checkpoints: 2
  periodic-compaction-threshold-days: 1
```

### Full Node with indexing but no history

This setup manages secondary indexing in addition to the latest state, but aggressively prunes historic data. A Full node with this configuration:

- Answers RPC queries that require indexing, like `iotax_getBalance()`.
- Answers RPC queries that require historic transactions via a fallback to retrieve the data from a remote key-value store: `iota_getTransactionBlock()`.
- Cannot answer RPC queries that require historic object versions: `iota_tryGetPastObject()`.
  - The `showBalanceChanges` filter of `iota_getTransactionBlock()` query relies on historic object versions, so it can't work with this configuration.

```yaml
authority-store-pruning-config:
  # default values
  num-latest-epoch-dbs-to-retain: 3
  epoch-db-pruning-period-secs: 3600
  max-checkpoints-in-batch: 10
  max-transactions-in-batch: 1000
  # end of default values

  # Prune historic object versions
  num-epochs-to-retain: 0
  # Prune historic transactions of the past epochs
  num-epochs-to-retain-for-checkpoints: 2
  periodic-compaction-threshold-days: 1
```

### Full Node with full object history but pruned transaction history

This configuration manages the full object history while still pruning historic transactions. A Full node with this configuration can answer all historic and indexing queries (using the transaction query fallback for transactional data), including the ones that require historic objects such as the `showBalanceChanges` filter of `iota_getTransactionBlock()`.

The main caveat is that the current setup enables **transaction pruner** to go ahead of **object pruner**. The object pruner might not be able to properly clean up the objects modified by the transactions that have been already pruned. You should closely monitor the disk space growth on a Full node with this configuration.

In addition to the regular (pruned) snapshots, the IOTA Foundation also maintains special RocksDB snapshots with full history of object versions available for the operators using this configuration.

```yaml
authority-store-pruning-config:
  # default values
  num-latest-epoch-dbs-to-retain: 3
  epoch-db-pruning-period-secs: 3600
  max-checkpoints-in-batch: 10
  max-transactions-in-batch: 1000
  # end of default values

  # No pruning of object versions (use u64::max for num of epochs)
  num-epochs-to-retain: 18446744073709551615
  # Prune historic transactions of the past epochs
  num-epochs-to-retain-for-checkpoints: 2
  periodic-compaction-threshold-days: 1
```<|MERGE_RESOLUTION|>--- conflicted
+++ resolved
@@ -60,11 +60,7 @@
 
 :::
 
-<<<<<<< HEAD
-As a Full node operator, you can [enable archival fallback for your Full node](./archives.mdx#set-up-archival-fallback) by specifying the URL to upload archival data. Currently, Mysten Labs manages a IOTA archive and stores it in AWS S3. To ensure a healthy network, we encourage the IOTA community to set  up additional archives to ensure archival data availability across the network. In a typical configuration, an archive trails behind the latest checkpoint by approximately 10 minutes.
-=======
-As a Full node operator, you can [enable archival fallback for your Full node](iota-full-node.mdx#set-up-archival-fallback) by specifying the URL to upload archival data. Currently, the IOTA Foundation manages a IOTA archive and stores it in AWS S3. To ensure a healthy network, we encourage the IOTA community to set  up additional archives to ensure archival data availability across the network. In a typical configuration, an archive trails behind the latest checkpoint by approximately 10 minutes.
->>>>>>> e7b52898
+As a Full node operator, you can [enable archival fallback for your Full node](./archives.mdx#set-up-archival-fallback) by specifying the URL to upload archival data. Currently, the IOTA Foundation manages a IOTA archive and stores it in AWS S3. To ensure a healthy network, we encourage the IOTA community to set  up additional archives to ensure archival data availability across the network. In a typical configuration, an archive trails behind the latest checkpoint by approximately 10 minutes.
 
 A Full Node that starts from scratch can replay (and thus re-verify) transactions that occurred since IOTA genesis from the given archive via [configuring Archival Fallback](./archives.mdx#set-up-archival-fallback) in the `fullnode.yaml` configuration file to point to the S3 bucket that stores the archive.
 
