--- conflicted
+++ resolved
@@ -83,11 +83,7 @@
 }
 
 #[cfg(test)]
-<<<<<<< HEAD
-mod tests {
-=======
 mod test {
->>>>>>> 9ffa8862
     use super::*;
 
     #[tokio::test]
