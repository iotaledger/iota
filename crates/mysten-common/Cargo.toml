[package]
name = "mysten-common"
version = "0.1.0"
authors = ["IOTA Foundation <contact@iota.org>"]
edition = "2021"
license = "Apache-2.0"
publish = false

[dependencies]
parking_lot.workspace = true
<<<<<<< HEAD
tokio = { workspace = true, features = ["macros", "rt-multi-thread", "sync"] }

[dev-dependencies]
futures.workspace = true
=======
tokio = { workspace = true, features = ["sync"] }

[dev-dependencies]
tokio = { workspace = true, features = ["test-util", "macros"] }
>>>>>>> 9ffa8862
<|MERGE_RESOLUTION|>--- conflicted
+++ resolved
@@ -8,14 +8,8 @@
 
 [dependencies]
 parking_lot.workspace = true
-<<<<<<< HEAD
-tokio = { workspace = true, features = ["macros", "rt-multi-thread", "sync"] }
-
-[dev-dependencies]
-futures.workspace = true
-=======
 tokio = { workspace = true, features = ["sync"] }
 
 [dev-dependencies]
 tokio = { workspace = true, features = ["test-util", "macros"] }
->>>>>>> 9ffa8862
+futures.workspace = true