--- conflicted
+++ resolved
@@ -91,18 +91,12 @@
         self: &mut IotaSystemStateV1,
         new_epoch: u64,
         next_protocol_version: u64,
-<<<<<<< HEAD
-        storage_charge: Balance<IOTA>,
-        computation_charge: Balance<IOTA>,
-        storage_rebate_amount: u64,
-=======
         _validator_target_reward: u64,
         mut storage_charge: Balance<IOTA>,
         mut computation_reward: Balance<IOTA>,
         mut storage_rebate_amount: u64,
         mut _non_refundable_storage_fee_amount: u64,
         _reward_slashing_rate: u64,
->>>>>>> 3a1fdaee
         epoch_start_timestamp_ms: u64,
         _ctx: &mut TxContext,
     ) : Balance<IOTA> {
@@ -112,14 +106,10 @@
         self.safe_mode = false;
         self.protocol_version = next_protocol_version;
 
-<<<<<<< HEAD
-        balance::join(&mut self.storage_fund, computation_charge);
-=======
         let storage_charge_value = storage_charge.value();
         let total_gas_fees = computation_reward.value();
 
         balance::join(&mut self.storage_fund, computation_reward);
->>>>>>> 3a1fdaee
         balance::join(&mut self.storage_fund, storage_charge);
         let storage_rebate = balance::split(&mut self.storage_fund, storage_rebate_amount);
 
