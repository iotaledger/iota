// Copyright (c) Mysten Labs, Inc.
// Modifications Copyright (c) 2024 IOTA Stiftung
// SPDX-License-Identifier: Apache-2.0

#[cfg(msim)]
use std::sync::atomic::Ordering;
use std::{
    collections::{BTreeSet, HashMap, HashSet},
    fmt,
    net::SocketAddr,
    path::PathBuf,
    str::FromStr,
    sync::{Arc, Weak},
    time::Duration,
};

use anemo::Network;
use anemo_tower::{
    callback::CallbackLayer,
    trace::{DefaultMakeSpan, DefaultOnFailure, TraceLayer},
};
use anyhow::{Result, anyhow};
use arc_swap::ArcSwap;
use fastcrypto_zkp::bn254::zk_login::{JWK, JwkId, OIDCProvider};
use futures::TryFutureExt;
pub use handle::IotaNodeHandle;
use iota_archival::{reader::ArchiveReaderBalancer, writer::ArchiveWriter};
use iota_config::{
    ConsensusConfig, NodeConfig,
    node::{DBCheckpointConfig, RunWithRange},
    node_config_metrics::NodeConfigMetrics,
    object_storage_config::{ObjectStoreConfig, ObjectStoreType},
};
use iota_core::{
    authority::{
        AuthorityState, AuthorityStore, CHAIN_IDENTIFIER, RandomnessRoundReceiver,
        authority_per_epoch_store::AuthorityPerEpochStore,
        authority_store_tables::AuthorityPerpetualTables,
        epoch_start_configuration::{EpochFlag, EpochStartConfigTrait, EpochStartConfiguration},
    },
    authority_aggregator::{AuthAggMetrics, AuthorityAggregator},
    authority_client::NetworkAuthorityClient,
    authority_server::{ValidatorService, ValidatorServiceMetrics},
    checkpoints::{
        CheckpointMetrics, CheckpointService, CheckpointStore, SendCheckpointToStateSync,
        SubmitCheckpointToConsensus,
        checkpoint_executor::{CheckpointExecutor, StopReason, metrics::CheckpointExecutorMetrics},
    },
    consensus_adapter::{
        CheckConnection, ConnectionMonitorStatus, ConsensusAdapter, ConsensusAdapterMetrics,
        SubmitToConsensus,
    },
    consensus_manager::{ConsensusClient, ConsensusManager, ConsensusManagerTrait},
    consensus_throughput_calculator::{
        ConsensusThroughputCalculator, ConsensusThroughputProfiler, ThroughputProfileRanges,
    },
    consensus_validator::{IotaTxValidator, IotaTxValidatorMetrics},
    db_checkpoint_handler::DBCheckpointHandler,
    epoch::{
        committee_store::CommitteeStore, consensus_store_pruner::ConsensusStorePruner,
        epoch_metrics::EpochMetrics, randomness::RandomnessManager,
        reconfiguration::ReconfigurationInitiator,
    },
    execution_cache::build_execution_cache,
    module_cache_metrics::ResolverMetrics,
    overload_monitor::overload_monitor,
    rest_index::RestIndexStore,
    signature_verifier::SignatureVerifierMetrics,
    state_accumulator::{StateAccumulator, StateAccumulatorMetrics},
    storage::{RestReadStore, RocksDbStore},
    traffic_controller::metrics::TrafficControllerMetrics,
    transaction_orchestrator::TransactionOrchestrator,
};
use iota_json_rpc::{
    JsonRpcServerBuilder, bridge_api::BridgeReadApi, coin_api::CoinReadApi,
    governance_api::GovernanceReadApi, indexer_api::IndexerApi, move_utils::MoveUtils,
    read_api::ReadApi, transaction_builder_api::TransactionBuilderApi,
    transaction_execution_api::TransactionExecutionApi,
};
use iota_json_rpc_api::JsonRpcMetrics;
use iota_macros::{fail_point, fail_point_async, replay_log};
use iota_metrics::{RegistryService, server_timing_middleware, spawn_monitored_task};
use iota_network::{
    api::ValidatorServer, discovery, discovery::TrustedPeerChangeEvent, randomness, state_sync,
};
use iota_network_stack::server::ServerBuilder;
use iota_protocol_config::{Chain, ProtocolConfig};
use iota_rest_api::RestMetrics;
use iota_snapshot::uploader::StateSnapshotUploader;
use iota_storage::{
    FileCompression, IndexStore, StorageFormat,
    http_key_value_store::HttpKVStore,
    key_value_store::{FallbackTransactionKVStore, TransactionKeyValueStore},
    key_value_store_metrics::KeyValueStoreMetrics,
};
use iota_types::{
    base_types::{AuthorityName, ConciseableName, EpochId},
    committee::Committee,
    crypto::{KeypairTraits, RandomnessRound},
    digests::ChainIdentifier,
    error::{IotaError, IotaResult},
    iota_system_state::{
        IotaSystemState, IotaSystemStateTrait,
        epoch_start_iota_system_state::{EpochStartSystemState, EpochStartSystemStateTrait},
    },
    messages_consensus::{
        AuthorityCapabilitiesV1, AuthorityCapabilitiesV2, ConsensusTransaction,
        check_total_jwk_size,
    },
    quorum_driver_types::QuorumDriverEffectsQueueResult,
    supported_protocol_versions::SupportedProtocolVersions,
    transaction::Transaction,
};
use narwhal_network::metrics::{
    MetricsMakeCallbackHandler, NetworkConnectionMetrics, NetworkMetrics,
};
use prometheus::Registry;
use tap::tap::TapFallible;
use tokio::{
    runtime::Handle,
    sync::{Mutex, broadcast, mpsc, watch},
    task::JoinHandle,
};
use tower::ServiceBuilder;
use tracing::{Instrument, debug, error, error_span, info, warn};
use typed_store::{DBMetrics, rocks::default_db_options};

use crate::metrics::{GrpcMetrics, IotaNodeMetrics};

pub mod admin;
mod handle;
pub mod metrics;

pub struct ValidatorComponents {
    validator_server_handle: JoinHandle<Result<()>>,
    validator_overload_monitor_handle: Option<JoinHandle<()>>,
    consensus_manager: ConsensusManager,
    consensus_store_pruner: ConsensusStorePruner,
    consensus_adapter: Arc<ConsensusAdapter>,
    // dropping this will eventually stop checkpoint tasks. The receiver side of this channel
    // is copied into each checkpoint service task, and they are listening to any change to this
    // channel. When the sender is dropped, a change is triggered and those tasks will exit.
    checkpoint_service_exit: watch::Sender<()>,
    checkpoint_metrics: Arc<CheckpointMetrics>,
    iota_tx_validator_metrics: Arc<IotaTxValidatorMetrics>,
}

#[cfg(msim)]
mod simulator {
    use std::sync::atomic::AtomicBool;

    use super::*;
    pub(super) struct SimState {
        pub sim_node: iota_simulator::runtime::NodeHandle,
        pub sim_safe_mode_expected: AtomicBool,
        _leak_detector: iota_simulator::NodeLeakDetector,
    }

    impl Default for SimState {
        fn default() -> Self {
            Self {
                sim_node: iota_simulator::runtime::NodeHandle::current(),
                sim_safe_mode_expected: AtomicBool::new(false),
                _leak_detector: iota_simulator::NodeLeakDetector::new(),
            }
        }
    }

    type JwkInjector = dyn Fn(AuthorityName, &OIDCProvider) -> IotaResult<Vec<(JwkId, JWK)>>
        + Send
        + Sync
        + 'static;

    fn default_fetch_jwks(
        _authority: AuthorityName,
        _provider: &OIDCProvider,
    ) -> IotaResult<Vec<(JwkId, JWK)>> {
        use fastcrypto_zkp::bn254::zk_login::parse_jwks;
        // Just load a default Twitch jwk for testing.
        parse_jwks(
            iota_types::zk_login_util::DEFAULT_JWK_BYTES,
            &OIDCProvider::Twitch,
        )
        .map_err(|_| IotaError::JWKRetrieval)
    }

    thread_local! {
        static JWK_INJECTOR: std::cell::RefCell<Arc<JwkInjector>> = std::cell::RefCell::new(Arc::new(default_fetch_jwks));
    }

    pub(super) fn get_jwk_injector() -> Arc<JwkInjector> {
        JWK_INJECTOR.with(|injector| injector.borrow().clone())
    }

    pub fn set_jwk_injector(injector: Arc<JwkInjector>) {
        JWK_INJECTOR.with(|cell| *cell.borrow_mut() = injector);
    }
}

use iota_core::{
    consensus_handler::ConsensusHandlerInitializer, safe_client::SafeClientMetricsBase,
    validator_tx_finalizer::ValidatorTxFinalizer,
};
use iota_types::execution_config_utils::to_binary_config;
#[cfg(msim)]
pub use simulator::set_jwk_injector;
#[cfg(msim)]
use simulator::*;

pub struct IotaNode {
    config: NodeConfig,
    validator_components: Mutex<Option<ValidatorComponents>>,
    /// The http server responsible for serving JSON-RPC as well as the
    /// experimental rest service
    _http_server: Option<tokio::task::JoinHandle<()>>,
    state: Arc<AuthorityState>,
    transaction_orchestrator: Option<Arc<TransactionOrchestrator<NetworkAuthorityClient>>>,
    registry_service: RegistryService,
    metrics: Arc<IotaNodeMetrics>,

    _discovery: discovery::Handle,
    state_sync_handle: state_sync::Handle,
    randomness_handle: randomness::Handle,
    checkpoint_store: Arc<CheckpointStore>,
    accumulator: Mutex<Option<Arc<StateAccumulator>>>,
    connection_monitor_status: Arc<ConnectionMonitorStatus>,

    /// Broadcast channel to send the starting system state for the next epoch.
    end_of_epoch_channel: broadcast::Sender<IotaSystemState>,

    /// Broadcast channel to notify [`DiscoveryEventLoop`] for new validator
    /// peers.
    trusted_peer_change_tx: watch::Sender<TrustedPeerChangeEvent>,

    _db_checkpoint_handle: Option<tokio::sync::broadcast::Sender<()>>,

    #[cfg(msim)]
    sim_state: SimState,

    _state_archive_handle: Option<broadcast::Sender<()>>,

    _state_snapshot_uploader_handle: Option<broadcast::Sender<()>>,
    // Channel to allow signaling upstream to shutdown iota-node
    shutdown_channel_tx: broadcast::Sender<Option<RunWithRange>>,

    /// AuthorityAggregator of the network, created at start and beginning of
    /// each epoch. Use ArcSwap so that we could mutate it without taking
    /// mut reference.
    // TODO: Eventually we can make this auth aggregator a shared reference so that this
    // update will automatically propagate to other uses.
    auth_agg: Arc<ArcSwap<AuthorityAggregator<NetworkAuthorityClient>>>,
}

impl fmt::Debug for IotaNode {
    fn fmt(&self, f: &mut fmt::Formatter) -> fmt::Result {
        f.debug_struct("IotaNode")
            .field("name", &self.state.name.concise())
            .finish()
    }
}

static MAX_JWK_KEYS_PER_FETCH: usize = 100;

impl IotaNode {
    pub async fn start(
        config: NodeConfig,
        registry_service: RegistryService,
        custom_rpc_runtime: Option<Handle>,
    ) -> Result<Arc<IotaNode>> {
        Self::start_async(config, registry_service, custom_rpc_runtime, "unknown").await
    }

    /// Starts the JWK (JSON Web Key) updater tasks for the specified node
    /// configuration.
    /// This function ensures continuous fetching, validation, and submission of
    /// JWKs, maintaining up-to-date keys for the specified providers.
    fn start_jwk_updater(
        config: &NodeConfig,
        metrics: Arc<IotaNodeMetrics>,
        authority: AuthorityName,
        epoch_store: Arc<AuthorityPerEpochStore>,
        consensus_adapter: Arc<ConsensusAdapter>,
    ) {
        let epoch = epoch_store.epoch();

        let supported_providers = config
            .zklogin_oauth_providers
            .get(&epoch_store.get_chain_identifier().chain())
            .unwrap_or(&BTreeSet::new())
            .iter()
            .map(|s| OIDCProvider::from_str(s).expect("Invalid provider string"))
            .collect::<Vec<_>>();

        let fetch_interval = Duration::from_secs(config.jwk_fetch_interval_seconds);

        info!(
            ?fetch_interval,
            "Starting JWK updater tasks with supported providers: {:?}", supported_providers
        );

        fn validate_jwk(
            metrics: &Arc<IotaNodeMetrics>,
            provider: &OIDCProvider,
            id: &JwkId,
            jwk: &JWK,
        ) -> bool {
            let Ok(iss_provider) = OIDCProvider::from_iss(&id.iss) else {
                warn!(
                    "JWK iss {:?} (retrieved from {:?}) is not a valid provider",
                    id.iss, provider
                );
                metrics
                    .invalid_jwks
                    .with_label_values(&[&provider.to_string()])
                    .inc();
                return false;
            };

            if iss_provider != *provider {
                warn!(
                    "JWK iss {:?} (retrieved from {:?}) does not match provider {:?}",
                    id.iss, provider, iss_provider
                );
                metrics
                    .invalid_jwks
                    .with_label_values(&[&provider.to_string()])
                    .inc();
                return false;
            }

            if !check_total_jwk_size(id, jwk) {
                warn!("JWK {:?} (retrieved from {:?}) is too large", id, provider);
                metrics
                    .invalid_jwks
                    .with_label_values(&[&provider.to_string()])
                    .inc();
                return false;
            }

            true
        }

        // metrics is:
        //  pub struct IotaNodeMetrics {
        //      pub jwk_requests: IntCounterVec,
        //      pub jwk_request_errors: IntCounterVec,
        //      pub total_jwks: IntCounterVec,
        //      pub unique_jwks: IntCounterVec,
        //  }

        for p in supported_providers.into_iter() {
            let provider_str = p.to_string();
            let epoch_store = epoch_store.clone();
            let consensus_adapter = consensus_adapter.clone();
            let metrics = metrics.clone();
            spawn_monitored_task!(epoch_store.clone().within_alive_epoch(
                async move {
                    // note: restart-safe de-duplication happens after consensus, this is
                    // just best-effort to reduce unneeded submissions.
                    let mut seen = HashSet::new();
                    loop {
                        info!("fetching JWK for provider {:?}", p);
                        metrics.jwk_requests.with_label_values(&[&provider_str]).inc();
                        match Self::fetch_jwks(authority, &p).await {
                            Err(e) => {
                                metrics.jwk_request_errors.with_label_values(&[&provider_str]).inc();
                                warn!("Error when fetching JWK for provider {:?} {:?}", p, e);
                                // Retry in 30 seconds
                                tokio::time::sleep(Duration::from_secs(30)).await;
                                continue;
                            }
                            Ok(mut keys) => {
                                metrics.total_jwks
                                    .with_label_values(&[&provider_str])
                                    .inc_by(keys.len() as u64);

                                keys.retain(|(id, jwk)| {
                                    validate_jwk(&metrics, &p, id, jwk) &&
                                    !epoch_store.jwk_active_in_current_epoch(id, jwk) &&
                                    seen.insert((id.clone(), jwk.clone()))
                                });

                                metrics.unique_jwks
                                    .with_label_values(&[&provider_str])
                                    .inc_by(keys.len() as u64);

                                // prevent oauth providers from sending too many keys,
                                // inadvertently or otherwise
                                if keys.len() > MAX_JWK_KEYS_PER_FETCH {
                                    warn!("Provider {:?} sent too many JWKs, only the first {} will be used", p, MAX_JWK_KEYS_PER_FETCH);
                                    keys.truncate(MAX_JWK_KEYS_PER_FETCH);
                                }

                                for (id, jwk) in keys.into_iter() {
                                    info!("Submitting JWK to consensus: {:?}", id);

                                    let txn = ConsensusTransaction::new_jwk_fetched(authority, id, jwk);
                                    consensus_adapter.submit(txn, None, &epoch_store)
                                        .tap_err(|e| warn!("Error when submitting JWKs to consensus {:?}", e))
                                        .ok();
                                }
                            }
                        }
                        tokio::time::sleep(fetch_interval).await;
                    }
                }
                .instrument(error_span!("jwk_updater_task", epoch)),
            ));
        }
    }

    pub async fn start_async(
        config: NodeConfig,
        registry_service: RegistryService,
        custom_rpc_runtime: Option<Handle>,
        software_version: &'static str,
    ) -> Result<Arc<IotaNode>> {
        NodeConfigMetrics::new(&registry_service.default_registry()).record_metrics(&config);
        let mut config = config.clone();
        if config.supported_protocol_versions.is_none() {
            info!(
                "populating config.supported_protocol_versions with default {:?}",
                SupportedProtocolVersions::SYSTEM_DEFAULT
            );
            config.supported_protocol_versions = Some(SupportedProtocolVersions::SYSTEM_DEFAULT);
        }

        let run_with_range = config.run_with_range;
        let is_validator = config.consensus_config().is_some();
        let is_full_node = !is_validator;
        let prometheus_registry = registry_service.default_registry();

        info!(node =? config.authority_public_key(),
            "Initializing iota-node listening on {}", config.network_address
        );

        // Initialize metrics to track db usage before creating any stores
        DBMetrics::init(&prometheus_registry);

        // Initialize IOTA metrics.
        iota_metrics::init_metrics(&prometheus_registry);
        // Unsupported (because of the use of static variable) and unnecessary in
        // simtests.
        #[cfg(not(msim))]
        iota_metrics::thread_stall_monitor::start_thread_stall_monitor();

        // Clone the genesis
        let genesis = config.genesis()?.clone();
        // If genesis come with some migration data then load them into memory from the
        // file path specified in config.
        let migration_tx_data = if genesis.contains_migrations() {
            // Here the load already verifies that the content of the migration blob is
            // valid in respect to the content found in genesis
            Some(config.load_migration_tx_data()?)
        } else {
            None
        };

        let secret = Arc::pin(config.authority_key_pair().copy());
        let genesis_committee = genesis.committee()?;
        let committee_store = Arc::new(CommitteeStore::new(
            config.db_path().join("epochs"),
            &genesis_committee,
            None,
        ));

        let perpetual_options = default_db_options().optimize_db_for_write_throughput(4);
        let perpetual_tables = Arc::new(AuthorityPerpetualTables::open(
            &config.db_path().join("store"),
            Some(perpetual_options.options),
        ));
        let is_genesis = perpetual_tables
            .database_is_empty()
            .expect("Database read should not fail at init.");
        let store = AuthorityStore::open(
            perpetual_tables,
            &genesis,
            &config,
            &prometheus_registry,
            migration_tx_data.as_ref(),
        )
        .await?;

        let cur_epoch = store.get_recovery_epoch_at_restart()?;
        let committee = committee_store
            .get_committee(&cur_epoch)?
            .expect("Committee of the current epoch must exist");
        let epoch_start_configuration = store
            .get_epoch_start_configuration()?
            .expect("EpochStartConfiguration of the current epoch must exist");
        let cache_metrics = Arc::new(ResolverMetrics::new(&prometheus_registry));
        let signature_verifier_metrics = SignatureVerifierMetrics::new(&prometheus_registry);

        let cache_traits =
            build_execution_cache(&epoch_start_configuration, &prometheus_registry, &store);

        let auth_agg = {
            let safe_client_metrics_base = SafeClientMetricsBase::new(&prometheus_registry);
            let auth_agg_metrics = Arc::new(AuthAggMetrics::new(&prometheus_registry));
            Arc::new(ArcSwap::new(Arc::new(
                AuthorityAggregator::new_from_epoch_start_state(
                    epoch_start_configuration.epoch_start_state(),
                    &committee_store,
                    safe_client_metrics_base,
                    auth_agg_metrics,
                ),
            )))
        };

        let epoch_options = default_db_options().optimize_db_for_write_throughput(4);
        let epoch_store = AuthorityPerEpochStore::new(
            config.authority_public_key(),
            committee.clone(),
            &config.db_path().join("store"),
            Some(epoch_options.options),
            EpochMetrics::new(&registry_service.default_registry()),
            epoch_start_configuration,
            cache_traits.backing_package_store.clone(),
            cache_traits.object_store.clone(),
            cache_metrics,
            signature_verifier_metrics,
            &config.expensive_safety_check_config,
            ChainIdentifier::from(*genesis.checkpoint().digest()),
        );

        info!("created epoch store");

        replay_log!(
            "Beginning replay run. Epoch: {:?}, Protocol config: {:?}",
            epoch_store.epoch(),
            epoch_store.protocol_config()
        );

        // the database is empty at genesis time
        if is_genesis {
            info!("checking IOTA conservation at genesis");
            // When we are opening the db table, the only time when it's safe to
            // check IOTA conservation is at genesis. Otherwise we may be in the middle of
            // an epoch and the IOTA conservation check will fail. This also initialize
            // the expected_network_iota_amount table.
            cache_traits
                .reconfig_api
                .expensive_check_iota_conservation(&epoch_store, None)
                .expect("IOTA conservation check cannot fail at genesis");
        }

        let effective_buffer_stake = epoch_store.get_effective_buffer_stake_bps();
        let default_buffer_stake = epoch_store
            .protocol_config()
            .buffer_stake_for_protocol_upgrade_bps();
        if effective_buffer_stake != default_buffer_stake {
            warn!(
                ?effective_buffer_stake,
                ?default_buffer_stake,
                "buffer_stake_for_protocol_upgrade_bps is currently overridden"
            );
        }

        info!("creating checkpoint store");

        let checkpoint_store = CheckpointStore::new(&config.db_path().join("checkpoints"));
        checkpoint_store.insert_genesis_checkpoint(
            genesis.checkpoint(),
            genesis.checkpoint_contents().clone(),
            &epoch_store,
        );

        info!("creating state sync store");
        let state_sync_store = RocksDbStore::new(
            cache_traits.clone(),
            committee_store.clone(),
            checkpoint_store.clone(),
        );

        let index_store = if is_full_node && config.enable_index_processing {
            info!("creating index store");
            Some(Arc::new(IndexStore::new(
                config.db_path().join("indexes"),
                &prometheus_registry,
                epoch_store
                    .protocol_config()
                    .max_move_identifier_len_as_option(),
                config.remove_deprecated_tables,
            )))
        } else {
            None
        };

        let rest_index = if is_full_node
            && config.enable_experimental_rest_api
            && config.enable_index_processing
        {
            Some(Arc::new(RestIndexStore::new(
                config.db_path().join("rest_index"),
                &store,
                &checkpoint_store,
                &epoch_store,
                &cache_traits.backing_package_store,
            )))
        } else {
            None
        };

        let chain_identifier = ChainIdentifier::from(*genesis.checkpoint().digest());
        // It's ok if the value is already set due to data races.
        let _ = CHAIN_IDENTIFIER.set(chain_identifier);

        info!("creating archive reader");
        // Create network
        // TODO only configure validators as seed/preferred peers for validators and not
        // for fullnodes once we've had a chance to re-work fullnode
        // configuration generation.
        let archive_readers =
            ArchiveReaderBalancer::new(config.archive_reader_config(), &prometheus_registry)?;
        let (trusted_peer_change_tx, trusted_peer_change_rx) = watch::channel(Default::default());
        let (randomness_tx, randomness_rx) = mpsc::channel(
            config
                .p2p_config
                .randomness
                .clone()
                .unwrap_or_default()
                .mailbox_capacity(),
        );
        let (p2p_network, discovery_handle, state_sync_handle, randomness_handle) =
            Self::create_p2p_network(
                &config,
                state_sync_store.clone(),
                chain_identifier,
                trusted_peer_change_rx,
                archive_readers.clone(),
                randomness_tx,
                &prometheus_registry,
            )?;

        // We must explicitly send this instead of relying on the initial value to
        // trigger watch value change, so that state-sync is able to process it.
        send_trusted_peer_change(
            &config,
            &trusted_peer_change_tx,
            epoch_store.epoch_start_state(),
        )
        .expect("Initial trusted peers must be set");

        info!("start state archival");
        // Start archiving local state to remote store
        let state_archive_handle =
            Self::start_state_archival(&config, &prometheus_registry, state_sync_store.clone())
                .await?;

        info!("start snapshot upload");
        // Start uploading state snapshot to remote store
        let state_snapshot_handle =
            Self::start_state_snapshot(&config, &prometheus_registry, checkpoint_store.clone())?;

        // Start uploading db checkpoints to remote store
        info!("start db checkpoint");
        let (db_checkpoint_config, db_checkpoint_handle) = Self::start_db_checkpoint(
            &config,
            &prometheus_registry,
            state_snapshot_handle.is_some(),
        )?;

        let mut genesis_objects = genesis.objects().to_vec();
        if let Some(migration_tx_data) = migration_tx_data.as_ref() {
            genesis_objects.extend(migration_tx_data.get_objects());
        }

        let authority_name = config.authority_public_key();
        let validator_tx_finalizer =
            config
                .enable_validator_tx_finalizer
                .then_some(Arc::new(ValidatorTxFinalizer::new(
                    auth_agg.clone(),
                    authority_name,
                    &prometheus_registry,
                )));

        info!("create authority state");
        let state = AuthorityState::new(
            authority_name,
            secret,
            config.supported_protocol_versions.unwrap(),
            store.clone(),
            cache_traits.clone(),
            epoch_store.clone(),
            committee_store.clone(),
            index_store.clone(),
            rest_index,
            checkpoint_store.clone(),
            &prometheus_registry,
            &genesis_objects,
            &db_checkpoint_config,
            config.clone(),
            config.indirect_objects_threshold,
            archive_readers,
            validator_tx_finalizer,
        )
        .await;

        // ensure genesis and migration txs were executed
        if epoch_store.epoch() == 0 {
            let genesis_tx = &genesis.transaction();
            let span = error_span!("genesis_txn", tx_digest = ?genesis_tx.digest());
            // Execute genesis transaction
            Self::execute_transaction_immediately_at_zero_epoch(
                &state,
                &epoch_store,
                genesis_tx,
                span,
            )
            .await;

            // Execute migration transactions if present
            if let Some(migration_tx_data) = migration_tx_data {
                for (tx_digest, (tx, _, _)) in migration_tx_data.txs_data() {
                    let span = error_span!("migration_txn", tx_digest = ?tx_digest);
                    Self::execute_transaction_immediately_at_zero_epoch(
                        &state,
                        &epoch_store,
                        tx,
                        span,
                    )
                    .await;
                }
            }
        }

        checkpoint_store
            .reexecute_local_checkpoints(&state, &epoch_store)
            .await;

        // Start the loop that receives new randomness and generates transactions for
        // it.
        RandomnessRoundReceiver::spawn(state.clone(), randomness_rx);

        if config
            .expensive_safety_check_config
            .enable_secondary_index_checks()
        {
            if let Some(indexes) = state.indexes.clone() {
                iota_core::verify_indexes::verify_indexes(
                    state.get_accumulator_store().as_ref(),
                    indexes,
                )
                .expect("secondary indexes are inconsistent");
            }
        }

        let (end_of_epoch_channel, end_of_epoch_receiver) =
            broadcast::channel(config.end_of_epoch_broadcast_channel_capacity);

        let transaction_orchestrator = if is_full_node && run_with_range.is_none() {
            Some(Arc::new(TransactionOrchestrator::new_with_auth_aggregator(
                auth_agg.load_full(),
                state.clone(),
                end_of_epoch_receiver,
                &config.db_path(),
                &prometheus_registry,
            )))
        } else {
            None
        };

        let http_server = build_http_server(
            state.clone(),
            state_sync_store,
            &transaction_orchestrator.clone(),
            &config,
            &prometheus_registry,
            custom_rpc_runtime,
            software_version,
        )
        .await?;

        let accumulator = Arc::new(StateAccumulator::new(
            cache_traits.accumulator_store.clone(),
            &epoch_store,
            StateAccumulatorMetrics::new(&prometheus_registry),
        ));

        let authority_names_to_peer_ids = epoch_store
            .epoch_start_state()
            .get_authority_names_to_peer_ids();

        let network_connection_metrics =
            NetworkConnectionMetrics::new("iota", &registry_service.default_registry());

        let authority_names_to_peer_ids = ArcSwap::from_pointee(authority_names_to_peer_ids);

        let (_connection_monitor_handle, connection_statuses) =
            narwhal_network::connectivity::ConnectionMonitor::spawn(
                p2p_network.downgrade(),
                network_connection_metrics,
                HashMap::new(),
                None,
            );

        let connection_monitor_status = ConnectionMonitorStatus {
            connection_statuses,
            authority_names_to_peer_ids,
        };

        let connection_monitor_status = Arc::new(connection_monitor_status);
        let iota_node_metrics =
            Arc::new(IotaNodeMetrics::new(&registry_service.default_registry()));

        let validator_components = if state.is_validator(&epoch_store) {
            let components = Self::construct_validator_components(
                config.clone(),
                state.clone(),
                committee,
                epoch_store.clone(),
                checkpoint_store.clone(),
                state_sync_handle.clone(),
                randomness_handle.clone(),
                Arc::downgrade(&accumulator),
                connection_monitor_status.clone(),
                &registry_service,
                iota_node_metrics.clone(),
            )
            .await?;
            // This is only needed during cold start.
            components.consensus_adapter.submit_recovered(&epoch_store);

            Some(components)
        } else {
            None
        };

        // setup shutdown channel
        let (shutdown_channel, _) = broadcast::channel::<Option<RunWithRange>>(1);

        let node = Self {
            config,
            validator_components: Mutex::new(validator_components),
            _http_server: http_server,
            state,
            transaction_orchestrator,
            registry_service,
            metrics: iota_node_metrics,

            _discovery: discovery_handle,
            state_sync_handle,
            randomness_handle,
            checkpoint_store,
            accumulator: Mutex::new(Some(accumulator)),
            end_of_epoch_channel,
            connection_monitor_status,
            trusted_peer_change_tx,

            _db_checkpoint_handle: db_checkpoint_handle,

            #[cfg(msim)]
            sim_state: Default::default(),

            _state_archive_handle: state_archive_handle,
            _state_snapshot_uploader_handle: state_snapshot_handle,
            shutdown_channel_tx: shutdown_channel,

            auth_agg,
        };

        info!("IotaNode started!");
        let node = Arc::new(node);
        let node_copy = node.clone();
        spawn_monitored_task!(async move {
            let result = Self::monitor_reconfiguration(node_copy).await;
            if let Err(error) = result {
                warn!("Reconfiguration finished with error {:?}", error);
            }
        });

        Ok(node)
    }

    pub fn subscribe_to_epoch_change(&self) -> broadcast::Receiver<IotaSystemState> {
        self.end_of_epoch_channel.subscribe()
    }

    pub fn subscribe_to_shutdown_channel(&self) -> broadcast::Receiver<Option<RunWithRange>> {
        self.shutdown_channel_tx.subscribe()
    }

    pub fn current_epoch_for_testing(&self) -> EpochId {
        self.state.current_epoch_for_testing()
    }

    pub fn db_checkpoint_path(&self) -> PathBuf {
        self.config.db_checkpoint_path()
    }

    // Init reconfig process by starting to reject user certs
    pub async fn close_epoch(&self, epoch_store: &Arc<AuthorityPerEpochStore>) -> IotaResult {
        info!("close_epoch (current epoch = {})", epoch_store.epoch());
        self.validator_components
            .lock()
            .await
            .as_ref()
            .ok_or_else(|| IotaError::from("Node is not a validator"))?
            .consensus_adapter
            .close_epoch(epoch_store);
        Ok(())
    }

    pub fn clear_override_protocol_upgrade_buffer_stake(&self, epoch: EpochId) -> IotaResult {
        self.state
            .clear_override_protocol_upgrade_buffer_stake(epoch)
    }

    pub fn set_override_protocol_upgrade_buffer_stake(
        &self,
        epoch: EpochId,
        buffer_stake_bps: u64,
    ) -> IotaResult {
        self.state
            .set_override_protocol_upgrade_buffer_stake(epoch, buffer_stake_bps)
    }

    // Testing-only API to start epoch close process.
    // For production code, please use the non-testing version.
    pub async fn close_epoch_for_testing(&self) -> IotaResult {
        let epoch_store = self.state.epoch_store_for_testing();
        self.close_epoch(&epoch_store).await
    }

    async fn start_state_archival(
        config: &NodeConfig,
        prometheus_registry: &Registry,
        state_sync_store: RocksDbStore,
    ) -> Result<Option<tokio::sync::broadcast::Sender<()>>> {
        if let Some(remote_store_config) = &config.state_archive_write_config.object_store_config {
            let local_store_config = ObjectStoreConfig {
                object_store: Some(ObjectStoreType::File),
                directory: Some(config.archive_path()),
                ..Default::default()
            };
            let archive_writer = ArchiveWriter::new(
                local_store_config,
                remote_store_config.clone(),
                FileCompression::Zstd,
                StorageFormat::Blob,
                Duration::from_secs(600),
                256 * 1024 * 1024,
                prometheus_registry,
            )
            .await?;
            Ok(Some(archive_writer.start(state_sync_store).await?))
        } else {
            Ok(None)
        }
    }

    /// Creates an StateSnapshotUploader and start it if the StateSnapshotConfig
    /// is set.
    fn start_state_snapshot(
        config: &NodeConfig,
        prometheus_registry: &Registry,
        checkpoint_store: Arc<CheckpointStore>,
    ) -> Result<Option<tokio::sync::broadcast::Sender<()>>> {
        if let Some(remote_store_config) = &config.state_snapshot_write_config.object_store_config {
            let snapshot_uploader = StateSnapshotUploader::new(
                &config.db_checkpoint_path(),
                &config.snapshot_path(),
                remote_store_config.clone(),
                60,
                prometheus_registry,
                checkpoint_store,
            )?;
            Ok(Some(snapshot_uploader.start()))
        } else {
            Ok(None)
        }
    }

    fn start_db_checkpoint(
        config: &NodeConfig,
        prometheus_registry: &Registry,
        state_snapshot_enabled: bool,
    ) -> Result<(
        DBCheckpointConfig,
        Option<tokio::sync::broadcast::Sender<()>>,
    )> {
        let checkpoint_path = Some(
            config
                .db_checkpoint_config
                .checkpoint_path
                .clone()
                .unwrap_or_else(|| config.db_checkpoint_path()),
        );
        let db_checkpoint_config = if config.db_checkpoint_config.checkpoint_path.is_none() {
            DBCheckpointConfig {
                checkpoint_path,
                perform_db_checkpoints_at_epoch_end: if state_snapshot_enabled {
                    true
                } else {
                    config
                        .db_checkpoint_config
                        .perform_db_checkpoints_at_epoch_end
                },
                ..config.db_checkpoint_config.clone()
            }
        } else {
            config.db_checkpoint_config.clone()
        };

        match (
            db_checkpoint_config.object_store_config.as_ref(),
            state_snapshot_enabled,
        ) {
            // If db checkpoint config object store not specified but
            // state snapshot object store is specified, create handler
            // anyway for marking db checkpoints as completed so that they
            // can be uploaded as state snapshots.
            (None, false) => Ok((db_checkpoint_config, None)),
            (_, _) => {
                let handler = DBCheckpointHandler::new(
                    &db_checkpoint_config.checkpoint_path.clone().unwrap(),
                    db_checkpoint_config.object_store_config.as_ref(),
                    60,
                    db_checkpoint_config
                        .prune_and_compact_before_upload
                        .unwrap_or(true),
                    config.indirect_objects_threshold,
                    config.authority_store_pruning_config.clone(),
                    prometheus_registry,
                    state_snapshot_enabled,
                )?;
                Ok((
                    db_checkpoint_config,
                    Some(DBCheckpointHandler::start(handler)),
                ))
            }
        }
    }

    fn create_p2p_network(
        config: &NodeConfig,
        state_sync_store: RocksDbStore,
        chain_identifier: ChainIdentifier,
        trusted_peer_change_rx: watch::Receiver<TrustedPeerChangeEvent>,
        archive_readers: ArchiveReaderBalancer,
        randomness_tx: mpsc::Sender<(EpochId, RandomnessRound, Vec<u8>)>,
        prometheus_registry: &Registry,
    ) -> Result<(
        Network,
        discovery::Handle,
        state_sync::Handle,
        randomness::Handle,
    )> {
        let (state_sync, state_sync_server) = state_sync::Builder::new()
            .config(config.p2p_config.state_sync.clone().unwrap_or_default())
            .store(state_sync_store)
            .archive_readers(archive_readers)
            .with_metrics(prometheus_registry)
            .build();

        let (discovery, discovery_server) = discovery::Builder::new(trusted_peer_change_rx)
            .config(config.p2p_config.clone())
            .build();

        let (randomness, randomness_router) =
            randomness::Builder::new(config.authority_public_key(), randomness_tx)
                .config(config.p2p_config.randomness.clone().unwrap_or_default())
                .with_metrics(prometheus_registry)
                .build();

        let p2p_network = {
            let routes = anemo::Router::new()
                .add_rpc_service(discovery_server)
                .add_rpc_service(state_sync_server);
            let routes = routes.merge(randomness_router);

            let inbound_network_metrics =
                NetworkMetrics::new("iota", "inbound", prometheus_registry);
            let outbound_network_metrics =
                NetworkMetrics::new("iota", "outbound", prometheus_registry);

            let service = ServiceBuilder::new()
                .layer(
                    TraceLayer::new_for_server_errors()
                        .make_span_with(DefaultMakeSpan::new().level(tracing::Level::INFO))
                        .on_failure(DefaultOnFailure::new().level(tracing::Level::WARN)),
                )
                .layer(CallbackLayer::new(MetricsMakeCallbackHandler::new(
                    Arc::new(inbound_network_metrics),
                    config.p2p_config.excessive_message_size(),
                )))
                .service(routes);

            let outbound_layer = ServiceBuilder::new()
                .layer(
                    TraceLayer::new_for_client_and_server_errors()
                        .make_span_with(DefaultMakeSpan::new().level(tracing::Level::INFO))
                        .on_failure(DefaultOnFailure::new().level(tracing::Level::WARN)),
                )
                .layer(CallbackLayer::new(MetricsMakeCallbackHandler::new(
                    Arc::new(outbound_network_metrics),
                    config.p2p_config.excessive_message_size(),
                )))
                .into_inner();

            let mut anemo_config = config.p2p_config.anemo_config.clone().unwrap_or_default();
            // Set the max_frame_size to be 1 GB to work around the issue of there being too
            // many staking events in the epoch change txn.
            anemo_config.max_frame_size = Some(1 << 30);

            // Set a higher default value for socket send/receive buffers if not already
            // configured.
            let mut quic_config = anemo_config.quic.unwrap_or_default();
            if quic_config.socket_send_buffer_size.is_none() {
                quic_config.socket_send_buffer_size = Some(20 << 20);
            }
            if quic_config.socket_receive_buffer_size.is_none() {
                quic_config.socket_receive_buffer_size = Some(20 << 20);
            }
            quic_config.allow_failed_socket_buffer_size_setting = true;

            // Set high-performance defaults for quinn transport.
            // With 200MiB buffer size and ~500ms RTT, max throughput ~400MiB/s.
            if quic_config.max_concurrent_bidi_streams.is_none() {
                quic_config.max_concurrent_bidi_streams = Some(500);
            }
            if quic_config.max_concurrent_uni_streams.is_none() {
                quic_config.max_concurrent_uni_streams = Some(500);
            }
            if quic_config.stream_receive_window.is_none() {
                quic_config.stream_receive_window = Some(100 << 20);
            }
            if quic_config.receive_window.is_none() {
                quic_config.receive_window = Some(200 << 20);
            }
            if quic_config.send_window.is_none() {
                quic_config.send_window = Some(200 << 20);
            }
            if quic_config.crypto_buffer_size.is_none() {
                quic_config.crypto_buffer_size = Some(1 << 20);
            }
            if quic_config.max_idle_timeout_ms.is_none() {
                quic_config.max_idle_timeout_ms = Some(30_000);
            }
            if quic_config.keep_alive_interval_ms.is_none() {
                quic_config.keep_alive_interval_ms = Some(5_000);
            }
            anemo_config.quic = Some(quic_config);

            let server_name = format!("iota-{}", chain_identifier);
            let network = Network::bind(config.p2p_config.listen_address)
                .server_name(&server_name)
                .private_key(config.network_key_pair().copy().private().0.to_bytes())
                .config(anemo_config)
                .outbound_request_layer(outbound_layer)
                .start(service)?;
            info!(
                server_name = server_name,
                "P2p network started on {}",
                network.local_addr()
            );

            network
        };

        let discovery_handle = discovery.start(p2p_network.clone());
        let state_sync_handle = state_sync.start(p2p_network.clone());
        let randomness_handle = randomness.start(p2p_network.clone());

        Ok((
            p2p_network,
            discovery_handle,
            state_sync_handle,
            randomness_handle,
        ))
    }

    /// Asynchronously constructs and initializes the components necessary for
    /// the validator node.
    async fn construct_validator_components(
        config: NodeConfig,
        state: Arc<AuthorityState>,
        committee: Arc<Committee>,
        epoch_store: Arc<AuthorityPerEpochStore>,
        checkpoint_store: Arc<CheckpointStore>,
        state_sync_handle: state_sync::Handle,
        randomness_handle: randomness::Handle,
        accumulator: Weak<StateAccumulator>,
        connection_monitor_status: Arc<ConnectionMonitorStatus>,
        registry_service: &RegistryService,
        iota_node_metrics: Arc<IotaNodeMetrics>,
    ) -> Result<ValidatorComponents> {
        let mut config_clone = config.clone();
        let consensus_config = config_clone
            .consensus_config
            .as_mut()
            .ok_or_else(|| anyhow!("Validator is missing consensus config"))?;

        let client = Arc::new(ConsensusClient::new());
        let consensus_adapter = Arc::new(Self::construct_consensus_adapter(
            &committee,
            consensus_config,
            state.name,
            connection_monitor_status.clone(),
            &registry_service.default_registry(),
            epoch_store.protocol_config().clone(),
            client.clone(),
        ));
        let consensus_manager =
            ConsensusManager::new(&config, consensus_config, registry_service, client);

        // This only gets started up once, not on every epoch. (Make call to remove
        // every epoch.)
        let consensus_store_pruner = ConsensusStorePruner::new(
            consensus_manager.get_storage_base_path(),
            consensus_config.db_retention_epochs(),
            consensus_config.db_pruner_period(),
            &registry_service.default_registry(),
        );

        let checkpoint_metrics = CheckpointMetrics::new(&registry_service.default_registry());
        let iota_tx_validator_metrics =
            IotaTxValidatorMetrics::new(&registry_service.default_registry());

        let validator_server_handle = Self::start_grpc_validator_service(
            &config,
            state.clone(),
            consensus_adapter.clone(),
            &registry_service.default_registry(),
        )
        .await?;

        // Starts an overload monitor that monitors the execution of the authority.
        // Don't start the overload monitor when max_load_shedding_percentage is 0.
        let validator_overload_monitor_handle = if config
            .authority_overload_config
            .max_load_shedding_percentage
            > 0
        {
            let authority_state = Arc::downgrade(&state);
            let overload_config = config.authority_overload_config.clone();
            fail_point!("starting_overload_monitor");
            Some(spawn_monitored_task!(overload_monitor(
                authority_state,
                overload_config,
            )))
        } else {
            None
        };

        Self::start_epoch_specific_validator_components(
            &config,
            state.clone(),
            consensus_adapter,
            checkpoint_store,
            epoch_store,
            state_sync_handle,
            randomness_handle,
            consensus_manager,
            consensus_store_pruner,
            accumulator,
            validator_server_handle,
            validator_overload_monitor_handle,
            checkpoint_metrics,
            iota_node_metrics,
            iota_tx_validator_metrics,
        )
        .await
    }

    /// Initializes and starts components specific to the current
    /// epoch for the validator node.
    async fn start_epoch_specific_validator_components(
        config: &NodeConfig,
        state: Arc<AuthorityState>,
        consensus_adapter: Arc<ConsensusAdapter>,
        checkpoint_store: Arc<CheckpointStore>,
        epoch_store: Arc<AuthorityPerEpochStore>,
        state_sync_handle: state_sync::Handle,
        randomness_handle: randomness::Handle,
        consensus_manager: ConsensusManager,
        consensus_store_pruner: ConsensusStorePruner,
        accumulator: Weak<StateAccumulator>,
        validator_server_handle: JoinHandle<Result<()>>,
        validator_overload_monitor_handle: Option<JoinHandle<()>>,
        checkpoint_metrics: Arc<CheckpointMetrics>,
        iota_node_metrics: Arc<IotaNodeMetrics>,
        iota_tx_validator_metrics: Arc<IotaTxValidatorMetrics>,
    ) -> Result<ValidatorComponents> {
        let (checkpoint_service, checkpoint_service_exit) = Self::start_checkpoint_service(
            config,
            consensus_adapter.clone(),
            checkpoint_store,
            epoch_store.clone(),
            state.clone(),
            state_sync_handle,
            accumulator,
            checkpoint_metrics.clone(),
        );

        // create a new map that gets injected into both the consensus handler and the
        // consensus adapter the consensus handler will write values forwarded
        // from consensus, and the consensus adapter will read the values to
        // make decisions about which validator submits a transaction to consensus
        let low_scoring_authorities = Arc::new(ArcSwap::new(Arc::new(HashMap::new())));

        consensus_adapter.swap_low_scoring_authorities(low_scoring_authorities.clone());

<<<<<<< HEAD
        if epoch_store.randomness_state_enabled() {
            let randomness_manager = RandomnessManager::try_new(
                Arc::downgrade(&epoch_store),
                Box::new(consensus_adapter.clone()),
                randomness_handle,
                config.authority_key_pair(),
            )
            .await;
            if let Some(randomness_manager) = randomness_manager {
                epoch_store
                    .set_randomness_manager(randomness_manager)
                    .await?;
            }
=======
        let randomness_manager = RandomnessManager::try_new(
            Arc::downgrade(&epoch_store),
            Box::new(consensus_adapter.clone()),
            randomness_handle,
            config.protocol_key_pair(),
        )
        .await;
        if let Some(randomness_manager) = randomness_manager {
            epoch_store
                .set_randomness_manager(randomness_manager)
                .await?;
>>>>>>> eeaf48f7
        }

        let throughput_calculator = Arc::new(ConsensusThroughputCalculator::new(
            None,
            state.metrics.clone(),
        ));

        let throughput_profiler = Arc::new(ConsensusThroughputProfiler::new(
            throughput_calculator.clone(),
            None,
            None,
            state.metrics.clone(),
            ThroughputProfileRanges::from_chain(epoch_store.get_chain_identifier()),
        ));

        consensus_adapter.swap_throughput_profiler(throughput_profiler);

        let consensus_handler_initializer = ConsensusHandlerInitializer::new(
            state.clone(),
            checkpoint_service.clone(),
            epoch_store.clone(),
            low_scoring_authorities,
            throughput_calculator,
        );

        consensus_manager
            .start(
                config,
                epoch_store.clone(),
                consensus_handler_initializer,
                IotaTxValidator::new(
                    epoch_store.clone(),
                    checkpoint_service.clone(),
                    state.transaction_manager().clone(),
                    iota_tx_validator_metrics.clone(),
                ),
            )
            .await;

        if epoch_store.authenticator_state_enabled() {
            Self::start_jwk_updater(
                config,
                iota_node_metrics,
                state.name,
                epoch_store.clone(),
                consensus_adapter.clone(),
            );
        }

        Ok(ValidatorComponents {
            validator_server_handle,
            validator_overload_monitor_handle,
            consensus_manager,
            consensus_store_pruner,
            consensus_adapter,
            checkpoint_service_exit,
            checkpoint_metrics,
            iota_tx_validator_metrics,
        })
    }

    /// Starts the checkpoint service for the validator node, initializing
    /// necessary components and settings.
    /// The function ensures proper initialization of the checkpoint service,
    /// preparing it to handle checkpoint creation and submission to consensus,
    /// while also setting up the necessary monitoring and synchronization
    /// mechanisms.
    fn start_checkpoint_service(
        config: &NodeConfig,
        consensus_adapter: Arc<ConsensusAdapter>,
        checkpoint_store: Arc<CheckpointStore>,
        epoch_store: Arc<AuthorityPerEpochStore>,
        state: Arc<AuthorityState>,
        state_sync_handle: state_sync::Handle,
        accumulator: Weak<StateAccumulator>,
        checkpoint_metrics: Arc<CheckpointMetrics>,
    ) -> (Arc<CheckpointService>, watch::Sender<()>) {
        let epoch_start_timestamp_ms = epoch_store.epoch_start_state().epoch_start_timestamp_ms();
        let epoch_duration_ms = epoch_store.epoch_start_state().epoch_duration_ms();

        debug!(
            "Starting checkpoint service with epoch start timestamp {}
            and epoch duration {}",
            epoch_start_timestamp_ms, epoch_duration_ms
        );

        let checkpoint_output = Box::new(SubmitCheckpointToConsensus {
            sender: consensus_adapter,
            signer: state.secret.clone(),
            authority: config.authority_public_key(),
            next_reconfiguration_timestamp_ms: epoch_start_timestamp_ms
                .checked_add(epoch_duration_ms)
                .expect("Overflow calculating next_reconfiguration_timestamp_ms"),
            metrics: checkpoint_metrics.clone(),
        });

        let certified_checkpoint_output = SendCheckpointToStateSync::new(state_sync_handle);
        let max_tx_per_checkpoint = max_tx_per_checkpoint(epoch_store.protocol_config());
        let max_checkpoint_size_bytes =
            epoch_store.protocol_config().max_checkpoint_size_bytes() as usize;

        CheckpointService::spawn(
            state.clone(),
            checkpoint_store,
            epoch_store,
            state.get_transaction_cache_reader().clone(),
            accumulator,
            checkpoint_output,
            Box::new(certified_checkpoint_output),
            checkpoint_metrics,
            max_tx_per_checkpoint,
            max_checkpoint_size_bytes,
        )
    }

    fn construct_consensus_adapter(
        committee: &Committee,
        consensus_config: &ConsensusConfig,
        authority: AuthorityName,
        connection_monitor_status: Arc<ConnectionMonitorStatus>,
        prometheus_registry: &Registry,
        protocol_config: ProtocolConfig,
        consensus_client: Arc<dyn SubmitToConsensus>,
    ) -> ConsensusAdapter {
        let ca_metrics = ConsensusAdapterMetrics::new(prometheus_registry);
        // The consensus adapter allows the authority to send user certificates through
        // consensus.

        ConsensusAdapter::new(
            consensus_client,
            authority,
            connection_monitor_status,
            consensus_config.max_pending_transactions(),
            consensus_config.max_pending_transactions() * 2 / committee.num_members(),
            consensus_config.max_submit_position,
            consensus_config.submit_delay_step_override(),
            ca_metrics,
            protocol_config,
        )
    }

    async fn start_grpc_validator_service(
        config: &NodeConfig,
        state: Arc<AuthorityState>,
        consensus_adapter: Arc<ConsensusAdapter>,
        prometheus_registry: &Registry,
    ) -> Result<tokio::task::JoinHandle<Result<()>>> {
        let validator_service = ValidatorService::new(
            state.clone(),
            consensus_adapter,
            Arc::new(ValidatorServiceMetrics::new(prometheus_registry)),
            TrafficControllerMetrics::new(prometheus_registry),
            config.policy_config.clone(),
            config.firewall_config.clone(),
        );

        let mut server_conf = iota_network_stack::config::Config::new();
        server_conf.global_concurrency_limit = config.grpc_concurrency_limit;
        server_conf.load_shed = config.grpc_load_shed;
        let mut server_builder =
            ServerBuilder::from_config(&server_conf, GrpcMetrics::new(prometheus_registry));

        server_builder = server_builder.add_service(ValidatorServer::new(validator_service));

        let server = server_builder
            .bind(config.network_address())
            .await
            .map_err(|err| anyhow!(err.to_string()))?;
        let local_addr = server.local_addr();
        info!("Listening to traffic on {local_addr}");
        let grpc_server = spawn_monitored_task!(server.serve().map_err(Into::into));

        Ok(grpc_server)
    }

    pub fn state(&self) -> Arc<AuthorityState> {
        self.state.clone()
    }

    // Only used for testing because of how epoch store is loaded.
    pub fn reference_gas_price_for_testing(&self) -> Result<u64, anyhow::Error> {
        self.state.reference_gas_price_for_testing()
    }

    pub fn clone_committee_store(&self) -> Arc<CommitteeStore> {
        self.state.committee_store().clone()
    }

    // pub fn clone_authority_store(&self) -> Arc<AuthorityStore> {
    // self.state.db()
    // }

    /// Clone an AuthorityAggregator currently used in this node's
    /// QuorumDriver, if the node is a fullnode. After reconfig,
    /// QuorumDriver builds a new AuthorityAggregator. The caller
    /// of this function will mostly likely want to call this again
    /// to get a fresh one.
    pub fn clone_authority_aggregator(
        &self,
    ) -> Option<Arc<AuthorityAggregator<NetworkAuthorityClient>>> {
        self.transaction_orchestrator
            .as_ref()
            .map(|to| to.clone_authority_aggregator())
    }

    pub fn transaction_orchestrator(
        &self,
    ) -> Option<Arc<TransactionOrchestrator<NetworkAuthorityClient>>> {
        self.transaction_orchestrator.clone()
    }

    pub fn subscribe_to_transaction_orchestrator_effects(
        &self,
    ) -> Result<tokio::sync::broadcast::Receiver<QuorumDriverEffectsQueueResult>> {
        self.transaction_orchestrator
            .as_ref()
            .map(|to| to.subscribe_to_effects_queue())
            .ok_or_else(|| anyhow::anyhow!("Transaction Orchestrator is not enabled in this node."))
    }

    /// This function awaits the completion of checkpoint execution of the
    /// current epoch, after which it initiates reconfiguration of the
    /// entire system. This function also handles role changes for the node when
    /// epoch changes and advertises capabilities to the committee if the node
    /// is a validator.
    pub async fn monitor_reconfiguration(self: Arc<Self>) -> Result<()> {
        let checkpoint_executor_metrics =
            CheckpointExecutorMetrics::new(&self.registry_service.default_registry());

        loop {
            let mut accumulator_guard = self.accumulator.lock().await;
            let accumulator = accumulator_guard.take().unwrap();
            let mut checkpoint_executor = CheckpointExecutor::new(
                self.state_sync_handle.subscribe_to_synced_checkpoints(),
                self.checkpoint_store.clone(),
                self.state.clone(),
                accumulator.clone(),
                self.config.checkpoint_executor_config.clone(),
                checkpoint_executor_metrics.clone(),
            );

            let run_with_range = self.config.run_with_range;

            let cur_epoch_store = self.state.load_epoch_store_one_call_per_task();

            // Advertise capabilities to committee, if we are a validator.
            if let Some(components) = &*self.validator_components.lock().await {
                // TODO: without this sleep, the consensus message is not delivered reliably.
                tokio::time::sleep(Duration::from_millis(1)).await;

                let config = cur_epoch_store.protocol_config();
                let binary_config = to_binary_config(config);
                let transaction = if config.authority_capabilities_v2() {
                    ConsensusTransaction::new_capability_notification_v2(
                        AuthorityCapabilitiesV2::new(
                            self.state.name,
                            cur_epoch_store.get_chain_identifier().chain(),
                            self.config
                                .supported_protocol_versions
                                .expect("Supported versions should be populated")
                                // no need to send digests of versions less than the current version
                                .truncate_below(config.version),
                            self.state
                                .get_available_system_packages(&binary_config)
                                .await,
                        ),
                    )
                } else {
                    ConsensusTransaction::new_capability_notification(AuthorityCapabilitiesV1::new(
                        self.state.name,
                        self.config
                            .supported_protocol_versions
                            .expect("Supported versions should be populated"),
                        self.state
                            .get_available_system_packages(&binary_config)
                            .await,
                    ))
                };
                info!(?transaction, "submitting capabilities to consensus");
                components
                    .consensus_adapter
                    .submit(transaction, None, &cur_epoch_store)?;
            }

            let stop_condition = checkpoint_executor
                .run_epoch(cur_epoch_store.clone(), run_with_range)
                .await;
            drop(checkpoint_executor);

            if stop_condition == StopReason::RunWithRangeCondition {
                IotaNode::shutdown(&self).await;
                self.shutdown_channel_tx
                    .send(run_with_range)
                    .expect("RunWithRangeCondition met but failed to send shutdown message");
                return Ok(());
            }

            // Safe to call because we are in the middle of reconfiguration.
            let latest_system_state = self
                .state
                .get_object_cache_reader()
                .get_iota_system_state_object_unsafe()
                .expect("Read Iota System State object cannot fail");

            #[cfg(msim)]
            if !self
                .sim_state
                .sim_safe_mode_expected
                .load(Ordering::Relaxed)
            {
                debug_assert!(!latest_system_state.safe_mode());
            }

            #[cfg(not(msim))]
            debug_assert!(!latest_system_state.safe_mode());

            if let Err(err) = self.end_of_epoch_channel.send(latest_system_state.clone()) {
                if self.state.is_fullnode(&cur_epoch_store) {
                    warn!(
                        "Failed to send end of epoch notification to subscriber: {:?}",
                        err
                    );
                }
            }

            cur_epoch_store.record_is_safe_mode_metric(latest_system_state.safe_mode());
            let new_epoch_start_state = latest_system_state.into_epoch_start_state();

            self.auth_agg.store(Arc::new(
                self.auth_agg
                    .load()
                    .recreate_with_new_epoch_start_state(&new_epoch_start_state),
            ));

            let next_epoch_committee = new_epoch_start_state.get_iota_committee();
            let next_epoch = next_epoch_committee.epoch();
            assert_eq!(cur_epoch_store.epoch() + 1, next_epoch);

            info!(
                next_epoch,
                "Finished executing all checkpoints in epoch. About to reconfigure the system."
            );

            fail_point_async!("reconfig_delay");

            // We save the connection monitor status map regardless of validator / fullnode
            // status so that we don't need to restart the connection monitor
            // every epoch. Update the mappings that will be used by the
            // consensus adapter if it exists or is about to be created.
            let authority_names_to_peer_ids =
                new_epoch_start_state.get_authority_names_to_peer_ids();
            self.connection_monitor_status
                .update_mapping_for_epoch(authority_names_to_peer_ids);

            cur_epoch_store.record_epoch_reconfig_start_time_metric();

            let _ = send_trusted_peer_change(
                &self.config,
                &self.trusted_peer_change_tx,
                &new_epoch_start_state,
            );

            // The following code handles 4 different cases, depending on whether the node
            // was a validator in the previous epoch, and whether the node is a validator
            // in the new epoch.

            let new_validator_components = if let Some(ValidatorComponents {
                validator_server_handle,
                validator_overload_monitor_handle,
                consensus_manager,
                consensus_store_pruner,
                consensus_adapter,
                checkpoint_service_exit,
                checkpoint_metrics,
                iota_tx_validator_metrics,
            }) = self.validator_components.lock().await.take()
            {
                info!("Reconfiguring the validator.");
                // Stop the old checkpoint service.
                drop(checkpoint_service_exit);

                consensus_manager.shutdown().await;

                let new_epoch_store = self
                    .reconfigure_state(
                        &self.state,
                        &cur_epoch_store,
                        next_epoch_committee.clone(),
                        new_epoch_start_state,
                        accumulator.clone(),
                    )
                    .await?;

                // No other components should be holding a strong reference to state accumulator
                // at this point. Confirm here before we swap in the new accumulator.
                let accumulator_metrics = Arc::into_inner(accumulator)
                    .expect("Accumulator should have no other references at this point")
                    .metrics();
                let new_accumulator = Arc::new(StateAccumulator::new(
                    self.state.get_accumulator_store().clone(),
                    &new_epoch_store,
                    accumulator_metrics,
                ));
                let weak_accumulator = Arc::downgrade(&new_accumulator);
                *accumulator_guard = Some(new_accumulator);

                consensus_store_pruner.prune(next_epoch).await;

                if self.state.is_validator(&new_epoch_store) {
                    // Only restart Narwhal if this node is still a validator in the new epoch.
                    Some(
                        Self::start_epoch_specific_validator_components(
                            &self.config,
                            self.state.clone(),
                            consensus_adapter,
                            self.checkpoint_store.clone(),
                            new_epoch_store.clone(),
                            self.state_sync_handle.clone(),
                            self.randomness_handle.clone(),
                            consensus_manager,
                            consensus_store_pruner,
                            weak_accumulator,
                            validator_server_handle,
                            validator_overload_monitor_handle,
                            checkpoint_metrics,
                            self.metrics.clone(),
                            iota_tx_validator_metrics,
                        )
                        .await?,
                    )
                } else {
                    info!("This node is no longer a validator after reconfiguration");
                    None
                }
            } else {
                let new_epoch_store = self
                    .reconfigure_state(
                        &self.state,
                        &cur_epoch_store,
                        next_epoch_committee.clone(),
                        new_epoch_start_state,
                        accumulator.clone(),
                    )
                    .await?;

                // No other components should be holding a strong reference to state accumulator
                // at this point. Confirm here before we swap in the new accumulator.
                let accumulator_metrics = Arc::into_inner(accumulator)
                    .expect("Accumulator should have no other references at this point")
                    .metrics();
                let new_accumulator = Arc::new(StateAccumulator::new(
                    self.state.get_accumulator_store().clone(),
                    &new_epoch_store,
                    accumulator_metrics,
                ));
                let weak_accumulator = Arc::downgrade(&new_accumulator);
                *accumulator_guard = Some(new_accumulator);

                if self.state.is_validator(&new_epoch_store) {
                    info!("Promoting the node from fullnode to validator, starting grpc server");

                    Some(
                        Self::construct_validator_components(
                            self.config.clone(),
                            self.state.clone(),
                            Arc::new(next_epoch_committee.clone()),
                            new_epoch_store.clone(),
                            self.checkpoint_store.clone(),
                            self.state_sync_handle.clone(),
                            self.randomness_handle.clone(),
                            weak_accumulator,
                            self.connection_monitor_status.clone(),
                            &self.registry_service,
                            self.metrics.clone(),
                        )
                        .await?,
                    )
                } else {
                    None
                }
            };
            *self.validator_components.lock().await = new_validator_components;

            // Force releasing current epoch store DB handle, because the
            // Arc<AuthorityPerEpochStore> may linger.
            cur_epoch_store.release_db_handles();

            if cfg!(msim)
                && !matches!(
                    self.config
                        .authority_store_pruning_config
                        .num_epochs_to_retain_for_checkpoints(),
                    None | Some(u64::MAX) | Some(0)
                )
            {
                self.state
                .prune_checkpoints_for_eligible_epochs_for_testing(
                    self.config.clone(),
                    iota_core::authority::authority_store_pruner::AuthorityStorePruningMetrics::new_for_test(),
                )
                .await?;
            }

            info!("Reconfiguration finished");
        }
    }

    async fn shutdown(&self) {
        if let Some(validator_components) = &*self.validator_components.lock().await {
            validator_components.consensus_manager.shutdown().await;
        }
    }

    /// Asynchronously reconfigures the state of the authority node for the next
    /// epoch.
    async fn reconfigure_state(
        &self,
        state: &Arc<AuthorityState>,
        cur_epoch_store: &AuthorityPerEpochStore,
        next_epoch_committee: Committee,
        next_epoch_start_system_state: EpochStartSystemState,
        accumulator: Arc<StateAccumulator>,
    ) -> IotaResult<Arc<AuthorityPerEpochStore>> {
        let next_epoch = next_epoch_committee.epoch();

        let last_checkpoint = self
            .checkpoint_store
            .get_epoch_last_checkpoint(cur_epoch_store.epoch())
            .expect("Error loading last checkpoint for current epoch")
            .expect("Could not load last checkpoint for current epoch");
        let epoch_supply_change = last_checkpoint
            .end_of_epoch_data
            .as_ref()
            .ok_or_else(|| {
                IotaError::from("last checkpoint in epoch should contain end of epoch data")
            })?
            .epoch_supply_change;

        let epoch_start_configuration = EpochStartConfiguration::new(
            next_epoch_start_system_state,
            *last_checkpoint.digest(),
            state.get_object_store().as_ref(),
            EpochFlag::default_flags_for_new_epoch(&state.config),
        )
        .expect("EpochStartConfiguration construction cannot fail");

        let new_epoch_store = self
            .state
            .reconfigure(
                cur_epoch_store,
                self.config.supported_protocol_versions.unwrap(),
                next_epoch_committee,
                epoch_start_configuration,
                accumulator,
                &self.config.expensive_safety_check_config,
                epoch_supply_change,
            )
            .await
            .expect("Reconfigure authority state cannot fail");
        info!(next_epoch, "Node State has been reconfigured");
        assert_eq!(next_epoch, new_epoch_store.epoch());
        self.state.get_reconfig_api().update_epoch_flags_metrics(
            cur_epoch_store.epoch_start_config().flags(),
            new_epoch_store.epoch_start_config().flags(),
        );

        Ok(new_epoch_store)
    }

    pub fn get_config(&self) -> &NodeConfig {
        &self.config
    }

    async fn execute_transaction_immediately_at_zero_epoch(
        state: &Arc<AuthorityState>,
        epoch_store: &Arc<AuthorityPerEpochStore>,
        tx: &Transaction,
        span: tracing::Span,
    ) {
        let transaction =
            iota_types::executable_transaction::VerifiedExecutableTransaction::new_unchecked(
                iota_types::executable_transaction::ExecutableTransaction::new_from_data_and_sig(
                    tx.data().clone(),
                    iota_types::executable_transaction::CertificateProof::Checkpoint(0, 0),
                ),
            );
        state
            .try_execute_immediately(&transaction, None, epoch_store)
            .instrument(span)
            .await
            .unwrap();
    }

    pub fn randomness_handle(&self) -> randomness::Handle {
        self.randomness_handle.clone()
    }
}

#[cfg(not(msim))]
impl IotaNode {
    async fn fetch_jwks(
        _authority: AuthorityName,
        provider: &OIDCProvider,
    ) -> IotaResult<Vec<(JwkId, JWK)>> {
        use fastcrypto_zkp::bn254::zk_login::fetch_jwks;
        let client = reqwest::Client::new();
        fetch_jwks(provider, &client)
            .await
            .map_err(|_| IotaError::JWKRetrieval)
    }
}

#[cfg(msim)]
impl IotaNode {
    pub fn get_sim_node_id(&self) -> iota_simulator::task::NodeId {
        self.sim_state.sim_node.id()
    }

    pub fn set_safe_mode_expected(&self, new_value: bool) {
        info!("Setting safe mode expected to {}", new_value);
        self.sim_state
            .sim_safe_mode_expected
            .store(new_value, Ordering::Relaxed);
    }

    #[allow(unused_variables)]
    async fn fetch_jwks(
        authority: AuthorityName,
        provider: &OIDCProvider,
    ) -> IotaResult<Vec<(JwkId, JWK)>> {
        get_jwk_injector()(authority, provider)
    }
}

/// Notify [`DiscoveryEventLoop`] that a new list of trusted peers are now
/// available.
fn send_trusted_peer_change(
    config: &NodeConfig,
    sender: &watch::Sender<TrustedPeerChangeEvent>,
    epoch_state_state: &EpochStartSystemState,
) -> Result<(), watch::error::SendError<TrustedPeerChangeEvent>> {
    sender
        .send(TrustedPeerChangeEvent {
            new_peers: epoch_state_state.get_validator_as_p2p_peers(config.authority_public_key()),
        })
        .tap_err(|err| {
            warn!(
                "Failed to send validator peer information to state sync: {:?}",
                err
            );
        })
}

fn build_kv_store(
    state: &Arc<AuthorityState>,
    config: &NodeConfig,
    registry: &Registry,
) -> Result<Arc<TransactionKeyValueStore>> {
    let metrics = KeyValueStoreMetrics::new(registry);
    let db_store = TransactionKeyValueStore::new("rocksdb", metrics.clone(), state.clone());

    let base_url = &config.transaction_kv_store_read_config.base_url;

    if base_url.is_empty() {
        info!("no http kv store url provided, using local db only");
        return Ok(Arc::new(db_store));
    }

    let base_url: url::Url = base_url.parse().tap_err(|e| {
        error!(
            "failed to parse config.transaction_kv_store_config.base_url ({:?}) as url: {}",
            base_url, e
        )
    })?;

    let network_str = match state.get_chain_identifier().map(|c| c.chain()) {
        Some(Chain::Mainnet) => "/mainnet",
        Some(Chain::Testnet) => "/testnet",
        _ => {
            info!("using local db only for kv store for unknown chain");
            return Ok(Arc::new(db_store));
        }
    };

    let base_url = base_url.join(network_str)?.to_string();
    let http_store = HttpKVStore::new_kv(&base_url, metrics.clone())?;
    info!("using local key-value store with fallback to http key-value store");
    Ok(Arc::new(FallbackTransactionKVStore::new_kv(
        db_store,
        http_store,
        metrics,
        "json_rpc_fallback",
    )))
}

/// Builds and starts the HTTP server for the Iota node, exposing JSON-RPC and
/// REST APIs based on the node's configuration.
///
/// This function performs the following tasks:
/// 1. Checks if the node is a validator by inspecting the consensus
///    configuration; if so, it returns early as validators do not expose these
///    APIs.
/// 2. Creates an Axum router to handle HTTP requests.
/// 3. Initializes the JSON-RPC server and registers various RPC modules based
///    on the node's state and configuration, including CoinApi,
///    TransactionBuilderApi, GovernanceApi, TransactionExecutionApi, and
///    IndexerApi.
/// 4. Optionally, if the REST API is enabled, nests the REST API router under
///    the `/rest` path.
/// 5. Binds the server to the specified JSON-RPC address and starts listening
///    for incoming connections.
pub async fn build_http_server(
    state: Arc<AuthorityState>,
    store: RocksDbStore,
    transaction_orchestrator: &Option<Arc<TransactionOrchestrator<NetworkAuthorityClient>>>,
    config: &NodeConfig,
    prometheus_registry: &Registry,
    _custom_runtime: Option<Handle>,
    software_version: &'static str,
) -> Result<Option<tokio::task::JoinHandle<()>>> {
    // Validators do not expose these APIs
    if config.consensus_config().is_some() {
        return Ok(None);
    }

    let mut router = axum::Router::new();

    let json_rpc_router = {
        let mut server = JsonRpcServerBuilder::new(
            env!("CARGO_PKG_VERSION"),
            prometheus_registry,
            config.policy_config.clone(),
            config.firewall_config.clone(),
        );

        let kv_store = build_kv_store(&state, config, prometheus_registry)?;

        let metrics = Arc::new(JsonRpcMetrics::new(prometheus_registry));
        server.register_module(ReadApi::new(
            state.clone(),
            kv_store.clone(),
            metrics.clone(),
        ))?;
        server.register_module(CoinReadApi::new(
            state.clone(),
            kv_store.clone(),
            metrics.clone(),
        ))?;

        // if run_with_range is enabled we want to prevent any transactions
        // run_with_range = None is normal operating conditions
        if config.run_with_range.is_none() {
            server.register_module(TransactionBuilderApi::new(state.clone()))?;
        }
        server.register_module(GovernanceReadApi::new(state.clone(), metrics.clone()))?;
        server.register_module(BridgeReadApi::new(state.clone(), metrics.clone()))?;

        if let Some(transaction_orchestrator) = transaction_orchestrator {
            server.register_module(TransactionExecutionApi::new(
                state.clone(),
                transaction_orchestrator.clone(),
                metrics.clone(),
            ))?;
        }

        server.register_module(IndexerApi::new(
            state.clone(),
            ReadApi::new(state.clone(), kv_store.clone(), metrics.clone()),
            kv_store,
            metrics,
            config.indexer_max_subscriptions,
        ))?;
        server.register_module(MoveUtils::new(state.clone()))?;

        let server_type = config.jsonrpc_server_type();

        server.to_router(server_type).await?
    };

    router = router.merge(json_rpc_router);

    if config.enable_experimental_rest_api {
        let mut rest_service = iota_rest_api::RestService::new(
            Arc::new(RestReadStore::new(state, store)),
            software_version,
        );

        rest_service.with_metrics(RestMetrics::new(prometheus_registry));

        if let Some(transaction_orchestrator) = transaction_orchestrator {
            rest_service.with_executor(transaction_orchestrator.clone())
        }

        router = router.merge(rest_service.into_router());
    }

    let listener = tokio::net::TcpListener::bind(&config.json_rpc_address)
        .await
        .unwrap();
    let addr = listener.local_addr().unwrap();

    router = router.layer(axum::middleware::from_fn(server_timing_middleware));

    let handle = tokio::spawn(async move {
        axum::serve(
            listener,
            router.into_make_service_with_connect_info::<SocketAddr>(),
        )
        .await
        .unwrap()
    });

    info!(local_addr =? addr, "Iota JSON-RPC server listening on {addr}");

    Ok(Some(handle))
}

#[cfg(not(test))]
fn max_tx_per_checkpoint(protocol_config: &ProtocolConfig) -> usize {
    protocol_config.max_transactions_per_checkpoint() as usize
}

#[cfg(test)]
fn max_tx_per_checkpoint(_: &ProtocolConfig) -> usize {
    2
}<|MERGE_RESOLUTION|>--- conflicted
+++ resolved
@@ -1302,33 +1302,17 @@
 
         consensus_adapter.swap_low_scoring_authorities(low_scoring_authorities.clone());
 
-<<<<<<< HEAD
-        if epoch_store.randomness_state_enabled() {
-            let randomness_manager = RandomnessManager::try_new(
-                Arc::downgrade(&epoch_store),
-                Box::new(consensus_adapter.clone()),
-                randomness_handle,
-                config.authority_key_pair(),
-            )
-            .await;
-            if let Some(randomness_manager) = randomness_manager {
-                epoch_store
-                    .set_randomness_manager(randomness_manager)
-                    .await?;
-            }
-=======
         let randomness_manager = RandomnessManager::try_new(
             Arc::downgrade(&epoch_store),
             Box::new(consensus_adapter.clone()),
             randomness_handle,
-            config.protocol_key_pair(),
+            config.authority_key_pair(),
         )
         .await;
         if let Some(randomness_manager) = randomness_manager {
             epoch_store
                 .set_randomness_manager(randomness_manager)
                 .await?;
->>>>>>> eeaf48f7
         }
 
         let throughput_calculator = Arc::new(ConsensusThroughputCalculator::new(
