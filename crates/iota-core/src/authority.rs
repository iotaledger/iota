--- conflicted
+++ resolved
@@ -4194,11 +4194,7 @@
             let modules = framework_injection::get_override_modules(system_package.id(), self.name)
                 .unwrap_or(modules);
 
-<<<<<<< HEAD
-            let Ok(obj_ref) = iota_framework::compare_system_package(
-=======
             match iota_framework::compare_system_package(
->>>>>>> 73d18f83
                 &self.get_object_store(),
                 system_package.id(),
                 &modules,
