// Copyright (c) Mysten Labs, Inc.
// Modifications Copyright (c) 2024 IOTA Stiftung
// SPDX-License-Identifier: Apache-2.0

use std::path::Path;

use iota_types::{
    accumulator::Accumulator, base_types::SequenceNumber, digests::TransactionEventsDigest,
    effects::TransactionEffects, storage::MarkerValue,
};
use rocksdb::Options;
use serde::{Deserialize, Serialize};
use typed_store::{
    metrics::SamplingInterval,
    rocks::{
        default_db_options, read_size_from_env,
        util::{empty_compaction_filter, reference_count_merge_operator},
        DBBatch, DBMap, DBOptions, MetricConf, ReadWriteOptions,
    },
    traits::{Map, TableSummary, TypedStoreDebug},
};
use typed_store_derive::DBMapUtils;

use super::*;
use crate::authority::{
    authority_store::LockDetailsWrapperDeprecated,
    authority_store_types::{
        get_store_object_pair, try_construct_object, ObjectContentDigest, StoreData,
        StoreMoveObjectWrapper, StoreObject, StoreObjectPair, StoreObjectValue, StoreObjectWrapper,
    },
    epoch_start_configuration::EpochStartConfiguration,
};

const ENV_VAR_OBJECTS_BLOCK_CACHE_SIZE: &str = "OBJECTS_BLOCK_CACHE_MB";
pub(crate) const ENV_VAR_LOCKS_BLOCK_CACHE_SIZE: &str = "LOCKS_BLOCK_CACHE_MB";
const ENV_VAR_TRANSACTIONS_BLOCK_CACHE_SIZE: &str = "TRANSACTIONS_BLOCK_CACHE_MB";
const ENV_VAR_EFFECTS_BLOCK_CACHE_SIZE: &str = "EFFECTS_BLOCK_CACHE_MB";
const ENV_VAR_EVENTS_BLOCK_CACHE_SIZE: &str = "EVENTS_BLOCK_CACHE_MB";
const ENV_VAR_INDIRECT_OBJECTS_BLOCK_CACHE_SIZE: &str = "INDIRECT_OBJECTS_BLOCK_CACHE_MB";

/// AuthorityPerpetualTables contains data that must be preserved from one epoch
/// to the next.
#[derive(DBMapUtils)]
pub struct AuthorityPerpetualTables {
    /// This is a map between the object (ID, version) and the latest state of
    /// the object, namely the state that is needed to process new
    /// transactions. State is represented by `StoreObject` enum, which is
    /// either a move module, a move object, or a pointer to an object
    /// stored in the `indirect_move_objects` table.
    ///
    /// Note that while this map can store all versions of an object, we will
    /// eventually prune old object versions from the db.
    ///
    /// IMPORTANT: object versions must *only* be pruned if they appear as
    /// inputs in some TransactionEffects. Simply pruning all objects but
    /// the most recent is an error! This is because there can be partially
    /// executed transactions whose effects have not yet been written out,
    /// and which must be retried. But, they cannot be retried unless their
    /// input objects are still accessible!
    #[default_options_override_fn = "objects_table_default_config"]
    pub(crate) objects: DBMap<ObjectKey, StoreObjectWrapper>,

    #[default_options_override_fn = "indirect_move_objects_table_default_config"]
    pub(crate) indirect_move_objects: DBMap<ObjectContentDigest, StoreMoveObjectWrapper>,

    /// This is a map between object references of currently active objects that
    /// can be mutated.
    ///
    /// For old epochs, it may also contain the transaction that they are lock
    /// on for use by this specific validator. The transaction locks
    /// themselves are now in AuthorityPerEpochStore.
    #[default_options_override_fn = "owned_object_transaction_locks_table_default_config"]
    #[rename = "owned_object_transaction_locks"]
    pub(crate) live_owned_object_markers: DBMap<ObjectRef, Option<LockDetailsWrapperDeprecated>>,

    /// This is a map between the transaction digest and the corresponding
    /// transaction that's known to be executable. This means that it may
    /// have been executed locally, or it may have been synced through
    /// state-sync but hasn't been executed yet.
    #[default_options_override_fn = "transactions_table_default_config"]
    pub(crate) transactions: DBMap<TransactionDigest, TrustedTransaction>,

    /// A map between the transaction digest of a certificate to the effects of
    /// its execution. We store effects into this table in two different
    /// cases:
    /// 1. When a transaction is synced through state_sync, we store the effects
    ///    here. These effects are known to be final in the network, but may not
    ///    have been executed locally yet.
    /// 2. When the transaction is executed locally on this node, we store the
<<<<<<< HEAD
    ///    effects here. This means that it's possible to store the same effects
    ///    twice (once for the synced transaction, and once for the executed).
    ///    It's also possible for the effects to be reverted if the transaction
    ///    didn't make it into the epoch.
=======
    ///    effects here.
    ///
    /// This means that it's possible to store the same effects twice (once for
    /// the synced transaction, and once for the executed). It's also possible
    /// for the effects to be reverted if the transaction didn't make it into
    /// the epoch.
>>>>>>> 8c389f2d
    #[default_options_override_fn = "effects_table_default_config"]
    pub(crate) effects: DBMap<TransactionEffectsDigest, TransactionEffects>,

    /// Transactions that have been executed locally on this node. We need this
    /// table since the `effects` table doesn't say anything about the
    /// execution status of the transaction on this node. When we wait for
    /// transactions to be executed, we wait for them to appear in this
    /// table. When we revert transactions, we remove them from both tables.
    pub(crate) executed_effects: DBMap<TransactionDigest, TransactionEffectsDigest>,

    // Currently this is needed in the validator for returning events during process certificates.
    // We could potentially remove this if we decided not to provide events in the execution path.
    // TODO: Figure out what to do with this table in the long run.
    // Also we need a pruning policy for this table. We can prune this table along with tx/effects.
    #[default_options_override_fn = "events_table_default_config"]
    pub(crate) events: DBMap<(TransactionEventsDigest, usize), Event>,

    /// DEPRECATED in favor of the table of the same name in
    /// authority_per_epoch_store. Please do not add new
    /// accessors/callsites. When transaction is executed via checkpoint
    /// executor, we store association here
    pub(crate) executed_transactions_to_checkpoint:
        DBMap<TransactionDigest, (EpochId, CheckpointSequenceNumber)>,

    // Finalized root state accumulator for epoch, to be included in CheckpointSummary
    // of last checkpoint of epoch. These values should only ever be written once
    // and never changed
    pub(crate) root_state_hash_by_epoch: DBMap<EpochId, (CheckpointSequenceNumber, Accumulator)>,

    /// Parameters of the system fixed at the epoch start
    pub(crate) epoch_start_configuration: DBMap<(), EpochStartConfiguration>,

    /// A singleton table that stores latest pruned checkpoint. Used to keep
    /// objects pruner progress
    pub(crate) pruned_checkpoint: DBMap<(), CheckpointSequenceNumber>,

    /// The total IOTA supply and the epoch at which it was stored.
    /// We check and update it at the end of each epoch if expensive checks are
    /// enabled.
    pub(crate) total_iota_supply: DBMap<(), TotalIotaSupplyCheck>,

    /// Expected imbalance between storage fund balance and the sum of storage
    /// rebate of all live objects. This could be non-zero due to bugs in
    /// earlier protocol versions. This number is the result of
    /// storage_fund_balance - sum(storage_rebate).
    pub(crate) expected_storage_fund_imbalance: DBMap<(), i64>,

    /// Table that stores the set of received objects and deleted objects and
    /// the version at which they were received. This is used to prevent
    /// possible race conditions around receiving objects (since they are
    /// not locked by the transaction manager) and for tracking shared
    /// objects that have been deleted. This table is meant to be pruned
    /// per-epoch, and all previous epochs other than the current epoch may
    /// be pruned safely.
    pub(crate) object_per_epoch_marker_table: DBMap<(EpochId, ObjectKey), MarkerValue>,
}

/// The total IOTA supply used during conservation checks.
#[derive(Debug, Serialize, Deserialize)]
pub(crate) struct TotalIotaSupplyCheck {
    /// The IOTA supply at the time of `last_check_epoch`.
    pub(crate) total_supply: u64,
    /// The epoch at which the total supply was last checked or updated.
    pub(crate) last_check_epoch: EpochId,
}

impl AuthorityPerpetualTables {
    pub fn path(parent_path: &Path) -> PathBuf {
        parent_path.join("perpetual")
    }

    pub fn open(parent_path: &Path, db_options: Option<Options>) -> Self {
        Self::open_tables_read_write(
            Self::path(parent_path),
            MetricConf::new("perpetual")
                .with_sampling(SamplingInterval::new(Duration::from_secs(60), 0)),
            db_options,
            None,
        )
    }

    pub fn open_readonly(parent_path: &Path) -> AuthorityPerpetualTablesReadOnly {
        Self::get_read_only_handle(
            Self::path(parent_path),
            None,
            None,
            MetricConf::new("perpetual_readonly"),
        )
    }

    // This is used by indexer to find the correct version of dynamic field child
    // object. We do not store the version of the child object, but because of
    // lamport timestamp, we know the child must have version number less then
    // or eq to the parent.
    pub fn find_object_lt_or_eq_version(
        &self,
        object_id: ObjectID,
        version: SequenceNumber,
    ) -> IotaResult<Option<Object>> {
        let iter = self
            .objects
            .safe_range_iter(ObjectKey::min_for_id(&object_id)..=ObjectKey::max_for_id(&object_id))
            .skip_prior_to(&ObjectKey(object_id, version))?;
        match iter.reverse().next() {
            Some(Ok((key, o))) => self.object(&key, o),
            Some(Err(e)) => Err(e.into()),
            None => Ok(None),
        }
    }

    fn construct_object(
        &self,
        object_key: &ObjectKey,
        store_object: StoreObjectValue,
    ) -> Result<Object, IotaError> {
        let indirect_object = match store_object.data {
            StoreData::IndirectObject(ref metadata) => self
                .indirect_move_objects
                .get(&metadata.digest)?
                .map(|o| o.migrate().into_inner()),
            _ => None,
        };
        try_construct_object(object_key, store_object, indirect_object)
    }

    // Constructs `iota_types::object::Object` from `StoreObjectWrapper`.
    // Returns `None` if object was deleted/wrapped
    pub fn object(
        &self,
        object_key: &ObjectKey,
        store_object: StoreObjectWrapper,
    ) -> Result<Option<Object>, IotaError> {
        let StoreObject::Value(store_object) = store_object.migrate().into_inner() else {
            return Ok(None);
        };
        Ok(Some(self.construct_object(object_key, store_object)?))
    }

    pub fn object_reference(
        &self,
        object_key: &ObjectKey,
        store_object: StoreObjectWrapper,
    ) -> Result<ObjectRef, IotaError> {
        let obj_ref = match store_object.migrate().into_inner() {
            StoreObject::Value(object) => self
                .construct_object(object_key, object)?
                .compute_object_reference(),
            StoreObject::Deleted => (
                object_key.0,
                object_key.1,
                ObjectDigest::OBJECT_DIGEST_DELETED,
            ),
            StoreObject::Wrapped => (
                object_key.0,
                object_key.1,
                ObjectDigest::OBJECT_DIGEST_WRAPPED,
            ),
        };
        Ok(obj_ref)
    }

    pub fn tombstone_reference(
        &self,
        object_key: &ObjectKey,
        store_object: &StoreObjectWrapper,
    ) -> Result<Option<ObjectRef>, IotaError> {
        let obj_ref = match store_object.inner() {
            StoreObject::Deleted => Some((
                object_key.0,
                object_key.1,
                ObjectDigest::OBJECT_DIGEST_DELETED,
            )),
            StoreObject::Wrapped => Some((
                object_key.0,
                object_key.1,
                ObjectDigest::OBJECT_DIGEST_WRAPPED,
            )),
            _ => None,
        };
        Ok(obj_ref)
    }

    pub fn get_latest_object_ref_or_tombstone(
        &self,
        object_id: ObjectID,
    ) -> Result<Option<ObjectRef>, IotaError> {
        let mut iterator = self
            .objects
            .unbounded_iter()
            .skip_prior_to(&ObjectKey::max_for_id(&object_id))?;

        if let Some((object_key, value)) = iterator.next() {
            if object_key.0 == object_id {
                return Ok(Some(self.object_reference(&object_key, value)?));
            }
        }
        Ok(None)
    }

    pub fn get_latest_object_or_tombstone(
        &self,
        object_id: ObjectID,
    ) -> Result<Option<(ObjectKey, StoreObjectWrapper)>, IotaError> {
        let mut iterator = self
            .objects
            .unbounded_iter()
            .skip_prior_to(&ObjectKey::max_for_id(&object_id))?;

        if let Some((object_key, value)) = iterator.next() {
            if object_key.0 == object_id {
                return Ok(Some((object_key, value)));
            }
        }
        Ok(None)
    }

    pub fn get_recovery_epoch_at_restart(&self) -> IotaResult<EpochId> {
        Ok(self
            .epoch_start_configuration
            .get(&())?
            .expect("Must have current epoch.")
            .epoch_start_state()
            .epoch())
    }

    pub fn set_epoch_start_configuration(
        &self,
        epoch_start_configuration: &EpochStartConfiguration,
    ) -> IotaResult {
        let mut wb = self.epoch_start_configuration.batch();
        wb.insert_batch(
            &self.epoch_start_configuration,
            std::iter::once(((), epoch_start_configuration)),
        )?;
        wb.write()?;
        Ok(())
    }

    pub fn get_highest_pruned_checkpoint(&self) -> IotaResult<CheckpointSequenceNumber> {
        Ok(self.pruned_checkpoint.get(&())?.unwrap_or_default())
    }

    pub fn set_highest_pruned_checkpoint(
        &self,
        wb: &mut DBBatch,
        checkpoint_number: CheckpointSequenceNumber,
    ) -> IotaResult {
        wb.insert_batch(&self.pruned_checkpoint, [((), checkpoint_number)])?;
        Ok(())
    }

    pub fn get_transaction(
        &self,
        digest: &TransactionDigest,
    ) -> IotaResult<Option<TrustedTransaction>> {
        let Some(transaction) = self.transactions.get(digest)? else {
            return Ok(None);
        };
        Ok(Some(transaction))
    }

    pub fn get_effects(
        &self,
        digest: &TransactionDigest,
    ) -> IotaResult<Option<TransactionEffects>> {
        let Some(effect_digest) = self.executed_effects.get(digest)? else {
            return Ok(None);
        };
        Ok(self.effects.get(&effect_digest)?)
    }

    // DEPRECATED as the backing table has been moved to authority_per_epoch_store.
    // Please do not add new accessors/callsites.
    pub fn get_checkpoint_sequence_number(
        &self,
        digest: &TransactionDigest,
    ) -> IotaResult<Option<(EpochId, CheckpointSequenceNumber)>> {
        Ok(self.executed_transactions_to_checkpoint.get(digest)?)
    }

    pub fn get_newer_object_keys(
        &self,
        object: &(ObjectID, SequenceNumber),
    ) -> IotaResult<Vec<ObjectKey>> {
        let mut objects = vec![];
        for result in self.objects.safe_iter_with_bounds(
            Some(ObjectKey(object.0, object.1.next())),
            Some(ObjectKey(object.0, VersionNumber::MAX)),
        ) {
            let (key, _) = result?;
            objects.push(key);
        }
        Ok(objects)
    }

    pub fn set_highest_pruned_checkpoint_without_wb(
        &self,
        checkpoint_number: CheckpointSequenceNumber,
    ) -> IotaResult {
        let mut wb = self.pruned_checkpoint.batch();
        self.set_highest_pruned_checkpoint(&mut wb, checkpoint_number)?;
        wb.write()?;
        Ok(())
    }

    pub fn database_is_empty(&self) -> IotaResult<bool> {
        Ok(self
            .objects
            .unbounded_iter()
            .skip_to(&ObjectKey::ZERO)?
            .next()
            .is_none())
    }

    pub fn iter_live_object_set(&self, include_wrapped_object: bool) -> LiveSetIter<'_> {
        LiveSetIter {
            iter: self.objects.unbounded_iter(),
            tables: self,
            prev: None,
            include_wrapped_object,
        }
    }

    pub fn checkpoint_db(&self, path: &Path) -> IotaResult {
        // This checkpoints the entire db and not just objects table
        self.objects.checkpoint_db(path).map_err(Into::into)
    }

    pub fn reset_db_for_execution_since_genesis(&self) -> IotaResult {
        // TODO: Add new tables that get added to the db automatically
        self.objects.unsafe_clear()?;
        self.indirect_move_objects.unsafe_clear()?;
        self.live_owned_object_markers.unsafe_clear()?;
        self.executed_effects.unsafe_clear()?;
        self.events.unsafe_clear()?;
        self.executed_transactions_to_checkpoint.unsafe_clear()?;
        self.root_state_hash_by_epoch.unsafe_clear()?;
        self.epoch_start_configuration.unsafe_clear()?;
        self.pruned_checkpoint.unsafe_clear()?;
        self.total_iota_supply.unsafe_clear()?;
        self.expected_storage_fund_imbalance.unsafe_clear()?;
        self.object_per_epoch_marker_table.unsafe_clear()?;
        self.objects.rocksdb.flush()?;
        Ok(())
    }

    pub fn get_root_state_hash(
        &self,
        epoch: EpochId,
    ) -> IotaResult<Option<(CheckpointSequenceNumber, Accumulator)>> {
        Ok(self.root_state_hash_by_epoch.get(&epoch)?)
    }

    pub fn insert_root_state_hash(
        &self,
        epoch: EpochId,
        last_checkpoint_of_epoch: CheckpointSequenceNumber,
        accumulator: Accumulator,
    ) -> IotaResult {
        self.root_state_hash_by_epoch
            .insert(&epoch, &(last_checkpoint_of_epoch, accumulator))?;
        Ok(())
    }

    pub fn insert_object_test_only(&self, object: Object) -> IotaResult {
        let object_reference = object.compute_object_reference();
        let StoreObjectPair(wrapper, _indirect_object) = get_store_object_pair(object, usize::MAX);
        let mut wb = self.objects.batch();
        wb.insert_batch(
            &self.objects,
            std::iter::once((ObjectKey::from(object_reference), wrapper)),
        )?;
        wb.write()?;
        Ok(())
    }
}

impl ObjectStore for AuthorityPerpetualTables {
    /// Read an object and return it, or Ok(None) if the object was not found.
    fn get_object(
        &self,
        object_id: &ObjectID,
    ) -> Result<Option<Object>, iota_types::storage::error::Error> {
        let obj_entry = self
            .objects
            .unbounded_iter()
            .skip_prior_to(&ObjectKey::max_for_id(object_id))
            .map_err(iota_types::storage::error::Error::custom)?
            .next();

        match obj_entry {
            Some((ObjectKey(obj_id, version), obj)) if obj_id == *object_id => Ok(self
                .object(&ObjectKey(obj_id, version), obj)
                .map_err(iota_types::storage::error::Error::custom)?),
            _ => Ok(None),
        }
    }

    fn get_object_by_key(
        &self,
        object_id: &ObjectID,
        version: VersionNumber,
    ) -> Result<Option<Object>, iota_types::storage::error::Error> {
        Ok(self
            .objects
            .get(&ObjectKey(*object_id, version))
            .map_err(iota_types::storage::error::Error::custom)?
            .map(|object| self.object(&ObjectKey(*object_id, version), object))
            .transpose()
            .map_err(iota_types::storage::error::Error::custom)?
            .flatten())
    }
}

pub struct LiveSetIter<'a> {
    iter:
        <DBMap<ObjectKey, StoreObjectWrapper> as Map<'a, ObjectKey, StoreObjectWrapper>>::Iterator,
    tables: &'a AuthorityPerpetualTables,
    prev: Option<(ObjectKey, StoreObjectWrapper)>,
    /// Whether a wrapped object is considered as a live object.
    include_wrapped_object: bool,
}

#[derive(Eq, PartialEq, Debug, Clone, Deserialize, Serialize, Hash)]
pub enum LiveObject {
    Normal(Object),
    Wrapped(ObjectKey),
}

impl LiveObject {
    pub fn object_id(&self) -> ObjectID {
        match self {
            LiveObject::Normal(obj) => obj.id(),
            LiveObject::Wrapped(key) => key.0,
        }
    }

    pub fn version(&self) -> SequenceNumber {
        match self {
            LiveObject::Normal(obj) => obj.version(),
            LiveObject::Wrapped(key) => key.1,
        }
    }

    pub fn object_reference(&self) -> ObjectRef {
        match self {
            LiveObject::Normal(obj) => obj.compute_object_reference(),
            LiveObject::Wrapped(key) => (key.0, key.1, ObjectDigest::OBJECT_DIGEST_WRAPPED),
        }
    }
}

impl LiveSetIter<'_> {
    fn store_object_wrapper_to_live_object(
        &self,
        object_key: ObjectKey,
        store_object: StoreObjectWrapper,
    ) -> Option<LiveObject> {
        match store_object.migrate().into_inner() {
            StoreObject::Value(object) => {
                let object = self
                    .tables
                    .construct_object(&object_key, object)
                    .expect("Constructing object from store cannot fail");
                Some(LiveObject::Normal(object))
            }
            StoreObject::Wrapped => {
                if self.include_wrapped_object {
                    Some(LiveObject::Wrapped(object_key))
                } else {
                    None
                }
            }
            StoreObject::Deleted => None,
        }
    }
}

impl Iterator for LiveSetIter<'_> {
    type Item = LiveObject;

    fn next(&mut self) -> Option<Self::Item> {
        loop {
            if let Some((next_key, next_value)) = self.iter.next() {
                let prev = self.prev.take();
                self.prev = Some((next_key, next_value));

                if let Some((prev_key, prev_value)) = prev {
                    if prev_key.0 != next_key.0 {
                        let live_object =
                            self.store_object_wrapper_to_live_object(prev_key, prev_value);
                        if live_object.is_some() {
                            return live_object;
                        }
                    }
                }
                continue;
            }
            if let Some((key, value)) = self.prev.take() {
                let live_object = self.store_object_wrapper_to_live_object(key, value);
                if live_object.is_some() {
                    return live_object;
                }
            }
            return None;
        }
    }
}

// These functions are used to initialize the DB tables
fn owned_object_transaction_locks_table_default_config() -> DBOptions {
    DBOptions {
        options: default_db_options()
            .optimize_for_write_throughput()
            .optimize_for_read(read_size_from_env(ENV_VAR_LOCKS_BLOCK_CACHE_SIZE).unwrap_or(1024))
            .options,
        rw_options: ReadWriteOptions::default().set_ignore_range_deletions(false),
    }
}

fn objects_table_default_config() -> DBOptions {
    default_db_options()
        .optimize_for_write_throughput()
        .optimize_for_read(read_size_from_env(ENV_VAR_OBJECTS_BLOCK_CACHE_SIZE).unwrap_or(5 * 1024))
}

fn transactions_table_default_config() -> DBOptions {
    default_db_options()
        .optimize_for_write_throughput()
        .optimize_for_point_lookup(
            read_size_from_env(ENV_VAR_TRANSACTIONS_BLOCK_CACHE_SIZE).unwrap_or(512),
        )
}

fn effects_table_default_config() -> DBOptions {
    default_db_options()
        .optimize_for_write_throughput()
        .optimize_for_point_lookup(
            read_size_from_env(ENV_VAR_EFFECTS_BLOCK_CACHE_SIZE).unwrap_or(1024),
        )
}

fn events_table_default_config() -> DBOptions {
    default_db_options()
        .optimize_for_write_throughput()
        .optimize_for_read(read_size_from_env(ENV_VAR_EVENTS_BLOCK_CACHE_SIZE).unwrap_or(1024))
}

fn indirect_move_objects_table_default_config() -> DBOptions {
    let mut options = default_db_options()
        .optimize_for_write_throughput()
        .optimize_for_point_lookup(
            read_size_from_env(ENV_VAR_INDIRECT_OBJECTS_BLOCK_CACHE_SIZE).unwrap_or(512),
        );
    options.options.set_merge_operator(
        "refcount operator",
        reference_count_merge_operator,
        reference_count_merge_operator,
    );
    options
        .options
        .set_compaction_filter("empty filter", empty_compaction_filter);
    options
}<|MERGE_RESOLUTION|>--- conflicted
+++ resolved
@@ -87,19 +87,12 @@
     ///    here. These effects are known to be final in the network, but may not
     ///    have been executed locally yet.
     /// 2. When the transaction is executed locally on this node, we store the
-<<<<<<< HEAD
-    ///    effects here. This means that it's possible to store the same effects
-    ///    twice (once for the synced transaction, and once for the executed).
-    ///    It's also possible for the effects to be reverted if the transaction
-    ///    didn't make it into the epoch.
-=======
     ///    effects here.
     ///
     /// This means that it's possible to store the same effects twice (once for
     /// the synced transaction, and once for the executed). It's also possible
     /// for the effects to be reverted if the transaction didn't make it into
     /// the epoch.
->>>>>>> 8c389f2d
     #[default_options_override_fn = "effects_table_default_config"]
     pub(crate) effects: DBMap<TransactionEffectsDigest, TransactionEffects>,
 
