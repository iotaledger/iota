// Copyright (c) Mysten Labs, Inc.
// Modifications Copyright (c) 2024 IOTA Stiftung
// SPDX-License-Identifier: Apache-2.0

<<<<<<< HEAD
use core::panic;
use std::{cmp::Ordering, iter, mem, ops::Not, sync::Arc, thread};
=======
use std::{iter, mem, ops::Not, sync::Arc, thread};
>>>>>>> f16c5709

use either::Either;
use fastcrypto::hash::{HashFunction, MultisetHash, Sha3_256};
use futures::stream::FuturesUnordered;
use iota_common::sync::notify_read::NotifyRead;
<<<<<<< HEAD
use iota_config::migration_tx_data::MigrationTxData;
=======
use iota_config::node::AuthorityStorePruningConfig;
>>>>>>> f16c5709
use iota_macros::fail_point_arg;
use iota_storage::mutex_table::{MutexGuard, MutexTable, RwLockGuard, RwLockTable};
use iota_types::{
    accumulator::Accumulator,
    base_types::SequenceNumber,
    digests::TransactionEventsDigest,
    effects::{TransactionEffects, TransactionEvents},
    error::UserInputError,
    execution::TypeLayoutStore,
    fp_bail, fp_ensure,
    iota_system_state::get_iota_system_state,
    message_envelope::Message,
    storage::{
        BackingPackageStore, MarkerValue, ObjectKey, ObjectOrTombstone, ObjectStore, get_module,
    },
};
use itertools::izip;
use move_core_types::resolver::ModuleResolver;
use serde::{Deserialize, Serialize};
use tokio::{
    sync::{RwLockReadGuard, RwLockWriteGuard},
    time::Instant,
};
use tracing::{debug, info, trace};
use typed_store::{
    TypedStoreError,
    rocks::{DBBatch, DBMap, util::is_ref_count_value},
    traits::Map,
};

use super::{
    authority_store_tables::{AuthorityPerpetualTables, LiveObject},
    *,
};
use crate::{
    authority::{
        authority_per_epoch_store::AuthorityPerEpochStore,
        authority_store_pruner::{
            AuthorityStorePruner, AuthorityStorePruningMetrics, EPOCH_DURATION_MS_FOR_TESTING,
        },
        authority_store_tables::TotalIotaSupplyCheck,
        authority_store_types::{
            ObjectContentDigest, StoreObject, StoreObjectPair, StoreObjectWrapper,
            get_store_object_pair,
        },
        epoch_start_configuration::{EpochFlag, EpochStartConfiguration},
    },
    rest_index::RestIndexStore,
    state_accumulator::AccumulatorStore,
    transaction_outputs::TransactionOutputs,
};

const NUM_SHARDS: usize = 4096;

struct AuthorityStoreMetrics {
    iota_conservation_check_latency: IntGauge,
    iota_conservation_live_object_count: IntGauge,
    iota_conservation_live_object_size: IntGauge,
    iota_conservation_imbalance: IntGauge,
    iota_conservation_storage_fund: IntGauge,
    iota_conservation_storage_fund_imbalance: IntGauge,
    epoch_flags: IntGaugeVec,
}

impl AuthorityStoreMetrics {
    pub fn new(registry: &Registry) -> Self {
        Self {
            iota_conservation_check_latency: register_int_gauge_with_registry!(
                "iota_conservation_check_latency",
                "Number of seconds took to scan all live objects in the store for IOTA conservation check",
                registry,
            ).unwrap(),
            iota_conservation_live_object_count: register_int_gauge_with_registry!(
                "iota_conservation_live_object_count",
                "Number of live objects in the store",
                registry,
            ).unwrap(),
            iota_conservation_live_object_size: register_int_gauge_with_registry!(
                "iota_conservation_live_object_size",
                "Size in bytes of live objects in the store",
                registry,
            ).unwrap(),
            iota_conservation_imbalance: register_int_gauge_with_registry!(
                "iota_conservation_imbalance",
                "Total amount of IOTA in the network - 10B * 10^9. This delta shows the amount of imbalance",
                registry,
            ).unwrap(),
            iota_conservation_storage_fund: register_int_gauge_with_registry!(
                "iota_conservation_storage_fund",
                "Storage Fund pool balance (only includes the storage fund proper that represents object storage)",
                registry,
            ).unwrap(),
            iota_conservation_storage_fund_imbalance: register_int_gauge_with_registry!(
                "iota_conservation_storage_fund_imbalance",
                "Imbalance of storage fund, computed with storage_fund_balance - total_object_storage_rebates",
                registry,
            ).unwrap(),
            epoch_flags: register_int_gauge_vec_with_registry!(
                "epoch_flags",
                "Local flags of the currently running epoch",
                &["flag"],
                registry,
            ).unwrap(),
        }
    }
}

/// The `AuthorityStore` manages the state and operations of an authority's
/// store. It includes a `mutex_table` to handle concurrent writes to the
/// database and references to various tables stored in
/// `AuthorityPerpetualTables`. The struct provides mechanisms for initializing
/// and accessing locks, managing objects and transactions, and performing
/// epoch-specific operations. It also includes methods for recovering from
/// crashes, checking IOTA conservation, and handling object markers and states
/// during epoch transitions.
pub struct AuthorityStore {
    /// Internal vector of locks to manage concurrent writes to the database
    mutex_table: MutexTable<ObjectDigest>,

    pub(crate) perpetual_tables: Arc<AuthorityPerpetualTables>,

    pub(crate) root_state_notify_read: NotifyRead<EpochId, (CheckpointSequenceNumber, Accumulator)>,

    /// Guards reference count updates to `indirect_move_objects` table
    pub(crate) objects_lock_table: Arc<RwLockTable<ObjectContentDigest>>,

    indirect_objects_threshold: usize,

    /// Whether to enable expensive IOTA conservation check at epoch boundaries.
    enable_epoch_iota_conservation_check: bool,

    metrics: AuthorityStoreMetrics,
}

pub type ExecutionLockReadGuard<'a> = RwLockReadGuard<'a, EpochId>;
pub type ExecutionLockWriteGuard<'a> = RwLockWriteGuard<'a, EpochId>;

impl AuthorityStore {
    /// Open an authority store by directory path.
    /// If the store is empty, initialize it using genesis.
    pub async fn open(
        perpetual_tables: Arc<AuthorityPerpetualTables>,
        genesis: &Genesis,
        config: &NodeConfig,
        registry: &Registry,
        migration_tx_data: Option<&MigrationTxData>,
    ) -> IotaResult<Arc<Self>> {
        let indirect_objects_threshold = config.indirect_objects_threshold;
        let enable_epoch_iota_conservation_check = config
            .expensive_safety_check_config
            .enable_epoch_iota_conservation_check();

        let epoch_start_configuration = if perpetual_tables.database_is_empty()? {
            info!("Creating new epoch start config from genesis");

            #[allow(unused_mut)]
            let mut initial_epoch_flags = EpochFlag::default_flags_for_new_epoch(config);
            fail_point_arg!("initial_epoch_flags", |flags: Vec<EpochFlag>| {
                info!("Setting initial epoch flags to {:?}", flags);
                initial_epoch_flags = flags;
            });

            let epoch_start_configuration = EpochStartConfiguration::new(
                genesis.iota_system_object().into_epoch_start_state(),
                *genesis.checkpoint().digest(),
                &genesis.objects(),
                initial_epoch_flags,
            )?;
            perpetual_tables.set_epoch_start_configuration(&epoch_start_configuration)?;
            epoch_start_configuration
        } else {
            info!("Loading epoch start config from DB");
            perpetual_tables
                .epoch_start_configuration
                .get(&())?
                .expect("Epoch start configuration must be set in non-empty DB")
        };
        let cur_epoch = perpetual_tables.get_recovery_epoch_at_restart()?;
        info!("Epoch start config: {:?}", epoch_start_configuration);
        info!("Cur epoch: {:?}", cur_epoch);
        let this = Self::open_inner(
            genesis,
            perpetual_tables,
            indirect_objects_threshold,
            enable_epoch_iota_conservation_check,
            registry,
            migration_tx_data,
        )
        .await?;
        this.update_epoch_flags_metrics(&[], epoch_start_configuration.flags());
        Ok(this)
    }

    pub fn update_epoch_flags_metrics(&self, old: &[EpochFlag], new: &[EpochFlag]) {
        for flag in old {
            self.metrics
                .epoch_flags
                .with_label_values(&[&flag.to_string()])
                .set(0);
        }
        for flag in new {
            self.metrics
                .epoch_flags
                .with_label_values(&[&flag.to_string()])
                .set(1);
        }
    }

    // NB: This must only be called at time of reconfiguration. We take the
    // execution lock write guard as an argument to ensure that this is the
    // case.
    pub fn clear_object_per_epoch_marker_table(
        &self,
        _execution_guard: &ExecutionLockWriteGuard<'_>,
    ) -> IotaResult<()> {
        // We can safely delete all entries in the per epoch marker table since this is
        // only called at epoch boundaries (during reconfiguration). Therefore
        // any entries that currently exist can be removed. Because of this we
        // can use the `schedule_delete_all` method.
        Ok(self
            .perpetual_tables
            .object_per_epoch_marker_table
            .schedule_delete_all()?)
    }

    pub async fn open_with_committee_for_testing(
        perpetual_tables: Arc<AuthorityPerpetualTables>,
        committee: &Committee,
        genesis: &Genesis,
        indirect_objects_threshold: usize,
    ) -> IotaResult<Arc<Self>> {
        // TODO: Since we always start at genesis, the committee should be technically
        // the same as the genesis committee.
        assert_eq!(committee.epoch, 0);
        Self::open_inner(
            genesis,
            perpetual_tables,
            indirect_objects_threshold,
            true,
            &Registry::new(),
            None,
        )
        .await
    }

    async fn open_inner(
        genesis: &Genesis,
        perpetual_tables: Arc<AuthorityPerpetualTables>,
        indirect_objects_threshold: usize,
        enable_epoch_iota_conservation_check: bool,
        registry: &Registry,
        migration_tx_data: Option<&MigrationTxData>,
    ) -> IotaResult<Arc<Self>> {
        let store = Arc::new(Self {
            mutex_table: MutexTable::new(NUM_SHARDS),
            perpetual_tables,
            root_state_notify_read:
                NotifyRead::<EpochId, (CheckpointSequenceNumber, Accumulator)>::new(),
            objects_lock_table: Arc::new(RwLockTable::new(NUM_SHARDS)),
            indirect_objects_threshold,
            enable_epoch_iota_conservation_check,
            metrics: AuthorityStoreMetrics::new(registry),
        });
        // Only initialize an empty database.
        if store
            .database_is_empty()
            .expect("database read should not fail at init.")
        {
            store
                .bulk_insert_genesis_objects(genesis.objects())
                .expect("cannot bulk insert genesis objects");

            // insert txn and effects of genesis
            let transaction = VerifiedTransaction::new_unchecked(genesis.transaction().clone());

            store
                .perpetual_tables
                .transactions
                .insert(transaction.digest(), transaction.serializable_ref())
                .expect("cannot insert genesis transaction");

            store
                .perpetual_tables
                .effects
                .insert(&genesis.effects().digest(), genesis.effects())
                .expect("cannot insert genesis effects");

            // We don't insert the effects to executed_effects yet because the genesis tx
            // hasn't but will be executed. This is important for fullnodes to
            // be able to generate indexing data right now.
            let event_digests = genesis.events().digest();
            let events = genesis
                .events()
                .data
                .iter()
                .enumerate()
                .map(|(i, e)| ((event_digests, i), e));
            store.perpetual_tables.events.multi_insert(events).unwrap();

            if let Some(migration_transactions) = migration_tx_data {
                let txs_data = migration_transactions.txs_data();

                genesis
                    .checkpoint_contents()
                    .enumerate_transactions(&genesis.checkpoint())
                    .for_each(|(_, execution_digest)| {
                        let tx_digest = &execution_digest.transaction;
                        if tx_digest != genesis.transaction().digest() {
                            if let Some((tx, effects, events)) = txs_data.get(tx_digest) {
                                let transaction = VerifiedTransaction::new_unchecked(tx.clone());
                                let objects = migration_transactions
                                    .objects_by_tx_digest(*tx_digest)
                                    .expect("the migration data is corrupted");
                                store
                                    .bulk_insert_genesis_objects(&objects)
                                    .expect("cannot bulk insert migrated objects");

                                store
                                    .perpetual_tables
                                    .transactions
                                    .insert(transaction.digest(), transaction.serializable_ref())
                                    .expect("cannot insert migration transaction");

                                store
                                    .perpetual_tables
                                    .effects
                                    .insert(&effects.digest(), effects)
                                    .expect("cannot insert migration effects");

                                let events = events
                                    .data
                                    .iter()
                                    .enumerate()
                                    .map(|(i, e)| ((events.digest(), i), e));
                                store.perpetual_tables.events.multi_insert(events).unwrap();
                            } else {
                                panic!("tx digest not found in migrated objects blob");
                            }
                        }
                    })
            }
        }

        Ok(store)
    }

    /// Open authority store without any operations that require
    /// genesis, such as constructing EpochStartConfiguration
    /// or inserting genesis objects.
    pub fn open_no_genesis(
        perpetual_tables: Arc<AuthorityPerpetualTables>,
        indirect_objects_threshold: usize,
        enable_epoch_iota_conservation_check: bool,
        registry: &Registry,
    ) -> IotaResult<Arc<Self>> {
        let store = Arc::new(Self {
            mutex_table: MutexTable::new(NUM_SHARDS),
            perpetual_tables,
            root_state_notify_read:
                NotifyRead::<EpochId, (CheckpointSequenceNumber, Accumulator)>::new(),
            objects_lock_table: Arc::new(RwLockTable::new(NUM_SHARDS)),
            indirect_objects_threshold,
            enable_epoch_iota_conservation_check,
            metrics: AuthorityStoreMetrics::new(registry),
        });
        Ok(store)
    }

    pub fn get_recovery_epoch_at_restart(&self) -> IotaResult<EpochId> {
        self.perpetual_tables.get_recovery_epoch_at_restart()
    }

    pub fn get_effects(
        &self,
        effects_digest: &TransactionEffectsDigest,
    ) -> IotaResult<Option<TransactionEffects>> {
        Ok(self.perpetual_tables.effects.get(effects_digest)?)
    }

    /// Returns true if we have an effects structure for this transaction digest
    pub fn effects_exists(&self, effects_digest: &TransactionEffectsDigest) -> IotaResult<bool> {
        self.perpetual_tables
            .effects
            .contains_key(effects_digest)
            .map_err(|e| e.into())
    }

    pub fn get_events(
        &self,
        event_digest: &TransactionEventsDigest,
    ) -> Result<Option<TransactionEvents>, TypedStoreError> {
        let data = self
            .perpetual_tables
            .events
            .safe_range_iter((*event_digest, 0)..=(*event_digest, usize::MAX))
            .map_ok(|(_, event)| event)
            .collect::<Result<Vec<_>, TypedStoreError>>()?;
        Ok(data.is_empty().not().then_some(TransactionEvents { data }))
    }

    pub fn multi_get_events(
        &self,
        event_digests: &[TransactionEventsDigest],
    ) -> IotaResult<Vec<Option<TransactionEvents>>> {
        Ok(event_digests
            .iter()
            .map(|digest| self.get_events(digest))
            .collect::<Result<Vec<_>, _>>()?)
    }

    pub fn multi_get_effects<'a>(
        &self,
        effects_digests: impl Iterator<Item = &'a TransactionEffectsDigest>,
    ) -> IotaResult<Vec<Option<TransactionEffects>>> {
        Ok(self.perpetual_tables.effects.multi_get(effects_digests)?)
    }

    pub fn get_executed_effects(
        &self,
        tx_digest: &TransactionDigest,
    ) -> IotaResult<Option<TransactionEffects>> {
        let effects_digest = self.perpetual_tables.executed_effects.get(tx_digest)?;
        match effects_digest {
            Some(digest) => Ok(self.perpetual_tables.effects.get(&digest)?),
            None => Ok(None),
        }
    }

    /// Given a list of transaction digests, returns a list of the corresponding
    /// effects only if they have been executed. For transactions that have
    /// not been executed, None is returned.
    pub fn multi_get_executed_effects_digests(
        &self,
        digests: &[TransactionDigest],
    ) -> IotaResult<Vec<Option<TransactionEffectsDigest>>> {
        Ok(self.perpetual_tables.executed_effects.multi_get(digests)?)
    }

    /// Given a list of transaction digests, returns a list of the corresponding
    /// effects only if they have been executed. For transactions that have
    /// not been executed, None is returned.
    pub fn multi_get_executed_effects(
        &self,
        digests: &[TransactionDigest],
    ) -> IotaResult<Vec<Option<TransactionEffects>>> {
        let executed_effects_digests = self.perpetual_tables.executed_effects.multi_get(digests)?;
        let effects = self.multi_get_effects(executed_effects_digests.iter().flatten())?;
        let mut tx_to_effects_map = effects
            .into_iter()
            .flatten()
            .map(|effects| (*effects.transaction_digest(), effects))
            .collect::<HashMap<_, _>>();
        Ok(digests
            .iter()
            .map(|digest| tx_to_effects_map.remove(digest))
            .collect())
    }

    pub fn is_tx_already_executed(&self, digest: &TransactionDigest) -> IotaResult<bool> {
        Ok(self
            .perpetual_tables
            .executed_effects
            .contains_key(digest)?)
    }

    pub fn get_marker_value(
        &self,
        object_id: &ObjectID,
        version: &SequenceNumber,
        epoch_id: EpochId,
    ) -> IotaResult<Option<MarkerValue>> {
        let object_key = (epoch_id, ObjectKey(*object_id, *version));
        Ok(self
            .perpetual_tables
            .object_per_epoch_marker_table
            .get(&object_key)?)
    }

    pub fn get_latest_marker(
        &self,
        object_id: &ObjectID,
        epoch_id: EpochId,
    ) -> IotaResult<Option<(SequenceNumber, MarkerValue)>> {
        let min_key = (epoch_id, ObjectKey::min_for_id(object_id));
        let max_key = (epoch_id, ObjectKey::max_for_id(object_id));

        let marker_entry = self
            .perpetual_tables
            .object_per_epoch_marker_table
            .safe_iter_with_bounds(Some(min_key), Some(max_key))
            .skip_prior_to(&max_key)?
            .next();
        match marker_entry {
            Some(Ok(((epoch, key), marker))) => {
                // because of the iterator bounds these cannot fail
                assert_eq!(epoch, epoch_id);
                assert_eq!(key.0, *object_id);
                Ok(Some((key.1, marker)))
            }
            Some(Err(e)) => Err(e.into()),
            None => Ok(None),
        }
    }

    /// Returns future containing the state hash for the given epoch
    /// once available
    pub async fn notify_read_root_state_hash(
        &self,
        epoch: EpochId,
    ) -> IotaResult<(CheckpointSequenceNumber, Accumulator)> {
        // We need to register waiters _before_ reading from the database to avoid race
        // conditions
        let registration = self.root_state_notify_read.register_one(&epoch);
        let hash = self.perpetual_tables.root_state_hash_by_epoch.get(&epoch)?;

        let result = match hash {
            // Note that Some() clause also drops registration that is already fulfilled
            Some(ready) => Either::Left(futures::future::ready(ready)),
            None => Either::Right(registration),
        }
        .await;

        Ok(result)
    }

    // DEPRECATED -- use function of same name in AuthorityPerEpochStore
    pub fn deprecated_insert_finalized_transactions(
        &self,
        digests: &[TransactionDigest],
        epoch: EpochId,
        sequence: CheckpointSequenceNumber,
    ) -> IotaResult {
        let mut batch = self
            .perpetual_tables
            .executed_transactions_to_checkpoint
            .batch();
        batch.insert_batch(
            &self.perpetual_tables.executed_transactions_to_checkpoint,
            digests.iter().map(|d| (*d, (epoch, sequence))),
        )?;
        batch.write()?;
        trace!("Transactions {digests:?} finalized at checkpoint {sequence} epoch {epoch}");
        Ok(())
    }

    // DEPRECATED -- use function of same name in AuthorityPerEpochStore
    pub fn deprecated_get_transaction_checkpoint(
        &self,
        digest: &TransactionDigest,
    ) -> IotaResult<Option<(EpochId, CheckpointSequenceNumber)>> {
        Ok(self
            .perpetual_tables
            .executed_transactions_to_checkpoint
            .get(digest)?)
    }

    // DEPRECATED -- use function of same name in AuthorityPerEpochStore
    pub fn deprecated_multi_get_transaction_checkpoint(
        &self,
        digests: &[TransactionDigest],
    ) -> IotaResult<Vec<Option<(EpochId, CheckpointSequenceNumber)>>> {
        Ok(self
            .perpetual_tables
            .executed_transactions_to_checkpoint
            .multi_get(digests)?
            .into_iter()
            .collect())
    }

    /// Returns true if there are no objects in the database
    pub fn database_is_empty(&self) -> IotaResult<bool> {
        self.perpetual_tables.database_is_empty()
    }

    /// A function that acquires all locks associated with the objects (in order
    /// to avoid deadlocks).
    async fn acquire_locks(&self, input_objects: &[ObjectRef]) -> Vec<MutexGuard> {
        self.mutex_table
            .acquire_locks(input_objects.iter().map(|(_, _, digest)| *digest))
            .await
    }

    pub fn object_exists_by_key(
        &self,
        object_id: &ObjectID,
        version: VersionNumber,
    ) -> IotaResult<bool> {
        Ok(self
            .perpetual_tables
            .objects
            .contains_key(&ObjectKey(*object_id, version))?)
    }

    pub fn multi_object_exists_by_key(&self, object_keys: &[ObjectKey]) -> IotaResult<Vec<bool>> {
        Ok(self
            .perpetual_tables
            .objects
            .multi_contains_keys(object_keys.to_vec())?
            .into_iter()
            .collect())
    }

    fn get_object_ref_prior_to_key(
        &self,
        object_id: &ObjectID,
        version: VersionNumber,
    ) -> Result<Option<ObjectRef>, IotaError> {
        let Some(prior_version) = version.one_before() else {
            return Ok(None);
        };
        let mut iterator = self
            .perpetual_tables
            .objects
            .unbounded_iter()
            .skip_prior_to(&ObjectKey(*object_id, prior_version))?;

        if let Some((object_key, value)) = iterator.next() {
            if object_key.0 == *object_id {
                return Ok(Some(
                    self.perpetual_tables.object_reference(&object_key, value)?,
                ));
            }
        }
        Ok(None)
    }

    pub fn multi_get_objects_by_key(
        &self,
        object_keys: &[ObjectKey],
    ) -> Result<Vec<Option<Object>>, IotaError> {
        let wrappers = self
            .perpetual_tables
            .objects
            .multi_get(object_keys.to_vec())?;
        let mut ret = vec![];

        for (idx, w) in wrappers.into_iter().enumerate() {
            ret.push(
                w.map(|object| self.perpetual_tables.object(&object_keys[idx], object))
                    .transpose()?
                    .flatten(),
            );
        }
        Ok(ret)
    }

    /// Get many objects
    pub fn get_objects(&self, objects: &[ObjectID]) -> Result<Vec<Option<Object>>, IotaError> {
        let mut result = Vec::new();
        for id in objects {
            result.push(self.get_object(id)?);
        }
        Ok(result)
    }

    pub fn have_deleted_owned_object_at_version_or_after(
        &self,
        object_id: &ObjectID,
        version: VersionNumber,
        epoch_id: EpochId,
    ) -> Result<bool, IotaError> {
        let object_key = ObjectKey::max_for_id(object_id);
        let marker_key = (epoch_id, object_key);

        // Find the most recent version of the object that was deleted or wrapped.
        // Return true if the version is >= `version`. Otherwise return false.
        let marker_entry = self
            .perpetual_tables
            .object_per_epoch_marker_table
            .unbounded_iter()
            .skip_prior_to(&marker_key)?
            .next();
        match marker_entry {
            Some(((epoch, key), marker)) => {
                // Make sure object id matches and version is >= `version`
                let object_data_ok = key.0 == *object_id && key.1 >= version;
                // Make sure we don't have a stale epoch for some reason (e.g., a revert)
                let epoch_data_ok = epoch == epoch_id;
                // Make sure the object was deleted or wrapped.
                let mark_data_ok = marker == MarkerValue::OwnedDeleted;
                Ok(object_data_ok && epoch_data_ok && mark_data_ok)
            }
            None => Ok(false),
        }
    }

    // Methods to mutate the store

    /// Insert a genesis object.
    /// TODO: delete this method entirely (still used by authority_tests.rs)
    pub(crate) fn insert_genesis_object(&self, object: Object) -> IotaResult {
        // We only side load objects with a genesis parent transaction.
        debug_assert!(object.previous_transaction == TransactionDigest::genesis_marker());
        let object_ref = object.compute_object_reference();
        self.insert_object_direct(object_ref, &object)
    }

    /// Insert an object directly into the store, and also update relevant
    /// tables NOTE: does not handle transaction lock.
    /// This is used to insert genesis objects
    fn insert_object_direct(&self, object_ref: ObjectRef, object: &Object) -> IotaResult {
        let mut write_batch = self.perpetual_tables.objects.batch();

        // Insert object
        let StoreObjectPair(store_object, indirect_object) =
            get_store_object_pair(object.clone(), self.indirect_objects_threshold);
        write_batch.insert_batch(
            &self.perpetual_tables.objects,
            std::iter::once((ObjectKey::from(object_ref), store_object)),
        )?;
        if let Some(indirect_obj) = indirect_object {
            write_batch.insert_batch(
                &self.perpetual_tables.indirect_move_objects,
                std::iter::once((indirect_obj.inner().digest(), indirect_obj)),
            )?;
        }

        // Update the index
        if object.get_single_owner().is_some() {
            // Only initialize lock for address owned objects.
            if !object.is_child_object() {
                self.initialize_live_object_markers_impl(&mut write_batch, &[object_ref], false)?;
            }
        }

        write_batch.write()?;

        Ok(())
    }

    /// This function should only be used for initializing genesis and should
    /// remain private.
    #[instrument(level = "debug", skip_all)]
    pub(crate) fn bulk_insert_genesis_objects(&self, objects: &[Object]) -> IotaResult<()> {
        let mut batch = self.perpetual_tables.objects.batch();
        let ref_and_objects: Vec<_> = objects
            .iter()
            .map(|o| (o.compute_object_reference(), o))
            .collect();

        batch
            .insert_batch(
                &self.perpetual_tables.objects,
                ref_and_objects.iter().map(|(oref, o)| {
                    (
                        ObjectKey::from(oref),
                        get_store_object_pair((*o).clone(), self.indirect_objects_threshold).0,
                    )
                }),
            )?
            .insert_batch(
                &self.perpetual_tables.indirect_move_objects,
                ref_and_objects.iter().filter_map(|(_, o)| {
                    let StoreObjectPair(_, indirect_object) =
                        get_store_object_pair((*o).clone(), self.indirect_objects_threshold);
                    indirect_object.map(|obj| (obj.inner().digest(), obj))
                }),
            )?;

        let non_child_object_refs: Vec<_> = ref_and_objects
            .iter()
            .filter(|(_, object)| !object.is_child_object())
            .map(|(oref, _)| *oref)
            .collect();

        self.initialize_live_object_markers_impl(
            &mut batch,
            &non_child_object_refs,
            false, // is_force_reset
        )?;

        batch.write()?;

        Ok(())
    }

    pub fn bulk_insert_live_objects(
        perpetual_db: &AuthorityPerpetualTables,
        live_objects: impl Iterator<Item = LiveObject>,
        indirect_objects_threshold: usize,
        expected_sha3_digest: &[u8; 32],
    ) -> IotaResult<()> {
        let mut hasher = Sha3_256::default();
        let mut batch = perpetual_db.objects.batch();
        for object in live_objects {
            hasher.update(object.object_reference().2.inner());
            match object {
                LiveObject::Normal(object) => {
                    let StoreObjectPair(store_object_wrapper, indirect_object) =
                        get_store_object_pair(object.clone(), indirect_objects_threshold);
                    batch.insert_batch(
                        &perpetual_db.objects,
                        std::iter::once((
                            ObjectKey::from(object.compute_object_reference()),
                            store_object_wrapper,
                        )),
                    )?;
                    if let Some(indirect_object) = indirect_object {
                        batch.merge_batch(
                            &perpetual_db.indirect_move_objects,
                            iter::once((indirect_object.inner().digest(), indirect_object)),
                        )?;
                    }
                    if !object.is_child_object() {
                        Self::initialize_live_object_markers(
                            &perpetual_db.live_owned_object_markers,
                            &mut batch,
                            &[object.compute_object_reference()],
                            false, // is_force_reset
                        )?;
                    }
                }
                LiveObject::Wrapped(object_key) => {
                    batch.insert_batch(
                        &perpetual_db.objects,
                        std::iter::once::<(ObjectKey, StoreObjectWrapper)>((
                            object_key,
                            StoreObject::Wrapped.into(),
                        )),
                    )?;
                }
            }
        }
        let sha3_digest = hasher.finalize().digest;
        if *expected_sha3_digest != sha3_digest {
            error!(
                "Sha does not match! expected: {:?}, actual: {:?}",
                expected_sha3_digest, sha3_digest
            );
            return Err(IotaError::from("Sha does not match"));
        }
        batch.write()?;
        Ok(())
    }

    pub fn set_epoch_start_configuration(
        &self,
        epoch_start_configuration: &EpochStartConfiguration,
    ) -> IotaResult {
        self.perpetual_tables
            .set_epoch_start_configuration(epoch_start_configuration)?;
        Ok(())
    }

    pub fn get_epoch_start_configuration(&self) -> IotaResult<Option<EpochStartConfiguration>> {
        Ok(self.perpetual_tables.epoch_start_configuration.get(&())?)
    }

    /// Acquires read locks for affected indirect objects
    #[instrument(level = "trace", skip_all)]
    async fn acquire_read_locks_for_indirect_objects(
        &self,
        written: &[Object],
    ) -> Vec<RwLockGuard> {
        // locking is required to avoid potential race conditions with the pruner
        // potential race:
        //   - transaction execution branches to reference count increment
        //   - pruner decrements ref count to 0
        //   - compaction job compresses existing merge values to an empty vector
        //   - tx executor commits ref count increment instead of the full value making
        //     object inaccessible
        // read locks are sufficient because ref count increments are safe,
        // concurrent transaction executions produce independent ref count increments
        // and don't corrupt the state
        let digests = written
            .iter()
            .filter_map(|object| {
                let StoreObjectPair(_, indirect_object) =
                    get_store_object_pair(object.clone(), self.indirect_objects_threshold);
                indirect_object.map(|obj| obj.inner().digest())
            })
            .collect();
        self.objects_lock_table.acquire_read_locks(digests).await
    }

    /// Updates the state resulting from the execution of a certificate.
    ///
    /// Internally it checks that all locks for active inputs are at the correct
    /// version, and then writes objects, certificates, parents and clean up
    /// locks atomically.
    #[instrument(level = "debug", skip_all)]
    pub async fn write_transaction_outputs(
        &self,
        epoch_id: EpochId,
        tx_outputs: &[Arc<TransactionOutputs>],
    ) -> IotaResult {
        let mut written = Vec::with_capacity(tx_outputs.len());
        for outputs in tx_outputs {
            written.extend(outputs.written.values().cloned());
        }

        let _locks = self.acquire_read_locks_for_indirect_objects(&written).await;

        let mut write_batch = self.perpetual_tables.transactions.batch();
        for outputs in tx_outputs {
            self.write_one_transaction_outputs(&mut write_batch, epoch_id, outputs)?;
        }
        // test crashing before writing the batch
        fail_point_async!("crash");

        write_batch.write()?;
        trace!(
            "committed transactions: {:?}",
            tx_outputs
                .iter()
                .map(|tx| tx.transaction.digest())
                .collect::<Vec<_>>()
        );

        // test crashing before notifying
        fail_point_async!("crash");

        Ok(())
    }

    fn write_one_transaction_outputs(
        &self,
        write_batch: &mut DBBatch,
        epoch_id: EpochId,
        tx_outputs: &TransactionOutputs,
    ) -> IotaResult {
        let TransactionOutputs {
            transaction,
            effects,
            markers,
            wrapped,
            deleted,
            written,
            events,
            locks_to_delete,
            new_locks_to_init,
            ..
        } = tx_outputs;

        // Store the certificate indexed by transaction digest
        let transaction_digest = transaction.digest();
        write_batch.insert_batch(
            &self.perpetual_tables.transactions,
            iter::once((transaction_digest, transaction.serializable_ref())),
        )?;

        // Add batched writes for objects and locks.
        let effects_digest = effects.digest();

        write_batch.insert_batch(
            &self.perpetual_tables.object_per_epoch_marker_table,
            markers
                .iter()
                .map(|(key, marker_value)| ((epoch_id, *key), *marker_value)),
        )?;

        write_batch.insert_batch(
            &self.perpetual_tables.objects,
            deleted
                .iter()
                .map(|key| (key, StoreObject::Deleted))
                .chain(wrapped.iter().map(|key| (key, StoreObject::Wrapped)))
                .map(|(key, store_object)| (key, StoreObjectWrapper::from(store_object))),
        )?;

        // Insert each output object into the stores
        let (new_objects, new_indirect_move_objects): (Vec<_>, Vec<_>) = written
            .iter()
            .map(|(id, new_object)| {
                let version = new_object.version();
                debug!(?id, ?version, "writing object");
                let StoreObjectPair(store_object, indirect_object) =
                    get_store_object_pair(new_object.clone(), self.indirect_objects_threshold);
                (
                    (ObjectKey(*id, version), store_object),
                    indirect_object.map(|obj| (obj.inner().digest(), obj)),
                )
            })
            .unzip();

        let indirect_objects: Vec<_> = new_indirect_move_objects.into_iter().flatten().collect();
        let existing_digests = self
            .perpetual_tables
            .indirect_move_objects
            .multi_get_raw_bytes(indirect_objects.iter().map(|(digest, _)| digest))?;
        // split updates to existing and new indirect objects
        // for new objects full merge needs to be triggered. For existing ref count
        // increment is sufficient
        let (existing_indirect_objects, new_indirect_objects): (Vec<_>, Vec<_>) = indirect_objects
            .into_iter()
            .enumerate()
            .partition(|(idx, _)| matches!(&existing_digests[*idx], Some(value) if !is_ref_count_value(value)));

        write_batch.insert_batch(&self.perpetual_tables.objects, new_objects.into_iter())?;
        if !new_indirect_objects.is_empty() {
            write_batch.merge_batch(
                &self.perpetual_tables.indirect_move_objects,
                new_indirect_objects.into_iter().map(|(_, pair)| pair),
            )?;
        }
        if !existing_indirect_objects.is_empty() {
            write_batch.partial_merge_batch(
                &self.perpetual_tables.indirect_move_objects,
                existing_indirect_objects
                    .into_iter()
                    .map(|(_, (digest, _))| (digest, 1_u64.to_le_bytes())),
            )?;
        }

        let event_digest = events.digest();
        let events = events
            .data
            .iter()
            .enumerate()
            .map(|(i, e)| ((event_digest, i), e));

        write_batch.insert_batch(&self.perpetual_tables.events, events)?;

        self.initialize_live_object_markers_impl(write_batch, new_locks_to_init, false)?;

        // Note: deletes locks for received objects as well (but not for objects that
        // were in `Receiving` arguments which were not received)
        self.delete_live_object_markers(write_batch, locks_to_delete)?;

        write_batch
            .insert_batch(&self.perpetual_tables.effects, [(
                effects_digest,
                effects.clone(),
            )])?
            .insert_batch(&self.perpetual_tables.executed_effects, [(
                transaction_digest,
                effects_digest,
            )])?;

        debug!(effects_digest = ?effects.digest(), "commit_certificate finished");

        Ok(())
    }

    /// Commits transactions only to the db. Called by checkpoint builder. See
    /// ExecutionCache::commit_transactions for more info
    pub(crate) fn commit_transactions(
        &self,
        transactions: &[(TransactionDigest, VerifiedTransaction)],
    ) -> IotaResult {
        let mut batch = self.perpetual_tables.transactions.batch();
        batch.insert_batch(
            &self.perpetual_tables.transactions,
            transactions
                .iter()
                .map(|(digest, tx)| (*digest, tx.serializable_ref())),
        )?;
        batch.write()?;
        Ok(())
    }

    pub async fn acquire_transaction_locks(
        &self,
        epoch_store: &AuthorityPerEpochStore,
        owned_input_objects: &[ObjectRef],
        transaction: VerifiedSignedTransaction,
    ) -> IotaResult {
        let tx_digest = *transaction.digest();
        let epoch = epoch_store.epoch();
        // Other writers may be attempting to acquire locks on the same objects, so a
        // mutex is required.
        // TODO: replace with optimistic db_transactions (i.e. set lock to tx if none)
        let _mutexes = self.acquire_locks(owned_input_objects).await;

        trace!(?owned_input_objects, "acquire_locks");
        let mut locks_to_write = Vec::new();

        let live_object_markers = self
            .perpetual_tables
            .live_owned_object_markers
            .multi_get(owned_input_objects)?;

        let epoch_tables = epoch_store.tables()?;

        let locks = epoch_tables.multi_get_locked_transactions(owned_input_objects)?;

        assert_eq!(locks.len(), live_object_markers.len());

        for (live_marker, lock, obj_ref) in izip!(
            live_object_markers.into_iter(),
            locks.into_iter(),
            owned_input_objects
        ) {
            let Some(live_marker) = live_marker else {
                let latest_lock = self.get_latest_live_version_for_object_id(obj_ref.0)?;
                fp_bail!(
                    UserInputError::ObjectVersionUnavailableForConsumption {
                        provided_obj_ref: *obj_ref,
                        current_version: latest_lock.1
                    }
                    .into()
                );
            };

            let live_marker = live_marker.map(|l| l.migrate().into_inner());

            if let Some(LockDetailsDeprecated {
                epoch: previous_epoch,
                ..
            }) = &live_marker
            {
                // this must be from a prior epoch, because we no longer write LockDetails to
                // owned_object_transaction_locks
                assert!(
                    previous_epoch < &epoch,
                    "lock for {:?} should be from a prior epoch",
                    obj_ref
                );
            }

            if let Some(previous_tx_digest) = &lock {
                if previous_tx_digest == &tx_digest {
                    // no need to re-write lock
                    continue;
                } else {
                    // TODO: add metrics here
                    info!(prev_tx_digest = ?previous_tx_digest,
                          cur_tx_digest = ?tx_digest,
                          "Cannot acquire lock: conflicting transaction!");
                    return Err(IotaError::ObjectLockConflict {
                        obj_ref: *obj_ref,
                        pending_transaction: *previous_tx_digest,
                    });
                }
            }

            locks_to_write.push((*obj_ref, tx_digest));
        }

        if !locks_to_write.is_empty() {
            trace!(?locks_to_write, "Writing locks");
            epoch_tables.write_transaction_locks(transaction, locks_to_write.into_iter())?;
        }

        Ok(())
    }

    /// Gets ObjectLockInfo that represents state of lock on an object.
    /// Returns UserInputError::ObjectNotFound if cannot find lock record for
    /// this object
    pub(crate) fn get_lock(
        &self,
        obj_ref: ObjectRef,
        epoch_store: &AuthorityPerEpochStore,
    ) -> IotaLockResult {
        if self
            .perpetual_tables
            .live_owned_object_markers
            .get(&obj_ref)?
            .is_none()
        {
            return Ok(ObjectLockStatus::LockedAtDifferentVersion {
                locked_ref: self.get_latest_live_version_for_object_id(obj_ref.0)?,
            });
        }

        let tables = epoch_store.tables()?;
        let epoch_id = epoch_store.epoch();

        if let Some(tx_digest) = tables.get_locked_transaction(&obj_ref)? {
            Ok(ObjectLockStatus::LockedToTx {
                locked_by_tx: LockDetailsDeprecated {
                    epoch: epoch_id,
                    tx_digest,
                },
            })
        } else {
            Ok(ObjectLockStatus::Initialized)
        }
    }

    /// Returns UserInputError::ObjectNotFound if no lock records found for this
    /// object.
    pub(crate) fn get_latest_live_version_for_object_id(
        &self,
        object_id: ObjectID,
    ) -> IotaResult<ObjectRef> {
        let mut iterator = self
            .perpetual_tables
            .live_owned_object_markers
            .unbounded_iter()
            // Make the max possible entry for this object ID.
            .skip_prior_to(&(object_id, SequenceNumber::MAX, ObjectDigest::MAX))?;
        Ok(iterator
            .next()
            .and_then(|value| {
                if value.0.0 == object_id {
                    Some(value)
                } else {
                    None
                }
            })
            .ok_or_else(|| {
                IotaError::from(UserInputError::ObjectNotFound {
                    object_id,
                    version: None,
                })
            })?
            .0)
    }

    /// Checks multiple object locks exist.
    /// Returns UserInputError::ObjectNotFound if cannot find lock record for at
    /// least one of the objects.
    /// Returns UserInputError::ObjectVersionUnavailableForConsumption if at
    /// least one object lock is not initialized     at the given version.
    pub fn check_owned_objects_are_live(&self, objects: &[ObjectRef]) -> IotaResult {
        let locks = self
            .perpetual_tables
            .live_owned_object_markers
            .multi_get(objects)?;
        for (lock, obj_ref) in locks.into_iter().zip(objects) {
            if lock.is_none() {
                let latest_lock = self.get_latest_live_version_for_object_id(obj_ref.0)?;
                fp_bail!(
                    UserInputError::ObjectVersionUnavailableForConsumption {
                        provided_obj_ref: *obj_ref,
                        current_version: latest_lock.1
                    }
                    .into()
                );
            }
        }
        Ok(())
    }

    /// Initialize a lock to None (but exists) for a given list of ObjectRefs.
    /// Returns IotaError::ObjectLockAlreadyInitialized if the lock already
    /// exists and is locked to a transaction
    fn initialize_live_object_markers_impl(
        &self,
        write_batch: &mut DBBatch,
        objects: &[ObjectRef],
        is_force_reset: bool,
    ) -> IotaResult {
        AuthorityStore::initialize_live_object_markers(
            &self.perpetual_tables.live_owned_object_markers,
            write_batch,
            objects,
            is_force_reset,
        )
    }

    pub fn initialize_live_object_markers(
        live_object_marker_table: &DBMap<ObjectRef, Option<LockDetailsWrapperDeprecated>>,
        write_batch: &mut DBBatch,
        objects: &[ObjectRef],
        is_force_reset: bool,
    ) -> IotaResult {
        trace!(?objects, "initialize_locks");

        let live_object_markers = live_object_marker_table.multi_get(objects)?;

        if !is_force_reset {
            // If any live_object_markers exist and are not None, return errors for them
            // Note we don't check if there is a pre-existing lock. this is because
            // initializing the live object marker will not overwrite the lock
            // and cause the validator to equivocate.
            let existing_live_object_markers: Vec<ObjectRef> = live_object_markers
                .iter()
                .zip(objects)
                .filter_map(|(lock_opt, objref)| {
                    lock_opt.clone().flatten().map(|_tx_digest| *objref)
                })
                .collect();
            if !existing_live_object_markers.is_empty() {
                info!(
                    ?existing_live_object_markers,
                    "Cannot initialize live_object_markers because some exist already"
                );
                return Err(IotaError::ObjectLockAlreadyInitialized {
                    refs: existing_live_object_markers,
                });
            }
        }

        write_batch.insert_batch(
            live_object_marker_table,
            objects.iter().map(|obj_ref| (obj_ref, None)),
        )?;
        Ok(())
    }

    /// Removes locks for a given list of ObjectRefs.
    fn delete_live_object_markers(
        &self,
        write_batch: &mut DBBatch,
        objects: &[ObjectRef],
    ) -> IotaResult {
        trace!(?objects, "delete_locks");
        write_batch.delete_batch(
            &self.perpetual_tables.live_owned_object_markers,
            objects.iter(),
        )?;
        Ok(())
    }

    #[cfg(test)]
    pub(crate) fn reset_locks_for_test(
        &self,
        transactions: &[TransactionDigest],
        objects: &[ObjectRef],
        epoch_store: &AuthorityPerEpochStore,
    ) {
        for tx in transactions {
            epoch_store.delete_signed_transaction_for_test(tx);
            epoch_store.delete_object_locks_for_test(objects);
        }

        let mut batch = self.perpetual_tables.live_owned_object_markers.batch();
        batch
            .delete_batch(
                &self.perpetual_tables.live_owned_object_markers,
                objects.iter(),
            )
            .unwrap();
        batch.write().unwrap();

        let mut batch = self.perpetual_tables.live_owned_object_markers.batch();
        self.initialize_live_object_markers_impl(&mut batch, objects, false)
            .unwrap();
        batch.write().unwrap();
    }

    /// This function is called at the end of epoch for each transaction that's
    /// executed locally on the validator but didn't make to the last
    /// checkpoint. The effects of the execution is reverted here.
    /// The following things are reverted:
    /// 1. All new object states are deleted.
    /// 2. owner_index table change is reverted.
    ///
    /// NOTE: transaction and effects are intentionally not deleted. It's
    /// possible that if this node is behind, the network will execute the
    /// transaction in a later epoch. In that case, we need to keep it saved
    /// so that when we receive the checkpoint that includes it from state
    /// sync, we are able to execute the checkpoint.
    /// TODO: implement GC for transactions that are no longer needed.
    pub fn revert_state_update(&self, tx_digest: &TransactionDigest) -> IotaResult {
        let Some(effects) = self.get_executed_effects(tx_digest)? else {
            info!("Not reverting {:?} as it was not executed", tx_digest);
            return Ok(());
        };

        info!(?tx_digest, ?effects, "reverting transaction");

        // We should never be reverting shared object transactions.
        assert!(effects.input_shared_objects().is_empty());

        let mut write_batch = self.perpetual_tables.transactions.batch();
        write_batch.delete_batch(
            &self.perpetual_tables.executed_effects,
            iter::once(tx_digest),
        )?;
        if let Some(events_digest) = effects.events_digest() {
            write_batch.schedule_delete_range(
                &self.perpetual_tables.events,
                &(*events_digest, usize::MIN),
                &(*events_digest, usize::MAX),
            )?;
        }

        let tombstones = effects
            .all_tombstones()
            .into_iter()
            .map(|(id, version)| ObjectKey(id, version));
        write_batch.delete_batch(&self.perpetual_tables.objects, tombstones)?;

        let all_new_object_keys = effects
            .all_changed_objects()
            .into_iter()
            .map(|((id, version, _), _, _)| ObjectKey(id, version));
        write_batch.delete_batch(&self.perpetual_tables.objects, all_new_object_keys.clone())?;

        let modified_object_keys = effects
            .modified_at_versions()
            .into_iter()
            .map(|(id, version)| ObjectKey(id, version));

        macro_rules! get_objects_and_locks {
            ($object_keys: expr) => {
                self.perpetual_tables
                    .objects
                    .multi_get($object_keys.clone())?
                    .into_iter()
                    .zip($object_keys)
                    .filter_map(|(obj_opt, key)| {
                        let obj = self
                            .perpetual_tables
                            .object(
                                &key,
                                obj_opt.unwrap_or_else(|| {
                                    panic!("Older object version not found: {:?}", key)
                                }),
                            )
                            .expect("Matching indirect object not found")?;

                        if obj.is_immutable() {
                            return None;
                        }

                        let obj_ref = obj.compute_object_reference();
                        Some(obj.is_address_owned().then_some(obj_ref))
                    })
            };
        }

        let old_locks = get_objects_and_locks!(modified_object_keys);
        let new_locks = get_objects_and_locks!(all_new_object_keys);

        let old_locks: Vec<_> = old_locks.flatten().collect();

        // Re-create old locks.
        self.initialize_live_object_markers_impl(&mut write_batch, &old_locks, true)?;

        // Delete new locks
        write_batch.delete_batch(
            &self.perpetual_tables.live_owned_object_markers,
            new_locks.flatten(),
        )?;

        write_batch.write()?;

        Ok(())
    }

    /// Return the object with version less then or eq to the provided seq
    /// number. This is used by indexer to find the correct version of
    /// dynamic field child object. We do not store the version of the child
    /// object, but because of lamport timestamp, we know the child must
    /// have version number less then or eq to the parent.
    pub fn find_object_lt_or_eq_version(
        &self,
        object_id: ObjectID,
        version: SequenceNumber,
    ) -> IotaResult<Option<Object>> {
        self.perpetual_tables
            .find_object_lt_or_eq_version(object_id, version)
    }

    /// Returns the latest object reference we have for this object_id in the
    /// objects table.
    ///
    /// The method may also return the reference to a deleted object with a
    /// digest of ObjectDigest::deleted() or ObjectDigest::wrapped() and
    /// lamport version of a transaction that deleted the object.
    /// Note that a deleted object may re-appear if the deletion was the result
    /// of the object being wrapped in another object.
    ///
    /// If no entry for the object_id is found, return None.
    pub fn get_latest_object_ref_or_tombstone(
        &self,
        object_id: ObjectID,
    ) -> Result<Option<ObjectRef>, IotaError> {
        self.perpetual_tables
            .get_latest_object_ref_or_tombstone(object_id)
    }

    /// Returns the latest object reference if and only if the object is still
    /// live (i.e. it does not return tombstones)
    pub fn get_latest_object_ref_if_alive(
        &self,
        object_id: ObjectID,
    ) -> Result<Option<ObjectRef>, IotaError> {
        match self.get_latest_object_ref_or_tombstone(object_id)? {
            Some(objref) if objref.2.is_alive() => Ok(Some(objref)),
            _ => Ok(None),
        }
    }

    /// Returns the latest object we have for this object_id in the objects
    /// table.
    ///
    /// If no entry for the object_id is found, return None.
    pub fn get_latest_object_or_tombstone(
        &self,
        object_id: ObjectID,
    ) -> Result<Option<(ObjectKey, ObjectOrTombstone)>, IotaError> {
        let Some((object_key, store_object)) = self
            .perpetual_tables
            .get_latest_object_or_tombstone(object_id)?
        else {
            return Ok(None);
        };

        if let Some(object_ref) = self
            .perpetual_tables
            .tombstone_reference(&object_key, &store_object)?
        {
            return Ok(Some((object_key, ObjectOrTombstone::Tombstone(object_ref))));
        }

        let object = self
            .perpetual_tables
            .object(&object_key, store_object)?
            .expect("Non tombstone store object could not be converted to object");

        Ok(Some((object_key, ObjectOrTombstone::Object(object))))
    }

    pub fn insert_transaction_and_effects(
        &self,
        transaction: &VerifiedTransaction,
        transaction_effects: &TransactionEffects,
    ) -> Result<(), TypedStoreError> {
        let mut write_batch = self.perpetual_tables.transactions.batch();
        write_batch
            .insert_batch(&self.perpetual_tables.transactions, [(
                transaction.digest(),
                transaction.serializable_ref(),
            )])?
            .insert_batch(&self.perpetual_tables.effects, [(
                transaction_effects.digest(),
                transaction_effects,
            )])?;

        write_batch.write()?;
        Ok(())
    }

    pub fn multi_insert_transaction_and_effects<'a>(
        &self,
        transactions: impl Iterator<Item = &'a VerifiedExecutionData>,
    ) -> Result<(), TypedStoreError> {
        let mut write_batch = self.perpetual_tables.transactions.batch();
        for tx in transactions {
            write_batch
                .insert_batch(&self.perpetual_tables.transactions, [(
                    tx.transaction.digest(),
                    tx.transaction.serializable_ref(),
                )])?
                .insert_batch(&self.perpetual_tables.effects, [(
                    tx.effects.digest(),
                    &tx.effects,
                )])?;
        }

        write_batch.write()?;
        Ok(())
    }

    pub fn multi_get_transaction_blocks(
        &self,
        tx_digests: &[TransactionDigest],
    ) -> IotaResult<Vec<Option<VerifiedTransaction>>> {
        Ok(self
            .perpetual_tables
            .transactions
            .multi_get(tx_digests)
            .map(|v| v.into_iter().map(|v| v.map(|v| v.into())).collect())?)
    }

    pub fn get_transaction_block(
        &self,
        tx_digest: &TransactionDigest,
    ) -> Result<Option<VerifiedTransaction>, TypedStoreError> {
        self.perpetual_tables
            .transactions
            .get(tx_digest)
            .map(|v| v.map(|v| v.into()))
    }

    /// This function reads the DB directly to get the system state object.
    /// If reconfiguration is happening at the same time, there is no guarantee
    /// whether we would be getting the old or the new system state object.
    /// Hence this function should only be called during RPC reads where data
    /// race is not a major concern. In general we should avoid this as much
    /// as possible. If the intent is for testing, you can use
    /// AuthorityState:: get_iota_system_state_object_for_testing.
    pub fn get_iota_system_state_object_unsafe(&self) -> IotaResult<IotaSystemState> {
        get_iota_system_state(self.perpetual_tables.as_ref())
    }

    pub fn expensive_check_iota_conservation<T>(
        self: &Arc<Self>,
        type_layout_store: T,
        old_epoch_store: &AuthorityPerEpochStore,
        epoch_supply_change: Option<i64>,
    ) -> IotaResult
    where
        T: TypeLayoutStore + Send + Copy,
    {
        if !self.enable_epoch_iota_conservation_check {
            return Ok(());
        }

        let executor = old_epoch_store.executor();
        info!("Starting IOTA conservation check. This may take a while..");
        let cur_time = Instant::now();
        let mut pending_objects = vec![];
        let mut count = 0;
        let mut size = 0;
        let (mut total_iota, mut total_storage_rebate) = thread::scope(|s| {
            let pending_tasks = FuturesUnordered::new();
            for o in self.iter_live_object_set(false) {
                match o {
                    LiveObject::Normal(object) => {
                        size += object.object_size_for_gas_metering();
                        count += 1;
                        pending_objects.push(object);
                        if count % 1_000_000 == 0 {
                            let mut task_objects = vec![];
                            mem::swap(&mut pending_objects, &mut task_objects);
                            pending_tasks.push(s.spawn(move || {
                                let mut layout_resolver =
                                    executor.type_layout_resolver(Box::new(type_layout_store));
                                let mut total_storage_rebate = 0;
                                let mut total_iota = 0;
                                for object in task_objects {
                                    total_storage_rebate += object.storage_rebate;
                                    // get_total_iota includes storage rebate, however all storage
                                    // rebate is also stored in
                                    // the storage fund, so we need to subtract it here.
                                    total_iota +=
                                        object.get_total_iota(layout_resolver.as_mut()).unwrap()
                                            - object.storage_rebate;
                                }
                                if count % 50_000_000 == 0 {
                                    info!("Processed {} objects", count);
                                }
                                (total_iota, total_storage_rebate)
                            }));
                        }
                    }
                    LiveObject::Wrapped(_) => {
                        unreachable!("Explicitly asked to not include wrapped tombstones")
                    }
                }
            }
            pending_tasks.into_iter().fold((0, 0), |init, result| {
                let result = result.join().unwrap();
                (init.0 + result.0, init.1 + result.1)
            })
        });
        let mut layout_resolver = executor.type_layout_resolver(Box::new(type_layout_store));
        for object in pending_objects {
            total_storage_rebate += object.storage_rebate;
            total_iota +=
                object.get_total_iota(layout_resolver.as_mut()).unwrap() - object.storage_rebate;
        }
        info!(
            "Scanned {} live objects, took {:?}",
            count,
            cur_time.elapsed()
        );
        self.metrics
            .iota_conservation_live_object_count
            .set(count as i64);
        self.metrics
            .iota_conservation_live_object_size
            .set(size as i64);
        self.metrics
            .iota_conservation_check_latency
            .set(cur_time.elapsed().as_secs() as i64);

        // It is safe to call this function because we are in the middle of
        // reconfiguration.
        let system_state = self
            .get_iota_system_state_object_unsafe()
            .expect("Reading iota system state object cannot fail")
            .into_iota_system_state_summary();
        let storage_fund_balance = system_state.storage_fund_total_object_storage_rebates;
        info!(
            "Total IOTA amount in the network: {}, storage fund balance: {}, total storage rebate: {} at beginning of epoch {}",
            total_iota, storage_fund_balance, total_storage_rebate, system_state.epoch
        );

        let imbalance = (storage_fund_balance as i64) - (total_storage_rebate as i64);
        self.metrics
            .iota_conservation_storage_fund
            .set(storage_fund_balance as i64);
        self.metrics
            .iota_conservation_storage_fund_imbalance
            .set(imbalance);
        self.metrics
            .iota_conservation_imbalance
            .set((total_iota as i128 - system_state.iota_total_supply as i128) as i64);

        if let Some(expected_imbalance) = self
            .perpetual_tables
            .expected_storage_fund_imbalance
            .get(&())
            .map_err(|err| {
                IotaError::from(
                    format!("failed to read expected storage fund imbalance: {err}").as_str(),
                )
            })?
        {
            fp_ensure!(
                imbalance == expected_imbalance,
                IotaError::from(
                    format!(
                        "Inconsistent state detected at epoch {}: total storage rebate: {}, storage fund balance: {}, expected imbalance: {}",
                        system_state.epoch, total_storage_rebate, storage_fund_balance, expected_imbalance
                    ).as_str()
                )
            );
        } else {
            self.perpetual_tables
                .expected_storage_fund_imbalance
                .insert(&(), &imbalance)
                .map_err(|err| {
                    IotaError::from(
                        format!("failed to write expected storage fund imbalance: {err}").as_str(),
                    )
                })?;
        }

        let total_supply = self
            .perpetual_tables
            .total_iota_supply
            .get(&())
            .map_err(|err| {
                IotaError::from(format!("failed to read total iota supply: {err}").as_str())
            })?;

        match total_supply.zip(epoch_supply_change) {
            // Only execute the check if both are set and the supply value was set in the last
            // epoch. We have to assume the supply changes every epoch and therefore we
            // cannot run the check with a supply value from any epoch earlier than the
            // last one. This can happen if the check was disabled for some time.
            Some((old_supply, epoch_supply_change))
                if old_supply.last_check_epoch + 1 == old_epoch_store.epoch() =>
            {
                let expected_new_supply = if epoch_supply_change >= 0 {
                    old_supply
                        .total_supply
                        .checked_add(epoch_supply_change.unsigned_abs())
                        .ok_or_else(|| {
                            IotaError::from(
                                format!(
                                    "Inconsistent state detected at epoch {}: old supply {} + supply change {} overflowed",
                                    system_state.epoch, old_supply.total_supply, epoch_supply_change
                                ).as_str())
                        })?
                } else {
                    old_supply.total_supply.checked_sub(epoch_supply_change.unsigned_abs()).ok_or_else(|| {
                        IotaError::from(
                            format!(
                                "Inconsistent state detected at epoch {}: old supply {} - supply change {} underflowed",
                                system_state.epoch, old_supply.total_supply, epoch_supply_change
                            ).as_str())
                    })?
                };

                fp_ensure!(
                    total_iota == expected_new_supply,
                    IotaError::from(
                        format!(
                            "Inconsistent state detected at epoch {}: total iota: {}, expecting {}",
                            system_state.epoch, total_iota, expected_new_supply
                        )
                        .as_str()
                    )
                );

                let new_supply = TotalIotaSupplyCheck {
                    total_supply: expected_new_supply,
                    last_check_epoch: old_epoch_store.epoch(),
                };

                self.perpetual_tables
                    .total_iota_supply
                    .insert(&(), &new_supply)
                    .map_err(|err| {
                        IotaError::from(
                            format!("failed to write total iota supply: {err}").as_str(),
                        )
                    })?;
            }
            // If either one is None or if the last value is from an older epoch,
            // we update the value in the table since we're at genesis and cannot execute the check.
            _ => {
                info!("Skipping total supply check");

                let supply = TotalIotaSupplyCheck {
                    total_supply: total_iota,
                    last_check_epoch: old_epoch_store.epoch(),
                };

                self.perpetual_tables
                    .total_iota_supply
                    .insert(&(), &supply)
                    .map_err(|err| {
                        IotaError::from(
                            format!("failed to write total iota supply: {err}").as_str(),
                        )
                    })?;

                return Ok(());
            }
        };

        Ok(())
    }

    /// This is a temporary method to be used when we enable
    /// simplified_unwrap_then_delete. It re-accumulates state hash for the
    /// new epoch if simplified_unwrap_then_delete is enabled.
    #[instrument(level = "error", skip_all)]
    pub fn maybe_reaccumulate_state_hash(
        &self,
        cur_epoch_store: &AuthorityPerEpochStore,
        new_protocol_version: ProtocolVersion,
    ) {
        let old_simplified_unwrap_then_delete = cur_epoch_store
            .protocol_config()
            .simplified_unwrap_then_delete();
        let new_simplified_unwrap_then_delete = ProtocolConfig::get_for_version(
            new_protocol_version,
            cur_epoch_store.get_chain_identifier().chain(),
        )
        .simplified_unwrap_then_delete();
        // If in the new epoch the simplified_unwrap_then_delete is enabled for the
        // first time, we re-accumulate state root.
        let should_reaccumulate =
            !old_simplified_unwrap_then_delete && new_simplified_unwrap_then_delete;
        if !should_reaccumulate {
            return;
        }
        info!(
            "[Re-accumulate] simplified_unwrap_then_delete is enabled in the new protocol version, re-accumulating state hash"
        );
        let cur_time = Instant::now();
        std::thread::scope(|s| {
            let pending_tasks = FuturesUnordered::new();
            // Shard the object IDs into different ranges so that we can process them in
            // parallel. We divide the range into 2^BITS number of ranges. To do
            // so we use the highest BITS bits to mark the starting/ending point
            // of the range. For example, when BITS = 5, we divide the range
            // into 32 ranges, and the first few ranges are: 00000000_.... to
            // 00000111_.... 00001000_.... to 00001111_....
            // 00010000_.... to 00010111_....
            // and etc.
            const BITS: u8 = 5;
            for index in 0u8..(1 << BITS) {
                pending_tasks.push(s.spawn(move || {
                    let mut id_bytes = [0; ObjectID::LENGTH];
                    id_bytes[0] = index << (8 - BITS);
                    let start_id = ObjectID::new(id_bytes);

                    id_bytes[0] |= (1 << (8 - BITS)) - 1;
                    for element in id_bytes.iter_mut().skip(1) {
                        *element = u8::MAX;
                    }
                    let end_id = ObjectID::new(id_bytes);

                    info!(
                        "[Re-accumulate] Scanning object ID range {:?}..{:?}",
                        start_id, end_id
                    );
                    let mut prev = (
                        ObjectKey::min_for_id(&ObjectID::ZERO),
                        StoreObjectWrapper::V1(StoreObject::Deleted),
                    );
                    let mut object_scanned: u64 = 0;
                    let mut wrapped_objects_to_remove = vec![];
                    for db_result in self.perpetual_tables.objects.safe_range_iter(
                        ObjectKey::min_for_id(&start_id)..=ObjectKey::max_for_id(&end_id),
                    ) {
                        match db_result {
                            Ok((object_key, object)) => {
                                object_scanned += 1;
                                if object_scanned % 100000 == 0 {
                                    info!(
                                        "[Re-accumulate] Task {}: object scanned: {}",
                                        index, object_scanned,
                                    );
                                }
                                if matches!(prev.1.inner(), StoreObject::Wrapped)
                                    && object_key.0 != prev.0.0
                                {
                                    wrapped_objects_to_remove
                                        .push(WrappedObject::new(prev.0.0, prev.0.1));
                                }

                                prev = (object_key, object);
                            }
                            Err(err) => {
                                warn!("Object iterator encounter RocksDB error {:?}", err);
                                return Err(err);
                            }
                        }
                    }
                    if matches!(prev.1.inner(), StoreObject::Wrapped) {
                        wrapped_objects_to_remove.push(WrappedObject::new(prev.0.0, prev.0.1));
                    }
                    info!(
                        "[Re-accumulate] Task {}: object scanned: {}, wrapped objects: {}",
                        index,
                        object_scanned,
                        wrapped_objects_to_remove.len(),
                    );
                    Ok((wrapped_objects_to_remove, object_scanned))
                }));
            }
            let (last_checkpoint_of_epoch, cur_accumulator) = self
                .get_root_state_accumulator_for_epoch(cur_epoch_store.epoch())
                .expect("read cannot fail")
                .expect("accumulator must exist");
            let (accumulator, total_objects_scanned, total_wrapped_objects) =
                pending_tasks.into_iter().fold(
                    (cur_accumulator, 0u64, 0usize),
                    |(mut accumulator, total_objects_scanned, total_wrapped_objects), task| {
                        let (wrapped_objects_to_remove, object_scanned) =
                            task.join().unwrap().unwrap();
                        accumulator.remove_all(
                            wrapped_objects_to_remove
                                .iter()
                                .map(|wrapped| bcs::to_bytes(wrapped).unwrap().to_vec())
                                .collect::<Vec<Vec<u8>>>(),
                        );
                        (
                            accumulator,
                            total_objects_scanned + object_scanned,
                            total_wrapped_objects + wrapped_objects_to_remove.len(),
                        )
                    },
                );
            info!(
                "[Re-accumulate] Total objects scanned: {}, total wrapped objects: {}",
                total_objects_scanned, total_wrapped_objects,
            );
            info!(
                "[Re-accumulate] New accumulator value: {:?}",
                accumulator.digest()
            );
            self.insert_state_accumulator_for_epoch(
                cur_epoch_store.epoch(),
                &last_checkpoint_of_epoch,
                &accumulator,
            )
            .unwrap();
        });
        info!(
            "[Re-accumulate] Re-accumulating took {}seconds",
            cur_time.elapsed().as_secs()
        );
    }

    pub async fn prune_objects_and_compact_for_testing(
        &self,
        checkpoint_store: &Arc<CheckpointStore>,
        rest_index: Option<&RestIndexStore>,
    ) {
        let pruning_config = AuthorityStorePruningConfig {
            num_epochs_to_retain: 0,
            ..Default::default()
        };
        let _ = AuthorityStorePruner::prune_objects_for_eligible_epochs(
            &self.perpetual_tables,
            checkpoint_store,
            rest_index,
            &self.objects_lock_table,
            pruning_config,
            AuthorityStorePruningMetrics::new_for_test(),
            usize::MAX,
            EPOCH_DURATION_MS_FOR_TESTING,
        )
        .await;
        let _ = AuthorityStorePruner::compact(&self.perpetual_tables);
    }

    #[cfg(test)]
    pub async fn prune_objects_immediately_for_testing(
        &self,
        transaction_effects: Vec<TransactionEffects>,
    ) -> anyhow::Result<()> {
        let mut wb = self.perpetual_tables.objects.batch();

        let mut object_keys_to_prune = vec![];
        for effects in &transaction_effects {
            for (object_id, seq_number) in effects.modified_at_versions() {
                info!("Pruning object {:?} version {:?}", object_id, seq_number);
                object_keys_to_prune.push(ObjectKey(object_id, seq_number));
            }
        }

        wb.delete_batch(
            &self.perpetual_tables.objects,
            object_keys_to_prune.into_iter(),
        )?;
        wb.write()?;
        Ok(())
    }

    #[cfg(msim)]
    pub fn remove_all_versions_of_object(&self, object_id: ObjectID) {
        let entries: Vec<_> = self
            .perpetual_tables
            .objects
            .unbounded_iter()
            .filter_map(|(key, _)| if key.0 == object_id { Some(key) } else { None })
            .collect();
        info!("Removing all versions of object: {:?}", entries);
        self.perpetual_tables.objects.multi_remove(entries).unwrap();
    }

    // Counts the number of versions exist in object store for `object_id`. This
    // includes tombstone.
    #[cfg(msim)]
    pub fn count_object_versions(&self, object_id: ObjectID) -> usize {
        self.perpetual_tables
            .objects
            .safe_iter_with_bounds(
                Some(ObjectKey(object_id, VersionNumber::MIN)),
                Some(ObjectKey(object_id, VersionNumber::MAX)),
            )
            .collect::<Result<Vec<_>, _>>()
            .unwrap()
            .len()
    }
}

impl AccumulatorStore for AuthorityStore {
    fn get_object_ref_prior_to_key_deprecated(
        &self,
        object_id: &ObjectID,
        version: VersionNumber,
    ) -> IotaResult<Option<ObjectRef>> {
        self.get_object_ref_prior_to_key(object_id, version)
    }

    fn get_root_state_accumulator_for_epoch(
        &self,
        epoch: EpochId,
    ) -> IotaResult<Option<(CheckpointSequenceNumber, Accumulator)>> {
        self.perpetual_tables
            .root_state_hash_by_epoch
            .get(&epoch)
            .map_err(Into::into)
    }

    fn get_root_state_accumulator_for_highest_epoch(
        &self,
    ) -> IotaResult<Option<(EpochId, (CheckpointSequenceNumber, Accumulator))>> {
        Ok(self
            .perpetual_tables
            .root_state_hash_by_epoch
            .safe_iter()
            .skip_to_last()
            .next()
            .transpose()?)
    }

    fn insert_state_accumulator_for_epoch(
        &self,
        epoch: EpochId,
        last_checkpoint_of_epoch: &CheckpointSequenceNumber,
        acc: &Accumulator,
    ) -> IotaResult {
        self.perpetual_tables
            .root_state_hash_by_epoch
            .insert(&epoch, &(*last_checkpoint_of_epoch, acc.clone()))?;
        self.root_state_notify_read
            .notify(&epoch, &(*last_checkpoint_of_epoch, acc.clone()));

        Ok(())
    }

    fn iter_live_object_set(
        &self,
        include_wrapped_object: bool,
    ) -> Box<dyn Iterator<Item = LiveObject> + '_> {
        Box::new(
            self.perpetual_tables
                .iter_live_object_set(include_wrapped_object),
        )
    }
}

impl ObjectStore for AuthorityStore {
    /// Read an object and return it, or Ok(None) if the object was not found.
    fn get_object(
        &self,
        object_id: &ObjectID,
    ) -> Result<Option<Object>, iota_types::storage::error::Error> {
        self.perpetual_tables.as_ref().get_object(object_id)
    }

    fn get_object_by_key(
        &self,
        object_id: &ObjectID,
        version: VersionNumber,
    ) -> Result<Option<Object>, iota_types::storage::error::Error> {
        self.perpetual_tables.get_object_by_key(object_id, version)
    }
}

/// A wrapper to make Orphan Rule happy
pub struct ResolverWrapper {
    pub resolver: Arc<dyn BackingPackageStore + Send + Sync>,
    pub metrics: Arc<ResolverMetrics>,
}

impl ResolverWrapper {
    pub fn new(
        resolver: Arc<dyn BackingPackageStore + Send + Sync>,
        metrics: Arc<ResolverMetrics>,
    ) -> Self {
        metrics.module_cache_size.set(0);
        ResolverWrapper { resolver, metrics }
    }

    fn inc_cache_size_gauge(&self) {
        // reset the gauge after a restart of the cache
        let current = self.metrics.module_cache_size.get();
        self.metrics.module_cache_size.set(current + 1);
    }
}

impl ModuleResolver for ResolverWrapper {
    type Error = IotaError;
    fn get_module(&self, module_id: &ModuleId) -> Result<Option<Vec<u8>>, Self::Error> {
        self.inc_cache_size_gauge();
        get_module(&*self.resolver, module_id)
    }
}

pub enum UpdateType {
    Transaction(TransactionEffectsDigest),
    Genesis,
}

pub type IotaLockResult = IotaResult<ObjectLockStatus>;

#[derive(Debug, PartialEq, Eq)]
pub enum ObjectLockStatus {
    Initialized,
    LockedToTx { locked_by_tx: LockDetailsDeprecated },
    LockedAtDifferentVersion { locked_ref: ObjectRef },
}

#[derive(Clone, Debug, PartialEq, Eq, Serialize, Deserialize)]
pub enum LockDetailsWrapperDeprecated {
    V1(LockDetailsV1Deprecated),
}

impl LockDetailsWrapperDeprecated {
    pub fn migrate(self) -> Self {
        // TODO: when there are multiple versions, we must iteratively migrate from
        // version N to N+1 until we arrive at the latest version
        self
    }

    // Always returns the most recent version. Older versions are migrated to the
    // latest version at read time, so there is never a need to access older
    // versions.
    pub fn inner(&self) -> &LockDetailsDeprecated {
        match self {
            Self::V1(v1) => v1,

            // can remove #[allow] when there are multiple versions
            #[allow(unreachable_patterns)]
            _ => panic!("lock details should have been migrated to latest version at read time"),
        }
    }
    pub fn into_inner(self) -> LockDetailsDeprecated {
        match self {
            Self::V1(v1) => v1,

            // can remove #[allow] when there are multiple versions
            #[allow(unreachable_patterns)]
            _ => panic!("lock details should have been migrated to latest version at read time"),
        }
    }
}

#[derive(Clone, Debug, PartialEq, Eq, Serialize, Deserialize)]
pub struct LockDetailsV1Deprecated {
    pub epoch: EpochId,
    pub tx_digest: TransactionDigest,
}

pub type LockDetailsDeprecated = LockDetailsV1Deprecated;

impl From<LockDetailsDeprecated> for LockDetailsWrapperDeprecated {
    fn from(details: LockDetailsDeprecated) -> Self {
        // always use latest version.
        LockDetailsWrapperDeprecated::V1(details)
    }
}<|MERGE_RESOLUTION|>--- conflicted
+++ resolved
@@ -2,22 +2,13 @@
 // Modifications Copyright (c) 2024 IOTA Stiftung
 // SPDX-License-Identifier: Apache-2.0
 
-<<<<<<< HEAD
-use core::panic;
-use std::{cmp::Ordering, iter, mem, ops::Not, sync::Arc, thread};
-=======
 use std::{iter, mem, ops::Not, sync::Arc, thread};
->>>>>>> f16c5709
 
 use either::Either;
 use fastcrypto::hash::{HashFunction, MultisetHash, Sha3_256};
 use futures::stream::FuturesUnordered;
 use iota_common::sync::notify_read::NotifyRead;
-<<<<<<< HEAD
-use iota_config::migration_tx_data::MigrationTxData;
-=======
-use iota_config::node::AuthorityStorePruningConfig;
->>>>>>> f16c5709
+use iota_config::{migration_tx_data::MigrationTxData, node::AuthorityStorePruningConfig};
 use iota_macros::fail_point_arg;
 use iota_storage::mutex_table::{MutexGuard, MutexTable, RwLockGuard, RwLockTable};
 use iota_types::{
@@ -31,7 +22,7 @@
     iota_system_state::get_iota_system_state,
     message_envelope::Message,
     storage::{
-        BackingPackageStore, MarkerValue, ObjectKey, ObjectOrTombstone, ObjectStore, get_module,
+        get_module, BackingPackageStore, MarkerValue, ObjectKey, ObjectOrTombstone, ObjectStore,
     },
 };
 use itertools::izip;
@@ -43,9 +34,9 @@
 };
 use tracing::{debug, info, trace};
 use typed_store::{
+    rocks::{util::is_ref_count_value, DBBatch, DBMap},
+    traits::Map,
     TypedStoreError,
-    rocks::{DBBatch, DBMap, util::is_ref_count_value},
-    traits::Map,
 };
 
 use super::{
@@ -60,8 +51,8 @@
         },
         authority_store_tables::TotalIotaSupplyCheck,
         authority_store_types::{
-            ObjectContentDigest, StoreObject, StoreObjectPair, StoreObjectWrapper,
-            get_store_object_pair,
+            get_store_object_pair, ObjectContentDigest, StoreObject, StoreObjectPair,
+            StoreObjectWrapper,
         },
         epoch_start_configuration::{EpochFlag, EpochStartConfiguration},
     },
@@ -1038,14 +1029,14 @@
         self.delete_live_object_markers(write_batch, locks_to_delete)?;
 
         write_batch
-            .insert_batch(&self.perpetual_tables.effects, [(
-                effects_digest,
-                effects.clone(),
-            )])?
-            .insert_batch(&self.perpetual_tables.executed_effects, [(
-                transaction_digest,
-                effects_digest,
-            )])?;
+            .insert_batch(
+                &self.perpetual_tables.effects,
+                [(effects_digest, effects.clone())],
+            )?
+            .insert_batch(
+                &self.perpetual_tables.executed_effects,
+                [(transaction_digest, effects_digest)],
+            )?;
 
         debug!(effects_digest = ?effects.digest(), "commit_certificate finished");
 
@@ -1103,13 +1094,11 @@
         ) {
             let Some(live_marker) = live_marker else {
                 let latest_lock = self.get_latest_live_version_for_object_id(obj_ref.0)?;
-                fp_bail!(
-                    UserInputError::ObjectVersionUnavailableForConsumption {
-                        provided_obj_ref: *obj_ref,
-                        current_version: latest_lock.1
-                    }
-                    .into()
-                );
+                fp_bail!(UserInputError::ObjectVersionUnavailableForConsumption {
+                    provided_obj_ref: *obj_ref,
+                    current_version: latest_lock.1
+                }
+                .into());
             };
 
             let live_marker = live_marker.map(|l| l.migrate().into_inner());
@@ -1204,7 +1193,7 @@
         Ok(iterator
             .next()
             .and_then(|value| {
-                if value.0.0 == object_id {
+                if value.0 .0 == object_id {
                     Some(value)
                 } else {
                     None
@@ -1232,13 +1221,11 @@
         for (lock, obj_ref) in locks.into_iter().zip(objects) {
             if lock.is_none() {
                 let latest_lock = self.get_latest_live_version_for_object_id(obj_ref.0)?;
-                fp_bail!(
-                    UserInputError::ObjectVersionUnavailableForConsumption {
-                        provided_obj_ref: *obj_ref,
-                        current_version: latest_lock.1
-                    }
-                    .into()
-                );
+                fp_bail!(UserInputError::ObjectVersionUnavailableForConsumption {
+                    provided_obj_ref: *obj_ref,
+                    current_version: latest_lock.1
+                }
+                .into());
             }
         }
         Ok(())
@@ -1524,14 +1511,14 @@
     ) -> Result<(), TypedStoreError> {
         let mut write_batch = self.perpetual_tables.transactions.batch();
         write_batch
-            .insert_batch(&self.perpetual_tables.transactions, [(
-                transaction.digest(),
-                transaction.serializable_ref(),
-            )])?
-            .insert_batch(&self.perpetual_tables.effects, [(
-                transaction_effects.digest(),
-                transaction_effects,
-            )])?;
+            .insert_batch(
+                &self.perpetual_tables.transactions,
+                [(transaction.digest(), transaction.serializable_ref())],
+            )?
+            .insert_batch(
+                &self.perpetual_tables.effects,
+                [(transaction_effects.digest(), transaction_effects)],
+            )?;
 
         write_batch.write()?;
         Ok(())
@@ -1544,14 +1531,14 @@
         let mut write_batch = self.perpetual_tables.transactions.batch();
         for tx in transactions {
             write_batch
-                .insert_batch(&self.perpetual_tables.transactions, [(
-                    tx.transaction.digest(),
-                    tx.transaction.serializable_ref(),
-                )])?
-                .insert_batch(&self.perpetual_tables.effects, [(
-                    tx.effects.digest(),
-                    &tx.effects,
-                )])?;
+                .insert_batch(
+                    &self.perpetual_tables.transactions,
+                    [(tx.transaction.digest(), tx.transaction.serializable_ref())],
+                )?
+                .insert_batch(
+                    &self.perpetual_tables.effects,
+                    [(tx.effects.digest(), &tx.effects)],
+                )?;
         }
 
         write_batch.write()?;
@@ -1887,10 +1874,10 @@
                                     );
                                 }
                                 if matches!(prev.1.inner(), StoreObject::Wrapped)
-                                    && object_key.0 != prev.0.0
+                                    && object_key.0 != prev.0 .0
                                 {
                                     wrapped_objects_to_remove
-                                        .push(WrappedObject::new(prev.0.0, prev.0.1));
+                                        .push(WrappedObject::new(prev.0 .0, prev.0 .1));
                                 }
 
                                 prev = (object_key, object);
@@ -1902,7 +1889,7 @@
                         }
                     }
                     if matches!(prev.1.inner(), StoreObject::Wrapped) {
-                        wrapped_objects_to_remove.push(WrappedObject::new(prev.0.0, prev.0.1));
+                        wrapped_objects_to_remove.push(WrappedObject::new(prev.0 .0, prev.0 .1));
                     }
                     info!(
                         "[Re-accumulate] Task {}: object scanned: {}, wrapped objects: {}",
