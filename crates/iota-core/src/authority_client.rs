// Copyright (c) 2021, Facebook, Inc. and its affiliates
// Copyright (c) Mysten Labs, Inc.
// Modifications Copyright (c) 2024 IOTA Stiftung
// SPDX-License-Identifier: Apache-2.0

use std::{collections::BTreeMap, net::SocketAddr, time::Duration};

use anyhow::anyhow;
use async_trait::async_trait;
use iota_network::{
    api::ValidatorClient,
    tonic,
    tonic::{metadata::KeyAndValueRef, transport::Channel},
};
use iota_network_stack::config::Config;
use iota_types::{
    base_types::AuthorityName,
    committee::CommitteeWithNetworkMetadata,
    error::{IotaError, IotaResult},
    iota_system_state::IotaSystemState,
    messages_checkpoint::{
        CheckpointRequest, CheckpointRequestV2, CheckpointResponse, CheckpointResponseV2,
    },
    messages_grpc::{
        HandleCertificateRequestV3, HandleCertificateResponseV2, HandleCertificateResponseV3,
        HandleSoftBundleCertificatesRequestV3, HandleSoftBundleCertificatesResponseV3,
        HandleTransactionResponse, ObjectInfoRequest, ObjectInfoResponse, SystemStateRequest,
        TransactionInfoRequest, TransactionInfoResponse,
    },
    multiaddr::Multiaddr,
    transaction::*,
};

use crate::authority_client::tonic::IntoRequest;

#[async_trait]
pub trait AuthorityAPI {
    /// Handles a `Transaction` for this account.
    async fn handle_transaction(
        &self,
        transaction: Transaction,
        client_addr: Option<SocketAddr>,
    ) -> Result<HandleTransactionResponse, IotaError>;

    /// Handles a `CertifiedTransaction` for this account.
    async fn handle_certificate_v2(
        &self,
        certificate: CertifiedTransaction,
        client_addr: Option<SocketAddr>,
    ) -> Result<HandleCertificateResponseV2, IotaError>;

<<<<<<< HEAD
    /// Handles a `ObjectInfoRequest` for this account.
=======
    /// Execute a certificate.
    async fn handle_certificate_v3(
        &self,
        request: HandleCertificateRequestV3,
        client_addr: Option<SocketAddr>,
    ) -> Result<HandleCertificateResponseV3, IotaError>;

    /// Execute a Soft Bundle with multiple certificates.
    async fn handle_soft_bundle_certificates_v3(
        &self,
        request: HandleSoftBundleCertificatesRequestV3,
        client_addr: Option<SocketAddr>,
    ) -> Result<HandleSoftBundleCertificatesResponseV3, IotaError>;

    /// Handle Object information requests for this account.
>>>>>>> a4462781
    async fn handle_object_info_request(
        &self,
        request: ObjectInfoRequest,
    ) -> Result<ObjectInfoResponse, IotaError>;

    /// Handles a `TransactionInfoRequest` for this account.
    async fn handle_transaction_info_request(
        &self,
        request: TransactionInfoRequest,
    ) -> Result<TransactionInfoResponse, IotaError>;

    /// Handles a `CheckpointRequest` for this account.
    async fn handle_checkpoint(
        &self,
        request: CheckpointRequest,
    ) -> Result<CheckpointResponse, IotaError>;

    /// Handles a `CheckpointRequestV2` for this account.
    async fn handle_checkpoint_v2(
        &self,
        request: CheckpointRequestV2,
    ) -> Result<CheckpointResponseV2, IotaError>;

    // This API is exclusively used by the benchmark code.
    // Hence it's OK to return a fixed system state type.
    async fn handle_system_state_object(
        &self,
        request: SystemStateRequest,
    ) -> Result<IotaSystemState, IotaError>;
}

/// A client for the network authority.
#[derive(Clone)]
pub struct NetworkAuthorityClient {
    client: IotaResult<ValidatorClient<Channel>>,
}

impl NetworkAuthorityClient {
    /// Connects to a client address.
    pub async fn connect(address: &Multiaddr) -> anyhow::Result<Self> {
        let channel = iota_network_stack::client::connect(address)
            .await
            .map_err(|err| anyhow!(err.to_string()))?;
        Ok(Self::new(channel))
    }

<<<<<<< HEAD
    /// Lazy connection to a client address.
    pub fn connect_lazy(address: &Multiaddr) -> anyhow::Result<Self> {
        let channel = iota_network_stack::client::connect_lazy(address)
            .map_err(|err| anyhow!(err.to_string()))?;
        Ok(Self::new(channel))
=======
    pub fn connect_lazy(address: &Multiaddr) -> Self {
        let client: IotaResult<_> = iota_network_stack::client::connect_lazy(address)
            .map(ValidatorClient::new)
            .map_err(|err| err.to_string().into());
        Self { client }
>>>>>>> a4462781
    }

    /// Creates a new client with a `transport` channel.
    pub fn new(channel: Channel) -> Self {
        Self {
            client: Ok(ValidatorClient::new(channel)),
        }
    }

<<<<<<< HEAD
    /// Gets the cloned client.
    fn client(&self) -> ValidatorClient<Channel> {
=======
    fn new_lazy(client: IotaResult<Channel>) -> Self {
        Self {
            client: client.map(ValidatorClient::new),
        }
    }

    fn client(&self) -> IotaResult<ValidatorClient<Channel>> {
>>>>>>> a4462781
        self.client.clone()
    }
}

#[async_trait]
impl AuthorityAPI for NetworkAuthorityClient {
    /// Handles a `Transaction` for this account.
    async fn handle_transaction(
        &self,
        transaction: Transaction,
        client_addr: Option<SocketAddr>,
    ) -> Result<HandleTransactionResponse, IotaError> {
        let mut request = transaction.into_request();
        insert_metadata(&mut request, client_addr);

        self.client()?
            .transaction(request)
            .await
            .map(tonic::Response::into_inner)
            .map_err(Into::into)
    }

    /// Handles a `CertifiedTransaction` for this account.
    async fn handle_certificate_v2(
        &self,
        certificate: CertifiedTransaction,
        client_addr: Option<SocketAddr>,
    ) -> Result<HandleCertificateResponseV2, IotaError> {
        let mut request = certificate.into_request();
        insert_metadata(&mut request, client_addr);

        let response = self
            .client()?
            .handle_certificate_v2(request)
            .await
            .map(tonic::Response::into_inner);

        response.map_err(Into::into)
    }

    async fn handle_certificate_v3(
        &self,
        request: HandleCertificateRequestV3,
        client_addr: Option<SocketAddr>,
    ) -> Result<HandleCertificateResponseV3, IotaError> {
        let mut request = request.into_request();
        insert_metadata(&mut request, client_addr);

        let response = self
            .client()?
            .handle_certificate_v3(request)
            .await
            .map(tonic::Response::into_inner);

        response.map_err(Into::into)
    }

    async fn handle_soft_bundle_certificates_v3(
        &self,
        request: HandleSoftBundleCertificatesRequestV3,
        client_addr: Option<SocketAddr>,
    ) -> Result<HandleSoftBundleCertificatesResponseV3, IotaError> {
        let mut request = request.into_request();
        insert_metadata(&mut request, client_addr);

        let response = self
            .client()?
            .handle_soft_bundle_certificates_v3(request)
            .await
            .map(tonic::Response::into_inner);

        response.map_err(Into::into)
    }

    /// Handles a `ObjectInfoRequest` for this account.
    async fn handle_object_info_request(
        &self,
        request: ObjectInfoRequest,
    ) -> Result<ObjectInfoResponse, IotaError> {
        self.client()?
            .object_info(request)
            .await
            .map(tonic::Response::into_inner)
            .map_err(Into::into)
    }

    /// Handles a `TransactionInfoRequest` for this account.
    async fn handle_transaction_info_request(
        &self,
        request: TransactionInfoRequest,
    ) -> Result<TransactionInfoResponse, IotaError> {
        self.client()?
            .transaction_info(request)
            .await
            .map(tonic::Response::into_inner)
            .map_err(Into::into)
    }

    /// Handles a `CheckpointRequest` for this account.
    async fn handle_checkpoint(
        &self,
        request: CheckpointRequest,
    ) -> Result<CheckpointResponse, IotaError> {
        self.client()?
            .checkpoint(request)
            .await
            .map(tonic::Response::into_inner)
            .map_err(Into::into)
    }

    /// Handles a `CheckpointRequestV2` for this account.
    async fn handle_checkpoint_v2(
        &self,
        request: CheckpointRequestV2,
    ) -> Result<CheckpointResponseV2, IotaError> {
        self.client()?
            .checkpoint_v2(request)
            .await
            .map(tonic::Response::into_inner)
            .map_err(Into::into)
    }

    /// This API is exclusively used by the benchmark code.
    async fn handle_system_state_object(
        &self,
        request: SystemStateRequest,
    ) -> Result<IotaSystemState, IotaError> {
        self.client()?
            .get_system_state_object(request)
            .await
            .map(tonic::Response::into_inner)
            .map_err(Into::into)
    }
}

/// Creates authority clients with network configuration.
pub fn make_network_authority_clients_with_network_config(
    committee: &CommitteeWithNetworkMetadata,
    network_config: &Config,
) -> BTreeMap<AuthorityName, NetworkAuthorityClient> {
    let mut authority_clients = BTreeMap::new();
    for (name, (_state, network_metadata)) in committee.validators() {
        let address = network_metadata.network_address.clone();
        let address = address.rewrite_udp_to_tcp();
        let maybe_channel = network_config.connect_lazy(&address).map_err(|e| {
            tracing::error!(
                address = %address,
                name = %name,
                "unable to create authority client: {e}"
            );
            e.to_string().into()
        });
        let client = NetworkAuthorityClient::new_lazy(maybe_channel);
        authority_clients.insert(*name, client);
    }
    authority_clients
}

/// Creates authority clients with a timeout configuration.
pub fn make_authority_clients_with_timeout_config(
    committee: &CommitteeWithNetworkMetadata,
    connect_timeout: Duration,
    request_timeout: Duration,
) -> BTreeMap<AuthorityName, NetworkAuthorityClient> {
    let mut network_config = iota_network_stack::config::Config::new();
    network_config.connect_timeout = Some(connect_timeout);
    network_config.request_timeout = Some(request_timeout);
    make_network_authority_clients_with_network_config(committee, &network_config)
}

fn insert_metadata<T>(request: &mut tonic::Request<T>, client_addr: Option<SocketAddr>) {
    if let Some(client_addr) = client_addr {
        let mut metadata = tonic::metadata::MetadataMap::new();
        metadata.insert("x-forwarded-for", client_addr.to_string().parse().unwrap());
        metadata
            .iter()
            .for_each(|key_and_value| match key_and_value {
                KeyAndValueRef::Ascii(key, value) => {
                    request.metadata_mut().insert(key, value.clone());
                }
                KeyAndValueRef::Binary(key, value) => {
                    request.metadata_mut().insert_bin(key, value.clone());
                }
            });
    }
}<|MERGE_RESOLUTION|>--- conflicted
+++ resolved
@@ -49,9 +49,6 @@
         client_addr: Option<SocketAddr>,
     ) -> Result<HandleCertificateResponseV2, IotaError>;
 
-<<<<<<< HEAD
-    /// Handles a `ObjectInfoRequest` for this account.
-=======
     /// Execute a certificate.
     async fn handle_certificate_v3(
         &self,
@@ -67,7 +64,6 @@
     ) -> Result<HandleSoftBundleCertificatesResponseV3, IotaError>;
 
     /// Handle Object information requests for this account.
->>>>>>> a4462781
     async fn handle_object_info_request(
         &self,
         request: ObjectInfoRequest,
@@ -114,19 +110,12 @@
         Ok(Self::new(channel))
     }
 
-<<<<<<< HEAD
-    /// Lazy connection to a client address.
-    pub fn connect_lazy(address: &Multiaddr) -> anyhow::Result<Self> {
-        let channel = iota_network_stack::client::connect_lazy(address)
-            .map_err(|err| anyhow!(err.to_string()))?;
-        Ok(Self::new(channel))
-=======
+    /// Connects to a client address lazily.
     pub fn connect_lazy(address: &Multiaddr) -> Self {
         let client: IotaResult<_> = iota_network_stack::client::connect_lazy(address)
             .map(ValidatorClient::new)
             .map_err(|err| err.to_string().into());
         Self { client }
->>>>>>> a4462781
     }
 
     /// Creates a new client with a `transport` channel.
@@ -136,10 +125,7 @@
         }
     }
 
-<<<<<<< HEAD
-    /// Gets the cloned client.
-    fn client(&self) -> ValidatorClient<Channel> {
-=======
+    /// Creates a new client with a lazy `transport` channel.
     fn new_lazy(client: IotaResult<Channel>) -> Self {
         Self {
             client: client.map(ValidatorClient::new),
@@ -147,7 +133,6 @@
     }
 
     fn client(&self) -> IotaResult<ValidatorClient<Channel>> {
->>>>>>> a4462781
         self.client.clone()
     }
 }
