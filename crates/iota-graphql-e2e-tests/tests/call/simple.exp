--- conflicted
+++ resolved
@@ -77,11 +77,7 @@
 
 task 10, line 44:
 //# view-checkpoint
-<<<<<<< HEAD
-CheckpointSummary { epoch: 5, seq: 10, content_digest: 4Pvy4xGLtjrd7vLBnRQDtYMgBrAdn1EfpRjG9BorBLXV,
-=======
-CheckpointSummary { epoch: 5, seq: 10, content_digest: 6CHPyR6dNimyyFVZBFVGxuUXYo11cDDwKc2drRBEthKW,
->>>>>>> 56d3890a
+CheckpointSummary { epoch: 5, seq: 10, content_digest: F4sCj9Jh3LKYWLimZPUCZ27UQ6vttX2qFVp1z2Aqd91U,
             epoch_rolling_gas_cost_summary: GasCostSummary { computation_cost: 0, storage_cost: 0, storage_rebate: 0, non_refundable_storage_fee: 0 }}
 
 task 11, lines 46-51:
@@ -159,13 +155,8 @@
         "edges": [
           {
             "node": {
-<<<<<<< HEAD
-              "address": "0x477a4992b29046cf9a13bf9b7fb550c3caacb2664dc2f83a06da2b00e5178479",
-              "digest": "3paXdfQU8S1bpgb8DeT9zWdKAwXp54Yibaa9HjqV1J3i",
-=======
-              "address": "0xb30cb4753712e1b20217eb73e84197eca7b4e79d0b6f581c941b2a5e0daa86df",
-              "digest": "596fgQyM7PnGo9hp76akRaRySeFdNUafKYrNVCLyxRHg",
->>>>>>> 56d3890a
+              "address": "0xeae34747c03a163062ab8e42c03009f475107eaf4ca5b76075d215b57ae25c35",
+              "digest": "63catUbppoCKbYLvg8KTFt5TWYcRvt7cJ7AM2JS2gbky",
               "owner": {
                 "__typename": "AddressOwner"
               }
@@ -191,13 +182,8 @@
         "edges": [
           {
             "node": {
-<<<<<<< HEAD
-              "address": "0x477a4992b29046cf9a13bf9b7fb550c3caacb2664dc2f83a06da2b00e5178479",
-              "digest": "3paXdfQU8S1bpgb8DeT9zWdKAwXp54Yibaa9HjqV1J3i",
-=======
-              "address": "0xb30cb4753712e1b20217eb73e84197eca7b4e79d0b6f581c941b2a5e0daa86df",
-              "digest": "596fgQyM7PnGo9hp76akRaRySeFdNUafKYrNVCLyxRHg",
->>>>>>> 56d3890a
+              "address": "0xeae34747c03a163062ab8e42c03009f475107eaf4ca5b76075d215b57ae25c35",
+              "digest": "63catUbppoCKbYLvg8KTFt5TWYcRvt7cJ7AM2JS2gbky",
               "owner": {
                 "__typename": "AddressOwner"
               }
@@ -211,167 +197,107 @@
         "edges": [
           {
             "node": {
-<<<<<<< HEAD
               "address": "0x124e2b6242964e3877814a4103e50e8ca66984860c69e66b06c49e0714ca53fb",
-              "digest": "6MRuq2Sc6PBKc8WbXSDmAceHrCoQ2gfcfn7sk61euXCY",
-=======
+              "digest": "jJtPuyAfUcXveX9vZ6vZrzkejbBoJ2s4T5jJYkabAL3",
+              "owner": {
+                "__typename": "AddressOwner"
+              }
+            }
+          },
+          {
+            "node": {
               "address": "0x26bf0f03edd09bb3f862e13cec014d17c26dd739d2563d9c704aa8d206301df2",
-              "digest": "CdLBvU4rakyjM9FHgtFRnqT1o7wJJcneHsEC1UWJC5si",
->>>>>>> 56d3890a
-              "owner": {
-                "__typename": "AddressOwner"
-              }
-            }
-          },
-          {
-            "node": {
-<<<<<<< HEAD
-              "address": "0x21f295b9bb94db811614a123b74f91c30dab67ec6e6a8d2ebd7b66ddcca1d7a5",
-              "digest": "CXJJhVpmnj39iFCLdNREVKQqcYFVMrDWbUQ3CQ5M9V4p",
-=======
+              "digest": "12kY4sqD1rUtiC8sxKTV6LoQgY8HcRb1nu7k1UN6jCqE",
+              "owner": {
+                "__typename": "AddressOwner"
+              }
+            }
+          },
+          {
+            "node": {
+              "address": "0x2782b1e381b830d0ce7898b67a28b6721ddcbfeb64121fc44503ed42ca68bf34",
+              "digest": "CYDbwuMjATBditxZDzuQdwa3VvwJNY71qRGH1dkPE7D6",
+              "owner": {
+                "__typename": "AddressOwner"
+              }
+            }
+          },
+          {
+            "node": {
               "address": "0x3442446f02377d1025b211e51564e4f1c9a46845ccad733beeb06180d3f66c31",
-              "digest": "AkTVduwxTTtMFxthv9KgCYLzhXym7TPRN42HPHsMHKaa",
->>>>>>> 56d3890a
-              "owner": {
-                "__typename": "AddressOwner"
-              }
-            }
-          },
-          {
-            "node": {
-<<<<<<< HEAD
-              "address": "0x2782b1e381b830d0ce7898b67a28b6721ddcbfeb64121fc44503ed42ca68bf34",
-              "digest": "J5SdZyQZFHkCgjhQxaWsr59HrMUs3KpAdjMBL9pGhME7",
-=======
-              "address": "0x36942a1e9668a0b56e12845cea55e1c1df006addb16604cb949a04833e094111",
-              "digest": "Gi1RH6ATyVx1HnCQuioS2iLzaAji4ZUckoezbobXnRgp",
->>>>>>> 56d3890a
-              "owner": {
-                "__typename": "AddressOwner"
-              }
-            }
-          },
-          {
-            "node": {
-<<<<<<< HEAD
-              "address": "0x34cf8d6d02620ba9aaf03759cfcaa6b6cd21d6171fc27ab43b22411bc4d328e4",
-              "digest": "BY73cqPwZnUsKd8iR6a56keW2ccmvE9ZifEjHLr1XarB",
-=======
-              "address": "0x3c59cc1467518be50f7c27c007613be0577b2f0f0cd522b2600b9265eea3ffcf",
-              "digest": "35ovUSJpdY5ZqLBj3WeCwfGcNdjeLKpC2Hp7Eg9Snkrw",
->>>>>>> 56d3890a
-              "owner": {
-                "__typename": "AddressOwner"
-              }
-            }
-          },
-          {
-            "node": {
-<<<<<<< HEAD
-              "address": "0x67a59c0801262ea92d2e08f6b177d9b5e9c782a5a6ab33b82a70763c6da0f6c4",
-              "digest": "2N8gW4eAbTg57psdWXdZLSyT9VWpx4KqBd6aXoz2DaC4",
-=======
+              "digest": "B7TFUJkKJPPKmAEVwnWNKZh2yKMDzWnoUJtrPnX7qDis",
+              "owner": {
+                "__typename": "AddressOwner"
+              }
+            }
+          },
+          {
+            "node": {
               "address": "0x3c88cad5799a8da0467b8456a7429a97e7c141cfcf25f02faf51aa8cb4840461",
-              "digest": "CHYubEickmJ8LP2iED1mNxHWhzKMWYbGfaiG5QzAgTd5",
->>>>>>> 56d3890a
-              "owner": {
-                "__typename": "AddressOwner"
-              }
-            }
-          },
-          {
-            "node": {
-<<<<<<< HEAD
-              "address": "0x7e51f863b68ed3b1b8d00cccf80f43c83e81b99dc333a39bfff0cb0f4bf6f12e",
-              "digest": "AjErbniYqGKNMLWuZeouh8Jb9HaaCWgQWJ4dvtes2oyb",
-=======
-              "address": "0x7bf9e3cb912758832669ad5588f9ed35079e66a30823fd9ac196d63b1fc22701",
-              "digest": "CtTi43wbMPyfu2WdDoUKSQmxR2EM8jZvkzwsxSctQ57T",
->>>>>>> 56d3890a
-              "owner": {
-                "__typename": "AddressOwner"
-              }
-            }
-          },
-          {
-            "node": {
-<<<<<<< HEAD
-              "address": "0xa937e8e0e5c1f6ee01e2c6a37c678072c37ebed470b194e03689f170872fcfbc",
-              "digest": "25U9dw2ac6eVxZPxokhtqqmEJrQmKn9cJzR6s3vfPg8N",
-=======
+              "digest": "WLEaDg9UCVdAUbUrAtKAa1nWzRGZ1oezQMeVCmH8Bqm",
+              "owner": {
+                "__typename": "AddressOwner"
+              }
+            }
+          },
+          {
+            "node": {
               "address": "0x847c914d647e7387d7cea4db5ad8fefeffe66773635804a991dfd4385fab6a97",
-              "digest": "EPry8EEdcwZmDCeW8hSXgY5Wjw2GjMZZiWudYp6KWDfd",
->>>>>>> 56d3890a
-              "owner": {
-                "__typename": "AddressOwner"
-              }
-            }
-          },
-          {
-            "node": {
-<<<<<<< HEAD
+              "digest": "Csi7A2yLMcqJRvrkHU6eZTpDVJLStd3RtnWUMSA7hkCv",
+              "owner": {
+                "__typename": "AddressOwner"
+              }
+            }
+          },
+          {
+            "node": {
+              "address": "0xa743aa27f7e5f7414f75db87d5bdee60da92f32cae8ff66606a1c6cc54ba131d",
+              "digest": "DSbA4fNHDJ57hXqv2zQHWs2QYW5WTdnWvef5ZYdAxEX2",
+              "owner": {
+                "__typename": "AddressOwner"
+              }
+            }
+          },
+          {
+            "node": {
+              "address": "0xa79cc544021a721176cdc4497728ec35a5311b8ff0aa293a5d29c0d32cb56056",
+              "digest": "GHhBYibbbTT3FQ6LEmr7t133s38AFUMoseZRk1DKxP4Q",
+              "owner": {
+                "__typename": "AddressOwner"
+              }
+            }
+          },
+          {
+            "node": {
+              "address": "0xac9c2e11aebecd35b4cb15802ca6ad5e64d320204149187ba646a16d07a4934d",
+              "digest": "3b8sP2r2dZ1udngNw2FiYoSZiNQRtdSsgT9Sbdec1v3F",
+              "owner": {
+                "__typename": "AddressOwner"
+              }
+            }
+          },
+          {
+            "node": {
+              "address": "0xb21c0b03871456040643740e238d03bde38de240d7b17055f4670777a19f07b8",
+              "digest": "H5adbbtiGTGdAxQxPE6fm4bQUPWWZ9T2931rVb5fewDA",
+              "owner": {
+                "__typename": "AddressOwner"
+              }
+            }
+          },
+          {
+            "node": {
               "address": "0xc857f00075eb1e8f2652a9b4ff5db31875801c1359b9b5e80a50c3e1c4176b47",
-              "digest": "G2xFjpWavoH3ZMo35xvFZZ8WRJB9HGQ3ejNymRgxEUyU",
-=======
-              "address": "0x8c9a01d8b2e7c3ba86abfec7470c280b3ef1abbc713f0378a1519b381b667a10",
-              "digest": "9VSJ2Seh6PvGfCTjAdBjCpkY8au2j7yx8kFw2SsgCENg",
->>>>>>> 56d3890a
-              "owner": {
-                "__typename": "AddressOwner"
-              }
-            }
-          },
-          {
-            "node": {
-<<<<<<< HEAD
-              "address": "0xd11fea7255cb66e5bcc85828b266abedc6c674b2702aa228864127aebaf4154c",
-              "digest": "A2mSY2eZaagsmzyq9zH6ntPvfeHvCCsYd5nU6GxztT1q",
-=======
-              "address": "0xa79cc544021a721176cdc4497728ec35a5311b8ff0aa293a5d29c0d32cb56056",
-              "digest": "F5xeWv7xQJEgQTyfTGEENtF9L336uhvySGLv6ecoqchM",
->>>>>>> 56d3890a
-              "owner": {
-                "__typename": "AddressOwner"
-              }
-            }
-          },
-          {
-            "node": {
-<<<<<<< HEAD
-              "address": "0xd6a57dc0c4710f78dc7e73a28fea6119294ea1a29ca22e6497862a5796c77217",
-              "digest": "Ac2G9GqR64RYBDKpNMZjHHFejfWpkVr5y3PVpAAxWFwG",
-=======
-              "address": "0xac9c2e11aebecd35b4cb15802ca6ad5e64d320204149187ba646a16d07a4934d",
-              "digest": "7MReH9szEmugcY9JMkbDBgAW8ys6pHkV5i5F6UmPPa8F",
->>>>>>> 56d3890a
-              "owner": {
-                "__typename": "AddressOwner"
-              }
-            }
-          },
-          {
-            "node": {
-<<<<<<< HEAD
+              "digest": "DFKoKp9VKkCZ7NwroFGrzuPDLyBDJVuoduWpXJGpuDg2",
+              "owner": {
+                "__typename": "AddressOwner"
+              }
+            }
+          },
+          {
+            "node": {
               "address": "0xee0608c6d6fcc1e9778b8ac77f224158672c3aaee072a1566f0afcb3e0ad96c2",
-              "digest": "8PyQh5ddnLdGVXDsvZ7CaZQzn1wXWR6MCa4kxi7Uykkb",
-=======
-              "address": "0xb21c0b03871456040643740e238d03bde38de240d7b17055f4670777a19f07b8",
-              "digest": "FNeQ4UiUv62Px8BHsraTKGFfMQMAbz7SvPAe7oNhC3za",
->>>>>>> 56d3890a
-              "owner": {
-                "__typename": "AddressOwner"
-              }
-            }
-          },
-          {
-            "node": {
-<<<<<<< HEAD
-              "address": "0xefb81fac244e08694e36ad65453a4bd12a6a27807b0da1ca64ca457b62521942",
-              "digest": "5zrevLWfw1eDtMXcZJj1Asms9MVazwPi4zeJGpk9adHa",
-=======
-              "address": "0xe02317173db404610632d5c8e0d2c5e5720009f7257b56672dd286f16ad8881f",
-              "digest": "2R2uc57wqP4oCxEXGWe6FJAU5PKp77ykMdNHvxMf4U1C",
->>>>>>> 56d3890a
+              "digest": "3ZJv8Hcjb8bfgCGocWdCnLN6mrNhFxNetxV5gaAufzrj",
               "owner": {
                 "__typename": "AddressOwner"
               }
