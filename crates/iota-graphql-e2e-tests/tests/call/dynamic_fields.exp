--- conflicted
+++ resolved
@@ -7,41 +7,25 @@
 //# publish
 created: object(1,0)
 mutated: object(0,1)
-<<<<<<< HEAD
-gas summary: computation_cost: 1000000, computation_cost_burned: 1000000, storage_cost: 8329600,  storage_rebate: 0, non_refundable_storage_fee: 0
-=======
 gas summary: computation_cost: 1000000, storage_cost: 8322000,  storage_rebate: 0, non_refundable_storage_fee: 0
->>>>>>> 1a2e8e4d
 
 task 2, line 55:
 //# run Test::m::create_obj --sender A
 created: object(2,0)
 mutated: object(0,0)
-<<<<<<< HEAD
-gas summary: computation_cost: 1000000, computation_cost_burned: 1000000, storage_cost: 2234400,  storage_rebate: 0, non_refundable_storage_fee: 0
-=======
 gas summary: computation_cost: 1000000, storage_cost: 2219200,  storage_rebate: 0, non_refundable_storage_fee: 0
->>>>>>> 1a2e8e4d
 
 task 3, line 57:
 //# run Test::m::add_df --sender A --args object(2,0)
 created: object(3,0), object(3,1), object(3,2)
 mutated: object(0,0), object(2,0)
-<<<<<<< HEAD
-gas summary: computation_cost: 1000000, computation_cost_burned: 1000000, storage_cost: 6536000,  storage_rebate: 2234400, non_refundable_storage_fee: 0
-=======
 gas summary: computation_cost: 1000000, storage_cost: 6498000,  storage_rebate: 2219200, non_refundable_storage_fee: 0
->>>>>>> 1a2e8e4d
 
 task 4, line 59:
 //# run Test::m::add_dof --sender A --args object(2,0)
 created: object(4,0), object(4,1)
 mutated: object(0,0), object(2,0)
-<<<<<<< HEAD
-gas summary: computation_cost: 1000000, computation_cost_burned: 1000000, storage_cost: 5928000,  storage_rebate: 2234400, non_refundable_storage_fee: 0
-=======
 gas summary: computation_cost: 1000000, storage_cost: 5897600,  storage_rebate: 2219200, non_refundable_storage_fee: 0
->>>>>>> 1a2e8e4d
 
 task 5, line 61:
 //# create-checkpoint
@@ -121,11 +105,7 @@
 created: object(7,0)
 mutated: object(0,0)
 wrapped: object(2,0)
-<<<<<<< HEAD
-gas summary: computation_cost: 1000000, computation_cost_burned: 1000000, storage_cost: 2485200,  storage_rebate: 2234400, non_refundable_storage_fee: 0
-=======
 gas summary: computation_cost: 1000000, storage_cost: 2470000,  storage_rebate: 2219200, non_refundable_storage_fee: 0
->>>>>>> 1a2e8e4d
 
 task 8, line 90:
 //# create-checkpoint
