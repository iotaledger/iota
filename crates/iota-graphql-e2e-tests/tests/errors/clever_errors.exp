processed 29 tasks

init:
A: object(0,0)

task 1, lines 7-82:
//# publish --upgradeable --sender A
created: object(1,0), object(1,1)
mutated: object(0,0)
<<<<<<< HEAD
gas summary: computation_cost: 1000000, computation_cost_burned: 1000000, storage_cost: 9743200,  storage_rebate: 0, non_refundable_storage_fee: 0
=======
gas summary: computation_cost: 1000000, storage_cost: 9728000,  storage_rebate: 0, non_refundable_storage_fee: 0
>>>>>>> 1a2e8e4d

task 2, line 84:
//# run P0::m::callU8
Error: Transaction Effects Status: Move Runtime Abort. Location: P0::m::callU8 (function index 0) at offset 1, Abort Code: 9223372165703794689
Execution Error: ExecutionError: ExecutionError { inner: ExecutionErrorInner { kind: MoveAbort(MoveLocation { module: ModuleId { address: P0, name: Identifier("m") }, function: 0, instruction: 1, function_name: Some("callU8") }, 9223372165703794689), source: Some(VMError { major_status: ABORTED, sub_status: Some(9223372165703794689), message: Some("P0::m::callU8 at offset 1"), exec_state: None, location: Module(ModuleId { address: P0, name: Identifier("m") }), indices: [], offsets: [(FunctionDefinitionIndex(0), 1)] }), command: Some(0) } }

task 3, line 86:
//# run P0::m::callU16
Error: Transaction Effects Status: Move Runtime Abort. Location: P0::m::callU16 (function index 1) at offset 1, Abort Code: 9223372178588827651
Execution Error: ExecutionError: ExecutionError { inner: ExecutionErrorInner { kind: MoveAbort(MoveLocation { module: ModuleId { address: P0, name: Identifier("m") }, function: 1, instruction: 1, function_name: Some("callU16") }, 9223372178588827651), source: Some(VMError { major_status: ABORTED, sub_status: Some(9223372178588827651), message: Some("P0::m::callU16 at offset 1"), exec_state: None, location: Module(ModuleId { address: P0, name: Identifier("m") }), indices: [], offsets: [(FunctionDefinitionIndex(1), 1)] }), command: Some(0) } }

task 4, line 88:
//# run P0::m::callU32
Error: Transaction Effects Status: Move Runtime Abort. Location: P0::m::callU32 (function index 2) at offset 1, Abort Code: 9223372191473860613
Execution Error: ExecutionError: ExecutionError { inner: ExecutionErrorInner { kind: MoveAbort(MoveLocation { module: ModuleId { address: P0, name: Identifier("m") }, function: 2, instruction: 1, function_name: Some("callU32") }, 9223372191473860613), source: Some(VMError { major_status: ABORTED, sub_status: Some(9223372191473860613), message: Some("P0::m::callU32 at offset 1"), exec_state: None, location: Module(ModuleId { address: P0, name: Identifier("m") }), indices: [], offsets: [(FunctionDefinitionIndex(2), 1)] }), command: Some(0) } }

task 5, line 90:
//# run P0::m::callU64
Error: Transaction Effects Status: Move Runtime Abort. Location: P0::m::callU64 (function index 3) at offset 1, Abort Code: 9223372204358893575
Execution Error: ExecutionError: ExecutionError { inner: ExecutionErrorInner { kind: MoveAbort(MoveLocation { module: ModuleId { address: P0, name: Identifier("m") }, function: 3, instruction: 1, function_name: Some("callU64") }, 9223372204358893575), source: Some(VMError { major_status: ABORTED, sub_status: Some(9223372204358893575), message: Some("P0::m::callU64 at offset 1"), exec_state: None, location: Module(ModuleId { address: P0, name: Identifier("m") }), indices: [], offsets: [(FunctionDefinitionIndex(3), 1)] }), command: Some(0) } }

task 6, line 92:
//# run P0::m::callU128
Error: Transaction Effects Status: Move Runtime Abort. Location: P0::m::callU128 (function index 4) at offset 1, Abort Code: 9223372217243926537
Execution Error: ExecutionError: ExecutionError { inner: ExecutionErrorInner { kind: MoveAbort(MoveLocation { module: ModuleId { address: P0, name: Identifier("m") }, function: 4, instruction: 1, function_name: Some("callU128") }, 9223372217243926537), source: Some(VMError { major_status: ABORTED, sub_status: Some(9223372217243926537), message: Some("P0::m::callU128 at offset 1"), exec_state: None, location: Module(ModuleId { address: P0, name: Identifier("m") }), indices: [], offsets: [(FunctionDefinitionIndex(4), 1)] }), command: Some(0) } }

task 7, line 94:
//# run P0::m::callU256
Error: Transaction Effects Status: Move Runtime Abort. Location: P0::m::callU256 (function index 5) at offset 1, Abort Code: 9223372230128959499
Execution Error: ExecutionError: ExecutionError { inner: ExecutionErrorInner { kind: MoveAbort(MoveLocation { module: ModuleId { address: P0, name: Identifier("m") }, function: 5, instruction: 1, function_name: Some("callU256") }, 9223372230128959499), source: Some(VMError { major_status: ABORTED, sub_status: Some(9223372230128959499), message: Some("P0::m::callU256 at offset 1"), exec_state: None, location: Module(ModuleId { address: P0, name: Identifier("m") }), indices: [], offsets: [(FunctionDefinitionIndex(5), 1)] }), command: Some(0) } }

task 8, line 96:
//# run P0::m::callAddress
Error: Transaction Effects Status: Move Runtime Abort. Location: P0::m::callAddress (function index 6) at offset 1, Abort Code: 9223372243014123535
Execution Error: ExecutionError: ExecutionError { inner: ExecutionErrorInner { kind: MoveAbort(MoveLocation { module: ModuleId { address: P0, name: Identifier("m") }, function: 6, instruction: 1, function_name: Some("callAddress") }, 9223372243014123535), source: Some(VMError { major_status: ABORTED, sub_status: Some(9223372243014123535), message: Some("P0::m::callAddress at offset 1"), exec_state: None, location: Module(ModuleId { address: P0, name: Identifier("m") }), indices: [], offsets: [(FunctionDefinitionIndex(6), 1)] }), command: Some(0) } }

task 9, line 98:
//# run P0::m::callString
Error: Transaction Effects Status: Move Runtime Abort. Location: P0::m::callString (function index 7) at offset 1, Abort Code: 9223372255899156497
Execution Error: ExecutionError: ExecutionError { inner: ExecutionErrorInner { kind: MoveAbort(MoveLocation { module: ModuleId { address: P0, name: Identifier("m") }, function: 7, instruction: 1, function_name: Some("callString") }, 9223372255899156497), source: Some(VMError { major_status: ABORTED, sub_status: Some(9223372255899156497), message: Some("P0::m::callString at offset 1"), exec_state: None, location: Module(ModuleId { address: P0, name: Identifier("m") }), indices: [], offsets: [(FunctionDefinitionIndex(7), 1)] }), command: Some(0) } }

task 10, line 100:
//# run P0::m::callU64vec
Error: Transaction Effects Status: Move Runtime Abort. Location: P0::m::callU64vec (function index 8) at offset 1, Abort Code: 9223372268784189459
Execution Error: ExecutionError: ExecutionError { inner: ExecutionErrorInner { kind: MoveAbort(MoveLocation { module: ModuleId { address: P0, name: Identifier("m") }, function: 8, instruction: 1, function_name: Some("callU64vec") }, 9223372268784189459), source: Some(VMError { major_status: ABORTED, sub_status: Some(9223372268784189459), message: Some("P0::m::callU64vec at offset 1"), exec_state: None, location: Module(ModuleId { address: P0, name: Identifier("m") }), indices: [], offsets: [(FunctionDefinitionIndex(8), 1)] }), command: Some(0) } }

task 11, line 102:
//# run P0::m::normalAbort
Error: Transaction Effects Status: Move Runtime Abort. Location: P0::m::normalAbort (function index 9) at offset 1, Abort Code: 0
Execution Error: ExecutionError: ExecutionError { inner: ExecutionErrorInner { kind: MoveAbort(MoveLocation { module: ModuleId { address: P0, name: Identifier("m") }, function: 9, instruction: 1, function_name: Some("normalAbort") }, 0), source: Some(VMError { major_status: ABORTED, sub_status: Some(0), message: Some("P0::m::normalAbort at offset 1"), exec_state: None, location: Module(ModuleId { address: P0, name: Identifier("m") }), indices: [], offsets: [(FunctionDefinitionIndex(9), 1)] }), command: Some(0) } }

task 12, line 104:
//# run P0::m::assertLineNo
Error: Transaction Effects Status: Move Runtime Abort. Location: P0::m::assertLineNo (function index 10) at offset 1, Abort Code: 9223372298847780863
Execution Error: ExecutionError: ExecutionError { inner: ExecutionErrorInner { kind: MoveAbort(MoveLocation { module: ModuleId { address: P0, name: Identifier("m") }, function: 10, instruction: 1, function_name: Some("assertLineNo") }, 9223372298847780863), source: Some(VMError { major_status: ABORTED, sub_status: Some(9223372298847780863), message: Some("P0::m::assertLineNo at offset 1"), exec_state: None, location: Module(ModuleId { address: P0, name: Identifier("m") }), indices: [], offsets: [(FunctionDefinitionIndex(10), 1)] }), command: Some(0) } }

task 13, line 106:
//# create-checkpoint
Checkpoint created: 1

task 14, lines 108-118:
//# run-graphql
Response: {
  "data": {
    "transactionBlocks": {
      "nodes": [
        {
          "effects": {
            "status": "FAILURE",
            "errors": "Error in 1st command, from '0x322ea0fab60fef0ce07a128ba221506400816291c3e6352c547b7af4cafa9371::m::callU8' (line 30), abort 'ImAU8': 0"
          }
        },
        {
          "effects": {
            "status": "FAILURE",
            "errors": "Error in 1st command, from '0x322ea0fab60fef0ce07a128ba221506400816291c3e6352c547b7af4cafa9371::m::callU16' (line 33), abort 'ImAU16': 1"
          }
        },
        {
          "effects": {
            "status": "FAILURE",
            "errors": "Error in 1st command, from '0x322ea0fab60fef0ce07a128ba221506400816291c3e6352c547b7af4cafa9371::m::callU32' (line 36), abort 'ImAU32': 2"
          }
        },
        {
          "effects": {
            "status": "FAILURE",
            "errors": "Error in 1st command, from '0x322ea0fab60fef0ce07a128ba221506400816291c3e6352c547b7af4cafa9371::m::callU64' (line 39), abort 'ImAU64': 3"
          }
        },
        {
          "effects": {
            "status": "FAILURE",
            "errors": "Error in 1st command, from '0x322ea0fab60fef0ce07a128ba221506400816291c3e6352c547b7af4cafa9371::m::callU128' (line 42), abort 'ImAU128': 4"
          }
        },
        {
          "effects": {
            "status": "FAILURE",
            "errors": "Error in 1st command, from '0x322ea0fab60fef0ce07a128ba221506400816291c3e6352c547b7af4cafa9371::m::callU256' (line 45), abort 'ImAU256': 5"
          }
        },
        {
          "effects": {
            "status": "FAILURE",
            "errors": "Error in 1st command, from '0x322ea0fab60fef0ce07a128ba221506400816291c3e6352c547b7af4cafa9371::m::callAddress' (line 48), abort 'ImAnAddress': 0x0000000000000000000000000000000000000000000000000000000000000006"
          }
        },
        {
          "effects": {
            "status": "FAILURE",
            "errors": "Error in 1st command, from '0x322ea0fab60fef0ce07a128ba221506400816291c3e6352c547b7af4cafa9371::m::callString' (line 51), abort 'ImAString': This is a string"
          }
        },
        {
          "effects": {
            "status": "FAILURE",
            "errors": "Error in 1st command, from '0x322ea0fab60fef0ce07a128ba221506400816291c3e6352c547b7af4cafa9371::m::callU64vec' (line 54), abort 'ImNotAString': BQEAAAAAAAAAAgAAAAAAAAADAAAAAAAAAAQAAAAAAAAABQAAAAAAAAA="
          }
        },
        {
          "effects": {
            "status": "FAILURE",
            "errors": "Error in 1st command, from '0x322ea0fab60fef0ce07a128ba221506400816291c3e6352c547b7af4cafa9371::m::normalAbort' (instruction 1), abort code: 0"
          }
        },
        {
          "effects": {
            "status": "FAILURE",
            "errors": "Error in 1st command, from '0x322ea0fab60fef0ce07a128ba221506400816291c3e6352c547b7af4cafa9371::m::assertLineNo' (line 60)"
          }
        }
      ]
    }
  }
}

task 15, lines 120-198:
//# upgrade --package P0 --upgrade-capability 1,0 --sender A
created: object(15,0)
mutated: object(0,0), object(1,0)
<<<<<<< HEAD
gas summary: computation_cost: 1000000, computation_cost_burned: 1000000, storage_cost: 9849600,  storage_rebate: 2622000, non_refundable_storage_fee: 0
=======
gas summary: computation_cost: 1000000, storage_cost: 9834400,  storage_rebate: 2606800, non_refundable_storage_fee: 0
>>>>>>> 1a2e8e4d

task 16, line 200:
//# run P0::m::callU8
Error: Transaction Effects Status: Move Runtime Abort. Location: P0::m::callU8 (function index 0) at offset 1, Abort Code: 9223372663920001025
Execution Error: ExecutionError: ExecutionError { inner: ExecutionErrorInner { kind: MoveAbort(MoveLocation { module: ModuleId { address: P0, name: Identifier("m") }, function: 0, instruction: 1, function_name: Some("callU8") }, 9223372663920001025), source: Some(VMError { major_status: ABORTED, sub_status: Some(9223372663920001025), message: Some("fake(1,1)::m::callU8 at offset 1"), exec_state: None, location: Module(ModuleId { address: fake(1,1), name: Identifier("m") }), indices: [], offsets: [(FunctionDefinitionIndex(0), 1)] }), command: Some(0) } }

task 17, line 202:
//# run P0::m::callU16
Error: Transaction Effects Status: Move Runtime Abort. Location: P0::m::callU16 (function index 1) at offset 1, Abort Code: 9223372676805033987
Execution Error: ExecutionError: ExecutionError { inner: ExecutionErrorInner { kind: MoveAbort(MoveLocation { module: ModuleId { address: P0, name: Identifier("m") }, function: 1, instruction: 1, function_name: Some("callU16") }, 9223372676805033987), source: Some(VMError { major_status: ABORTED, sub_status: Some(9223372676805033987), message: Some("fake(1,1)::m::callU16 at offset 1"), exec_state: None, location: Module(ModuleId { address: fake(1,1), name: Identifier("m") }), indices: [], offsets: [(FunctionDefinitionIndex(1), 1)] }), command: Some(0) } }

task 18, line 204:
//# run P0::m::callU32
Error: Transaction Effects Status: Move Runtime Abort. Location: P0::m::callU32 (function index 2) at offset 1, Abort Code: 9223372689690066949
Execution Error: ExecutionError: ExecutionError { inner: ExecutionErrorInner { kind: MoveAbort(MoveLocation { module: ModuleId { address: P0, name: Identifier("m") }, function: 2, instruction: 1, function_name: Some("callU32") }, 9223372689690066949), source: Some(VMError { major_status: ABORTED, sub_status: Some(9223372689690066949), message: Some("fake(1,1)::m::callU32 at offset 1"), exec_state: None, location: Module(ModuleId { address: fake(1,1), name: Identifier("m") }), indices: [], offsets: [(FunctionDefinitionIndex(2), 1)] }), command: Some(0) } }

task 19, line 206:
//# run P0::m::callU64
Error: Transaction Effects Status: Move Runtime Abort. Location: P0::m::callU64 (function index 3) at offset 1, Abort Code: 9223372702575099911
Execution Error: ExecutionError: ExecutionError { inner: ExecutionErrorInner { kind: MoveAbort(MoveLocation { module: ModuleId { address: P0, name: Identifier("m") }, function: 3, instruction: 1, function_name: Some("callU64") }, 9223372702575099911), source: Some(VMError { major_status: ABORTED, sub_status: Some(9223372702575099911), message: Some("fake(1,1)::m::callU64 at offset 1"), exec_state: None, location: Module(ModuleId { address: fake(1,1), name: Identifier("m") }), indices: [], offsets: [(FunctionDefinitionIndex(3), 1)] }), command: Some(0) } }

task 20, line 208:
//# run P0::m::callU128
Error: Transaction Effects Status: Move Runtime Abort. Location: P0::m::callU128 (function index 4) at offset 1, Abort Code: 9223372715460132873
Execution Error: ExecutionError: ExecutionError { inner: ExecutionErrorInner { kind: MoveAbort(MoveLocation { module: ModuleId { address: P0, name: Identifier("m") }, function: 4, instruction: 1, function_name: Some("callU128") }, 9223372715460132873), source: Some(VMError { major_status: ABORTED, sub_status: Some(9223372715460132873), message: Some("fake(1,1)::m::callU128 at offset 1"), exec_state: None, location: Module(ModuleId { address: fake(1,1), name: Identifier("m") }), indices: [], offsets: [(FunctionDefinitionIndex(4), 1)] }), command: Some(0) } }

task 21, line 210:
//# run P0::m::callU256
Error: Transaction Effects Status: Move Runtime Abort. Location: P0::m::callU256 (function index 5) at offset 1, Abort Code: 9223372728345165835
Execution Error: ExecutionError: ExecutionError { inner: ExecutionErrorInner { kind: MoveAbort(MoveLocation { module: ModuleId { address: P0, name: Identifier("m") }, function: 5, instruction: 1, function_name: Some("callU256") }, 9223372728345165835), source: Some(VMError { major_status: ABORTED, sub_status: Some(9223372728345165835), message: Some("fake(1,1)::m::callU256 at offset 1"), exec_state: None, location: Module(ModuleId { address: fake(1,1), name: Identifier("m") }), indices: [], offsets: [(FunctionDefinitionIndex(5), 1)] }), command: Some(0) } }

task 22, line 212:
//# run P0::m::callAddress
Error: Transaction Effects Status: Move Runtime Abort. Location: P0::m::callAddress (function index 6) at offset 1, Abort Code: 9223372741230329871
Execution Error: ExecutionError: ExecutionError { inner: ExecutionErrorInner { kind: MoveAbort(MoveLocation { module: ModuleId { address: P0, name: Identifier("m") }, function: 6, instruction: 1, function_name: Some("callAddress") }, 9223372741230329871), source: Some(VMError { major_status: ABORTED, sub_status: Some(9223372741230329871), message: Some("fake(1,1)::m::callAddress at offset 1"), exec_state: None, location: Module(ModuleId { address: fake(1,1), name: Identifier("m") }), indices: [], offsets: [(FunctionDefinitionIndex(6), 1)] }), command: Some(0) } }

task 23, line 214:
//# run P0::m::callString
Error: Transaction Effects Status: Move Runtime Abort. Location: P0::m::callString (function index 7) at offset 1, Abort Code: 9223372754115362833
Execution Error: ExecutionError: ExecutionError { inner: ExecutionErrorInner { kind: MoveAbort(MoveLocation { module: ModuleId { address: P0, name: Identifier("m") }, function: 7, instruction: 1, function_name: Some("callString") }, 9223372754115362833), source: Some(VMError { major_status: ABORTED, sub_status: Some(9223372754115362833), message: Some("fake(1,1)::m::callString at offset 1"), exec_state: None, location: Module(ModuleId { address: fake(1,1), name: Identifier("m") }), indices: [], offsets: [(FunctionDefinitionIndex(7), 1)] }), command: Some(0) } }

task 24, line 216:
//# run P0::m::callU64vec
Error: Transaction Effects Status: Move Runtime Abort. Location: P0::m::callU64vec (function index 8) at offset 1, Abort Code: 9223372767000395795
Execution Error: ExecutionError: ExecutionError { inner: ExecutionErrorInner { kind: MoveAbort(MoveLocation { module: ModuleId { address: P0, name: Identifier("m") }, function: 8, instruction: 1, function_name: Some("callU64vec") }, 9223372767000395795), source: Some(VMError { major_status: ABORTED, sub_status: Some(9223372767000395795), message: Some("fake(1,1)::m::callU64vec at offset 1"), exec_state: None, location: Module(ModuleId { address: fake(1,1), name: Identifier("m") }), indices: [], offsets: [(FunctionDefinitionIndex(8), 1)] }), command: Some(0) } }

task 25, line 218:
//# run P0::m::normalAbort
Error: Transaction Effects Status: Move Runtime Abort. Location: P0::m::normalAbort (function index 9) at offset 1, Abort Code: 0
Execution Error: ExecutionError: ExecutionError { inner: ExecutionErrorInner { kind: MoveAbort(MoveLocation { module: ModuleId { address: P0, name: Identifier("m") }, function: 9, instruction: 1, function_name: Some("normalAbort") }, 0), source: Some(VMError { major_status: ABORTED, sub_status: Some(0), message: Some("fake(1,1)::m::normalAbort at offset 1"), exec_state: None, location: Module(ModuleId { address: fake(1,1), name: Identifier("m") }), indices: [], offsets: [(FunctionDefinitionIndex(9), 1)] }), command: Some(0) } }

task 26, line 220:
//# run P0::m::assertLineNo
Error: Transaction Effects Status: Move Runtime Abort. Location: P0::m::assertLineNo (function index 10) at offset 1, Abort Code: 9223372797063987199
Execution Error: ExecutionError: ExecutionError { inner: ExecutionErrorInner { kind: MoveAbort(MoveLocation { module: ModuleId { address: P0, name: Identifier("m") }, function: 10, instruction: 1, function_name: Some("assertLineNo") }, 9223372797063987199), source: Some(VMError { major_status: ABORTED, sub_status: Some(9223372797063987199), message: Some("fake(1,1)::m::assertLineNo at offset 1"), exec_state: None, location: Module(ModuleId { address: fake(1,1), name: Identifier("m") }), indices: [], offsets: [(FunctionDefinitionIndex(10), 1)] }), command: Some(0) } }

task 27, line 222:
//# create-checkpoint
Checkpoint created: 2

task 28, lines 224-234:
//# run-graphql
Response: {
  "data": {
    "transactionBlocks": {
      "nodes": [
        {
          "effects": null
        },
        {
          "effects": null
        },
        {
          "effects": null
        },
        {
          "effects": null
        },
        {
          "effects": null
        },
        {
          "effects": null
        },
        {
          "effects": null
        },
        {
          "effects": null
        },
        {
          "effects": null
        }
      ]
    }
  },
  "errors": [
    {
      "message": "Internal error occurred while processing request: Error resolving Move location: Linkage not found for package: fae1ca9e0539e57d226f63569906b6c6aaf1b87bc59de378ddabbdff9d90792f",
      "locations": [
        {
          "line": 6,
          "column": 9
        }
      ],
      "path": [
        "transactionBlocks",
        "nodes",
        0,
        "effects",
        "errors"
      ]
    },
    {
      "message": "Internal error occurred while processing request: Error resolving Move location: Linkage not found for package: fae1ca9e0539e57d226f63569906b6c6aaf1b87bc59de378ddabbdff9d90792f",
      "locations": [
        {
          "line": 6,
          "column": 9
        }
      ],
      "path": [
        "transactionBlocks",
        "nodes",
        1,
        "effects",
        "errors"
      ]
    },
    {
      "message": "Internal error occurred while processing request: Error resolving Move location: Linkage not found for package: fae1ca9e0539e57d226f63569906b6c6aaf1b87bc59de378ddabbdff9d90792f",
      "locations": [
        {
          "line": 6,
          "column": 9
        }
      ],
      "path": [
        "transactionBlocks",
        "nodes",
        2,
        "effects",
        "errors"
      ]
    },
    {
      "message": "Internal error occurred while processing request: Error resolving Move location: Linkage not found for package: fae1ca9e0539e57d226f63569906b6c6aaf1b87bc59de378ddabbdff9d90792f",
      "locations": [
        {
          "line": 6,
          "column": 9
        }
      ],
      "path": [
        "transactionBlocks",
        "nodes",
        3,
        "effects",
        "errors"
      ]
    },
    {
      "message": "Internal error occurred while processing request: Error resolving Move location: Linkage not found for package: fae1ca9e0539e57d226f63569906b6c6aaf1b87bc59de378ddabbdff9d90792f",
      "locations": [
        {
          "line": 6,
          "column": 9
        }
      ],
      "path": [
        "transactionBlocks",
        "nodes",
        4,
        "effects",
        "errors"
      ]
    },
    {
      "message": "Internal error occurred while processing request: Error resolving Move location: Linkage not found for package: fae1ca9e0539e57d226f63569906b6c6aaf1b87bc59de378ddabbdff9d90792f",
      "locations": [
        {
          "line": 6,
          "column": 9
        }
      ],
      "path": [
        "transactionBlocks",
        "nodes",
        5,
        "effects",
        "errors"
      ]
    },
    {
      "message": "Internal error occurred while processing request: Error resolving Move location: Linkage not found for package: fae1ca9e0539e57d226f63569906b6c6aaf1b87bc59de378ddabbdff9d90792f",
      "locations": [
        {
          "line": 6,
          "column": 9
        }
      ],
      "path": [
        "transactionBlocks",
        "nodes",
        6,
        "effects",
        "errors"
      ]
    },
    {
      "message": "Internal error occurred while processing request: Error resolving Move location: Linkage not found for package: fae1ca9e0539e57d226f63569906b6c6aaf1b87bc59de378ddabbdff9d90792f",
      "locations": [
        {
          "line": 6,
          "column": 9
        }
      ],
      "path": [
        "transactionBlocks",
        "nodes",
        7,
        "effects",
        "errors"
      ]
    },
    {
      "message": "Internal error occurred while processing request: Error resolving Move location: Linkage not found for package: fae1ca9e0539e57d226f63569906b6c6aaf1b87bc59de378ddabbdff9d90792f",
      "locations": [
        {
          "line": 6,
          "column": 9
        }
      ],
      "path": [
        "transactionBlocks",
        "nodes",
        8,
        "effects",
        "errors"
      ]
    }
  ]
}<|MERGE_RESOLUTION|>--- conflicted
+++ resolved
@@ -7,11 +7,7 @@
 //# publish --upgradeable --sender A
 created: object(1,0), object(1,1)
 mutated: object(0,0)
-<<<<<<< HEAD
-gas summary: computation_cost: 1000000, computation_cost_burned: 1000000, storage_cost: 9743200,  storage_rebate: 0, non_refundable_storage_fee: 0
-=======
 gas summary: computation_cost: 1000000, storage_cost: 9728000,  storage_rebate: 0, non_refundable_storage_fee: 0
->>>>>>> 1a2e8e4d
 
 task 2, line 84:
 //# run P0::m::callU8
@@ -153,11 +149,7 @@
 //# upgrade --package P0 --upgrade-capability 1,0 --sender A
 created: object(15,0)
 mutated: object(0,0), object(1,0)
-<<<<<<< HEAD
-gas summary: computation_cost: 1000000, computation_cost_burned: 1000000, storage_cost: 9849600,  storage_rebate: 2622000, non_refundable_storage_fee: 0
-=======
 gas summary: computation_cost: 1000000, storage_cost: 9834400,  storage_rebate: 2606800, non_refundable_storage_fee: 0
->>>>>>> 1a2e8e4d
 
 task 16, line 200:
 //# run P0::m::callU8
