--- conflicted
+++ resolved
@@ -81,11 +81,7 @@
             "kind": {
               "__typename": "ProgrammableTransactionBlock"
             },
-<<<<<<< HEAD
-            "digest": "J9n1kbtQmCDV3ueAmq7ik8Dfk9ZwWAu1m17R6VwLNsXM"
-=======
-            "digest": "A9Yx1Qe7xRn4aV9K8nhAYBSU2Kj5K4EyQ74DnkYjupJ5"
->>>>>>> 56d3890a
+            "digest": "AKsrTPmrtvp5guBNi1YX5oUNFrd3njWYj9PzLLFwcFZt"
           },
           {
             "kind": {
