processed 11 tasks

init:
C: object(0,0)

task 1, line 9:
//# create-checkpoint
Checkpoint created: 1

task 2, line 11:
//# advance-epoch
Epoch advanced: 0

task 3, lines 13-15:
//# programmable --sender C --inputs 10000000000 @C
//> SplitCoins(Gas, [Input(0)]);
//> TransferObjects([Result(0)], Input(1))
created: object(3,0)
mutated: object(0,0)
gas summary: computation_cost: 1000000, storage_cost: 1976000,  storage_rebate: 0, non_refundable_storage_fee: 0

task 4, lines 17-19:
//# run 0x3::iota_system::request_add_stake --args object(0x5) object(3,0) @validator_0 --sender C
<<<<<<< HEAD
events: Event { package_id: iota_system, transaction_module: Identifier("iota_system"), sender: C, type_: StructTag { address: iota_system, module: Identifier("validator"), name: Identifier("StakingRequestEvent"), type_params: [] }, contents: [193, 187, 203, 251, 38, 176, 91, 90, 209, 250, 83, 209, 229, 149, 47, 158, 19, 146, 240, 64, 245, 208, 122, 66, 187, 93, 216, 33, 23, 110, 57, 105, 175, 163, 158, 79, 0, 218, 226, 120, 249, 119, 199, 198, 147, 10, 94, 44, 118, 232, 93, 23, 165, 38, 215, 36, 187, 206, 15, 184, 31, 176, 125, 76, 140, 202, 78, 28, 224, 186, 89, 4, 206, 166, 29, 249, 36, 45, 162, 247, 210, 158, 62, 243, 40, 251, 126, 192, 124, 8, 107, 59, 244, 124, 166, 26, 1, 0, 0, 0, 0, 0, 0, 0, 0, 228, 11, 84, 2, 0, 0, 0] }
created: object(4,0)
mutated: object(_), 0x0000000000000000000000000000000000000000000000000000000000000005, object(0,0)
deleted: object(3,0)
gas summary: computation_cost: 1000000, storage_cost: 14751600,  storage_rebate: 1976000, non_refundable_storage_fee: 0
=======
events: Event { package_id: iota_system, transaction_module: Identifier("iota_system"), sender: C, type_: StructTag { address: iota_system, module: Identifier("validator"), name: Identifier("StakingRequestEvent"), type_params: [] }, contents: [233, 207, 22, 117, 92, 142, 77, 109, 192, 159, 55, 48, 51, 243, 196, 130, 69, 227, 174, 117, 15, 72, 135, 76, 78, 53, 195, 204, 77, 84, 130, 131, 175, 163, 158, 79, 0, 218, 226, 120, 249, 119, 199, 198, 147, 10, 94, 44, 118, 232, 93, 23, 165, 38, 215, 36, 187, 206, 15, 184, 31, 176, 125, 76, 140, 202, 78, 28, 224, 186, 89, 4, 206, 166, 29, 249, 36, 45, 162, 247, 210, 158, 62, 243, 40, 251, 126, 192, 124, 8, 107, 59, 244, 124, 166, 26, 1, 0, 0, 0, 0, 0, 0, 0, 0, 228, 11, 84, 2, 0, 0, 0] }
created: object(4,0)
mutated: object(_), 0x0000000000000000000000000000000000000000000000000000000000000005, object(0,0)
deleted: object(3,0)
gas summary: computation_cost: 1000000, storage_cost: 14561600,  storage_rebate: 1976000, non_refundable_storage_fee: 0
>>>>>>> 4647c11f

task 5, line 20:
//# create-checkpoint
Checkpoint created: 3

task 6, lines 22-24:
//# advance-epoch
Epoch advanced: 1

task 7, lines 25-29:
//# programmable --sender C --inputs 10000000000 @C
//> SplitCoins(Gas, [Input(0)]);
//> TransferObjects([Result(0)], Input(1))
// TODO: Short term hack to get around indexer epoch issue
created: object(7,0)
mutated: object(0,0)
gas summary: computation_cost: 1000000, storage_cost: 1976000,  storage_rebate: 988000, non_refundable_storage_fee: 0

task 8, line 30:
//# create-checkpoint
Checkpoint created: 5

task 9, lines 32-33:
//# advance-epoch
Epoch advanced: 2

task 10, lines 34-62:
//# run-graphql
Response: {
  "data": {
    "epoch": {
      "validatorSet": {
        "totalStake": "3034010000000000",
        "activeValidators": {
          "nodes": [
            {
              "name": "validator-0"
            }
          ]
        },
        "validatorCandidatesSize": 0,
<<<<<<< HEAD
        "inactivePoolsId": "0xe25b1d52bf33398e4773282d840657ae6612c28d645a3370867cf5c48233a323"
      },
      "totalGasFees": "1000000",
      "totalStakeRewards": "767000000000000",
      "fundSize": "14751600",
=======
        "inactivePoolsId": "0xccb58847e6337f3f9b05773365f62f7187e0b805ece63f932e8270e51188a9e0"
      },
      "totalGasFees": "1000000",
      "totalStakeRewards": "767000000000000",
      "fundSize": "14561600",
>>>>>>> 4647c11f
      "fundInflow": "1976000",
      "fundOutflow": "988000",
      "netInflow": "988000",
      "transactionBlocks": {
        "nodes": [
          {
            "kind": {
              "__typename": "ProgrammableTransactionBlock"
            },
<<<<<<< HEAD
            "digest": "9GRJvhfUzg85FAgFLWe3ThjpC8Xdf6qaJWC1NH66TiBg"
=======
            "digest": "o5rxrq6e35THRZTrCB1LM3nVC7r4sM4vaeSBzDzhE6R"
>>>>>>> 4647c11f
          },
          {
            "kind": {
              "__typename": "EndOfEpochTransaction"
            },
            "digest": "GdHpubgoMKFW1anUij9fC3ThQYSs9VQNTvDdmuQFu3aM"
          }
        ]
      }
    }
  }
}<|MERGE_RESOLUTION|>--- conflicted
+++ resolved
@@ -21,19 +21,11 @@
 
 task 4, lines 17-19:
 //# run 0x3::iota_system::request_add_stake --args object(0x5) object(3,0) @validator_0 --sender C
-<<<<<<< HEAD
-events: Event { package_id: iota_system, transaction_module: Identifier("iota_system"), sender: C, type_: StructTag { address: iota_system, module: Identifier("validator"), name: Identifier("StakingRequestEvent"), type_params: [] }, contents: [193, 187, 203, 251, 38, 176, 91, 90, 209, 250, 83, 209, 229, 149, 47, 158, 19, 146, 240, 64, 245, 208, 122, 66, 187, 93, 216, 33, 23, 110, 57, 105, 175, 163, 158, 79, 0, 218, 226, 120, 249, 119, 199, 198, 147, 10, 94, 44, 118, 232, 93, 23, 165, 38, 215, 36, 187, 206, 15, 184, 31, 176, 125, 76, 140, 202, 78, 28, 224, 186, 89, 4, 206, 166, 29, 249, 36, 45, 162, 247, 210, 158, 62, 243, 40, 251, 126, 192, 124, 8, 107, 59, 244, 124, 166, 26, 1, 0, 0, 0, 0, 0, 0, 0, 0, 228, 11, 84, 2, 0, 0, 0] }
-created: object(4,0)
-mutated: object(_), 0x0000000000000000000000000000000000000000000000000000000000000005, object(0,0)
-deleted: object(3,0)
-gas summary: computation_cost: 1000000, storage_cost: 14751600,  storage_rebate: 1976000, non_refundable_storage_fee: 0
-=======
 events: Event { package_id: iota_system, transaction_module: Identifier("iota_system"), sender: C, type_: StructTag { address: iota_system, module: Identifier("validator"), name: Identifier("StakingRequestEvent"), type_params: [] }, contents: [233, 207, 22, 117, 92, 142, 77, 109, 192, 159, 55, 48, 51, 243, 196, 130, 69, 227, 174, 117, 15, 72, 135, 76, 78, 53, 195, 204, 77, 84, 130, 131, 175, 163, 158, 79, 0, 218, 226, 120, 249, 119, 199, 198, 147, 10, 94, 44, 118, 232, 93, 23, 165, 38, 215, 36, 187, 206, 15, 184, 31, 176, 125, 76, 140, 202, 78, 28, 224, 186, 89, 4, 206, 166, 29, 249, 36, 45, 162, 247, 210, 158, 62, 243, 40, 251, 126, 192, 124, 8, 107, 59, 244, 124, 166, 26, 1, 0, 0, 0, 0, 0, 0, 0, 0, 228, 11, 84, 2, 0, 0, 0] }
 created: object(4,0)
 mutated: object(_), 0x0000000000000000000000000000000000000000000000000000000000000005, object(0,0)
 deleted: object(3,0)
 gas summary: computation_cost: 1000000, storage_cost: 14561600,  storage_rebate: 1976000, non_refundable_storage_fee: 0
->>>>>>> 4647c11f
 
 task 5, line 20:
 //# create-checkpoint
@@ -75,19 +67,11 @@
           ]
         },
         "validatorCandidatesSize": 0,
-<<<<<<< HEAD
-        "inactivePoolsId": "0xe25b1d52bf33398e4773282d840657ae6612c28d645a3370867cf5c48233a323"
-      },
-      "totalGasFees": "1000000",
-      "totalStakeRewards": "767000000000000",
-      "fundSize": "14751600",
-=======
         "inactivePoolsId": "0xccb58847e6337f3f9b05773365f62f7187e0b805ece63f932e8270e51188a9e0"
       },
       "totalGasFees": "1000000",
       "totalStakeRewards": "767000000000000",
       "fundSize": "14561600",
->>>>>>> 4647c11f
       "fundInflow": "1976000",
       "fundOutflow": "988000",
       "netInflow": "988000",
@@ -97,11 +81,7 @@
             "kind": {
               "__typename": "ProgrammableTransactionBlock"
             },
-<<<<<<< HEAD
-            "digest": "9GRJvhfUzg85FAgFLWe3ThjpC8Xdf6qaJWC1NH66TiBg"
-=======
             "digest": "o5rxrq6e35THRZTrCB1LM3nVC7r4sM4vaeSBzDzhE6R"
->>>>>>> 4647c11f
           },
           {
             "kind": {
