--- conflicted
+++ resolved
@@ -15,51 +15,31 @@
 //# publish --sender A --gas-budget 9999999999
 created: object(3,0)
 mutated: object(0,0)
-<<<<<<< HEAD
-gas summary: computation_cost: 1000000, computation_cost_burned: 1000000, storage_cost: 5920400,  storage_rebate: 0, non_refundable_storage_fee: 0
-=======
 gas summary: computation_cost: 1000000, storage_cost: 5912800,  storage_rebate: 0, non_refundable_storage_fee: 0
->>>>>>> 1a2e8e4d
 
 task 4, line 40:
 //# run P0::m::new --sender A
 created: object(4,0)
 mutated: object(0,0)
-<<<<<<< HEAD
-gas summary: computation_cost: 1441000000, computation_cost_burned: 1441000000, storage_cost: 1932269600,  storage_rebate: 988000, non_refundable_storage_fee: 0
-=======
 gas summary: computation_cost: 1441000000, storage_cost: 1932254400,  storage_rebate: 980400, non_refundable_storage_fee: 0
->>>>>>> 1a2e8e4d
 
 task 5, line 42:
 //# run P0::m::new --sender A
 created: object(5,0)
 mutated: object(0,0)
-<<<<<<< HEAD
-gas summary: computation_cost: 1441000000, computation_cost_burned: 1441000000, storage_cost: 1932269600,  storage_rebate: 988000, non_refundable_storage_fee: 0
-=======
 gas summary: computation_cost: 1441000000, storage_cost: 1932254400,  storage_rebate: 980400, non_refundable_storage_fee: 0
->>>>>>> 1a2e8e4d
 
 task 6, line 44:
 //# run P0::m::new --sender A
 created: object(6,0)
 mutated: object(0,0)
-<<<<<<< HEAD
-gas summary: computation_cost: 1441000000, computation_cost_burned: 1441000000, storage_cost: 1932269600,  storage_rebate: 988000, non_refundable_storage_fee: 0
-=======
 gas summary: computation_cost: 1441000000, storage_cost: 1932254400,  storage_rebate: 980400, non_refundable_storage_fee: 0
->>>>>>> 1a2e8e4d
 
 task 7, line 46:
 //# run P0::m::new --sender A
 created: object(7,0)
 mutated: object(0,0)
-<<<<<<< HEAD
-gas summary: computation_cost: 1441000000, computation_cost_burned: 1441000000, storage_cost: 1932269600,  storage_rebate: 988000, non_refundable_storage_fee: 0
-=======
 gas summary: computation_cost: 1441000000, storage_cost: 1932254400,  storage_rebate: 980400, non_refundable_storage_fee: 0
->>>>>>> 1a2e8e4d
 
 task 8, line 48:
 //# create-checkpoint
@@ -91,151 +71,91 @@
 //# run P0::m::new --sender A
 created: object(11,0)
 mutated: object(0,0)
-<<<<<<< HEAD
-gas summary: computation_cost: 1441000000, computation_cost_burned: 1441000000, storage_cost: 1932269600,  storage_rebate: 988000, non_refundable_storage_fee: 0
-=======
 gas summary: computation_cost: 1441000000, storage_cost: 1932254400,  storage_rebate: 980400, non_refundable_storage_fee: 0
->>>>>>> 1a2e8e4d
 
 task 12, line 67:
 //# run P0::m::new --sender A
 created: object(12,0)
 mutated: object(0,0)
-<<<<<<< HEAD
-gas summary: computation_cost: 1441000000, computation_cost_burned: 1441000000, storage_cost: 1932269600,  storage_rebate: 988000, non_refundable_storage_fee: 0
-=======
 gas summary: computation_cost: 1441000000, storage_cost: 1932254400,  storage_rebate: 980400, non_refundable_storage_fee: 0
->>>>>>> 1a2e8e4d
 
 task 13, line 69:
 //# run P0::m::new --sender A
 created: object(13,0)
 mutated: object(0,0)
-<<<<<<< HEAD
-gas summary: computation_cost: 1441000000, computation_cost_burned: 1441000000, storage_cost: 1932269600,  storage_rebate: 988000, non_refundable_storage_fee: 0
-=======
 gas summary: computation_cost: 1441000000, storage_cost: 1932254400,  storage_rebate: 980400, non_refundable_storage_fee: 0
->>>>>>> 1a2e8e4d
 
 task 14, line 71:
 //# run P0::m::new --sender A
 created: object(14,0)
 mutated: object(0,0)
-<<<<<<< HEAD
-gas summary: computation_cost: 1441000000, computation_cost_burned: 1441000000, storage_cost: 1932269600,  storage_rebate: 988000, non_refundable_storage_fee: 0
-=======
 gas summary: computation_cost: 1441000000, storage_cost: 1932254400,  storage_rebate: 980400, non_refundable_storage_fee: 0
->>>>>>> 1a2e8e4d
 
 task 15, line 73:
 //# run P0::m::new --sender A
 created: object(15,0)
 mutated: object(0,0)
-<<<<<<< HEAD
-gas summary: computation_cost: 1441000000, computation_cost_burned: 1441000000, storage_cost: 1932269600,  storage_rebate: 988000, non_refundable_storage_fee: 0
-=======
 gas summary: computation_cost: 1441000000, storage_cost: 1932254400,  storage_rebate: 980400, non_refundable_storage_fee: 0
->>>>>>> 1a2e8e4d
 
 task 16, line 75:
 //# run P0::m::new --sender A
 created: object(16,0)
 mutated: object(0,0)
-<<<<<<< HEAD
-gas summary: computation_cost: 1441000000, computation_cost_burned: 1441000000, storage_cost: 1932269600,  storage_rebate: 988000, non_refundable_storage_fee: 0
-=======
 gas summary: computation_cost: 1441000000, storage_cost: 1932254400,  storage_rebate: 980400, non_refundable_storage_fee: 0
->>>>>>> 1a2e8e4d
 
 task 17, line 77:
 //# run P0::m::new --sender A
 created: object(17,0)
 mutated: object(0,0)
-<<<<<<< HEAD
-gas summary: computation_cost: 1441000000, computation_cost_burned: 1441000000, storage_cost: 1932269600,  storage_rebate: 988000, non_refundable_storage_fee: 0
-=======
 gas summary: computation_cost: 1441000000, storage_cost: 1932254400,  storage_rebate: 980400, non_refundable_storage_fee: 0
->>>>>>> 1a2e8e4d
 
 task 18, line 79:
 //# run P0::m::new --sender A
 created: object(18,0)
 mutated: object(0,0)
-<<<<<<< HEAD
-gas summary: computation_cost: 1441000000, computation_cost_burned: 1441000000, storage_cost: 1932269600,  storage_rebate: 988000, non_refundable_storage_fee: 0
-=======
 gas summary: computation_cost: 1441000000, storage_cost: 1932254400,  storage_rebate: 980400, non_refundable_storage_fee: 0
->>>>>>> 1a2e8e4d
 
 task 19, line 81:
 //# run P0::m::new --sender A
 created: object(19,0)
 mutated: object(0,0)
-<<<<<<< HEAD
-gas summary: computation_cost: 1441000000, computation_cost_burned: 1441000000, storage_cost: 1932269600,  storage_rebate: 988000, non_refundable_storage_fee: 0
-=======
 gas summary: computation_cost: 1441000000, storage_cost: 1932254400,  storage_rebate: 980400, non_refundable_storage_fee: 0
->>>>>>> 1a2e8e4d
 
 task 20, line 83:
 //# run P0::m::new --sender A
 created: object(20,0)
 mutated: object(0,0)
-<<<<<<< HEAD
-gas summary: computation_cost: 1441000000, computation_cost_burned: 1441000000, storage_cost: 1932269600,  storage_rebate: 988000, non_refundable_storage_fee: 0
-=======
 gas summary: computation_cost: 1441000000, storage_cost: 1932254400,  storage_rebate: 980400, non_refundable_storage_fee: 0
->>>>>>> 1a2e8e4d
 
 task 21, line 85:
 //# run P0::m::new --sender A
 created: object(21,0)
 mutated: object(0,0)
-<<<<<<< HEAD
-gas summary: computation_cost: 1441000000, computation_cost_burned: 1441000000, storage_cost: 1932269600,  storage_rebate: 988000, non_refundable_storage_fee: 0
-=======
 gas summary: computation_cost: 1441000000, storage_cost: 1932254400,  storage_rebate: 980400, non_refundable_storage_fee: 0
->>>>>>> 1a2e8e4d
 
 task 22, line 87:
 //# run P0::m::new --sender A
 created: object(22,0)
 mutated: object(0,0)
-<<<<<<< HEAD
-gas summary: computation_cost: 1441000000, computation_cost_burned: 1441000000, storage_cost: 1932269600,  storage_rebate: 988000, non_refundable_storage_fee: 0
-=======
 gas summary: computation_cost: 1441000000, storage_cost: 1932254400,  storage_rebate: 980400, non_refundable_storage_fee: 0
->>>>>>> 1a2e8e4d
 
 task 23, line 89:
 //# run P0::m::new --sender A
 created: object(23,0)
 mutated: object(0,0)
-<<<<<<< HEAD
-gas summary: computation_cost: 1441000000, computation_cost_burned: 1441000000, storage_cost: 1932269600,  storage_rebate: 988000, non_refundable_storage_fee: 0
-=======
 gas summary: computation_cost: 1441000000, storage_cost: 1932254400,  storage_rebate: 980400, non_refundable_storage_fee: 0
->>>>>>> 1a2e8e4d
 
 task 24, line 91:
 //# run P0::m::new --sender A
 created: object(24,0)
 mutated: object(0,0)
-<<<<<<< HEAD
-gas summary: computation_cost: 1441000000, computation_cost_burned: 1441000000, storage_cost: 1932269600,  storage_rebate: 988000, non_refundable_storage_fee: 0
-=======
 gas summary: computation_cost: 1441000000, storage_cost: 1932254400,  storage_rebate: 980400, non_refundable_storage_fee: 0
->>>>>>> 1a2e8e4d
 
 task 25, line 93:
 //# run P0::m::new --sender A
 created: object(25,0)
 mutated: object(0,0)
-<<<<<<< HEAD
-gas summary: computation_cost: 1441000000, computation_cost_burned: 1441000000, storage_cost: 1932269600,  storage_rebate: 988000, non_refundable_storage_fee: 0
-=======
 gas summary: computation_cost: 1441000000, storage_cost: 1932254400,  storage_rebate: 980400, non_refundable_storage_fee: 0
->>>>>>> 1a2e8e4d
 
 task 26, line 95:
 //# create-checkpoint
