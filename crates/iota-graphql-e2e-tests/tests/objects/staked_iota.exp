processed 7 tasks

init:
C: object(0,0)

task 1, lines 7-32:
//# run-graphql
Response: {
  "data": {
    "objects": {
      "edges": [
        {
          "cursor": "IFbuAE9LIhDeal54El55aK340puHLQtjJ5Wj8Zs8y+r6AAAAAAAAAAA=",
          "node": {
            "asMoveObject": {
              "asStakedIota": {
                "principal": "1500000000000000"
              }
            }
          }
        }
      ]
    },
    "address": {
      "stakedIotas": {
        "edges": []
      }
    }
  }
}

task 2, lines 34-36:
//# programmable --sender C --inputs 10000000000 @C
//> SplitCoins(Gas, [Input(0)]);
//> TransferObjects([Result(0)], Input(1))
created: object(2,0)
mutated: object(0,0)
gas summary: computation_cost: 1000000, storage_cost: 1976000,  storage_rebate: 0, non_refundable_storage_fee: 0

task 3, line 38:
//# run 0x3::iota_system::request_add_stake --args object(0x5) object(2,0) @validator_0 --sender C
events: Event { package_id: iota_system, transaction_module: Identifier("iota_system"), sender: C, type_: StructTag { address: iota_system, module: Identifier("validator"), name: Identifier("StakingRequestEvent"), type_params: [] }, contents: [36, 147, 145, 86, 130, 220, 58, 6, 180, 136, 173, 184, 200, 163, 123, 31, 173, 152, 196, 149, 128, 19, 87, 219, 45, 82, 110, 138, 3, 49, 252, 191, 175, 163, 158, 79, 0, 218, 226, 120, 249, 119, 199, 198, 147, 10, 94, 44, 118, 232, 93, 23, 165, 38, 215, 36, 187, 206, 15, 184, 31, 176, 125, 76, 140, 202, 78, 28, 224, 186, 89, 4, 206, 166, 29, 249, 36, 45, 162, 247, 210, 158, 62, 243, 40, 251, 126, 192, 124, 8, 107, 59, 244, 124, 166, 26, 0, 0, 0, 0, 0, 0, 0, 0, 0, 228, 11, 84, 2, 0, 0, 0] }
created: object(3,0), object(3,1)
mutated: 0x0000000000000000000000000000000000000000000000000000000000000005, object(0,0)
deleted: object(_), object(2,0)
gas summary: computation_cost: 1000000, storage_cost: 14789600,  storage_rebate: 1976000, non_refundable_storage_fee: 0

task 4, line 40:
//# create-checkpoint
Checkpoint created: 1

task 5, line 42:
//# advance-epoch
Epoch advanced: 0

task 6, lines 44-70:
//# run-graphql
Response: {
  "data": {
    "objects": {
      "edges": [
        {
          "cursor": "ICynkgsfQ0OBgRhdKTLsjG1HWlIJm1fMzzQaubwpsAJMAgAAAAAAAAA=",
          "node": {
            "asMoveObject": {
              "asStakedIota": {
<<<<<<< HEAD
                "principal": "15340000000000",
                "poolId": "0x2493915682dc3a06b488adb8c8a37b1fad98c495801357db2d526e8a0331fcbf"
=======
                "principal": "10000000000",
                "poolId": "0x3386cd0552163847d8dd106e57f6f75e214e5ac206c90a33f97561a23d008b5b"
>>>>>>> 56d3890a
              }
            }
          }
        },
        {
          "cursor": "IFbuAE9LIhDeal54El55aK340puHLQtjJ5Wj8Zs8y+r6AgAAAAAAAAA=",
          "node": {
            "asMoveObject": {
              "asStakedIota": {
                "principal": "1500000000000000",
                "poolId": "0x2493915682dc3a06b488adb8c8a37b1fad98c495801357db2d526e8a0331fcbf"
              }
            }
          }
        },
        {
<<<<<<< HEAD
          "cursor": "IHUjYL/K86742hoyl9dmVVtBxHZ/zjJsU+TyC2iG1AnCAgAAAAAAAAA=",
          "node": {
            "asMoveObject": {
              "asStakedIota": {
                "principal": "10000000000",
                "poolId": "0x2493915682dc3a06b488adb8c8a37b1fad98c495801357db2d526e8a0331fcbf"
=======
          "cursor": "INMoknhK71B8eaQFADCHApV/6LcSSVZh9wpgdTjDKSowAgAAAAAAAAA=",
          "node": {
            "asMoveObject": {
              "asStakedIota": {
                "principal": "15340000000000",
                "poolId": "0x3386cd0552163847d8dd106e57f6f75e214e5ac206c90a33f97561a23d008b5b"
>>>>>>> 56d3890a
              }
            }
          }
        }
      ]
    },
    "address": {
      "stakedIotas": {
        "edges": [
          {
<<<<<<< HEAD
            "cursor": "IHUjYL/K86742hoyl9dmVVtBxHZ/zjJsU+TyC2iG1AnCAgAAAAAAAAA=",
=======
            "cursor": "ICynkgsfQ0OBgRhdKTLsjG1HWlIJm1fMzzQaubwpsAJMAgAAAAAAAAA=",
>>>>>>> 56d3890a
            "node": {
              "principal": "10000000000"
            }
          }
        ]
      }
    }
  }
}<|MERGE_RESOLUTION|>--- conflicted
+++ resolved
@@ -60,22 +60,6 @@
     "objects": {
       "edges": [
         {
-          "cursor": "ICynkgsfQ0OBgRhdKTLsjG1HWlIJm1fMzzQaubwpsAJMAgAAAAAAAAA=",
-          "node": {
-            "asMoveObject": {
-              "asStakedIota": {
-<<<<<<< HEAD
-                "principal": "15340000000000",
-                "poolId": "0x2493915682dc3a06b488adb8c8a37b1fad98c495801357db2d526e8a0331fcbf"
-=======
-                "principal": "10000000000",
-                "poolId": "0x3386cd0552163847d8dd106e57f6f75e214e5ac206c90a33f97561a23d008b5b"
->>>>>>> 56d3890a
-              }
-            }
-          }
-        },
-        {
           "cursor": "IFbuAE9LIhDeal54El55aK340puHLQtjJ5Wj8Zs8y+r6AgAAAAAAAAA=",
           "node": {
             "asMoveObject": {
@@ -87,21 +71,23 @@
           }
         },
         {
-<<<<<<< HEAD
-          "cursor": "IHUjYL/K86742hoyl9dmVVtBxHZ/zjJsU+TyC2iG1AnCAgAAAAAAAAA=",
+          "cursor": "IIG8uZR6Oe8LEZVsnou+nrOFaZTWE7bsZnQL03iKgsUYAgAAAAAAAAA=",
           "node": {
             "asMoveObject": {
               "asStakedIota": {
                 "principal": "10000000000",
                 "poolId": "0x2493915682dc3a06b488adb8c8a37b1fad98c495801357db2d526e8a0331fcbf"
-=======
+              }
+            }
+          }
+        },
+        {
           "cursor": "INMoknhK71B8eaQFADCHApV/6LcSSVZh9wpgdTjDKSowAgAAAAAAAAA=",
           "node": {
             "asMoveObject": {
               "asStakedIota": {
                 "principal": "15340000000000",
-                "poolId": "0x3386cd0552163847d8dd106e57f6f75e214e5ac206c90a33f97561a23d008b5b"
->>>>>>> 56d3890a
+                "poolId": "0x2493915682dc3a06b488adb8c8a37b1fad98c495801357db2d526e8a0331fcbf"
               }
             }
           }
@@ -112,11 +98,7 @@
       "stakedIotas": {
         "edges": [
           {
-<<<<<<< HEAD
-            "cursor": "IHUjYL/K86742hoyl9dmVVtBxHZ/zjJsU+TyC2iG1AnCAgAAAAAAAAA=",
-=======
-            "cursor": "ICynkgsfQ0OBgRhdKTLsjG1HWlIJm1fMzzQaubwpsAJMAgAAAAAAAAA=",
->>>>>>> 56d3890a
+            "cursor": "IIG8uZR6Oe8LEZVsnou+nrOFaZTWE7bsZnQL03iKgsUYAgAAAAAAAAA=",
             "node": {
               "principal": "10000000000"
             }
