--- conflicted
+++ resolved
@@ -5,11 +5,7 @@
 
 task 1, lines 7-131:
 //# publish --sender A
-<<<<<<< HEAD
-events: Event { package_id: Test, transaction_module: Identifier("boars"), sender: A, type_: StructTag { address: iota, module: Identifier("display"), name: Identifier("DisplayCreated"), type_params: [Struct(StructTag { address: Test, module: Identifier("boars"), name: Identifier("Boar"), type_params: [] })] }, contents: [49, 236, 157, 78, 219, 77, 2, 159, 133, 226, 68, 78, 19, 237, 64, 115, 198, 77, 38, 62, 81, 115, 43, 84, 245, 12, 20, 71, 201, 91, 186, 20] }
-=======
-events: Event { package_id: Test, transaction_module: Identifier("boars"), sender: A, type_: StructTag { address: iota, module: Identifier("display"), name: Identifier("DisplayCreated"), type_params: [Struct(StructTag { address: Test, module: Identifier("boars"), name: Identifier("Boar"), type_params: [] })] }, contents: [157, 197, 87, 114, 22, 144, 206, 87, 239, 197, 254, 192, 67, 190, 103, 64, 59, 165, 155, 78, 80, 72, 13, 186, 203, 84, 143, 155, 243, 218, 49, 148] }
->>>>>>> 56d3890a
+events: Event { package_id: Test, transaction_module: Identifier("boars"), sender: A, type_: StructTag { address: iota, module: Identifier("display"), name: Identifier("DisplayCreated"), type_params: [Struct(StructTag { address: Test, module: Identifier("boars"), name: Identifier("Boar"), type_params: [] })] }, contents: [68, 226, 171, 89, 100, 227, 76, 195, 19, 117, 39, 221, 57, 113, 170, 83, 168, 238, 193, 29, 180, 243, 203, 98, 7, 248, 217, 191, 112, 146, 141, 86] }
 created: object(1,0), object(1,1), object(1,2)
 mutated: object(0,0)
 gas summary: computation_cost: 1000000, storage_cost: 21470000,  storage_rebate: 0, non_refundable_storage_fee: 0
@@ -20,11 +16,7 @@
 
 task 3, line 135:
 //# view-checkpoint
-<<<<<<< HEAD
-CheckpointSummary { epoch: 0, seq: 1, content_digest: GKPVTVSwmVxucYcEQTaDGBCBjgBGS6psfYhFnfvR5g3U,
-=======
-CheckpointSummary { epoch: 0, seq: 1, content_digest: tdXfPxXRRYBWMVKUzuFstWakFaVBKs4B81BKUxGMRzc,
->>>>>>> 56d3890a
+CheckpointSummary { epoch: 0, seq: 1, content_digest: CfJ3UhLZzKTptNsxU5JjxE2mHN1YcQx1mPvNpTEVsjQz,
             epoch_rolling_gas_cost_summary: GasCostSummary { computation_cost: 1000000, storage_cost: 21470000, storage_rebate: 0, non_refundable_storage_fee: 0 }}
 
 task 4, line 137:
@@ -35,11 +27,7 @@
 
 task 5, line 139:
 //# run Test::boars::update_display_faulty --sender A --args object(1,1)
-<<<<<<< HEAD
-events: Event { package_id: Test, transaction_module: Identifier("boars"), sender: A, type_: StructTag { address: iota, module: Identifier("display"), name: Identifier("VersionUpdated"), type_params: [Struct(StructTag { address: Test, module: Identifier("boars"), name: Identifier("Boar"), type_params: [] })] }, contents: [49, 236, 157, 78, 219, 77, 2, 159, 133, 226, 68, 78, 19, 237, 64, 115, 198, 77, 38, 62, 81, 115, 43, 84, 245, 12, 20, 71, 201, 91, 186, 20, 1, 0, 3, 7, 118, 101, 99, 116, 111, 114, 115, 5, 123, 118, 101, 99, 125, 3, 105, 100, 100, 5, 123, 105, 100, 100, 125, 5, 110, 97, 109, 101, 101, 7, 123, 110, 97, 109, 101, 101, 125] }
-=======
-events: Event { package_id: Test, transaction_module: Identifier("boars"), sender: A, type_: StructTag { address: iota, module: Identifier("display"), name: Identifier("VersionUpdated"), type_params: [Struct(StructTag { address: Test, module: Identifier("boars"), name: Identifier("Boar"), type_params: [] })] }, contents: [157, 197, 87, 114, 22, 144, 206, 87, 239, 197, 254, 192, 67, 190, 103, 64, 59, 165, 155, 78, 80, 72, 13, 186, 203, 84, 143, 155, 243, 218, 49, 148, 1, 0, 3, 7, 118, 101, 99, 116, 111, 114, 115, 5, 123, 118, 101, 99, 125, 3, 105, 100, 100, 5, 123, 105, 100, 100, 125, 5, 110, 97, 109, 101, 101, 7, 123, 110, 97, 109, 101, 101, 125] }
->>>>>>> 56d3890a
+events: Event { package_id: Test, transaction_module: Identifier("boars"), sender: A, type_: StructTag { address: iota, module: Identifier("display"), name: Identifier("VersionUpdated"), type_params: [Struct(StructTag { address: Test, module: Identifier("boars"), name: Identifier("Boar"), type_params: [] })] }, contents: [68, 226, 171, 89, 100, 227, 76, 195, 19, 117, 39, 221, 57, 113, 170, 83, 168, 238, 193, 29, 180, 243, 203, 98, 7, 248, 217, 191, 112, 146, 141, 86, 1, 0, 3, 7, 118, 101, 99, 116, 111, 114, 115, 5, 123, 118, 101, 99, 125, 3, 105, 100, 100, 5, 123, 105, 100, 100, 125, 5, 110, 97, 109, 101, 101, 7, 123, 110, 97, 109, 101, 101, 125] }
 mutated: object(0,0), object(1,1)
 gas summary: computation_cost: 1000000, storage_cost: 2941200,  storage_rebate: 2652400, non_refundable_storage_fee: 0
 
@@ -49,11 +37,7 @@
 
 task 7, line 143:
 //# view-checkpoint
-<<<<<<< HEAD
-CheckpointSummary { epoch: 0, seq: 2, content_digest: GpuJFtYKCBWapHrG3NL1RRHp2KFL7AP33GWKCrBWbmce,
-=======
-CheckpointSummary { epoch: 0, seq: 2, content_digest: 6VKCKV2Q9ega7aoKj8TWLETnbDPJvP9sG78DyX2249RK,
->>>>>>> 56d3890a
+CheckpointSummary { epoch: 0, seq: 2, content_digest: AG4fyxXSKwdhNdfpevqgsut229nmicDHPHjnb9ph6HhR,
             epoch_rolling_gas_cost_summary: GasCostSummary { computation_cost: 3000000, storage_cost: 27968000, storage_rebate: 3640400, non_refundable_storage_fee: 0 }}
 
 task 8, lines 145-158:
@@ -90,11 +74,7 @@
 
 task 9, line 160:
 //# run Test::boars::single_add --sender A --args object(1,1)
-<<<<<<< HEAD
-events: Event { package_id: Test, transaction_module: Identifier("boars"), sender: A, type_: StructTag { address: iota, module: Identifier("display"), name: Identifier("VersionUpdated"), type_params: [Struct(StructTag { address: Test, module: Identifier("boars"), name: Identifier("Boar"), type_params: [] })] }, contents: [49, 236, 157, 78, 219, 77, 2, 159, 133, 226, 68, 78, 19, 237, 64, 115, 198, 77, 38, 62, 81, 115, 43, 84, 245, 12, 20, 71, 201, 91, 186, 20, 2, 0, 4, 7, 118, 101, 99, 116, 111, 114, 115, 5, 123, 118, 101, 99, 125, 3, 105, 100, 100, 5, 123, 105, 100, 100, 125, 5, 110, 97, 109, 101, 101, 7, 123, 110, 97, 109, 101, 101, 125, 4, 110, 117, 109, 115, 6, 123, 110, 117, 109, 115, 125] }
-=======
-events: Event { package_id: Test, transaction_module: Identifier("boars"), sender: A, type_: StructTag { address: iota, module: Identifier("display"), name: Identifier("VersionUpdated"), type_params: [Struct(StructTag { address: Test, module: Identifier("boars"), name: Identifier("Boar"), type_params: [] })] }, contents: [157, 197, 87, 114, 22, 144, 206, 87, 239, 197, 254, 192, 67, 190, 103, 64, 59, 165, 155, 78, 80, 72, 13, 186, 203, 84, 143, 155, 243, 218, 49, 148, 2, 0, 4, 7, 118, 101, 99, 116, 111, 114, 115, 5, 123, 118, 101, 99, 125, 3, 105, 100, 100, 5, 123, 105, 100, 100, 125, 5, 110, 97, 109, 101, 101, 7, 123, 110, 97, 109, 101, 101, 125, 4, 110, 117, 109, 115, 6, 123, 110, 117, 109, 115, 125] }
->>>>>>> 56d3890a
+events: Event { package_id: Test, transaction_module: Identifier("boars"), sender: A, type_: StructTag { address: iota, module: Identifier("display"), name: Identifier("VersionUpdated"), type_params: [Struct(StructTag { address: Test, module: Identifier("boars"), name: Identifier("Boar"), type_params: [] })] }, contents: [68, 226, 171, 89, 100, 227, 76, 195, 19, 117, 39, 221, 57, 113, 170, 83, 168, 238, 193, 29, 180, 243, 203, 98, 7, 248, 217, 191, 112, 146, 141, 86, 2, 0, 4, 7, 118, 101, 99, 116, 111, 114, 115, 5, 123, 118, 101, 99, 125, 3, 105, 100, 100, 5, 123, 105, 100, 100, 125, 5, 110, 97, 109, 101, 101, 7, 123, 110, 97, 109, 101, 101, 125, 4, 110, 117, 109, 115, 6, 123, 110, 117, 109, 115, 125] }
 mutated: object(0,0), object(1,1)
 gas summary: computation_cost: 1000000, storage_cost: 3032400,  storage_rebate: 2941200, non_refundable_storage_fee: 0
 
@@ -104,11 +84,7 @@
 
 task 11, line 164:
 //# view-checkpoint
-<<<<<<< HEAD
-CheckpointSummary { epoch: 0, seq: 3, content_digest: 32SSJQwFCghxoPpArd5UmuXDmJfLCjsJweQcQ6T79cpQ,
-=======
-CheckpointSummary { epoch: 0, seq: 3, content_digest: 4NmYQQjFJUNamAw6NaH4Dpr7fWzw8XW265dWmuwbwAtM,
->>>>>>> 56d3890a
+CheckpointSummary { epoch: 0, seq: 3, content_digest: 9Hs2MjYXFbiGYp3WxqPwevGENUpbrKkQrHk7qVebV3px,
             epoch_rolling_gas_cost_summary: GasCostSummary { computation_cost: 4000000, storage_cost: 31000400, storage_rebate: 6581600, non_refundable_storage_fee: 0 }}
 
 task 12, lines 166-179:
@@ -150,11 +126,7 @@
 
 task 13, line 181:
 //# run Test::boars::multi_add --sender A --args object(1,1)
-<<<<<<< HEAD
-events: Event { package_id: Test, transaction_module: Identifier("boars"), sender: A, type_: StructTag { address: iota, module: Identifier("display"), name: Identifier("VersionUpdated"), type_params: [Struct(StructTag { address: Test, module: Identifier("boars"), name: Identifier("Boar"), type_params: [] })] }, contents: [49, 236, 157, 78, 219, 77, 2, 159, 133, 226, 68, 78, 19, 237, 64, 115, 198, 77, 38, 62, 81, 115, 43, 84, 245, 12, 20, 71, 201, 91, 186, 20, 3, 0, 15, 7, 118, 101, 99, 116, 111, 114, 115, 5, 123, 118, 101, 99, 125, 3, 105, 100, 100, 5, 123, 105, 100, 100, 125, 5, 110, 97, 109, 101, 101, 7, 123, 110, 97, 109, 101, 101, 125, 4, 110, 117, 109, 115, 6, 123, 110, 117, 109, 115, 125, 5, 98, 111, 111, 108, 115, 7, 123, 98, 111, 111, 108, 115, 125, 5, 98, 117, 121, 101, 114, 7, 123, 98, 117, 121, 101, 114, 125, 4, 110, 97, 109, 101, 6, 123, 110, 97, 109, 101, 125, 7, 99, 114, 101, 97, 116, 111, 114, 9, 123, 99, 114, 101, 97, 116, 111, 114, 125, 5, 112, 114, 105, 99, 101, 7, 123, 112, 114, 105, 99, 101, 125, 11, 112, 114, 111, 106, 101, 99, 116, 95, 117, 114, 108, 58, 85, 110, 105, 113, 117, 101, 32, 66, 111, 97, 114, 32, 102, 114, 111, 109, 32, 116, 104, 101, 32, 66, 111, 97, 114, 115, 32, 99, 111, 108, 108, 101, 99, 116, 105, 111, 110, 32, 119, 105, 116, 104, 32, 123, 110, 97, 109, 101, 125, 32, 97, 110, 100, 32, 123, 105, 100, 125, 8, 98, 97, 115, 101, 95, 117, 114, 108, 32, 104, 116, 116, 112, 115, 58, 47, 47, 103, 101, 116, 45, 97, 45, 98, 111, 97, 114, 46, 99, 111, 109, 47, 123, 105, 109, 103, 95, 117, 114, 108, 125, 11, 110, 111, 95, 116, 101, 109, 112, 108, 97, 116, 101, 23, 104, 116, 116, 112, 115, 58, 47, 47, 103, 101, 116, 45, 97, 45, 98, 111, 97, 114, 46, 99, 111, 109, 47, 3, 97, 103, 101, 21, 123, 109, 101, 116, 97, 100, 97, 116, 97, 46, 110, 101, 115, 116, 101, 100, 46, 97, 103, 101, 125, 8, 102, 117, 108, 108, 95, 117, 114, 108, 10, 123, 102, 117, 108, 108, 95, 117, 114, 108, 125, 13, 101, 115, 99, 97, 112, 101, 95, 115, 121, 110, 116, 97, 120, 8, 92, 123, 110, 97, 109, 101, 92, 125] }
-=======
-events: Event { package_id: Test, transaction_module: Identifier("boars"), sender: A, type_: StructTag { address: iota, module: Identifier("display"), name: Identifier("VersionUpdated"), type_params: [Struct(StructTag { address: Test, module: Identifier("boars"), name: Identifier("Boar"), type_params: [] })] }, contents: [157, 197, 87, 114, 22, 144, 206, 87, 239, 197, 254, 192, 67, 190, 103, 64, 59, 165, 155, 78, 80, 72, 13, 186, 203, 84, 143, 155, 243, 218, 49, 148, 3, 0, 15, 7, 118, 101, 99, 116, 111, 114, 115, 5, 123, 118, 101, 99, 125, 3, 105, 100, 100, 5, 123, 105, 100, 100, 125, 5, 110, 97, 109, 101, 101, 7, 123, 110, 97, 109, 101, 101, 125, 4, 110, 117, 109, 115, 6, 123, 110, 117, 109, 115, 125, 5, 98, 111, 111, 108, 115, 7, 123, 98, 111, 111, 108, 115, 125, 5, 98, 117, 121, 101, 114, 7, 123, 98, 117, 121, 101, 114, 125, 4, 110, 97, 109, 101, 6, 123, 110, 97, 109, 101, 125, 7, 99, 114, 101, 97, 116, 111, 114, 9, 123, 99, 114, 101, 97, 116, 111, 114, 125, 5, 112, 114, 105, 99, 101, 7, 123, 112, 114, 105, 99, 101, 125, 11, 112, 114, 111, 106, 101, 99, 116, 95, 117, 114, 108, 58, 85, 110, 105, 113, 117, 101, 32, 66, 111, 97, 114, 32, 102, 114, 111, 109, 32, 116, 104, 101, 32, 66, 111, 97, 114, 115, 32, 99, 111, 108, 108, 101, 99, 116, 105, 111, 110, 32, 119, 105, 116, 104, 32, 123, 110, 97, 109, 101, 125, 32, 97, 110, 100, 32, 123, 105, 100, 125, 8, 98, 97, 115, 101, 95, 117, 114, 108, 32, 104, 116, 116, 112, 115, 58, 47, 47, 103, 101, 116, 45, 97, 45, 98, 111, 97, 114, 46, 99, 111, 109, 47, 123, 105, 109, 103, 95, 117, 114, 108, 125, 11, 110, 111, 95, 116, 101, 109, 112, 108, 97, 116, 101, 23, 104, 116, 116, 112, 115, 58, 47, 47, 103, 101, 116, 45, 97, 45, 98, 111, 97, 114, 46, 99, 111, 109, 47, 3, 97, 103, 101, 21, 123, 109, 101, 116, 97, 100, 97, 116, 97, 46, 110, 101, 115, 116, 101, 100, 46, 97, 103, 101, 125, 8, 102, 117, 108, 108, 95, 117, 114, 108, 10, 123, 102, 117, 108, 108, 95, 117, 114, 108, 125, 13, 101, 115, 99, 97, 112, 101, 95, 115, 121, 110, 116, 97, 120, 8, 92, 123, 110, 97, 109, 101, 92, 125] }
->>>>>>> 56d3890a
+events: Event { package_id: Test, transaction_module: Identifier("boars"), sender: A, type_: StructTag { address: iota, module: Identifier("display"), name: Identifier("VersionUpdated"), type_params: [Struct(StructTag { address: Test, module: Identifier("boars"), name: Identifier("Boar"), type_params: [] })] }, contents: [68, 226, 171, 89, 100, 227, 76, 195, 19, 117, 39, 221, 57, 113, 170, 83, 168, 238, 193, 29, 180, 243, 203, 98, 7, 248, 217, 191, 112, 146, 141, 86, 3, 0, 15, 7, 118, 101, 99, 116, 111, 114, 115, 5, 123, 118, 101, 99, 125, 3, 105, 100, 100, 5, 123, 105, 100, 100, 125, 5, 110, 97, 109, 101, 101, 7, 123, 110, 97, 109, 101, 101, 125, 4, 110, 117, 109, 115, 6, 123, 110, 117, 109, 115, 125, 5, 98, 111, 111, 108, 115, 7, 123, 98, 111, 111, 108, 115, 125, 5, 98, 117, 121, 101, 114, 7, 123, 98, 117, 121, 101, 114, 125, 4, 110, 97, 109, 101, 6, 123, 110, 97, 109, 101, 125, 7, 99, 114, 101, 97, 116, 111, 114, 9, 123, 99, 114, 101, 97, 116, 111, 114, 125, 5, 112, 114, 105, 99, 101, 7, 123, 112, 114, 105, 99, 101, 125, 11, 112, 114, 111, 106, 101, 99, 116, 95, 117, 114, 108, 58, 85, 110, 105, 113, 117, 101, 32, 66, 111, 97, 114, 32, 102, 114, 111, 109, 32, 116, 104, 101, 32, 66, 111, 97, 114, 115, 32, 99, 111, 108, 108, 101, 99, 116, 105, 111, 110, 32, 119, 105, 116, 104, 32, 123, 110, 97, 109, 101, 125, 32, 97, 110, 100, 32, 123, 105, 100, 125, 8, 98, 97, 115, 101, 95, 117, 114, 108, 32, 104, 116, 116, 112, 115, 58, 47, 47, 103, 101, 116, 45, 97, 45, 98, 111, 97, 114, 46, 99, 111, 109, 47, 123, 105, 109, 103, 95, 117, 114, 108, 125, 11, 110, 111, 95, 116, 101, 109, 112, 108, 97, 116, 101, 23, 104, 116, 116, 112, 115, 58, 47, 47, 103, 101, 116, 45, 97, 45, 98, 111, 97, 114, 46, 99, 111, 109, 47, 3, 97, 103, 101, 21, 123, 109, 101, 116, 97, 100, 97, 116, 97, 46, 110, 101, 115, 116, 101, 100, 46, 97, 103, 101, 125, 8, 102, 117, 108, 108, 95, 117, 114, 108, 10, 123, 102, 117, 108, 108, 95, 117, 114, 108, 125, 13, 101, 115, 99, 97, 112, 101, 95, 115, 121, 110, 116, 97, 120, 8, 92, 123, 110, 97, 109, 101, 92, 125] }
 mutated: object(0,0), object(1,1)
 gas summary: computation_cost: 1000000, storage_cost: 5236400,  storage_rebate: 3032400, non_refundable_storage_fee: 0
 
@@ -164,11 +136,7 @@
 
 task 15, line 185:
 //# view-checkpoint
-<<<<<<< HEAD
-CheckpointSummary { epoch: 0, seq: 4, content_digest: 3aEziZn17ZbrGQbvhh9AUMskVKhjPSTsd55QTRKtorU9,
-=======
-CheckpointSummary { epoch: 0, seq: 4, content_digest: 5PurViSfrJZqp3k1ssdmsEXDHzm43CSh2pZTSn7JAmu1,
->>>>>>> 56d3890a
+CheckpointSummary { epoch: 0, seq: 4, content_digest: 3WMXD1JrF7VZonyoVe3GFgjFKYt274nmECUkz6CfCQFa,
             epoch_rolling_gas_cost_summary: GasCostSummary { computation_cost: 5000000, storage_cost: 36236800, storage_rebate: 9614000, non_refundable_storage_fee: 0 }}
 
 task 16, lines 187-200:
@@ -227,11 +195,7 @@
               },
               {
                 "key": "project_url",
-<<<<<<< HEAD
-                "value": "Unique Boar from the Boars collection with First Boar and 0x566cf23a64ffa643a0b2bb6a5cf0a5a12b28d42ec7a7bcba57ff78fb2ab1e360",
-=======
-                "value": "Unique Boar from the Boars collection with First Boar and 0x142ba9bff6343f9935f30f996b5606a0ad78c95759a9cc60619ebf0588225c02",
->>>>>>> 56d3890a
+                "value": "Unique Boar from the Boars collection with First Boar and 0xf31f91e1e8a088add7de92bb1db291acfd26881baf3727cded6c89ad047f790a",
                 "error": null
               },
               {
