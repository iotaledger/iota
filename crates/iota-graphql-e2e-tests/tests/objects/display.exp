--- conflicted
+++ resolved
@@ -5,11 +5,7 @@
 
 task 1, lines 7-131:
 //# publish --sender A
-<<<<<<< HEAD
-events: Event { package_id: Test, transaction_module: Identifier("boars"), sender: A, type_: StructTag { address: iota, module: Identifier("display"), name: Identifier("DisplayCreated"), type_params: [Struct(StructTag { address: Test, module: Identifier("boars"), name: Identifier("Boar"), type_params: [] })] }, contents: [132, 42, 80, 36, 199, 72, 143, 5, 167, 133, 95, 171, 210, 166, 78, 246, 30, 148, 99, 70, 39, 42, 235, 237, 175, 226, 116, 245, 36, 235, 26, 102] }
-=======
 events: Event { package_id: Test, transaction_module: Identifier("boars"), sender: A, type_: StructTag { address: iota, module: Identifier("display"), name: Identifier("DisplayCreated"), type_params: [Struct(StructTag { address: Test, module: Identifier("boars"), name: Identifier("Boar"), type_params: [] })] }, contents: [79, 141, 203, 153, 57, 55, 108, 120, 194, 53, 199, 30, 160, 171, 249, 41, 24, 66, 59, 90, 24, 118, 129, 144, 208, 225, 134, 169, 17, 34, 56, 99] }
->>>>>>> 4647c11f
 created: object(1,0), object(1,1), object(1,2)
 mutated: object(0,0)
 gas summary: computation_cost: 1000000, storage_cost: 21470000,  storage_rebate: 0, non_refundable_storage_fee: 0
@@ -20,11 +16,7 @@
 
 task 3, line 135:
 //# view-checkpoint
-<<<<<<< HEAD
-CheckpointSummary { epoch: 0, seq: 1, content_digest: EWZTXH9E8E2sU45TEph9q7g6kK7Jq7ex7YGLZtRHo1SP,
-=======
 CheckpointSummary { epoch: 0, seq: 1, content_digest: 9F7c2TgpqEJgQfpoZVgrShGJY6hDy4w7V72tDsYGmFdA,
->>>>>>> 4647c11f
             epoch_rolling_gas_cost_summary: GasCostSummary { computation_cost: 1000000, storage_cost: 21470000, storage_rebate: 0, non_refundable_storage_fee: 0 }}
 
 task 4, line 137:
@@ -35,11 +27,7 @@
 
 task 5, line 139:
 //# run Test::boars::update_display_faulty --sender A --args object(1,1)
-<<<<<<< HEAD
-events: Event { package_id: Test, transaction_module: Identifier("boars"), sender: A, type_: StructTag { address: iota, module: Identifier("display"), name: Identifier("VersionUpdated"), type_params: [Struct(StructTag { address: Test, module: Identifier("boars"), name: Identifier("Boar"), type_params: [] })] }, contents: [132, 42, 80, 36, 199, 72, 143, 5, 167, 133, 95, 171, 210, 166, 78, 246, 30, 148, 99, 70, 39, 42, 235, 237, 175, 226, 116, 245, 36, 235, 26, 102, 1, 0, 3, 7, 118, 101, 99, 116, 111, 114, 115, 5, 123, 118, 101, 99, 125, 3, 105, 100, 100, 5, 123, 105, 100, 100, 125, 5, 110, 97, 109, 101, 101, 7, 123, 110, 97, 109, 101, 101, 125] }
-=======
 events: Event { package_id: Test, transaction_module: Identifier("boars"), sender: A, type_: StructTag { address: iota, module: Identifier("display"), name: Identifier("VersionUpdated"), type_params: [Struct(StructTag { address: Test, module: Identifier("boars"), name: Identifier("Boar"), type_params: [] })] }, contents: [79, 141, 203, 153, 57, 55, 108, 120, 194, 53, 199, 30, 160, 171, 249, 41, 24, 66, 59, 90, 24, 118, 129, 144, 208, 225, 134, 169, 17, 34, 56, 99, 1, 0, 3, 7, 118, 101, 99, 116, 111, 114, 115, 5, 123, 118, 101, 99, 125, 3, 105, 100, 100, 5, 123, 105, 100, 100, 125, 5, 110, 97, 109, 101, 101, 7, 123, 110, 97, 109, 101, 101, 125] }
->>>>>>> 4647c11f
 mutated: object(0,0), object(1,1)
 gas summary: computation_cost: 1000000, storage_cost: 2941200,  storage_rebate: 2652400, non_refundable_storage_fee: 0
 
@@ -49,11 +37,7 @@
 
 task 7, line 143:
 //# view-checkpoint
-<<<<<<< HEAD
-CheckpointSummary { epoch: 0, seq: 2, content_digest: 9acioHwBA96sELJ2AR2BNvPvZ5aks5ntGDKAqzPwhsBY,
-=======
 CheckpointSummary { epoch: 0, seq: 2, content_digest: FesnkK13c6BpGeE4gdZA7y3mH6wCYPTen1PWBeH7HyAj,
->>>>>>> 4647c11f
             epoch_rolling_gas_cost_summary: GasCostSummary { computation_cost: 3000000, storage_cost: 27968000, storage_rebate: 3640400, non_refundable_storage_fee: 0 }}
 
 task 8, lines 145-158:
@@ -90,11 +74,7 @@
 
 task 9, line 160:
 //# run Test::boars::single_add --sender A --args object(1,1)
-<<<<<<< HEAD
-events: Event { package_id: Test, transaction_module: Identifier("boars"), sender: A, type_: StructTag { address: iota, module: Identifier("display"), name: Identifier("VersionUpdated"), type_params: [Struct(StructTag { address: Test, module: Identifier("boars"), name: Identifier("Boar"), type_params: [] })] }, contents: [132, 42, 80, 36, 199, 72, 143, 5, 167, 133, 95, 171, 210, 166, 78, 246, 30, 148, 99, 70, 39, 42, 235, 237, 175, 226, 116, 245, 36, 235, 26, 102, 2, 0, 4, 7, 118, 101, 99, 116, 111, 114, 115, 5, 123, 118, 101, 99, 125, 3, 105, 100, 100, 5, 123, 105, 100, 100, 125, 5, 110, 97, 109, 101, 101, 7, 123, 110, 97, 109, 101, 101, 125, 4, 110, 117, 109, 115, 6, 123, 110, 117, 109, 115, 125] }
-=======
 events: Event { package_id: Test, transaction_module: Identifier("boars"), sender: A, type_: StructTag { address: iota, module: Identifier("display"), name: Identifier("VersionUpdated"), type_params: [Struct(StructTag { address: Test, module: Identifier("boars"), name: Identifier("Boar"), type_params: [] })] }, contents: [79, 141, 203, 153, 57, 55, 108, 120, 194, 53, 199, 30, 160, 171, 249, 41, 24, 66, 59, 90, 24, 118, 129, 144, 208, 225, 134, 169, 17, 34, 56, 99, 2, 0, 4, 7, 118, 101, 99, 116, 111, 114, 115, 5, 123, 118, 101, 99, 125, 3, 105, 100, 100, 5, 123, 105, 100, 100, 125, 5, 110, 97, 109, 101, 101, 7, 123, 110, 97, 109, 101, 101, 125, 4, 110, 117, 109, 115, 6, 123, 110, 117, 109, 115, 125] }
->>>>>>> 4647c11f
 mutated: object(0,0), object(1,1)
 gas summary: computation_cost: 1000000, storage_cost: 3032400,  storage_rebate: 2941200, non_refundable_storage_fee: 0
 
@@ -104,11 +84,7 @@
 
 task 11, line 164:
 //# view-checkpoint
-<<<<<<< HEAD
-CheckpointSummary { epoch: 0, seq: 3, content_digest: 48qto52CGbebr3qCSSeqAbegQbcAA9gnwTgyeGnsbUYG,
-=======
 CheckpointSummary { epoch: 0, seq: 3, content_digest: GieDkngnP3zKqAVwq9Z3dzLV3SFxQSF6MCzLRTR21a1Y,
->>>>>>> 4647c11f
             epoch_rolling_gas_cost_summary: GasCostSummary { computation_cost: 4000000, storage_cost: 31000400, storage_rebate: 6581600, non_refundable_storage_fee: 0 }}
 
 task 12, lines 166-179:
@@ -150,11 +126,7 @@
 
 task 13, line 181:
 //# run Test::boars::multi_add --sender A --args object(1,1)
-<<<<<<< HEAD
-events: Event { package_id: Test, transaction_module: Identifier("boars"), sender: A, type_: StructTag { address: iota, module: Identifier("display"), name: Identifier("VersionUpdated"), type_params: [Struct(StructTag { address: Test, module: Identifier("boars"), name: Identifier("Boar"), type_params: [] })] }, contents: [132, 42, 80, 36, 199, 72, 143, 5, 167, 133, 95, 171, 210, 166, 78, 246, 30, 148, 99, 70, 39, 42, 235, 237, 175, 226, 116, 245, 36, 235, 26, 102, 3, 0, 15, 7, 118, 101, 99, 116, 111, 114, 115, 5, 123, 118, 101, 99, 125, 3, 105, 100, 100, 5, 123, 105, 100, 100, 125, 5, 110, 97, 109, 101, 101, 7, 123, 110, 97, 109, 101, 101, 125, 4, 110, 117, 109, 115, 6, 123, 110, 117, 109, 115, 125, 5, 98, 111, 111, 108, 115, 7, 123, 98, 111, 111, 108, 115, 125, 5, 98, 117, 121, 101, 114, 7, 123, 98, 117, 121, 101, 114, 125, 4, 110, 97, 109, 101, 6, 123, 110, 97, 109, 101, 125, 7, 99, 114, 101, 97, 116, 111, 114, 9, 123, 99, 114, 101, 97, 116, 111, 114, 125, 5, 112, 114, 105, 99, 101, 7, 123, 112, 114, 105, 99, 101, 125, 11, 112, 114, 111, 106, 101, 99, 116, 95, 117, 114, 108, 58, 85, 110, 105, 113, 117, 101, 32, 66, 111, 97, 114, 32, 102, 114, 111, 109, 32, 116, 104, 101, 32, 66, 111, 97, 114, 115, 32, 99, 111, 108, 108, 101, 99, 116, 105, 111, 110, 32, 119, 105, 116, 104, 32, 123, 110, 97, 109, 101, 125, 32, 97, 110, 100, 32, 123, 105, 100, 125, 8, 98, 97, 115, 101, 95, 117, 114, 108, 32, 104, 116, 116, 112, 115, 58, 47, 47, 103, 101, 116, 45, 97, 45, 98, 111, 97, 114, 46, 99, 111, 109, 47, 123, 105, 109, 103, 95, 117, 114, 108, 125, 11, 110, 111, 95, 116, 101, 109, 112, 108, 97, 116, 101, 23, 104, 116, 116, 112, 115, 58, 47, 47, 103, 101, 116, 45, 97, 45, 98, 111, 97, 114, 46, 99, 111, 109, 47, 3, 97, 103, 101, 21, 123, 109, 101, 116, 97, 100, 97, 116, 97, 46, 110, 101, 115, 116, 101, 100, 46, 97, 103, 101, 125, 8, 102, 117, 108, 108, 95, 117, 114, 108, 10, 123, 102, 117, 108, 108, 95, 117, 114, 108, 125, 13, 101, 115, 99, 97, 112, 101, 95, 115, 121, 110, 116, 97, 120, 8, 92, 123, 110, 97, 109, 101, 92, 125] }
-=======
 events: Event { package_id: Test, transaction_module: Identifier("boars"), sender: A, type_: StructTag { address: iota, module: Identifier("display"), name: Identifier("VersionUpdated"), type_params: [Struct(StructTag { address: Test, module: Identifier("boars"), name: Identifier("Boar"), type_params: [] })] }, contents: [79, 141, 203, 153, 57, 55, 108, 120, 194, 53, 199, 30, 160, 171, 249, 41, 24, 66, 59, 90, 24, 118, 129, 144, 208, 225, 134, 169, 17, 34, 56, 99, 3, 0, 15, 7, 118, 101, 99, 116, 111, 114, 115, 5, 123, 118, 101, 99, 125, 3, 105, 100, 100, 5, 123, 105, 100, 100, 125, 5, 110, 97, 109, 101, 101, 7, 123, 110, 97, 109, 101, 101, 125, 4, 110, 117, 109, 115, 6, 123, 110, 117, 109, 115, 125, 5, 98, 111, 111, 108, 115, 7, 123, 98, 111, 111, 108, 115, 125, 5, 98, 117, 121, 101, 114, 7, 123, 98, 117, 121, 101, 114, 125, 4, 110, 97, 109, 101, 6, 123, 110, 97, 109, 101, 125, 7, 99, 114, 101, 97, 116, 111, 114, 9, 123, 99, 114, 101, 97, 116, 111, 114, 125, 5, 112, 114, 105, 99, 101, 7, 123, 112, 114, 105, 99, 101, 125, 11, 112, 114, 111, 106, 101, 99, 116, 95, 117, 114, 108, 58, 85, 110, 105, 113, 117, 101, 32, 66, 111, 97, 114, 32, 102, 114, 111, 109, 32, 116, 104, 101, 32, 66, 111, 97, 114, 115, 32, 99, 111, 108, 108, 101, 99, 116, 105, 111, 110, 32, 119, 105, 116, 104, 32, 123, 110, 97, 109, 101, 125, 32, 97, 110, 100, 32, 123, 105, 100, 125, 8, 98, 97, 115, 101, 95, 117, 114, 108, 32, 104, 116, 116, 112, 115, 58, 47, 47, 103, 101, 116, 45, 97, 45, 98, 111, 97, 114, 46, 99, 111, 109, 47, 123, 105, 109, 103, 95, 117, 114, 108, 125, 11, 110, 111, 95, 116, 101, 109, 112, 108, 97, 116, 101, 23, 104, 116, 116, 112, 115, 58, 47, 47, 103, 101, 116, 45, 97, 45, 98, 111, 97, 114, 46, 99, 111, 109, 47, 3, 97, 103, 101, 21, 123, 109, 101, 116, 97, 100, 97, 116, 97, 46, 110, 101, 115, 116, 101, 100, 46, 97, 103, 101, 125, 8, 102, 117, 108, 108, 95, 117, 114, 108, 10, 123, 102, 117, 108, 108, 95, 117, 114, 108, 125, 13, 101, 115, 99, 97, 112, 101, 95, 115, 121, 110, 116, 97, 120, 8, 92, 123, 110, 97, 109, 101, 92, 125] }
->>>>>>> 4647c11f
 mutated: object(0,0), object(1,1)
 gas summary: computation_cost: 1000000, storage_cost: 5236400,  storage_rebate: 3032400, non_refundable_storage_fee: 0
 
@@ -164,11 +136,7 @@
 
 task 15, line 185:
 //# view-checkpoint
-<<<<<<< HEAD
-CheckpointSummary { epoch: 0, seq: 4, content_digest: 7pfXSjG2nHMRZqZfQFjjj1V6hBY5ZYsBQsvq8tqUrm3T,
-=======
 CheckpointSummary { epoch: 0, seq: 4, content_digest: GejuPGmwpDZZsYHjhdWhgd7iUEbmLptrvyeEDG3vDfnv,
->>>>>>> 4647c11f
             epoch_rolling_gas_cost_summary: GasCostSummary { computation_cost: 5000000, storage_cost: 36236800, storage_rebate: 9614000, non_refundable_storage_fee: 0 }}
 
 task 16, lines 187-200:
@@ -227,11 +195,7 @@
               },
               {
                 "key": "project_url",
-<<<<<<< HEAD
-                "value": "Unique Boar from the Boars collection with First Boar and 0xc94f6e8771210785ec6b4e904c8f40ef26991560f5cd6cbb29490eafb1eb133f",
-=======
                 "value": "Unique Boar from the Boars collection with First Boar and 0x10f5201cbbe803388e1b03c7a6836c655639f67c8f14a742e9119e9fb4286e58",
->>>>>>> 4647c11f
                 "error": null
               },
               {
