processed 17 tasks

init:
A: object(0,0), B: object(0,1)

task 1, lines 15-82:
//# publish
created: object(1,0)
mutated: object(0,2)
<<<<<<< HEAD
gas summary: computation_cost: 1000000, computation_cost_burned: 1000000, storage_cost: 11263200,  storage_rebate: 0, non_refundable_storage_fee: 0
=======
gas summary: computation_cost: 1000000, storage_cost: 11255600,  storage_rebate: 0, non_refundable_storage_fee: 0
>>>>>>> 1a2e8e4d

task 2, line 84:
//# run Test::M1::create --sender A --args 0 @A
created: object(2,0)
mutated: object(0,0)
<<<<<<< HEAD
gas summary: computation_cost: 1000000, computation_cost_burned: 1000000, storage_cost: 2302800,  storage_rebate: 0, non_refundable_storage_fee: 0
=======
gas summary: computation_cost: 1000000, storage_cost: 2287600,  storage_rebate: 0, non_refundable_storage_fee: 0
>>>>>>> 1a2e8e4d

task 3, line 86:
//# run Test::M1::emit_a --sender A --args object(2,0) 0
events: Event { package_id: Test, transaction_module: Identifier("M1"), sender: A, type_: StructTag { address: Test, module: Identifier("M1"), name: Identifier("EventA"), type_params: [] }, contents: [0, 0, 0, 0, 0, 0, 0, 0] }
mutated: object(0,0), object(2,0)
<<<<<<< HEAD
gas summary: computation_cost: 1000000, computation_cost_burned: 1000000, storage_cost: 2302800,  storage_rebate: 2302800, non_refundable_storage_fee: 0
=======
gas summary: computation_cost: 1000000, storage_cost: 2287600,  storage_rebate: 2287600, non_refundable_storage_fee: 0
>>>>>>> 1a2e8e4d

task 4, line 88:
//# run Test::M1::emit_b --sender A --args object(2,0) 1
events: Event { package_id: Test, transaction_module: Identifier("M1"), sender: A, type_: StructTag { address: Test, module: Identifier("M1"), name: Identifier("EventB"), type_params: [Struct(StructTag { address: Test, module: Identifier("M1"), name: Identifier("Object"), type_params: [] })] }, contents: [1, 0, 0, 0, 0, 0, 0, 0] }
mutated: object(0,0), object(2,0)
<<<<<<< HEAD
gas summary: computation_cost: 1000000, computation_cost_burned: 1000000, storage_cost: 2302800,  storage_rebate: 2302800, non_refundable_storage_fee: 0
=======
gas summary: computation_cost: 1000000, storage_cost: 2287600,  storage_rebate: 2287600, non_refundable_storage_fee: 0
>>>>>>> 1a2e8e4d

task 5, line 90:
//# run Test::M2::create --sender A --args 2 @A
created: object(5,0)
mutated: object(0,0)
<<<<<<< HEAD
gas summary: computation_cost: 1000000, computation_cost_burned: 1000000, storage_cost: 2302800,  storage_rebate: 988000, non_refundable_storage_fee: 0
=======
gas summary: computation_cost: 1000000, storage_cost: 2287600,  storage_rebate: 980400, non_refundable_storage_fee: 0
>>>>>>> 1a2e8e4d

task 6, line 92:
//# run Test::M2::emit_a --sender A --args object(5,0) 2
events: Event { package_id: Test, transaction_module: Identifier("M2"), sender: A, type_: StructTag { address: Test, module: Identifier("M2"), name: Identifier("EventA"), type_params: [] }, contents: [2, 0, 0, 0, 0, 0, 0, 0] }
mutated: object(0,0), object(5,0)
<<<<<<< HEAD
gas summary: computation_cost: 1000000, computation_cost_burned: 1000000, storage_cost: 2302800,  storage_rebate: 2302800, non_refundable_storage_fee: 0
=======
gas summary: computation_cost: 1000000, storage_cost: 2287600,  storage_rebate: 2287600, non_refundable_storage_fee: 0
>>>>>>> 1a2e8e4d

task 7, line 94:
//# run Test::M2::emit_b --sender A --args object(5,0) 3
events: Event { package_id: Test, transaction_module: Identifier("M2"), sender: A, type_: StructTag { address: Test, module: Identifier("M2"), name: Identifier("EventB"), type_params: [Struct(StructTag { address: Test, module: Identifier("M2"), name: Identifier("Object"), type_params: [] })] }, contents: [3, 0, 0, 0, 0, 0, 0, 0] }
mutated: object(0,0), object(5,0)
<<<<<<< HEAD
gas summary: computation_cost: 1000000, computation_cost_burned: 1000000, storage_cost: 2302800,  storage_rebate: 2302800, non_refundable_storage_fee: 0
=======
gas summary: computation_cost: 1000000, storage_cost: 2287600,  storage_rebate: 2287600, non_refundable_storage_fee: 0
>>>>>>> 1a2e8e4d

task 8, line 96:
//# create-checkpoint
Checkpoint created: 1

task 9, lines 98-118:
//# run-graphql
Response: {
  "data": {
    "events": {
      "edges": [
        {
          "cursor": "eyJ0eCI6MywiZSI6MCwiYyI6MX0",
          "node": {
            "sendingModule": {
              "name": "M1"
            },
            "type": {
              "repr": "0x355db42904a277506aa6b010760f2493218951e292423698a0f1cda4fca6626c::M1::EventA"
            },
            "sender": {
              "address": "0x8cca4e1ce0ba5904cea61df9242da2f7d29e3ef328fb7ec07c086b3bf47ca61a"
            },
            "json": {
              "new_value": "0"
            },
            "bcs": "AAAAAAAAAAA="
          }
        },
        {
          "cursor": "eyJ0eCI6NCwiZSI6MCwiYyI6MX0",
          "node": {
            "sendingModule": {
              "name": "M1"
            },
            "type": {
              "repr": "0x355db42904a277506aa6b010760f2493218951e292423698a0f1cda4fca6626c::M1::EventB<0x355db42904a277506aa6b010760f2493218951e292423698a0f1cda4fca6626c::M1::Object>"
            },
            "sender": {
              "address": "0x8cca4e1ce0ba5904cea61df9242da2f7d29e3ef328fb7ec07c086b3bf47ca61a"
            },
            "json": {
              "new_value": "1"
            },
            "bcs": "AQAAAAAAAAA="
          }
        },
        {
          "cursor": "eyJ0eCI6NiwiZSI6MCwiYyI6MX0",
          "node": {
            "sendingModule": {
              "name": "M2"
            },
            "type": {
              "repr": "0x355db42904a277506aa6b010760f2493218951e292423698a0f1cda4fca6626c::M2::EventA"
            },
            "sender": {
              "address": "0x8cca4e1ce0ba5904cea61df9242da2f7d29e3ef328fb7ec07c086b3bf47ca61a"
            },
            "json": {
              "new_value": "2"
            },
            "bcs": "AgAAAAAAAAA="
          }
        },
        {
          "cursor": "eyJ0eCI6NywiZSI6MCwiYyI6MX0",
          "node": {
            "sendingModule": {
              "name": "M2"
            },
            "type": {
              "repr": "0x355db42904a277506aa6b010760f2493218951e292423698a0f1cda4fca6626c::M2::EventB<0x355db42904a277506aa6b010760f2493218951e292423698a0f1cda4fca6626c::M2::Object>"
            },
            "sender": {
              "address": "0x8cca4e1ce0ba5904cea61df9242da2f7d29e3ef328fb7ec07c086b3bf47ca61a"
            },
            "json": {
              "new_value": "3"
            },
            "bcs": "AwAAAAAAAAA="
          }
        }
      ]
    }
  }
}

task 10, lines 120-140:
//# run-graphql
Response: {
  "data": {
    "events": {
      "edges": [
        {
          "cursor": "eyJ0eCI6MywiZSI6MCwiYyI6MX0",
          "node": {
            "sendingModule": {
              "name": "M1"
            },
            "type": {
              "repr": "0x355db42904a277506aa6b010760f2493218951e292423698a0f1cda4fca6626c::M1::EventA"
            },
            "sender": {
              "address": "0x8cca4e1ce0ba5904cea61df9242da2f7d29e3ef328fb7ec07c086b3bf47ca61a"
            },
            "json": {
              "new_value": "0"
            },
            "bcs": "AAAAAAAAAAA="
          }
        },
        {
          "cursor": "eyJ0eCI6NCwiZSI6MCwiYyI6MX0",
          "node": {
            "sendingModule": {
              "name": "M1"
            },
            "type": {
              "repr": "0x355db42904a277506aa6b010760f2493218951e292423698a0f1cda4fca6626c::M1::EventB<0x355db42904a277506aa6b010760f2493218951e292423698a0f1cda4fca6626c::M1::Object>"
            },
            "sender": {
              "address": "0x8cca4e1ce0ba5904cea61df9242da2f7d29e3ef328fb7ec07c086b3bf47ca61a"
            },
            "json": {
              "new_value": "1"
            },
            "bcs": "AQAAAAAAAAA="
          }
        },
        {
          "cursor": "eyJ0eCI6NiwiZSI6MCwiYyI6MX0",
          "node": {
            "sendingModule": {
              "name": "M2"
            },
            "type": {
              "repr": "0x355db42904a277506aa6b010760f2493218951e292423698a0f1cda4fca6626c::M2::EventA"
            },
            "sender": {
              "address": "0x8cca4e1ce0ba5904cea61df9242da2f7d29e3ef328fb7ec07c086b3bf47ca61a"
            },
            "json": {
              "new_value": "2"
            },
            "bcs": "AgAAAAAAAAA="
          }
        },
        {
          "cursor": "eyJ0eCI6NywiZSI6MCwiYyI6MX0",
          "node": {
            "sendingModule": {
              "name": "M2"
            },
            "type": {
              "repr": "0x355db42904a277506aa6b010760f2493218951e292423698a0f1cda4fca6626c::M2::EventB<0x355db42904a277506aa6b010760f2493218951e292423698a0f1cda4fca6626c::M2::Object>"
            },
            "sender": {
              "address": "0x8cca4e1ce0ba5904cea61df9242da2f7d29e3ef328fb7ec07c086b3bf47ca61a"
            },
            "json": {
              "new_value": "3"
            },
            "bcs": "AwAAAAAAAAA="
          }
        }
      ]
    }
  }
}

task 11, lines 142-162:
//# run-graphql
Response: {
  "data": {
    "events": {
      "edges": [
        {
          "cursor": "eyJ0eCI6MywiZSI6MCwiYyI6MX0",
          "node": {
            "sendingModule": {
              "name": "M1"
            },
            "type": {
              "repr": "0x355db42904a277506aa6b010760f2493218951e292423698a0f1cda4fca6626c::M1::EventA"
            },
            "sender": {
              "address": "0x8cca4e1ce0ba5904cea61df9242da2f7d29e3ef328fb7ec07c086b3bf47ca61a"
            },
            "json": {
              "new_value": "0"
            },
            "bcs": "AAAAAAAAAAA="
          }
        },
        {
          "cursor": "eyJ0eCI6NCwiZSI6MCwiYyI6MX0",
          "node": {
            "sendingModule": {
              "name": "M1"
            },
            "type": {
              "repr": "0x355db42904a277506aa6b010760f2493218951e292423698a0f1cda4fca6626c::M1::EventB<0x355db42904a277506aa6b010760f2493218951e292423698a0f1cda4fca6626c::M1::Object>"
            },
            "sender": {
              "address": "0x8cca4e1ce0ba5904cea61df9242da2f7d29e3ef328fb7ec07c086b3bf47ca61a"
            },
            "json": {
              "new_value": "1"
            },
            "bcs": "AQAAAAAAAAA="
          }
        }
      ]
    }
  }
}

task 12, lines 164-184:
//# run-graphql
Response: {
  "data": {
    "events": {
      "edges": [
        {
          "cursor": "eyJ0eCI6MywiZSI6MCwiYyI6MX0",
          "node": {
            "sendingModule": {
              "name": "M1"
            },
            "type": {
              "repr": "0x355db42904a277506aa6b010760f2493218951e292423698a0f1cda4fca6626c::M1::EventA"
            },
            "sender": {
              "address": "0x8cca4e1ce0ba5904cea61df9242da2f7d29e3ef328fb7ec07c086b3bf47ca61a"
            },
            "json": {
              "new_value": "0"
            },
            "bcs": "AAAAAAAAAAA="
          }
        }
      ]
    }
  }
}

task 13, lines 186-206:
//# run-graphql
Response: {
  "data": {
    "events": {
      "edges": [
        {
          "cursor": "eyJ0eCI6NCwiZSI6MCwiYyI6MX0",
          "node": {
            "sendingModule": {
              "name": "M1"
            },
            "type": {
              "repr": "0x355db42904a277506aa6b010760f2493218951e292423698a0f1cda4fca6626c::M1::EventB<0x355db42904a277506aa6b010760f2493218951e292423698a0f1cda4fca6626c::M1::Object>"
            },
            "sender": {
              "address": "0x8cca4e1ce0ba5904cea61df9242da2f7d29e3ef328fb7ec07c086b3bf47ca61a"
            },
            "json": {
              "new_value": "1"
            },
            "bcs": "AQAAAAAAAAA="
          }
        }
      ]
    }
  }
}

task 14, lines 208-228:
//# run-graphql
Response: {
  "data": null,
  "errors": [
    {
      "message": "Failed to parse \"String\": Invalid filter, expected: package[::module[::type[<type_params>]]] or primitive type (occurred while parsing \"EventFilter\")",
      "locations": [
        {
          "line": 2,
          "column": 18
        }
      ],
      "path": [
        "events"
      ]
    }
  ]
}

task 15, lines 230-250:
//# run-graphql
Response: {
  "data": null,
  "errors": [
    {
      "message": "Failed to parse \"String\": Invalid filter, expected: package[::module[::type[<type_params>]]] or primitive type (occurred while parsing \"EventFilter\")",
      "locations": [
        {
          "line": 2,
          "column": 18
        }
      ],
      "path": [
        "events"
      ]
    }
  ]
}

task 16, lines 252-272:
//# run-graphql
Response: {
  "data": null,
  "errors": [
    {
      "message": "Failed to parse \"String\": Invalid filter, expected: package[::module[::type[<type_params>]]] or primitive type (occurred while parsing \"EventFilter\")",
      "locations": [
        {
          "line": 2,
          "column": 18
        }
      ],
      "path": [
        "events"
      ]
    }
  ]
}<|MERGE_RESOLUTION|>--- conflicted
+++ resolved
@@ -7,71 +7,43 @@
 //# publish
 created: object(1,0)
 mutated: object(0,2)
-<<<<<<< HEAD
-gas summary: computation_cost: 1000000, computation_cost_burned: 1000000, storage_cost: 11263200,  storage_rebate: 0, non_refundable_storage_fee: 0
-=======
 gas summary: computation_cost: 1000000, storage_cost: 11255600,  storage_rebate: 0, non_refundable_storage_fee: 0
->>>>>>> 1a2e8e4d
 
 task 2, line 84:
 //# run Test::M1::create --sender A --args 0 @A
 created: object(2,0)
 mutated: object(0,0)
-<<<<<<< HEAD
-gas summary: computation_cost: 1000000, computation_cost_burned: 1000000, storage_cost: 2302800,  storage_rebate: 0, non_refundable_storage_fee: 0
-=======
 gas summary: computation_cost: 1000000, storage_cost: 2287600,  storage_rebate: 0, non_refundable_storage_fee: 0
->>>>>>> 1a2e8e4d
 
 task 3, line 86:
 //# run Test::M1::emit_a --sender A --args object(2,0) 0
 events: Event { package_id: Test, transaction_module: Identifier("M1"), sender: A, type_: StructTag { address: Test, module: Identifier("M1"), name: Identifier("EventA"), type_params: [] }, contents: [0, 0, 0, 0, 0, 0, 0, 0] }
 mutated: object(0,0), object(2,0)
-<<<<<<< HEAD
-gas summary: computation_cost: 1000000, computation_cost_burned: 1000000, storage_cost: 2302800,  storage_rebate: 2302800, non_refundable_storage_fee: 0
-=======
 gas summary: computation_cost: 1000000, storage_cost: 2287600,  storage_rebate: 2287600, non_refundable_storage_fee: 0
->>>>>>> 1a2e8e4d
 
 task 4, line 88:
 //# run Test::M1::emit_b --sender A --args object(2,0) 1
 events: Event { package_id: Test, transaction_module: Identifier("M1"), sender: A, type_: StructTag { address: Test, module: Identifier("M1"), name: Identifier("EventB"), type_params: [Struct(StructTag { address: Test, module: Identifier("M1"), name: Identifier("Object"), type_params: [] })] }, contents: [1, 0, 0, 0, 0, 0, 0, 0] }
 mutated: object(0,0), object(2,0)
-<<<<<<< HEAD
-gas summary: computation_cost: 1000000, computation_cost_burned: 1000000, storage_cost: 2302800,  storage_rebate: 2302800, non_refundable_storage_fee: 0
-=======
 gas summary: computation_cost: 1000000, storage_cost: 2287600,  storage_rebate: 2287600, non_refundable_storage_fee: 0
->>>>>>> 1a2e8e4d
 
 task 5, line 90:
 //# run Test::M2::create --sender A --args 2 @A
 created: object(5,0)
 mutated: object(0,0)
-<<<<<<< HEAD
-gas summary: computation_cost: 1000000, computation_cost_burned: 1000000, storage_cost: 2302800,  storage_rebate: 988000, non_refundable_storage_fee: 0
-=======
 gas summary: computation_cost: 1000000, storage_cost: 2287600,  storage_rebate: 980400, non_refundable_storage_fee: 0
->>>>>>> 1a2e8e4d
 
 task 6, line 92:
 //# run Test::M2::emit_a --sender A --args object(5,0) 2
 events: Event { package_id: Test, transaction_module: Identifier("M2"), sender: A, type_: StructTag { address: Test, module: Identifier("M2"), name: Identifier("EventA"), type_params: [] }, contents: [2, 0, 0, 0, 0, 0, 0, 0] }
 mutated: object(0,0), object(5,0)
-<<<<<<< HEAD
-gas summary: computation_cost: 1000000, computation_cost_burned: 1000000, storage_cost: 2302800,  storage_rebate: 2302800, non_refundable_storage_fee: 0
-=======
 gas summary: computation_cost: 1000000, storage_cost: 2287600,  storage_rebate: 2287600, non_refundable_storage_fee: 0
->>>>>>> 1a2e8e4d
 
 task 7, line 94:
 //# run Test::M2::emit_b --sender A --args object(5,0) 3
 events: Event { package_id: Test, transaction_module: Identifier("M2"), sender: A, type_: StructTag { address: Test, module: Identifier("M2"), name: Identifier("EventB"), type_params: [Struct(StructTag { address: Test, module: Identifier("M2"), name: Identifier("Object"), type_params: [] })] }, contents: [3, 0, 0, 0, 0, 0, 0, 0] }
 mutated: object(0,0), object(5,0)
-<<<<<<< HEAD
-gas summary: computation_cost: 1000000, computation_cost_burned: 1000000, storage_cost: 2302800,  storage_rebate: 2302800, non_refundable_storage_fee: 0
-=======
 gas summary: computation_cost: 1000000, storage_cost: 2287600,  storage_rebate: 2287600, non_refundable_storage_fee: 0
->>>>>>> 1a2e8e4d
 
 task 8, line 96:
 //# create-checkpoint
