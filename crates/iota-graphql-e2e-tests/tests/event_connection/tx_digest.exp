--- conflicted
+++ resolved
@@ -7,40 +7,24 @@
 //# publish
 created: object(1,0)
 mutated: object(0,2)
-<<<<<<< HEAD
-gas summary: computation_cost: 1000000, computation_cost_burned: 1000000, storage_cost: 4795600,  storage_rebate: 0, non_refundable_storage_fee: 0
-=======
 gas summary: computation_cost: 1000000, storage_cost: 4788000,  storage_rebate: 0, non_refundable_storage_fee: 0
->>>>>>> 1a2e8e4d
 
 task 2, line 29:
 //# run Test::M1::no_emit --sender A --args 0
 mutated: object(0,0)
-<<<<<<< HEAD
-gas summary: computation_cost: 1000000, computation_cost_burned: 1000000, storage_cost: 988000,  storage_rebate: 0, non_refundable_storage_fee: 0
-=======
 gas summary: computation_cost: 1000000, storage_cost: 980400,  storage_rebate: 0, non_refundable_storage_fee: 0
->>>>>>> 1a2e8e4d
 
 task 3, line 31:
 //# run Test::M1::emit_2 --sender A --args 2
 events: Event { package_id: Test, transaction_module: Identifier("M1"), sender: A, type_: StructTag { address: Test, module: Identifier("M1"), name: Identifier("EventA"), type_params: [] }, contents: [2, 0, 0, 0, 0, 0, 0, 0] }, Event { package_id: Test, transaction_module: Identifier("M1"), sender: A, type_: StructTag { address: Test, module: Identifier("M1"), name: Identifier("EventA"), type_params: [] }, contents: [3, 0, 0, 0, 0, 0, 0, 0] }
 mutated: object(0,0)
-<<<<<<< HEAD
-gas summary: computation_cost: 1000000, computation_cost_burned: 1000000, storage_cost: 988000,  storage_rebate: 988000, non_refundable_storage_fee: 0
-=======
 gas summary: computation_cost: 1000000, storage_cost: 980400,  storage_rebate: 980400, non_refundable_storage_fee: 0
->>>>>>> 1a2e8e4d
 
 task 4, line 33:
 //# run Test::M1::emit_2 --sender B --args 4
 events: Event { package_id: Test, transaction_module: Identifier("M1"), sender: B, type_: StructTag { address: Test, module: Identifier("M1"), name: Identifier("EventA"), type_params: [] }, contents: [4, 0, 0, 0, 0, 0, 0, 0] }, Event { package_id: Test, transaction_module: Identifier("M1"), sender: B, type_: StructTag { address: Test, module: Identifier("M1"), name: Identifier("EventA"), type_params: [] }, contents: [5, 0, 0, 0, 0, 0, 0, 0] }
 mutated: object(0,1)
-<<<<<<< HEAD
-gas summary: computation_cost: 1000000, computation_cost_burned: 1000000, storage_cost: 988000,  storage_rebate: 0, non_refundable_storage_fee: 0
-=======
 gas summary: computation_cost: 1000000, storage_cost: 980400,  storage_rebate: 0, non_refundable_storage_fee: 0
->>>>>>> 1a2e8e4d
 
 task 5, line 35:
 //# create-checkpoint
