--- conflicted
+++ resolved
@@ -7,31 +7,19 @@
 //# publish
 created: object(1,0)
 mutated: object(0,1)
-<<<<<<< HEAD
-gas summary: computation_cost: 1000000, computation_cost_burned: 1000000, storage_cost: 4818400,  storage_rebate: 0, non_refundable_storage_fee: 0
-=======
 gas summary: computation_cost: 1000000, storage_cost: 4810800,  storage_rebate: 0, non_refundable_storage_fee: 0
->>>>>>> 1a2e8e4d
 
 task 2, line 25:
 //# run Test::M1::emit_1 --sender A --args 0
 events: Event { package_id: Test, transaction_module: Identifier("M1"), sender: A, type_: StructTag { address: Test, module: Identifier("M1"), name: Identifier("EventA"), type_params: [] }, contents: [0, 0, 0, 0, 0, 0, 0, 0] }
 mutated: object(0,0)
-<<<<<<< HEAD
-gas summary: computation_cost: 1000000, computation_cost_burned: 1000000, storage_cost: 988000,  storage_rebate: 0, non_refundable_storage_fee: 0
-=======
 gas summary: computation_cost: 1000000, storage_cost: 980400,  storage_rebate: 0, non_refundable_storage_fee: 0
->>>>>>> 1a2e8e4d
 
 task 3, line 27:
 //# run Test::M1::emit_2 --sender A --args 1
 events: Event { package_id: Test, transaction_module: Identifier("M1"), sender: A, type_: StructTag { address: Test, module: Identifier("M1"), name: Identifier("EventA"), type_params: [] }, contents: [1, 0, 0, 0, 0, 0, 0, 0] }, Event { package_id: Test, transaction_module: Identifier("M1"), sender: A, type_: StructTag { address: Test, module: Identifier("M1"), name: Identifier("EventA"), type_params: [] }, contents: [2, 0, 0, 0, 0, 0, 0, 0] }
 mutated: object(0,0)
-<<<<<<< HEAD
-gas summary: computation_cost: 1000000, computation_cost_burned: 1000000, storage_cost: 988000,  storage_rebate: 988000, non_refundable_storage_fee: 0
-=======
 gas summary: computation_cost: 1000000, storage_cost: 980400,  storage_rebate: 980400, non_refundable_storage_fee: 0
->>>>>>> 1a2e8e4d
 
 task 4, line 29:
 //# create-checkpoint
