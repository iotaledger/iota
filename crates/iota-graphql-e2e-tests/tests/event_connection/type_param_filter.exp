processed 10 tasks

init:
A: object(0,0), B: object(0,1)

task 1, lines 7-30:
//# publish
created: object(1,0)
mutated: object(0,2)
gas summary: computation_cost: 1000000, storage_cost: 5996400,  storage_rebate: 0, non_refundable_storage_fee: 0

task 2, line 33:
//# run Test::M1::emit_T1 --sender A
events: Event { package_id: Test, transaction_module: Identifier("M1"), sender: A, type_: StructTag { address: Test, module: Identifier("M1"), name: Identifier("EventA"), type_params: [Struct(StructTag { address: Test, module: Identifier("M1"), name: Identifier("T1"), type_params: [] })] }, contents: [0] }
mutated: object(0,0)
gas summary: computation_cost: 1000000, storage_cost: 988000,  storage_rebate: 0, non_refundable_storage_fee: 0

task 3, line 35:
//# run Test::M1::emit_T2 --sender A
events: Event { package_id: Test, transaction_module: Identifier("M1"), sender: A, type_: StructTag { address: Test, module: Identifier("M1"), name: Identifier("EventA"), type_params: [Struct(StructTag { address: Test, module: Identifier("M1"), name: Identifier("T2"), type_params: [] })] }, contents: [0] }
mutated: object(0,0)
gas summary: computation_cost: 1000000, storage_cost: 988000,  storage_rebate: 988000, non_refundable_storage_fee: 0

task 4, line 37:
//# run Test::M1::emit_both --sender A
events: Event { package_id: Test, transaction_module: Identifier("M1"), sender: A, type_: StructTag { address: Test, module: Identifier("M1"), name: Identifier("EventA"), type_params: [Struct(StructTag { address: Test, module: Identifier("M1"), name: Identifier("T1"), type_params: [] })] }, contents: [0] }, Event { package_id: Test, transaction_module: Identifier("M1"), sender: A, type_: StructTag { address: Test, module: Identifier("M1"), name: Identifier("EventA"), type_params: [Struct(StructTag { address: Test, module: Identifier("M1"), name: Identifier("T2"), type_params: [] })] }, contents: [0] }
mutated: object(0,0)
gas summary: computation_cost: 1000000, storage_cost: 988000,  storage_rebate: 988000, non_refundable_storage_fee: 0

task 5, line 39:
//# create-checkpoint
Checkpoint created: 1

task 6, lines 41-48:
//# run-graphql
Response: {
  "data": {
    "transactionBlocks": {
      "nodes": [
        {
<<<<<<< HEAD
          "digest": "BKVwZtzMooNz1V4dksME77DhMBpX4pzVjDnG6ZAiz5n8"
        },
        {
          "digest": "Bve4sNrdJWKXgaxKwvLnS1yPfGYd5FrMz7AjXuLctUd4"
        },
        {
          "digest": "DWxHRk4A8aX4j3p5UyYEn4Me3zeBMBGoEFpbBW7GtP3C"
        },
        {
          "digest": "4bp3W4d7CS3GNzLLSLFbVvCpHwwR79nWei4GjDaPtPPL"
        },
        {
          "digest": "ChhFjsGJNU6uAkwbW7tpCdcyhxtNEyHymLQPz87jFsMq"
=======
          "digest": "245QzrW57AuVJmkCuwRVNrtmN8F7PCGs4pttrUtZa85h"
        },
        {
          "digest": "CdJRZo7EegJSb1AVPRGUScuFVBMu4adFBmQGmbHtBBHe"
        },
        {
          "digest": "4vxVWoA1uDgHHE8M1AkbVtx3sdveS6s3s8rPkGUEvCqe"
        },
        {
          "digest": "53RZDakAF25gHLVgdR2RTdXVCUvfA7UZ2PPrVrMsHBiD"
        },
        {
          "digest": "6pFLXmxvVNCmrmQE3sodxVJLXondAXSuMZnicT5zr8y4"
>>>>>>> 56d3890a
        }
      ]
    }
  }
}

task 7, lines 50-63:
//# run-graphql
Response: {
  "data": {
    "events": {
      "nodes": [
        {
          "type": {
<<<<<<< HEAD
            "repr": "0xfdf7c75f25cd85ea28361ca8b897a5c911ae88d923b1cf4763eb40d886e8b570::M1::EventA<0xfdf7c75f25cd85ea28361ca8b897a5c911ae88d923b1cf4763eb40d886e8b570::M1::T1>"
=======
            "repr": "0xce5eb0044d39e67fb24b09ba96183719d1c592445f6b851444fa8f0cbfc99104::M1::EventA<0xce5eb0044d39e67fb24b09ba96183719d1c592445f6b851444fa8f0cbfc99104::M1::T1>"
>>>>>>> 56d3890a
          },
          "sender": {
            "address": "0x8cca4e1ce0ba5904cea61df9242da2f7d29e3ef328fb7ec07c086b3bf47ca61a"
          },
          "json": {
            "value": {
              "dummy_field": false
            }
          }
        },
        {
          "type": {
<<<<<<< HEAD
            "repr": "0xfdf7c75f25cd85ea28361ca8b897a5c911ae88d923b1cf4763eb40d886e8b570::M1::EventA<0xfdf7c75f25cd85ea28361ca8b897a5c911ae88d923b1cf4763eb40d886e8b570::M1::T2>"
=======
            "repr": "0xce5eb0044d39e67fb24b09ba96183719d1c592445f6b851444fa8f0cbfc99104::M1::EventA<0xce5eb0044d39e67fb24b09ba96183719d1c592445f6b851444fa8f0cbfc99104::M1::T2>"
>>>>>>> 56d3890a
          },
          "sender": {
            "address": "0x8cca4e1ce0ba5904cea61df9242da2f7d29e3ef328fb7ec07c086b3bf47ca61a"
          },
          "json": {
            "value": {
              "dummy_field": false
            }
          }
        },
        {
          "type": {
<<<<<<< HEAD
            "repr": "0xfdf7c75f25cd85ea28361ca8b897a5c911ae88d923b1cf4763eb40d886e8b570::M1::EventA<0xfdf7c75f25cd85ea28361ca8b897a5c911ae88d923b1cf4763eb40d886e8b570::M1::T1>"
=======
            "repr": "0xce5eb0044d39e67fb24b09ba96183719d1c592445f6b851444fa8f0cbfc99104::M1::EventA<0xce5eb0044d39e67fb24b09ba96183719d1c592445f6b851444fa8f0cbfc99104::M1::T1>"
>>>>>>> 56d3890a
          },
          "sender": {
            "address": "0x8cca4e1ce0ba5904cea61df9242da2f7d29e3ef328fb7ec07c086b3bf47ca61a"
          },
          "json": {
            "value": {
              "dummy_field": false
            }
          }
        },
        {
          "type": {
<<<<<<< HEAD
            "repr": "0xfdf7c75f25cd85ea28361ca8b897a5c911ae88d923b1cf4763eb40d886e8b570::M1::EventA<0xfdf7c75f25cd85ea28361ca8b897a5c911ae88d923b1cf4763eb40d886e8b570::M1::T2>"
=======
            "repr": "0xce5eb0044d39e67fb24b09ba96183719d1c592445f6b851444fa8f0cbfc99104::M1::EventA<0xce5eb0044d39e67fb24b09ba96183719d1c592445f6b851444fa8f0cbfc99104::M1::T2>"
>>>>>>> 56d3890a
          },
          "sender": {
            "address": "0x8cca4e1ce0ba5904cea61df9242da2f7d29e3ef328fb7ec07c086b3bf47ca61a"
          },
          "json": {
            "value": {
              "dummy_field": false
            }
          }
        }
      ]
    }
  }
}

task 8, lines 65-78:
//# run-graphql
Response: {
  "data": {
    "events": {
      "nodes": [
        {
          "type": {
<<<<<<< HEAD
            "repr": "0xfdf7c75f25cd85ea28361ca8b897a5c911ae88d923b1cf4763eb40d886e8b570::M1::EventA<0xfdf7c75f25cd85ea28361ca8b897a5c911ae88d923b1cf4763eb40d886e8b570::M1::T1>"
=======
            "repr": "0xce5eb0044d39e67fb24b09ba96183719d1c592445f6b851444fa8f0cbfc99104::M1::EventA<0xce5eb0044d39e67fb24b09ba96183719d1c592445f6b851444fa8f0cbfc99104::M1::T1>"
>>>>>>> 56d3890a
          },
          "sender": {
            "address": "0x8cca4e1ce0ba5904cea61df9242da2f7d29e3ef328fb7ec07c086b3bf47ca61a"
          },
          "json": {
            "value": {
              "dummy_field": false
            }
          }
        },
        {
          "type": {
<<<<<<< HEAD
            "repr": "0xfdf7c75f25cd85ea28361ca8b897a5c911ae88d923b1cf4763eb40d886e8b570::M1::EventA<0xfdf7c75f25cd85ea28361ca8b897a5c911ae88d923b1cf4763eb40d886e8b570::M1::T1>"
=======
            "repr": "0xce5eb0044d39e67fb24b09ba96183719d1c592445f6b851444fa8f0cbfc99104::M1::EventA<0xce5eb0044d39e67fb24b09ba96183719d1c592445f6b851444fa8f0cbfc99104::M1::T1>"
>>>>>>> 56d3890a
          },
          "sender": {
            "address": "0x8cca4e1ce0ba5904cea61df9242da2f7d29e3ef328fb7ec07c086b3bf47ca61a"
          },
          "json": {
            "value": {
              "dummy_field": false
            }
          }
        }
      ]
    }
  }
}

task 9, lines 80-93:
//# run-graphql
Response: {
  "data": {
    "events": {
<<<<<<< HEAD
      "nodes": [
        {
          "type": {
            "repr": "0xfdf7c75f25cd85ea28361ca8b897a5c911ae88d923b1cf4763eb40d886e8b570::M1::EventA<0xfdf7c75f25cd85ea28361ca8b897a5c911ae88d923b1cf4763eb40d886e8b570::M1::T2>"
          },
          "sender": {
            "address": "0x8cca4e1ce0ba5904cea61df9242da2f7d29e3ef328fb7ec07c086b3bf47ca61a"
          },
          "json": {
            "value": {
              "dummy_field": false
            }
          }
        }
      ]
=======
      "nodes": []
>>>>>>> 56d3890a
    }
  }
}<|MERGE_RESOLUTION|>--- conflicted
+++ resolved
@@ -38,35 +38,19 @@
     "transactionBlocks": {
       "nodes": [
         {
-<<<<<<< HEAD
-          "digest": "BKVwZtzMooNz1V4dksME77DhMBpX4pzVjDnG6ZAiz5n8"
+          "digest": "5JYD4dXX1dbKTpkmyyzCjV4rwnDbRBpHF5MqzmUkuS5E"
         },
         {
-          "digest": "Bve4sNrdJWKXgaxKwvLnS1yPfGYd5FrMz7AjXuLctUd4"
+          "digest": "EqkWPPagLLCKcQn11rZ7KwX1tC8XfpFqbMFNVStrTe81"
         },
         {
-          "digest": "DWxHRk4A8aX4j3p5UyYEn4Me3zeBMBGoEFpbBW7GtP3C"
+          "digest": "5TEQsvzLeoPi3qUd9j3f6qDQLKbVsYBBRzQrFiQkytKJ"
         },
         {
-          "digest": "4bp3W4d7CS3GNzLLSLFbVvCpHwwR79nWei4GjDaPtPPL"
+          "digest": "DDqyd568PKJmv6CGqqyFCzNXEtzm1yym6yC1a5NfwdKe"
         },
         {
-          "digest": "ChhFjsGJNU6uAkwbW7tpCdcyhxtNEyHymLQPz87jFsMq"
-=======
-          "digest": "245QzrW57AuVJmkCuwRVNrtmN8F7PCGs4pttrUtZa85h"
-        },
-        {
-          "digest": "CdJRZo7EegJSb1AVPRGUScuFVBMu4adFBmQGmbHtBBHe"
-        },
-        {
-          "digest": "4vxVWoA1uDgHHE8M1AkbVtx3sdveS6s3s8rPkGUEvCqe"
-        },
-        {
-          "digest": "53RZDakAF25gHLVgdR2RTdXVCUvfA7UZ2PPrVrMsHBiD"
-        },
-        {
-          "digest": "6pFLXmxvVNCmrmQE3sodxVJLXondAXSuMZnicT5zr8y4"
->>>>>>> 56d3890a
+          "digest": "DPFvzMLTHbcUccPSpkJVPy4gEDyy2uSc6DYzvdkzeGcn"
         }
       ]
     }
@@ -81,11 +65,7 @@
       "nodes": [
         {
           "type": {
-<<<<<<< HEAD
-            "repr": "0xfdf7c75f25cd85ea28361ca8b897a5c911ae88d923b1cf4763eb40d886e8b570::M1::EventA<0xfdf7c75f25cd85ea28361ca8b897a5c911ae88d923b1cf4763eb40d886e8b570::M1::T1>"
-=======
-            "repr": "0xce5eb0044d39e67fb24b09ba96183719d1c592445f6b851444fa8f0cbfc99104::M1::EventA<0xce5eb0044d39e67fb24b09ba96183719d1c592445f6b851444fa8f0cbfc99104::M1::T1>"
->>>>>>> 56d3890a
+            "repr": "0x3477401412a9abe2698c2f0ab1d266c99273ced74f467f35e67e26a903c3e70c::M1::EventA<0x3477401412a9abe2698c2f0ab1d266c99273ced74f467f35e67e26a903c3e70c::M1::T1>"
           },
           "sender": {
             "address": "0x8cca4e1ce0ba5904cea61df9242da2f7d29e3ef328fb7ec07c086b3bf47ca61a"
@@ -98,11 +78,7 @@
         },
         {
           "type": {
-<<<<<<< HEAD
-            "repr": "0xfdf7c75f25cd85ea28361ca8b897a5c911ae88d923b1cf4763eb40d886e8b570::M1::EventA<0xfdf7c75f25cd85ea28361ca8b897a5c911ae88d923b1cf4763eb40d886e8b570::M1::T2>"
-=======
-            "repr": "0xce5eb0044d39e67fb24b09ba96183719d1c592445f6b851444fa8f0cbfc99104::M1::EventA<0xce5eb0044d39e67fb24b09ba96183719d1c592445f6b851444fa8f0cbfc99104::M1::T2>"
->>>>>>> 56d3890a
+            "repr": "0x3477401412a9abe2698c2f0ab1d266c99273ced74f467f35e67e26a903c3e70c::M1::EventA<0x3477401412a9abe2698c2f0ab1d266c99273ced74f467f35e67e26a903c3e70c::M1::T2>"
           },
           "sender": {
             "address": "0x8cca4e1ce0ba5904cea61df9242da2f7d29e3ef328fb7ec07c086b3bf47ca61a"
@@ -115,11 +91,7 @@
         },
         {
           "type": {
-<<<<<<< HEAD
-            "repr": "0xfdf7c75f25cd85ea28361ca8b897a5c911ae88d923b1cf4763eb40d886e8b570::M1::EventA<0xfdf7c75f25cd85ea28361ca8b897a5c911ae88d923b1cf4763eb40d886e8b570::M1::T1>"
-=======
-            "repr": "0xce5eb0044d39e67fb24b09ba96183719d1c592445f6b851444fa8f0cbfc99104::M1::EventA<0xce5eb0044d39e67fb24b09ba96183719d1c592445f6b851444fa8f0cbfc99104::M1::T1>"
->>>>>>> 56d3890a
+            "repr": "0x3477401412a9abe2698c2f0ab1d266c99273ced74f467f35e67e26a903c3e70c::M1::EventA<0x3477401412a9abe2698c2f0ab1d266c99273ced74f467f35e67e26a903c3e70c::M1::T1>"
           },
           "sender": {
             "address": "0x8cca4e1ce0ba5904cea61df9242da2f7d29e3ef328fb7ec07c086b3bf47ca61a"
@@ -132,11 +104,7 @@
         },
         {
           "type": {
-<<<<<<< HEAD
-            "repr": "0xfdf7c75f25cd85ea28361ca8b897a5c911ae88d923b1cf4763eb40d886e8b570::M1::EventA<0xfdf7c75f25cd85ea28361ca8b897a5c911ae88d923b1cf4763eb40d886e8b570::M1::T2>"
-=======
-            "repr": "0xce5eb0044d39e67fb24b09ba96183719d1c592445f6b851444fa8f0cbfc99104::M1::EventA<0xce5eb0044d39e67fb24b09ba96183719d1c592445f6b851444fa8f0cbfc99104::M1::T2>"
->>>>>>> 56d3890a
+            "repr": "0x3477401412a9abe2698c2f0ab1d266c99273ced74f467f35e67e26a903c3e70c::M1::EventA<0x3477401412a9abe2698c2f0ab1d266c99273ced74f467f35e67e26a903c3e70c::M1::T2>"
           },
           "sender": {
             "address": "0x8cca4e1ce0ba5904cea61df9242da2f7d29e3ef328fb7ec07c086b3bf47ca61a"
@@ -160,11 +128,7 @@
       "nodes": [
         {
           "type": {
-<<<<<<< HEAD
-            "repr": "0xfdf7c75f25cd85ea28361ca8b897a5c911ae88d923b1cf4763eb40d886e8b570::M1::EventA<0xfdf7c75f25cd85ea28361ca8b897a5c911ae88d923b1cf4763eb40d886e8b570::M1::T1>"
-=======
-            "repr": "0xce5eb0044d39e67fb24b09ba96183719d1c592445f6b851444fa8f0cbfc99104::M1::EventA<0xce5eb0044d39e67fb24b09ba96183719d1c592445f6b851444fa8f0cbfc99104::M1::T1>"
->>>>>>> 56d3890a
+            "repr": "0x3477401412a9abe2698c2f0ab1d266c99273ced74f467f35e67e26a903c3e70c::M1::EventA<0x3477401412a9abe2698c2f0ab1d266c99273ced74f467f35e67e26a903c3e70c::M1::T1>"
           },
           "sender": {
             "address": "0x8cca4e1ce0ba5904cea61df9242da2f7d29e3ef328fb7ec07c086b3bf47ca61a"
@@ -177,11 +141,7 @@
         },
         {
           "type": {
-<<<<<<< HEAD
-            "repr": "0xfdf7c75f25cd85ea28361ca8b897a5c911ae88d923b1cf4763eb40d886e8b570::M1::EventA<0xfdf7c75f25cd85ea28361ca8b897a5c911ae88d923b1cf4763eb40d886e8b570::M1::T1>"
-=======
-            "repr": "0xce5eb0044d39e67fb24b09ba96183719d1c592445f6b851444fa8f0cbfc99104::M1::EventA<0xce5eb0044d39e67fb24b09ba96183719d1c592445f6b851444fa8f0cbfc99104::M1::T1>"
->>>>>>> 56d3890a
+            "repr": "0x3477401412a9abe2698c2f0ab1d266c99273ced74f467f35e67e26a903c3e70c::M1::EventA<0x3477401412a9abe2698c2f0ab1d266c99273ced74f467f35e67e26a903c3e70c::M1::T1>"
           },
           "sender": {
             "address": "0x8cca4e1ce0ba5904cea61df9242da2f7d29e3ef328fb7ec07c086b3bf47ca61a"
@@ -202,25 +162,7 @@
 Response: {
   "data": {
     "events": {
-<<<<<<< HEAD
-      "nodes": [
-        {
-          "type": {
-            "repr": "0xfdf7c75f25cd85ea28361ca8b897a5c911ae88d923b1cf4763eb40d886e8b570::M1::EventA<0xfdf7c75f25cd85ea28361ca8b897a5c911ae88d923b1cf4763eb40d886e8b570::M1::T2>"
-          },
-          "sender": {
-            "address": "0x8cca4e1ce0ba5904cea61df9242da2f7d29e3ef328fb7ec07c086b3bf47ca61a"
-          },
-          "json": {
-            "value": {
-              "dummy_field": false
-            }
-          }
-        }
-      ]
-=======
       "nodes": []
->>>>>>> 56d3890a
     }
   }
 }