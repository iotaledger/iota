processed 16 tasks

task 1, lines 7-15:
//# run-graphql --show-usage
Response: {
  "data": {
    "transactionBlocks": {
      "pageInfo": {
        "hasPreviousPage": false
      }
    }
  },
  "extensions": {
    "usage": {
      "inputNodes": 3,
      "outputNodes": 3,
      "depth": 3,
      "variables": 0,
      "fragments": 0,
      "queryPayload": 254
    }
  }
}

task 2, lines 17-27:
//# run-graphql --show-usage
Response: {
  "data": {
    "transactionBlocks": {
      "edges": [
        {
          "node": {
<<<<<<< HEAD
            "digest": "AsRLPBc5rJ8gVamHNt3pymcqmeuBhiVkG81QaEfdAN7r"
=======
            "digest": "3Q2jsrXKU4XeL54Zha5iaGZ1o8vS8v2w1yNmzctFP8nx"
>>>>>>> 4647c11f
          }
        }
      ]
    }
  },
  "extensions": {
    "usage": {
      "inputNodes": 4,
      "outputNodes": 42,
      "depth": 4,
      "variables": 0,
      "fragments": 0,
      "queryPayload": 359
    }
  }
}

task 3, lines 29-43:
//# run-graphql --show-usage
Response: {
  "data": {
    "checkpoints": {
      "nodes": [
        {
          "transactionBlocks": {
            "edges": [
              {
                "txns": {
<<<<<<< HEAD
                  "digest": "AsRLPBc5rJ8gVamHNt3pymcqmeuBhiVkG81QaEfdAN7r"
=======
                  "digest": "3Q2jsrXKU4XeL54Zha5iaGZ1o8vS8v2w1yNmzctFP8nx"
>>>>>>> 4647c11f
                }
              }
            ]
          }
        }
      ]
    }
  },
  "extensions": {
    "usage": {
      "inputNodes": 6,
      "outputNodes": 842,
      "depth": 6,
      "variables": 0,
      "fragments": 0,
      "queryPayload": 484
    }
  }
}

task 4, lines 45-66:
//# run-graphql --show-usage
Response: {
  "data": {
    "checkpoints": {
      "nodes": [
        {
          "notOne": {
            "edges": [
              {
                "txns": {
<<<<<<< HEAD
                  "digest": "AsRLPBc5rJ8gVamHNt3pymcqmeuBhiVkG81QaEfdAN7r"
=======
                  "digest": "3Q2jsrXKU4XeL54Zha5iaGZ1o8vS8v2w1yNmzctFP8nx"
>>>>>>> 4647c11f
                }
              }
            ]
          },
          "isOne": {
            "edges": [
              {
                "txns": {
<<<<<<< HEAD
                  "digest": "AsRLPBc5rJ8gVamHNt3pymcqmeuBhiVkG81QaEfdAN7r"
=======
                  "digest": "3Q2jsrXKU4XeL54Zha5iaGZ1o8vS8v2w1yNmzctFP8nx"
>>>>>>> 4647c11f
                }
              }
            ]
          }
        }
      ]
    }
  },
  "extensions": {
    "usage": {
      "inputNodes": 10,
      "outputNodes": 922,
      "depth": 6,
      "variables": 0,
      "fragments": 0,
      "queryPayload": 735
    }
  }
}

task 5, lines 68-89:
//# run-graphql --show-usage
Response: {
  "data": {
    "checkpoints": {
      "nodes": [
        {
          "notZero": {
            "edges": [
              {
                "txns": {
<<<<<<< HEAD
                  "digest": "AsRLPBc5rJ8gVamHNt3pymcqmeuBhiVkG81QaEfdAN7r"
=======
                  "digest": "3Q2jsrXKU4XeL54Zha5iaGZ1o8vS8v2w1yNmzctFP8nx"
>>>>>>> 4647c11f
                }
              }
            ]
          },
          "isZero": {
            "edges": []
          }
        }
      ]
    }
  },
  "extensions": {
    "usage": {
      "inputNodes": 10,
      "outputNodes": 882,
      "depth": 6,
      "variables": 0,
      "fragments": 0,
      "queryPayload": 733
    }
  }
}

task 6, lines 91-101:
//# run-graphql --show-usage
Response: {
  "data": {
    "transactionBlocks": {
      "edges": [
        {
          "txns": {
<<<<<<< HEAD
            "digest": "AsRLPBc5rJ8gVamHNt3pymcqmeuBhiVkG81QaEfdAN7r"
=======
            "digest": "3Q2jsrXKU4XeL54Zha5iaGZ1o8vS8v2w1yNmzctFP8nx"
>>>>>>> 4647c11f
          }
        }
      ]
    }
  },
  "extensions": {
    "usage": {
      "inputNodes": 4,
      "outputNodes": 4,
      "depth": 4,
      "variables": 0,
      "fragments": 0,
      "queryPayload": 323
    }
  }
}

task 7, lines 103-113:
//# run-graphql --show-usage
Response: {
  "data": {
    "transactionBlocks": {
      "edges": [
        {
          "txns": {
<<<<<<< HEAD
            "digest": "AsRLPBc5rJ8gVamHNt3pymcqmeuBhiVkG81QaEfdAN7r"
=======
            "digest": "3Q2jsrXKU4XeL54Zha5iaGZ1o8vS8v2w1yNmzctFP8nx"
>>>>>>> 4647c11f
          }
        }
      ]
    }
  },
  "extensions": {
    "usage": {
      "inputNodes": 4,
      "outputNodes": 4,
      "depth": 4,
      "variables": 0,
      "fragments": 0,
      "queryPayload": 322
    }
  }
}

task 8, lines 115-143:
//# run-graphql --show-usage
Response: {
  "data": {
    "transactionBlocks": {
      "edges": [
        {
          "txns": {
<<<<<<< HEAD
            "digest": "AsRLPBc5rJ8gVamHNt3pymcqmeuBhiVkG81QaEfdAN7r",
=======
            "digest": "3Q2jsrXKU4XeL54Zha5iaGZ1o8vS8v2w1yNmzctFP8nx",
>>>>>>> 4647c11f
            "first": null,
            "last": null
          }
        }
      ]
    }
  },
  "extensions": {
    "usage": {
      "inputNodes": 14,
      "outputNodes": 1762,
      "depth": 8,
      "variables": 0,
      "fragments": 0,
      "queryPayload": 1077
    }
  }
}

task 9, lines 145-172:
//# run-graphql --show-usage
Response: {
  "data": {
    "transactionBlocks": {
      "nodes": [
        {
<<<<<<< HEAD
          "digest": "AsRLPBc5rJ8gVamHNt3pymcqmeuBhiVkG81QaEfdAN7r",
=======
          "digest": "3Q2jsrXKU4XeL54Zha5iaGZ1o8vS8v2w1yNmzctFP8nx",
>>>>>>> 4647c11f
          "first": null,
          "last": null
        }
      ]
    }
  },
  "extensions": {
    "usage": {
      "inputNodes": 13,
      "outputNodes": 1742,
      "depth": 7,
      "variables": 0,
      "fragments": 0,
      "queryPayload": 1030
    }
  }
}

task 10, lines 174-229:
//# run-graphql --show-usage
Response: {
  "data": {
    "transactionBlocks": {
      "edges": [
        {
          "txns": {
<<<<<<< HEAD
            "digest": "AsRLPBc5rJ8gVamHNt3pymcqmeuBhiVkG81QaEfdAN7r",
=======
            "digest": "3Q2jsrXKU4XeL54Zha5iaGZ1o8vS8v2w1yNmzctFP8nx",
>>>>>>> 4647c11f
            "a": null,
            "b": null
          }
        }
      ]
    },
    "events": {
      "edges": [
        {
          "node": {
            "timestamp": "1970-01-01T00:00:00Z",
            "sendingModule": {
              "name": "nft"
            },
            "type": {
              "repr": "0x0000000000000000000000000000000000000000000000000000000000000002::display::DisplayCreated<0x000000000000000000000000000000000000000000000000000000000000107a::nft::Nft>"
            }
          }
        },
        {
          "node": {
            "timestamp": "1970-01-01T00:00:00Z",
            "sendingModule": {
              "name": "nft"
            },
            "type": {
              "repr": "0x0000000000000000000000000000000000000000000000000000000000000002::display::VersionUpdated<0x000000000000000000000000000000000000000000000000000000000000107a::nft::Nft>"
            }
          }
        }
      ]
    }
  },
  "extensions": {
    "usage": {
      "inputNodes": 28,
      "outputNodes": 46464,
      "depth": 11,
      "variables": 0,
      "fragments": 0,
      "queryPayload": 2483
    }
  }
}

task 11, lines 231-256:
//# run-graphql --show-usage
Response: {
  "data": {
    "transactionBlocks": {
      "edges": [
        {
          "node": {
<<<<<<< HEAD
            "digest": "AsRLPBc5rJ8gVamHNt3pymcqmeuBhiVkG81QaEfdAN7r",
=======
            "digest": "3Q2jsrXKU4XeL54Zha5iaGZ1o8vS8v2w1yNmzctFP8nx",
>>>>>>> 4647c11f
            "a": null
          }
        }
      ]
    }
  },
  "extensions": {
    "usage": {
      "inputNodes": 12,
      "outputNodes": 17302,
      "depth": 11,
      "variables": 0,
      "fragments": 0,
      "queryPayload": 1029
    }
  }
}

task 12, lines 258-279:
//# run-graphql --show-usage
Response: {
  "data": {
    "fragmentSpread": {
      "nodes": [
        {
<<<<<<< HEAD
          "digest": "AsRLPBc5rJ8gVamHNt3pymcqmeuBhiVkG81QaEfdAN7r"
=======
          "digest": "3Q2jsrXKU4XeL54Zha5iaGZ1o8vS8v2w1yNmzctFP8nx"
>>>>>>> 4647c11f
        }
      ]
    },
    "inlineFragment": {
      "nodes": [
        {
<<<<<<< HEAD
          "digest": "AsRLPBc5rJ8gVamHNt3pymcqmeuBhiVkG81QaEfdAN7r"
=======
          "digest": "3Q2jsrXKU4XeL54Zha5iaGZ1o8vS8v2w1yNmzctFP8nx"
>>>>>>> 4647c11f
        }
      ]
    }
  },
  "extensions": {
    "usage": {
      "inputNodes": 8,
      "outputNodes": 44,
      "depth": 4,
      "variables": 0,
      "fragments": 1,
      "queryPayload": 562
    }
  }
}

task 13, lines 281-293:
//# run-graphql --show-usage
Response: {
  "data": null,
  "extensions": {
    "usage": {
      "inputNodes": 4,
      "outputNodes": 62,
      "depth": 4,
      "variables": 0,
      "fragments": 0,
      "queryPayload": 394
    }
  },
  "errors": [
    {
      "message": "'first' and 'last' must not be used together",
      "locations": [
        {
          "line": 4,
          "column": 3
        }
      ],
      "path": [
        "transactionBlocks"
      ],
      "extensions": {
        "code": "BAD_USER_INPUT"
      }
    }
  ]
}

task 14, lines 295-305:
//# run-graphql --show-usage
Response: {
  "data": null,
  "extensions": {
    "usage": {
      "inputNodes": 4,
      "outputNodes": 42,
      "depth": 4,
      "variables": 0,
      "fragments": 0,
      "queryPayload": 141
    }
  },
  "errors": [
    {
      "message": "Invalid value for argument \"first\", expected type \"Int\"",
      "locations": [
        {
          "line": 3,
          "column": 21
        }
      ]
    }
  ]
}

task 15, lines 307-317:
//# run-graphql --show-usage
Response: {
  "data": null,
  "errors": [
    {
      "message": "Estimated output nodes exceeds 100000",
      "extensions": {
        "code": "BAD_USER_INPUT"
      }
    }
  ]
}<|MERGE_RESOLUTION|>--- conflicted
+++ resolved
@@ -30,11 +30,7 @@
       "edges": [
         {
           "node": {
-<<<<<<< HEAD
-            "digest": "AsRLPBc5rJ8gVamHNt3pymcqmeuBhiVkG81QaEfdAN7r"
-=======
             "digest": "3Q2jsrXKU4XeL54Zha5iaGZ1o8vS8v2w1yNmzctFP8nx"
->>>>>>> 4647c11f
           }
         }
       ]
@@ -63,11 +59,7 @@
             "edges": [
               {
                 "txns": {
-<<<<<<< HEAD
-                  "digest": "AsRLPBc5rJ8gVamHNt3pymcqmeuBhiVkG81QaEfdAN7r"
-=======
                   "digest": "3Q2jsrXKU4XeL54Zha5iaGZ1o8vS8v2w1yNmzctFP8nx"
->>>>>>> 4647c11f
                 }
               }
             ]
@@ -99,11 +91,7 @@
             "edges": [
               {
                 "txns": {
-<<<<<<< HEAD
-                  "digest": "AsRLPBc5rJ8gVamHNt3pymcqmeuBhiVkG81QaEfdAN7r"
-=======
                   "digest": "3Q2jsrXKU4XeL54Zha5iaGZ1o8vS8v2w1yNmzctFP8nx"
->>>>>>> 4647c11f
                 }
               }
             ]
@@ -112,11 +100,7 @@
             "edges": [
               {
                 "txns": {
-<<<<<<< HEAD
-                  "digest": "AsRLPBc5rJ8gVamHNt3pymcqmeuBhiVkG81QaEfdAN7r"
-=======
                   "digest": "3Q2jsrXKU4XeL54Zha5iaGZ1o8vS8v2w1yNmzctFP8nx"
->>>>>>> 4647c11f
                 }
               }
             ]
@@ -148,11 +132,7 @@
             "edges": [
               {
                 "txns": {
-<<<<<<< HEAD
-                  "digest": "AsRLPBc5rJ8gVamHNt3pymcqmeuBhiVkG81QaEfdAN7r"
-=======
                   "digest": "3Q2jsrXKU4XeL54Zha5iaGZ1o8vS8v2w1yNmzctFP8nx"
->>>>>>> 4647c11f
                 }
               }
             ]
@@ -184,11 +164,7 @@
       "edges": [
         {
           "txns": {
-<<<<<<< HEAD
-            "digest": "AsRLPBc5rJ8gVamHNt3pymcqmeuBhiVkG81QaEfdAN7r"
-=======
             "digest": "3Q2jsrXKU4XeL54Zha5iaGZ1o8vS8v2w1yNmzctFP8nx"
->>>>>>> 4647c11f
           }
         }
       ]
@@ -214,11 +190,7 @@
       "edges": [
         {
           "txns": {
-<<<<<<< HEAD
-            "digest": "AsRLPBc5rJ8gVamHNt3pymcqmeuBhiVkG81QaEfdAN7r"
-=======
             "digest": "3Q2jsrXKU4XeL54Zha5iaGZ1o8vS8v2w1yNmzctFP8nx"
->>>>>>> 4647c11f
           }
         }
       ]
@@ -244,11 +216,7 @@
       "edges": [
         {
           "txns": {
-<<<<<<< HEAD
-            "digest": "AsRLPBc5rJ8gVamHNt3pymcqmeuBhiVkG81QaEfdAN7r",
-=======
             "digest": "3Q2jsrXKU4XeL54Zha5iaGZ1o8vS8v2w1yNmzctFP8nx",
->>>>>>> 4647c11f
             "first": null,
             "last": null
           }
@@ -275,11 +243,7 @@
     "transactionBlocks": {
       "nodes": [
         {
-<<<<<<< HEAD
-          "digest": "AsRLPBc5rJ8gVamHNt3pymcqmeuBhiVkG81QaEfdAN7r",
-=======
           "digest": "3Q2jsrXKU4XeL54Zha5iaGZ1o8vS8v2w1yNmzctFP8nx",
->>>>>>> 4647c11f
           "first": null,
           "last": null
         }
@@ -306,11 +270,7 @@
       "edges": [
         {
           "txns": {
-<<<<<<< HEAD
-            "digest": "AsRLPBc5rJ8gVamHNt3pymcqmeuBhiVkG81QaEfdAN7r",
-=======
             "digest": "3Q2jsrXKU4XeL54Zha5iaGZ1o8vS8v2w1yNmzctFP8nx",
->>>>>>> 4647c11f
             "a": null,
             "b": null
           }
@@ -364,11 +324,7 @@
       "edges": [
         {
           "node": {
-<<<<<<< HEAD
-            "digest": "AsRLPBc5rJ8gVamHNt3pymcqmeuBhiVkG81QaEfdAN7r",
-=======
             "digest": "3Q2jsrXKU4XeL54Zha5iaGZ1o8vS8v2w1yNmzctFP8nx",
->>>>>>> 4647c11f
             "a": null
           }
         }
@@ -394,22 +350,14 @@
     "fragmentSpread": {
       "nodes": [
         {
-<<<<<<< HEAD
-          "digest": "AsRLPBc5rJ8gVamHNt3pymcqmeuBhiVkG81QaEfdAN7r"
-=======
           "digest": "3Q2jsrXKU4XeL54Zha5iaGZ1o8vS8v2w1yNmzctFP8nx"
->>>>>>> 4647c11f
         }
       ]
     },
     "inlineFragment": {
       "nodes": [
         {
-<<<<<<< HEAD
-          "digest": "AsRLPBc5rJ8gVamHNt3pymcqmeuBhiVkG81QaEfdAN7r"
-=======
           "digest": "3Q2jsrXKU4XeL54Zha5iaGZ1o8vS8v2w1yNmzctFP8nx"
->>>>>>> 4647c11f
         }
       ]
     }
