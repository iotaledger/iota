processed 8 tasks

init:
A: object(0,0)

task 1, lines 7-11:
//# run-graphql
Response: {
  "data": null,
  "errors": [
    {
      "message": "Directive `@deprecated` is not supported. Supported directives are `@include`, `@skip`",
      "locations": [
        {
          "line": 2,
          "column": 19
        }
      ],
      "extensions": {
        "code": "BAD_USER_INPUT"
      }
    }
  ]
}

task 2, lines 13-43:
//# run-graphql
Response: {
  "data": null,
  "errors": [
    {
      "message": "Directive `@deprecated` is not supported. Supported directives are `@include`, `@skip`",
      "locations": [
        {
          "line": 1,
          "column": 28
        }
      ],
      "extensions": {
        "code": "BAD_USER_INPUT"
      }
    }
  ]
}

task 3, lines 45-51:
//# run-graphql
Response: {
  "data": null,
  "errors": [
    {
      "message": "Directive `@deprecated` is not supported. Supported directives are `@include`, `@skip`",
      "locations": [
        {
          "line": 1,
          "column": 25
        }
      ],
      "extensions": {
        "code": "BAD_USER_INPUT"
      }
    }
  ]
}

task 4, lines 53-57:
//# run-graphql
Response: {
  "data": {}
}

task 5, lines 59-63:
//# run-graphql
Response: {
  "data": {
<<<<<<< HEAD
    "chainIdentifier": "5d15b2b9"
=======
    "chainIdentifier": "157e9367"
>>>>>>> 4647c11f
  }
}

task 6, lines 65-69:
//# run-graphql
Response: {
  "data": {
<<<<<<< HEAD
    "chainIdentifier": "5d15b2b9"
=======
    "chainIdentifier": "157e9367"
>>>>>>> 4647c11f
  }
}

task 7, lines 71-75:
//# run-graphql
Response: {
  "data": {}
}<|MERGE_RESOLUTION|>--- conflicted
+++ resolved
@@ -73,11 +73,7 @@
 //# run-graphql
 Response: {
   "data": {
-<<<<<<< HEAD
-    "chainIdentifier": "5d15b2b9"
-=======
     "chainIdentifier": "157e9367"
->>>>>>> 4647c11f
   }
 }
 
@@ -85,11 +81,7 @@
 //# run-graphql
 Response: {
   "data": {
-<<<<<<< HEAD
-    "chainIdentifier": "5d15b2b9"
-=======
     "chainIdentifier": "157e9367"
->>>>>>> 4647c11f
   }
 }
 
