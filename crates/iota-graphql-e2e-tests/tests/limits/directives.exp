processed 8 tasks

init:
A: object(0,0)

task 1, lines 7-11:
//# run-graphql
Response: {
  "data": null,
  "errors": [
    {
      "message": "Directive `@deprecated` is not supported. Supported directives are `@include`, `@skip`",
      "locations": [
        {
          "line": 2,
          "column": 19
        }
      ],
      "extensions": {
        "code": "BAD_USER_INPUT"
      }
    }
  ]
}

task 2, lines 13-43:
//# run-graphql
Response: {
  "data": null,
  "errors": [
    {
      "message": "Directive `@deprecated` is not supported. Supported directives are `@include`, `@skip`",
      "locations": [
        {
          "line": 1,
          "column": 28
        }
      ],
      "extensions": {
        "code": "BAD_USER_INPUT"
      }
    }
  ]
}

task 3, lines 45-51:
//# run-graphql
Response: {
  "data": null,
  "errors": [
    {
      "message": "Directive `@deprecated` is not supported. Supported directives are `@include`, `@skip`",
      "locations": [
        {
          "line": 1,
          "column": 25
        }
      ],
      "extensions": {
        "code": "BAD_USER_INPUT"
      }
    }
  ]
}

task 4, lines 53-57:
//# run-graphql
Response: {
  "data": {}
}

task 5, lines 59-63:
//# run-graphql
Response: {
  "data": {
<<<<<<< HEAD
    "chainIdentifier": "3af7030a"
=======
    "chainIdentifier": "e7c22ce7"
>>>>>>> 1a2e8e4d
  }
}

task 6, lines 65-69:
//# run-graphql
Response: {
  "data": {
<<<<<<< HEAD
    "chainIdentifier": "3af7030a"
=======
    "chainIdentifier": "e7c22ce7"
>>>>>>> 1a2e8e4d
  }
}

task 7, lines 71-75:
//# run-graphql
Response: {
  "data": {}
}<|MERGE_RESOLUTION|>--- conflicted
+++ resolved
@@ -73,11 +73,7 @@
 //# run-graphql
 Response: {
   "data": {
-<<<<<<< HEAD
-    "chainIdentifier": "3af7030a"
-=======
     "chainIdentifier": "e7c22ce7"
->>>>>>> 1a2e8e4d
   }
 }
 
@@ -85,11 +81,7 @@
 //# run-graphql
 Response: {
   "data": {
-<<<<<<< HEAD
-    "chainIdentifier": "3af7030a"
-=======
     "chainIdentifier": "e7c22ce7"
->>>>>>> 1a2e8e4d
   }
 }
 
