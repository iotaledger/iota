processed 12 tasks

init:
A: object(0,0)

task 1, lines 7-34:
//# publish
created: object(1,0)
mutated: object(0,1)
gas summary: computation_cost: 1000000, storage_cost: 6194000,  storage_rebate: 0, non_refundable_storage_fee: 0

task 2, line 36:
//# run Test::M1::create --args 2 @A
created: object(2,0)
mutated: object(0,1)
gas summary: computation_cost: 1000000, storage_cost: 2302800,  storage_rebate: 988000, non_refundable_storage_fee: 0

task 3, line 38:
//# run Test::M1::create --args 3 @A
created: object(3,0)
mutated: object(0,1)
gas summary: computation_cost: 1000000, storage_cost: 2302800,  storage_rebate: 988000, non_refundable_storage_fee: 0

task 4, line 40:
//# run Test::M1::create --args 4 @A
created: object(4,0)
mutated: object(0,1)
gas summary: computation_cost: 1000000, storage_cost: 2302800,  storage_rebate: 988000, non_refundable_storage_fee: 0

task 5, line 42:
//# run Test::M1::create --args 5 @A
created: object(5,0)
mutated: object(0,1)
gas summary: computation_cost: 1000000, storage_cost: 2302800,  storage_rebate: 988000, non_refundable_storage_fee: 0

task 6, line 44:
//# run Test::M1::create --args 6 @A
created: object(6,0)
mutated: object(0,1)
gas summary: computation_cost: 1000000, storage_cost: 2302800,  storage_rebate: 988000, non_refundable_storage_fee: 0

task 7, lines 46-50:
//# programmable --sender A --inputs object(2,0) object(3,0) object(4,0) object(5,0) object(6,0) @A
//> 0: Test::M1::sum(Input(0), Input(1));
//> 1: Test::M1::sum(Input(2), Input(3));
//> 2: Test::M1::sum(Input(0), Input(4));
//> 3: Test::M1::create(Result(2), Input(5));
created: object(7,0)
mutated: object(0,0), object(2,0), object(3,0), object(4,0), object(5,0), object(6,0)
gas summary: computation_cost: 1000000, storage_cost: 8876800,  storage_rebate: 6574000, non_refundable_storage_fee: 0

task 8, line 52:
//# run Test::M1::increment --sender A --args object(7,0) 100
mutated: object(0,0), object(7,0)
gas summary: computation_cost: 1000000, storage_cost: 2302800,  storage_rebate: 2302800, non_refundable_storage_fee: 0

task 9, line 54:
//# create-checkpoint
Checkpoint created: 1

task 10, lines 57-94:
//# run-graphql
Response: {
  "data": {
    "transactionBlocks": {
      "nodes": [
        {
<<<<<<< HEAD
          "digest": "6fxo4gGCtmDpC9gqGacd5V4c5a2EkWC3k3wp3dg1Vo1Y",
=======
          "digest": "FbcsxoLgm67eMhxSJRGFmfHjBbNCzL3BnjFZv3saDvKR",
>>>>>>> 4647c11f
          "effects": {
            "dependencies": {
              "pageInfo": {
                "hasPreviousPage": false,
                "hasNextPage": false,
                "startCursor": "eyJpIjowLCJjIjoxfQ",
                "endCursor": "eyJpIjoxLCJjIjoxfQ"
              },
              "edges": [
                {
                  "cursor": "eyJpIjowLCJjIjoxfQ",
                  "node": {
<<<<<<< HEAD
                    "digest": "24ucf5QfxCezcSfitvTokjBZ2qEBva2H3Do65AWvhhjH",
                    "kind": {
                      "__typename": "ProgrammableTransactionBlock",
                      "transactions": {
                        "nodes": [
                          {},
                          {
                            "module": "package",
                            "functionName": "make_immutable"
                          }
                        ]
                      }
                    }
                  }
                },
                {
                  "cursor": "eyJpIjoxLCJjIjoxfQ",
                  "node": {
                    "digest": "7EW2qBG5Kh7saF5WgMwJHXde49NN5JXx4Ev54DmTEqyS",
=======
                    "digest": "6i44bwXAW6MXN7GAcqGCF7aYqP3G4MBENSLpdUr583B",
>>>>>>> 4647c11f
                    "kind": {
                      "__typename": "ProgrammableTransactionBlock",
                      "transactions": {
                        "nodes": [
                          {
                            "module": "M1",
                            "functionName": "sum"
                          },
                          {
                            "module": "M1",
                            "functionName": "sum"
                          },
                          {
                            "module": "M1",
                            "functionName": "sum"
                          },
                          {
                            "module": "M1",
                            "functionName": "create"
                          }
                        ]
                      }
                    }
                  }
                },
                {
                  "cursor": "eyJpIjoxLCJjIjoxfQ",
                  "node": {
                    "digest": "5ihQLwkWokwDJhgsx7VxuBeivmkWEysWg8DXA9rK3Uum",
                    "kind": {
                      "__typename": "ProgrammableTransactionBlock",
                      "transactions": {
                        "nodes": [
                          {},
                          {
                            "module": "package",
                            "functionName": "make_immutable"
                          }
                        ]
                      }
                    }
                  }
                }
              ]
            }
          }
        }
      ]
    }
  }
}

task 11, lines 96-133:
//# run-graphql --cursors {"i":0,"c":1}
Response: {
  "data": {
    "transactionBlocks": {
      "nodes": [
        {
<<<<<<< HEAD
          "digest": "6fxo4gGCtmDpC9gqGacd5V4c5a2EkWC3k3wp3dg1Vo1Y",
=======
          "digest": "FbcsxoLgm67eMhxSJRGFmfHjBbNCzL3BnjFZv3saDvKR",
>>>>>>> 4647c11f
          "effects": {
            "dependencies": {
              "pageInfo": {
                "hasPreviousPage": true,
                "hasNextPage": false,
                "startCursor": "eyJpIjoxLCJjIjoxfQ",
                "endCursor": "eyJpIjoxLCJjIjoxfQ"
              },
              "edges": [
                {
                  "cursor": "eyJpIjoxLCJjIjoxfQ",
                  "node": {
<<<<<<< HEAD
                    "digest": "7EW2qBG5Kh7saF5WgMwJHXde49NN5JXx4Ev54DmTEqyS",
=======
                    "digest": "5ihQLwkWokwDJhgsx7VxuBeivmkWEysWg8DXA9rK3Uum",
>>>>>>> 4647c11f
                    "kind": {
                      "__typename": "ProgrammableTransactionBlock",
                      "transactions": {
                        "nodes": [
                          {},
                          {
                            "module": "package",
                            "functionName": "make_immutable"
                          }
                        ]
                      }
                    }
                  }
                }
              ]
            }
          }
        }
      ]
    }
  }
}<|MERGE_RESOLUTION|>--- conflicted
+++ resolved
@@ -65,11 +65,7 @@
     "transactionBlocks": {
       "nodes": [
         {
-<<<<<<< HEAD
-          "digest": "6fxo4gGCtmDpC9gqGacd5V4c5a2EkWC3k3wp3dg1Vo1Y",
-=======
           "digest": "FbcsxoLgm67eMhxSJRGFmfHjBbNCzL3BnjFZv3saDvKR",
->>>>>>> 4647c11f
           "effects": {
             "dependencies": {
               "pageInfo": {
@@ -82,29 +78,7 @@
                 {
                   "cursor": "eyJpIjowLCJjIjoxfQ",
                   "node": {
-<<<<<<< HEAD
-                    "digest": "24ucf5QfxCezcSfitvTokjBZ2qEBva2H3Do65AWvhhjH",
-                    "kind": {
-                      "__typename": "ProgrammableTransactionBlock",
-                      "transactions": {
-                        "nodes": [
-                          {},
-                          {
-                            "module": "package",
-                            "functionName": "make_immutable"
-                          }
-                        ]
-                      }
-                    }
-                  }
-                },
-                {
-                  "cursor": "eyJpIjoxLCJjIjoxfQ",
-                  "node": {
-                    "digest": "7EW2qBG5Kh7saF5WgMwJHXde49NN5JXx4Ev54DmTEqyS",
-=======
                     "digest": "6i44bwXAW6MXN7GAcqGCF7aYqP3G4MBENSLpdUr583B",
->>>>>>> 4647c11f
                     "kind": {
                       "__typename": "ProgrammableTransactionBlock",
                       "transactions": {
@@ -164,11 +138,7 @@
     "transactionBlocks": {
       "nodes": [
         {
-<<<<<<< HEAD
-          "digest": "6fxo4gGCtmDpC9gqGacd5V4c5a2EkWC3k3wp3dg1Vo1Y",
-=======
           "digest": "FbcsxoLgm67eMhxSJRGFmfHjBbNCzL3BnjFZv3saDvKR",
->>>>>>> 4647c11f
           "effects": {
             "dependencies": {
               "pageInfo": {
@@ -181,11 +151,7 @@
                 {
                   "cursor": "eyJpIjoxLCJjIjoxfQ",
                   "node": {
-<<<<<<< HEAD
-                    "digest": "7EW2qBG5Kh7saF5WgMwJHXde49NN5JXx4Ev54DmTEqyS",
-=======
                     "digest": "5ihQLwkWokwDJhgsx7VxuBeivmkWEysWg8DXA9rK3Uum",
->>>>>>> 4647c11f
                     "kind": {
                       "__typename": "ProgrammableTransactionBlock",
                       "transactions": {
