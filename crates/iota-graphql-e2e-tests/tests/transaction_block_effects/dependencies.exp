processed 12 tasks

init:
A: object(0,0)

task 1, lines 7-34:
//# publish
created: object(1,0)
mutated: object(0,1)
<<<<<<< HEAD
gas summary: computation_cost: 1000000, computation_cost_burned: 1000000, storage_cost: 6194000,  storage_rebate: 0, non_refundable_storage_fee: 0
=======
gas summary: computation_cost: 1000000, storage_cost: 6186400,  storage_rebate: 0, non_refundable_storage_fee: 0
>>>>>>> 1a2e8e4d

task 2, line 36:
//# run Test::M1::create --args 2 @A
created: object(2,0)
mutated: object(0,1)
<<<<<<< HEAD
gas summary: computation_cost: 1000000, computation_cost_burned: 1000000, storage_cost: 2302800,  storage_rebate: 988000, non_refundable_storage_fee: 0
=======
gas summary: computation_cost: 1000000, storage_cost: 2287600,  storage_rebate: 980400, non_refundable_storage_fee: 0
>>>>>>> 1a2e8e4d

task 3, line 38:
//# run Test::M1::create --args 3 @A
created: object(3,0)
mutated: object(0,1)
<<<<<<< HEAD
gas summary: computation_cost: 1000000, computation_cost_burned: 1000000, storage_cost: 2302800,  storage_rebate: 988000, non_refundable_storage_fee: 0
=======
gas summary: computation_cost: 1000000, storage_cost: 2287600,  storage_rebate: 980400, non_refundable_storage_fee: 0
>>>>>>> 1a2e8e4d

task 4, line 40:
//# run Test::M1::create --args 4 @A
created: object(4,0)
mutated: object(0,1)
<<<<<<< HEAD
gas summary: computation_cost: 1000000, computation_cost_burned: 1000000, storage_cost: 2302800,  storage_rebate: 988000, non_refundable_storage_fee: 0
=======
gas summary: computation_cost: 1000000, storage_cost: 2287600,  storage_rebate: 980400, non_refundable_storage_fee: 0
>>>>>>> 1a2e8e4d

task 5, line 42:
//# run Test::M1::create --args 5 @A
created: object(5,0)
mutated: object(0,1)
<<<<<<< HEAD
gas summary: computation_cost: 1000000, computation_cost_burned: 1000000, storage_cost: 2302800,  storage_rebate: 988000, non_refundable_storage_fee: 0
=======
gas summary: computation_cost: 1000000, storage_cost: 2287600,  storage_rebate: 980400, non_refundable_storage_fee: 0
>>>>>>> 1a2e8e4d

task 6, line 44:
//# run Test::M1::create --args 6 @A
created: object(6,0)
mutated: object(0,1)
<<<<<<< HEAD
gas summary: computation_cost: 1000000, computation_cost_burned: 1000000, storage_cost: 2302800,  storage_rebate: 988000, non_refundable_storage_fee: 0
=======
gas summary: computation_cost: 1000000, storage_cost: 2287600,  storage_rebate: 980400, non_refundable_storage_fee: 0
>>>>>>> 1a2e8e4d

task 7, lines 46-50:
//# programmable --sender A --inputs object(2,0) object(3,0) object(4,0) object(5,0) object(6,0) @A
//> 0: Test::M1::sum(Input(0), Input(1));
//> 1: Test::M1::sum(Input(2), Input(3));
//> 2: Test::M1::sum(Input(0), Input(4));
//> 3: Test::M1::create(Result(2), Input(5));
created: object(7,0)
mutated: object(0,0), object(2,0), object(3,0), object(4,0), object(5,0), object(6,0)
<<<<<<< HEAD
gas summary: computation_cost: 1000000, computation_cost_burned: 1000000, storage_cost: 8876800,  storage_rebate: 6574000, non_refundable_storage_fee: 0
=======
gas summary: computation_cost: 1000000, storage_cost: 8823600,  storage_rebate: 6536000, non_refundable_storage_fee: 0
>>>>>>> 1a2e8e4d

task 8, line 52:
//# run Test::M1::increment --sender A --args object(7,0) 100
mutated: object(0,0), object(7,0)
<<<<<<< HEAD
gas summary: computation_cost: 1000000, computation_cost_burned: 1000000, storage_cost: 2302800,  storage_rebate: 2302800, non_refundable_storage_fee: 0
=======
gas summary: computation_cost: 1000000, storage_cost: 2287600,  storage_rebate: 2287600, non_refundable_storage_fee: 0
>>>>>>> 1a2e8e4d

task 9, line 54:
//# create-checkpoint
Checkpoint created: 1

task 10, lines 57-94:
//# run-graphql
Response: {
  "data": {
    "transactionBlocks": {
      "nodes": [
        {
          "digest": "Nj6ihexZgq92WRmwPhTFoHW5LqE8YKDYgBNj6uRve5S",
          "effects": {
            "dependencies": {
              "pageInfo": {
                "hasPreviousPage": false,
                "hasNextPage": false,
                "startCursor": "eyJpIjowLCJjIjoxfQ",
                "endCursor": "eyJpIjoxLCJjIjoxfQ"
              },
              "edges": [
                {
                  "cursor": "eyJpIjowLCJjIjoxfQ",
                  "node": {
                    "digest": "5vV7Am92rPPM9VLDV2oqA6SzNTrMLt8V3yiCkWGYeYtb",
                    "kind": {
                      "__typename": "ProgrammableTransactionBlock",
                      "transactions": {
                        "nodes": [
                          {
                            "module": "M1",
                            "functionName": "sum"
                          },
                          {
                            "module": "M1",
                            "functionName": "sum"
                          },
                          {
                            "module": "M1",
                            "functionName": "sum"
                          },
                          {
                            "module": "M1",
                            "functionName": "create"
                          }
                        ]
                      }
                    }
                  }
                },
                {
                  "cursor": "eyJpIjoxLCJjIjoxfQ",
                  "node": {
                    "digest": "7DzPqWyTbh35vX6NZriBXftsRotmqRueMd7uib8VBrFt",
                    "kind": {
                      "__typename": "ProgrammableTransactionBlock",
                      "transactions": {
                        "nodes": [
                          {},
                          {
                            "module": "package",
                            "functionName": "make_immutable"
                          }
                        ]
                      }
                    }
                  }
                }
              ]
            }
          }
        }
      ]
    }
  }
}

task 11, lines 96-133:
//# run-graphql --cursors {"i":0,"c":1}
Response: {
  "data": {
    "transactionBlocks": {
      "nodes": [
        {
          "digest": "Nj6ihexZgq92WRmwPhTFoHW5LqE8YKDYgBNj6uRve5S",
          "effects": {
            "dependencies": {
              "pageInfo": {
                "hasPreviousPage": true,
                "hasNextPage": false,
                "startCursor": "eyJpIjoxLCJjIjoxfQ",
                "endCursor": "eyJpIjoxLCJjIjoxfQ"
              },
              "edges": [
                {
                  "cursor": "eyJpIjoxLCJjIjoxfQ",
                  "node": {
                    "digest": "7DzPqWyTbh35vX6NZriBXftsRotmqRueMd7uib8VBrFt",
                    "kind": {
                      "__typename": "ProgrammableTransactionBlock",
                      "transactions": {
                        "nodes": [
                          {},
                          {
                            "module": "package",
                            "functionName": "make_immutable"
                          }
                        ]
                      }
                    }
                  }
                }
              ]
            }
          }
        }
      ]
    }
  }
}<|MERGE_RESOLUTION|>--- conflicted
+++ resolved
@@ -7,61 +7,37 @@
 //# publish
 created: object(1,0)
 mutated: object(0,1)
-<<<<<<< HEAD
-gas summary: computation_cost: 1000000, computation_cost_burned: 1000000, storage_cost: 6194000,  storage_rebate: 0, non_refundable_storage_fee: 0
-=======
 gas summary: computation_cost: 1000000, storage_cost: 6186400,  storage_rebate: 0, non_refundable_storage_fee: 0
->>>>>>> 1a2e8e4d
 
 task 2, line 36:
 //# run Test::M1::create --args 2 @A
 created: object(2,0)
 mutated: object(0,1)
-<<<<<<< HEAD
-gas summary: computation_cost: 1000000, computation_cost_burned: 1000000, storage_cost: 2302800,  storage_rebate: 988000, non_refundable_storage_fee: 0
-=======
 gas summary: computation_cost: 1000000, storage_cost: 2287600,  storage_rebate: 980400, non_refundable_storage_fee: 0
->>>>>>> 1a2e8e4d
 
 task 3, line 38:
 //# run Test::M1::create --args 3 @A
 created: object(3,0)
 mutated: object(0,1)
-<<<<<<< HEAD
-gas summary: computation_cost: 1000000, computation_cost_burned: 1000000, storage_cost: 2302800,  storage_rebate: 988000, non_refundable_storage_fee: 0
-=======
 gas summary: computation_cost: 1000000, storage_cost: 2287600,  storage_rebate: 980400, non_refundable_storage_fee: 0
->>>>>>> 1a2e8e4d
 
 task 4, line 40:
 //# run Test::M1::create --args 4 @A
 created: object(4,0)
 mutated: object(0,1)
-<<<<<<< HEAD
-gas summary: computation_cost: 1000000, computation_cost_burned: 1000000, storage_cost: 2302800,  storage_rebate: 988000, non_refundable_storage_fee: 0
-=======
 gas summary: computation_cost: 1000000, storage_cost: 2287600,  storage_rebate: 980400, non_refundable_storage_fee: 0
->>>>>>> 1a2e8e4d
 
 task 5, line 42:
 //# run Test::M1::create --args 5 @A
 created: object(5,0)
 mutated: object(0,1)
-<<<<<<< HEAD
-gas summary: computation_cost: 1000000, computation_cost_burned: 1000000, storage_cost: 2302800,  storage_rebate: 988000, non_refundable_storage_fee: 0
-=======
 gas summary: computation_cost: 1000000, storage_cost: 2287600,  storage_rebate: 980400, non_refundable_storage_fee: 0
->>>>>>> 1a2e8e4d
 
 task 6, line 44:
 //# run Test::M1::create --args 6 @A
 created: object(6,0)
 mutated: object(0,1)
-<<<<<<< HEAD
-gas summary: computation_cost: 1000000, computation_cost_burned: 1000000, storage_cost: 2302800,  storage_rebate: 988000, non_refundable_storage_fee: 0
-=======
 gas summary: computation_cost: 1000000, storage_cost: 2287600,  storage_rebate: 980400, non_refundable_storage_fee: 0
->>>>>>> 1a2e8e4d
 
 task 7, lines 46-50:
 //# programmable --sender A --inputs object(2,0) object(3,0) object(4,0) object(5,0) object(6,0) @A
@@ -71,20 +47,12 @@
 //> 3: Test::M1::create(Result(2), Input(5));
 created: object(7,0)
 mutated: object(0,0), object(2,0), object(3,0), object(4,0), object(5,0), object(6,0)
-<<<<<<< HEAD
-gas summary: computation_cost: 1000000, computation_cost_burned: 1000000, storage_cost: 8876800,  storage_rebate: 6574000, non_refundable_storage_fee: 0
-=======
 gas summary: computation_cost: 1000000, storage_cost: 8823600,  storage_rebate: 6536000, non_refundable_storage_fee: 0
->>>>>>> 1a2e8e4d
 
 task 8, line 52:
 //# run Test::M1::increment --sender A --args object(7,0) 100
 mutated: object(0,0), object(7,0)
-<<<<<<< HEAD
-gas summary: computation_cost: 1000000, computation_cost_burned: 1000000, storage_cost: 2302800,  storage_rebate: 2302800, non_refundable_storage_fee: 0
-=======
 gas summary: computation_cost: 1000000, storage_cost: 2287600,  storage_rebate: 2287600, non_refundable_storage_fee: 0
->>>>>>> 1a2e8e4d
 
 task 9, line 54:
 //# create-checkpoint
