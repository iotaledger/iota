processed 8 tasks

init:
C: object(0,0), O: object(0,1), P: object(0,2), Q: object(0,3), R: object(0,4), S: object(0,5)

task 1, lines 7-9:
//# programmable --sender C --inputs @C 1000 2000 3000 4000 5000
//> SplitCoins(Gas, [Input(1), Input(2), Input(3), Input(4), Input(5)]);
//> TransferObjects([NestedResult(0,0), NestedResult(0,1), NestedResult(0,2), NestedResult(0,3), NestedResult(0,4)], Input(0));
created: object(1,0), object(1,1), object(1,2), object(1,3), object(1,4)
mutated: object(0,0)
gas summary: computation_cost: 1000000, storage_cost: 5928000,  storage_rebate: 0, non_refundable_storage_fee: 0

task 2, lines 11-16:
//# programmable --sender C --inputs object(1,0) object(1,1) object(1,2) object(1,3) object(1,4) @O @P @Q @R @S
//> TransferObjects([Input(0)], Input(5));
//> TransferObjects([Input(1)], Input(6));
//> TransferObjects([Input(2)], Input(7));
//> TransferObjects([Input(3)], Input(8));
//> TransferObjects([Input(4)], Input(9));
mutated: object(0,0), object(1,0), object(1,1), object(1,2), object(1,3), object(1,4)
gas summary: computation_cost: 1000000, storage_cost: 5928000,  storage_rebate: 5928000, non_refundable_storage_fee: 0

task 3, line 18:
//# create-checkpoint
Checkpoint created: 1

task 4, line 20:
//# advance-epoch
Epoch advanced: 0

task 5, lines 22-46:
//# run-graphql
Response: {
  "data": {
    "address": {
      "transactionBlocks": {
        "nodes": [
          {
            "effects": {
              "balanceChanges": {
                "pageInfo": {
                  "hasPreviousPage": false,
                  "hasNextPage": false,
                  "startCursor": "eyJpIjowLCJjIjoyfQ",
                  "endCursor": "eyJpIjo1LCJjIjoyfQ"
                },
                "edges": [
                  {
                    "node": {
<<<<<<< HEAD
                      "amount": "4000"
=======
                      "amount": "3000"
>>>>>>> 56d3890a
                    },
                    "cursor": "eyJpIjowLCJjIjoyfQ"
                  },
                  {
                    "node": {
                      "amount": "2000"
                    },
                    "cursor": "eyJpIjoxLCJjIjoyfQ"
                  },
                  {
                    "node": {
                      "amount": "-1015000"
                    },
                    "cursor": "eyJpIjoyLCJjIjoyfQ"
                  },
                  {
                    "node": {
<<<<<<< HEAD
                      "amount": "3000"
=======
                      "amount": "5000"
>>>>>>> 56d3890a
                    },
                    "cursor": "eyJpIjozLCJjIjoyfQ"
                  },
                  {
                    "node": {
                      "amount": "1000"
                    },
                    "cursor": "eyJpIjo0LCJjIjoyfQ"
                  },
                  {
                    "node": {
                      "amount": "1000"
                    },
                    "cursor": "eyJpIjo1LCJjIjoyfQ"
                  }
                ]
              }
            }
          }
        ]
      }
    }
  }
}

task 6, lines 48-72:
//# run-graphql --cursors {"i":2,"c":1}
Response: {
  "data": {
    "address": {
      "transactionBlocks": {
        "nodes": [
          {
            "effects": {
              "balanceChanges": {
                "pageInfo": {
                  "hasPreviousPage": true,
                  "hasNextPage": true,
                  "startCursor": "eyJpIjozLCJjIjoxfQ",
                  "endCursor": "eyJpIjo0LCJjIjoxfQ"
                },
                "edges": [
                  {
                    "node": {
<<<<<<< HEAD
                      "amount": "3000"
=======
                      "amount": "5000"
>>>>>>> 56d3890a
                    },
                    "cursor": "eyJpIjozLCJjIjoxfQ"
                  },
                  {
                    "node": {
                      "amount": "1000"
                    },
                    "cursor": "eyJpIjo0LCJjIjoxfQ"
                  }
                ]
              }
            }
          }
        ]
      }
    }
  }
}

task 7, lines 74-98:
//# run-graphql --cursors {"i":3,"c":1}
Response: {
  "data": {
    "address": {
      "transactionBlocks": {
        "nodes": [
          {
            "effects": {
              "balanceChanges": {
                "pageInfo": {
                  "hasPreviousPage": false,
                  "hasNextPage": true,
                  "startCursor": "eyJpIjowLCJjIjoxfQ",
                  "endCursor": "eyJpIjoyLCJjIjoxfQ"
                },
                "edges": [
                  {
                    "node": {
<<<<<<< HEAD
                      "amount": "4000"
=======
                      "amount": "3000"
>>>>>>> 56d3890a
                    },
                    "cursor": "eyJpIjowLCJjIjoxfQ"
                  },
                  {
                    "node": {
                      "amount": "2000"
                    },
                    "cursor": "eyJpIjoxLCJjIjoxfQ"
                  },
                  {
                    "node": {
                      "amount": "-1015000"
                    },
                    "cursor": "eyJpIjoyLCJjIjoxfQ"
                  }
                ]
              }
            }
          }
        ]
      }
    }
  }
}<|MERGE_RESOLUTION|>--- conflicted
+++ resolved
@@ -48,17 +48,13 @@
                 "edges": [
                   {
                     "node": {
-<<<<<<< HEAD
-                      "amount": "4000"
-=======
                       "amount": "3000"
->>>>>>> 56d3890a
                     },
                     "cursor": "eyJpIjowLCJjIjoyfQ"
                   },
                   {
                     "node": {
-                      "amount": "2000"
+                      "amount": "4000"
                     },
                     "cursor": "eyJpIjoxLCJjIjoyfQ"
                   },
@@ -70,11 +66,7 @@
                   },
                   {
                     "node": {
-<<<<<<< HEAD
-                      "amount": "3000"
-=======
                       "amount": "5000"
->>>>>>> 56d3890a
                     },
                     "cursor": "eyJpIjozLCJjIjoyfQ"
                   },
@@ -86,7 +78,7 @@
                   },
                   {
                     "node": {
-                      "amount": "1000"
+                      "amount": "2000"
                     },
                     "cursor": "eyJpIjo1LCJjIjoyfQ"
                   }
@@ -119,11 +111,7 @@
                 "edges": [
                   {
                     "node": {
-<<<<<<< HEAD
-                      "amount": "3000"
-=======
                       "amount": "5000"
->>>>>>> 56d3890a
                     },
                     "cursor": "eyJpIjozLCJjIjoxfQ"
                   },
@@ -162,17 +150,13 @@
                 "edges": [
                   {
                     "node": {
-<<<<<<< HEAD
-                      "amount": "4000"
-=======
                       "amount": "3000"
->>>>>>> 56d3890a
                     },
                     "cursor": "eyJpIjowLCJjIjoxfQ"
                   },
                   {
                     "node": {
-                      "amount": "2000"
+                      "amount": "4000"
                     },
                     "cursor": "eyJpIjoxLCJjIjoxfQ"
                   },
