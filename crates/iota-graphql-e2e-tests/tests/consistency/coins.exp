processed 21 tasks

init:
A: object(0,0), B: object(0,1)

task 1, lines 13-40:
//# publish --sender A
created: object(1,0), object(1,1), object(1,2), object(1,3), object(1,4), object(1,5)
mutated: object(0,0)
unchanged_shared: 0x0000000000000000000000000000000000000000000000000000000000000403
gas summary: computation_cost: 1000000, storage_cost: 15663600,  storage_rebate: 0, non_refundable_storage_fee: 0

task 2, line 42:
//# create-checkpoint
Checkpoint created: 1

task 3, lines 44-46:
//# programmable --sender A --inputs object(1,5) 100000 object(1,1)
//> 0: iota::coin::mint<P0::fake::FAKE>(Input(0), Input(1));
//> MergeCoins(Input(2), [Result(0)]);
mutated: object(0,0), object(1,1), object(1,5)
unchanged_shared: 0x0000000000000000000000000000000000000000000000000000000000000403
gas summary: computation_cost: 1000000, storage_cost: 4012800,  storage_rebate: 4012800, non_refundable_storage_fee: 0

task 4, line 48:
//# create-checkpoint
Checkpoint created: 2

task 5, lines 50-91:
//# run-graphql
Response: {
  "data": {
    "queryCoinsAtLatest": {
      "edges": [
        {
<<<<<<< HEAD
          "cursor": "IEDu+CoxLaCVSxLN+T6CUwmMcQX373HtYan0THbCP57+AgAAAAAAAAA=",
=======
          "cursor": "IDsIlA02kXloawgaHM7wOcNLPsj7qZUP7GJU5kplSemHAgAAAAAAAAA=",
>>>>>>> 4647c11f
          "node": {
            "consistentStateForEachCoin": {
              "owner": {
                "address": "0x8cca4e1ce0ba5904cea61df9242da2f7d29e3ef328fb7ec07c086b3bf47ca61a",
                "coins": {
                  "edges": [
                    {
<<<<<<< HEAD
                      "cursor": "IEDu+CoxLaCVSxLN+T6CUwmMcQX373HtYan0THbCP57+AgAAAAAAAAA=",
                      "node": {
                        "contents": {
                          "json": {
                            "id": "0x40eef82a312da0954b12cdf93e8253098c7105f7ef71ed61a9f44c76c23f9efe",
=======
                      "cursor": "IDsIlA02kXloawgaHM7wOcNLPsj7qZUP7GJU5kplSemHAgAAAAAAAAA=",
                      "node": {
                        "contents": {
                          "json": {
                            "id": "0x3b08940d369179686b081a1ccef039c34b3ec8fba9950fec6254e64a6549e987",
>>>>>>> 4647c11f
                            "balance": {
                              "value": "100300"
                            }
                          }
                        }
                      }
                    },
                    {
<<<<<<< HEAD
                      "cursor": "IEKQb1DS2D7eqPLrgXMwwbNHWv2XK2I4Kf4Yo4/H7xpkAgAAAAAAAAA=",
                      "node": {
                        "contents": {
                          "json": {
                            "id": "0x42906f50d2d83edea8f2eb817330c1b3475afd972b623829fe18a38fc7ef1a64",
                            "balance": {
                              "value": "200"
                            }
                          }
                        }
                      }
                    },
                    {
                      "cursor": "ILMO1u/Lei37MPuDSH3bAhdzmjKYXJ9luZkEdslc7FtDAgAAAAAAAAA=",
                      "node": {
                        "contents": {
                          "json": {
                            "id": "0xb30ed6efcb7a2dfb30fb83487ddb0217739a32985c9f65b9990476c95cec5b43",
=======
                      "cursor": "IFYBv/phSqHbWCaiuqdXOLTSGywnKgV6jTvBvpkKEm9pAgAAAAAAAAA=",
                      "node": {
                        "contents": {
                          "json": {
                            "id": "0x5601bffa614aa1db5826a2baa75738b4d21b2c272a057a8d3bc1be990a126f69",
                            "balance": {
                              "value": "100"
                            }
                          }
                        }
                      }
                    },
                    {
                      "cursor": "IMacInfJfaowDpNNBdkoSgALQyU0WPWhzB0x66+oRDH9AgAAAAAAAAA=",
                      "node": {
                        "contents": {
                          "json": {
                            "id": "0xc69c2277c97daa300e934d05d9284a000b43253458f5a1cc1d31ebafa84431fd",
>>>>>>> 4647c11f
                            "balance": {
                              "value": "300"
                            }
                          }
                        }
                      }
                    }
                  ]
                }
              }
            },
            "contents": {
              "json": {
<<<<<<< HEAD
                "id": "0x40eef82a312da0954b12cdf93e8253098c7105f7ef71ed61a9f44c76c23f9efe",
=======
                "id": "0x3b08940d369179686b081a1ccef039c34b3ec8fba9950fec6254e64a6549e987",
>>>>>>> 4647c11f
                "balance": {
                  "value": "100300"
                }
              }
            }
          }
        },
        {
<<<<<<< HEAD
          "cursor": "IEKQb1DS2D7eqPLrgXMwwbNHWv2XK2I4Kf4Yo4/H7xpkAgAAAAAAAAA=",
=======
          "cursor": "IFYBv/phSqHbWCaiuqdXOLTSGywnKgV6jTvBvpkKEm9pAgAAAAAAAAA=",
>>>>>>> 4647c11f
          "node": {
            "consistentStateForEachCoin": {
              "owner": {
                "address": "0x8cca4e1ce0ba5904cea61df9242da2f7d29e3ef328fb7ec07c086b3bf47ca61a",
                "coins": {
                  "edges": [
                    {
<<<<<<< HEAD
                      "cursor": "IEDu+CoxLaCVSxLN+T6CUwmMcQX373HtYan0THbCP57+AgAAAAAAAAA=",
                      "node": {
                        "contents": {
                          "json": {
                            "id": "0x40eef82a312da0954b12cdf93e8253098c7105f7ef71ed61a9f44c76c23f9efe",
=======
                      "cursor": "IDsIlA02kXloawgaHM7wOcNLPsj7qZUP7GJU5kplSemHAgAAAAAAAAA=",
                      "node": {
                        "contents": {
                          "json": {
                            "id": "0x3b08940d369179686b081a1ccef039c34b3ec8fba9950fec6254e64a6549e987",
>>>>>>> 4647c11f
                            "balance": {
                              "value": "100300"
                            }
                          }
                        }
                      }
                    },
                    {
<<<<<<< HEAD
                      "cursor": "IEKQb1DS2D7eqPLrgXMwwbNHWv2XK2I4Kf4Yo4/H7xpkAgAAAAAAAAA=",
                      "node": {
                        "contents": {
                          "json": {
                            "id": "0x42906f50d2d83edea8f2eb817330c1b3475afd972b623829fe18a38fc7ef1a64",
                            "balance": {
                              "value": "200"
                            }
                          }
                        }
                      }
                    },
                    {
                      "cursor": "ILMO1u/Lei37MPuDSH3bAhdzmjKYXJ9luZkEdslc7FtDAgAAAAAAAAA=",
                      "node": {
                        "contents": {
                          "json": {
                            "id": "0xb30ed6efcb7a2dfb30fb83487ddb0217739a32985c9f65b9990476c95cec5b43",
=======
                      "cursor": "IFYBv/phSqHbWCaiuqdXOLTSGywnKgV6jTvBvpkKEm9pAgAAAAAAAAA=",
                      "node": {
                        "contents": {
                          "json": {
                            "id": "0x5601bffa614aa1db5826a2baa75738b4d21b2c272a057a8d3bc1be990a126f69",
                            "balance": {
                              "value": "100"
                            }
                          }
                        }
                      }
                    },
                    {
                      "cursor": "IMacInfJfaowDpNNBdkoSgALQyU0WPWhzB0x66+oRDH9AgAAAAAAAAA=",
                      "node": {
                        "contents": {
                          "json": {
                            "id": "0xc69c2277c97daa300e934d05d9284a000b43253458f5a1cc1d31ebafa84431fd",
>>>>>>> 4647c11f
                            "balance": {
                              "value": "300"
                            }
                          }
                        }
                      }
                    }
                  ]
                }
              }
            },
            "contents": {
              "json": {
<<<<<<< HEAD
                "id": "0x42906f50d2d83edea8f2eb817330c1b3475afd972b623829fe18a38fc7ef1a64",
                "balance": {
                  "value": "200"
                }
              }
            }
          }
        },
        {
          "cursor": "ILMO1u/Lei37MPuDSH3bAhdzmjKYXJ9luZkEdslc7FtDAgAAAAAAAAA=",
=======
                "id": "0x5601bffa614aa1db5826a2baa75738b4d21b2c272a057a8d3bc1be990a126f69",
                "balance": {
                  "value": "100"
                }
              }
            }
          }
        },
        {
          "cursor": "IMacInfJfaowDpNNBdkoSgALQyU0WPWhzB0x66+oRDH9AgAAAAAAAAA=",
>>>>>>> 4647c11f
          "node": {
            "consistentStateForEachCoin": {
              "owner": {
                "address": "0x8cca4e1ce0ba5904cea61df9242da2f7d29e3ef328fb7ec07c086b3bf47ca61a",
                "coins": {
                  "edges": [
                    {
<<<<<<< HEAD
                      "cursor": "IEDu+CoxLaCVSxLN+T6CUwmMcQX373HtYan0THbCP57+AgAAAAAAAAA=",
                      "node": {
                        "contents": {
                          "json": {
                            "id": "0x40eef82a312da0954b12cdf93e8253098c7105f7ef71ed61a9f44c76c23f9efe",
=======
                      "cursor": "IDsIlA02kXloawgaHM7wOcNLPsj7qZUP7GJU5kplSemHAgAAAAAAAAA=",
                      "node": {
                        "contents": {
                          "json": {
                            "id": "0x3b08940d369179686b081a1ccef039c34b3ec8fba9950fec6254e64a6549e987",
>>>>>>> 4647c11f
                            "balance": {
                              "value": "100300"
                            }
                          }
                        }
                      }
                    },
                    {
<<<<<<< HEAD
                      "cursor": "IEKQb1DS2D7eqPLrgXMwwbNHWv2XK2I4Kf4Yo4/H7xpkAgAAAAAAAAA=",
                      "node": {
                        "contents": {
                          "json": {
                            "id": "0x42906f50d2d83edea8f2eb817330c1b3475afd972b623829fe18a38fc7ef1a64",
                            "balance": {
                              "value": "200"
                            }
                          }
                        }
                      }
                    },
                    {
                      "cursor": "ILMO1u/Lei37MPuDSH3bAhdzmjKYXJ9luZkEdslc7FtDAgAAAAAAAAA=",
                      "node": {
                        "contents": {
                          "json": {
                            "id": "0xb30ed6efcb7a2dfb30fb83487ddb0217739a32985c9f65b9990476c95cec5b43",
=======
                      "cursor": "IFYBv/phSqHbWCaiuqdXOLTSGywnKgV6jTvBvpkKEm9pAgAAAAAAAAA=",
                      "node": {
                        "contents": {
                          "json": {
                            "id": "0x5601bffa614aa1db5826a2baa75738b4d21b2c272a057a8d3bc1be990a126f69",
                            "balance": {
                              "value": "100"
                            }
                          }
                        }
                      }
                    },
                    {
                      "cursor": "IMacInfJfaowDpNNBdkoSgALQyU0WPWhzB0x66+oRDH9AgAAAAAAAAA=",
                      "node": {
                        "contents": {
                          "json": {
                            "id": "0xc69c2277c97daa300e934d05d9284a000b43253458f5a1cc1d31ebafa84431fd",
>>>>>>> 4647c11f
                            "balance": {
                              "value": "300"
                            }
                          }
                        }
                      }
                    }
                  ]
                }
              }
            },
            "contents": {
              "json": {
<<<<<<< HEAD
                "id": "0xb30ed6efcb7a2dfb30fb83487ddb0217739a32985c9f65b9990476c95cec5b43",
=======
                "id": "0xc69c2277c97daa300e934d05d9284a000b43253458f5a1cc1d31ebafa84431fd",
>>>>>>> 4647c11f
                "balance": {
                  "value": "300"
                }
              }
            }
          }
        }
      ]
    },
    "addressCoins": {
      "coins": {
        "edges": [
          {
<<<<<<< HEAD
            "cursor": "IEDu+CoxLaCVSxLN+T6CUwmMcQX373HtYan0THbCP57+AgAAAAAAAAA=",
            "node": {
              "contents": {
                "json": {
                  "id": "0x40eef82a312da0954b12cdf93e8253098c7105f7ef71ed61a9f44c76c23f9efe",
=======
            "cursor": "IDsIlA02kXloawgaHM7wOcNLPsj7qZUP7GJU5kplSemHAgAAAAAAAAA=",
            "node": {
              "contents": {
                "json": {
                  "id": "0x3b08940d369179686b081a1ccef039c34b3ec8fba9950fec6254e64a6549e987",
>>>>>>> 4647c11f
                  "balance": {
                    "value": "100300"
                  }
                }
              }
            }
          },
          {
<<<<<<< HEAD
            "cursor": "IEKQb1DS2D7eqPLrgXMwwbNHWv2XK2I4Kf4Yo4/H7xpkAgAAAAAAAAA=",
            "node": {
              "contents": {
                "json": {
                  "id": "0x42906f50d2d83edea8f2eb817330c1b3475afd972b623829fe18a38fc7ef1a64",
                  "balance": {
                    "value": "200"
                  }
                }
              }
            }
          },
          {
            "cursor": "ILMO1u/Lei37MPuDSH3bAhdzmjKYXJ9luZkEdslc7FtDAgAAAAAAAAA=",
            "node": {
              "contents": {
                "json": {
                  "id": "0xb30ed6efcb7a2dfb30fb83487ddb0217739a32985c9f65b9990476c95cec5b43",
=======
            "cursor": "IFYBv/phSqHbWCaiuqdXOLTSGywnKgV6jTvBvpkKEm9pAgAAAAAAAAA=",
            "node": {
              "contents": {
                "json": {
                  "id": "0x5601bffa614aa1db5826a2baa75738b4d21b2c272a057a8d3bc1be990a126f69",
                  "balance": {
                    "value": "100"
                  }
                }
              }
            }
          },
          {
            "cursor": "IMacInfJfaowDpNNBdkoSgALQyU0WPWhzB0x66+oRDH9AgAAAAAAAAA=",
            "node": {
              "contents": {
                "json": {
                  "id": "0xc69c2277c97daa300e934d05d9284a000b43253458f5a1cc1d31ebafa84431fd",
>>>>>>> 4647c11f
                  "balance": {
                    "value": "300"
                  }
                }
              }
            }
          }
        ]
      }
    }
  }
}

task 6, lines 93-134:
//# run-graphql --cursors @{obj_1_3,1}
Response: {
  "data": {
    "queryCoinsAtChkpt1": {
      "edges": [
        {
<<<<<<< HEAD
          "cursor": "IEDu+CoxLaCVSxLN+T6CUwmMcQX373HtYan0THbCP57+AQAAAAAAAAA=",
=======
          "cursor": "IDsIlA02kXloawgaHM7wOcNLPsj7qZUP7GJU5kplSemHAQAAAAAAAAA=",
>>>>>>> 4647c11f
          "node": {
            "consistentStateForEachCoin": {
              "owner": {
                "address": "0x8cca4e1ce0ba5904cea61df9242da2f7d29e3ef328fb7ec07c086b3bf47ca61a",
                "coins": {
                  "edges": [
                    {
<<<<<<< HEAD
                      "cursor": "IEDu+CoxLaCVSxLN+T6CUwmMcQX373HtYan0THbCP57+AQAAAAAAAAA=",
                      "node": {
                        "contents": {
                          "json": {
                            "id": "0x40eef82a312da0954b12cdf93e8253098c7105f7ef71ed61a9f44c76c23f9efe",
=======
                      "cursor": "IDsIlA02kXloawgaHM7wOcNLPsj7qZUP7GJU5kplSemHAQAAAAAAAAA=",
                      "node": {
                        "contents": {
                          "json": {
                            "id": "0x3b08940d369179686b081a1ccef039c34b3ec8fba9950fec6254e64a6549e987",
>>>>>>> 4647c11f
                            "balance": {
                              "value": "300"
                            }
                          }
                        }
                      }
                    },
                    {
<<<<<<< HEAD
                      "cursor": "IEKQb1DS2D7eqPLrgXMwwbNHWv2XK2I4Kf4Yo4/H7xpkAQAAAAAAAAA=",
                      "node": {
                        "contents": {
                          "json": {
                            "id": "0x42906f50d2d83edea8f2eb817330c1b3475afd972b623829fe18a38fc7ef1a64",
                            "balance": {
                              "value": "200"
                            }
                          }
                        }
                      }
                    },
                    {
                      "cursor": "ILMO1u/Lei37MPuDSH3bAhdzmjKYXJ9luZkEdslc7FtDAQAAAAAAAAA=",
                      "node": {
                        "contents": {
                          "json": {
                            "id": "0xb30ed6efcb7a2dfb30fb83487ddb0217739a32985c9f65b9990476c95cec5b43",
=======
                      "cursor": "IFYBv/phSqHbWCaiuqdXOLTSGywnKgV6jTvBvpkKEm9pAQAAAAAAAAA=",
                      "node": {
                        "contents": {
                          "json": {
                            "id": "0x5601bffa614aa1db5826a2baa75738b4d21b2c272a057a8d3bc1be990a126f69",
                            "balance": {
                              "value": "100"
                            }
                          }
                        }
                      }
                    },
                    {
                      "cursor": "IMacInfJfaowDpNNBdkoSgALQyU0WPWhzB0x66+oRDH9AQAAAAAAAAA=",
                      "node": {
                        "contents": {
                          "json": {
                            "id": "0xc69c2277c97daa300e934d05d9284a000b43253458f5a1cc1d31ebafa84431fd",
>>>>>>> 4647c11f
                            "balance": {
                              "value": "300"
                            }
                          }
                        }
                      }
                    }
                  ]
                }
              }
            },
            "contents": {
              "json": {
<<<<<<< HEAD
                "id": "0x40eef82a312da0954b12cdf93e8253098c7105f7ef71ed61a9f44c76c23f9efe",
=======
                "id": "0x3b08940d369179686b081a1ccef039c34b3ec8fba9950fec6254e64a6549e987",
>>>>>>> 4647c11f
                "balance": {
                  "value": "300"
                }
              }
            }
          }
        },
        {
<<<<<<< HEAD
          "cursor": "IEKQb1DS2D7eqPLrgXMwwbNHWv2XK2I4Kf4Yo4/H7xpkAQAAAAAAAAA=",
=======
          "cursor": "IFYBv/phSqHbWCaiuqdXOLTSGywnKgV6jTvBvpkKEm9pAQAAAAAAAAA=",
>>>>>>> 4647c11f
          "node": {
            "consistentStateForEachCoin": {
              "owner": {
                "address": "0x8cca4e1ce0ba5904cea61df9242da2f7d29e3ef328fb7ec07c086b3bf47ca61a",
                "coins": {
                  "edges": [
                    {
<<<<<<< HEAD
                      "cursor": "IEDu+CoxLaCVSxLN+T6CUwmMcQX373HtYan0THbCP57+AQAAAAAAAAA=",
                      "node": {
                        "contents": {
                          "json": {
                            "id": "0x40eef82a312da0954b12cdf93e8253098c7105f7ef71ed61a9f44c76c23f9efe",
=======
                      "cursor": "IDsIlA02kXloawgaHM7wOcNLPsj7qZUP7GJU5kplSemHAQAAAAAAAAA=",
                      "node": {
                        "contents": {
                          "json": {
                            "id": "0x3b08940d369179686b081a1ccef039c34b3ec8fba9950fec6254e64a6549e987",
>>>>>>> 4647c11f
                            "balance": {
                              "value": "300"
                            }
                          }
                        }
                      }
                    },
                    {
<<<<<<< HEAD
                      "cursor": "IEKQb1DS2D7eqPLrgXMwwbNHWv2XK2I4Kf4Yo4/H7xpkAQAAAAAAAAA=",
                      "node": {
                        "contents": {
                          "json": {
                            "id": "0x42906f50d2d83edea8f2eb817330c1b3475afd972b623829fe18a38fc7ef1a64",
                            "balance": {
                              "value": "200"
                            }
                          }
                        }
                      }
                    },
                    {
                      "cursor": "ILMO1u/Lei37MPuDSH3bAhdzmjKYXJ9luZkEdslc7FtDAQAAAAAAAAA=",
                      "node": {
                        "contents": {
                          "json": {
                            "id": "0xb30ed6efcb7a2dfb30fb83487ddb0217739a32985c9f65b9990476c95cec5b43",
=======
                      "cursor": "IFYBv/phSqHbWCaiuqdXOLTSGywnKgV6jTvBvpkKEm9pAQAAAAAAAAA=",
                      "node": {
                        "contents": {
                          "json": {
                            "id": "0x5601bffa614aa1db5826a2baa75738b4d21b2c272a057a8d3bc1be990a126f69",
                            "balance": {
                              "value": "100"
                            }
                          }
                        }
                      }
                    },
                    {
                      "cursor": "IMacInfJfaowDpNNBdkoSgALQyU0WPWhzB0x66+oRDH9AQAAAAAAAAA=",
                      "node": {
                        "contents": {
                          "json": {
                            "id": "0xc69c2277c97daa300e934d05d9284a000b43253458f5a1cc1d31ebafa84431fd",
>>>>>>> 4647c11f
                            "balance": {
                              "value": "300"
                            }
                          }
                        }
                      }
                    }
                  ]
                }
              }
            },
            "contents": {
              "json": {
<<<<<<< HEAD
                "id": "0x42906f50d2d83edea8f2eb817330c1b3475afd972b623829fe18a38fc7ef1a64",
                "balance": {
                  "value": "200"
=======
                "id": "0x5601bffa614aa1db5826a2baa75738b4d21b2c272a057a8d3bc1be990a126f69",
                "balance": {
                  "value": "100"
>>>>>>> 4647c11f
                }
              }
            }
          }
        }
      ]
    },
    "queryAddressCoinsAtChkpt1": {
      "coins": {
        "edges": [
          {
<<<<<<< HEAD
            "cursor": "IEDu+CoxLaCVSxLN+T6CUwmMcQX373HtYan0THbCP57+AQAAAAAAAAA=",
            "node": {
              "contents": {
                "json": {
                  "id": "0x40eef82a312da0954b12cdf93e8253098c7105f7ef71ed61a9f44c76c23f9efe",
=======
            "cursor": "IDsIlA02kXloawgaHM7wOcNLPsj7qZUP7GJU5kplSemHAQAAAAAAAAA=",
            "node": {
              "contents": {
                "json": {
                  "id": "0x3b08940d369179686b081a1ccef039c34b3ec8fba9950fec6254e64a6549e987",
>>>>>>> 4647c11f
                  "balance": {
                    "value": "300"
                  }
                }
              }
            }
          },
          {
<<<<<<< HEAD
            "cursor": "IEKQb1DS2D7eqPLrgXMwwbNHWv2XK2I4Kf4Yo4/H7xpkAQAAAAAAAAA=",
            "node": {
              "contents": {
                "json": {
                  "id": "0x42906f50d2d83edea8f2eb817330c1b3475afd972b623829fe18a38fc7ef1a64",
                  "balance": {
                    "value": "200"
=======
            "cursor": "IFYBv/phSqHbWCaiuqdXOLTSGywnKgV6jTvBvpkKEm9pAQAAAAAAAAA=",
            "node": {
              "contents": {
                "json": {
                  "id": "0x5601bffa614aa1db5826a2baa75738b4d21b2c272a057a8d3bc1be990a126f69",
                  "balance": {
                    "value": "100"
>>>>>>> 4647c11f
                  }
                }
              }
            }
          }
        ]
      }
    }
  }
}

task 7, line 136:
//# transfer-object 1,2 --sender A --recipient B
mutated: object(0,0), object(1,2)
unchanged_shared: 0x0000000000000000000000000000000000000000000000000000000000000403
gas summary: computation_cost: 1000000, storage_cost: 2310400,  storage_rebate: 2310400, non_refundable_storage_fee: 0

task 8, line 138:
//# transfer-object 1,3 --sender A --recipient B
mutated: object(0,0), object(1,3)
unchanged_shared: 0x0000000000000000000000000000000000000000000000000000000000000403
gas summary: computation_cost: 1000000, storage_cost: 2310400,  storage_rebate: 2310400, non_refundable_storage_fee: 0

task 9, line 140:
//# create-checkpoint
Checkpoint created: 3

task 10, lines 142-195:
//# run-graphql
Response: {
  "data": {
    "queryCoins": {
      "edges": [
        {
<<<<<<< HEAD
          "cursor": "IEDu+CoxLaCVSxLN+T6CUwmMcQX373HtYan0THbCP57+AwAAAAAAAAA=",
=======
          "cursor": "IDsIlA02kXloawgaHM7wOcNLPsj7qZUP7GJU5kplSemHAwAAAAAAAAA=",
>>>>>>> 4647c11f
          "node": {
            "owner": {
              "owner": {
                "address": "0x8cca4e1ce0ba5904cea61df9242da2f7d29e3ef328fb7ec07c086b3bf47ca61a",
                "coins": {
                  "edges": [
                    {
<<<<<<< HEAD
                      "cursor": "IEDu+CoxLaCVSxLN+T6CUwmMcQX373HtYan0THbCP57+AwAAAAAAAAA=",
                      "node": {
                        "contents": {
                          "json": {
                            "id": "0x40eef82a312da0954b12cdf93e8253098c7105f7ef71ed61a9f44c76c23f9efe",
=======
                      "cursor": "IDsIlA02kXloawgaHM7wOcNLPsj7qZUP7GJU5kplSemHAwAAAAAAAAA=",
                      "node": {
                        "contents": {
                          "json": {
                            "id": "0x3b08940d369179686b081a1ccef039c34b3ec8fba9950fec6254e64a6549e987",
>>>>>>> 4647c11f
                            "balance": {
                              "value": "100300"
                            }
                          }
                        }
                      }
                    }
                  ]
                }
              }
            },
            "contents": {
              "json": {
<<<<<<< HEAD
                "id": "0x40eef82a312da0954b12cdf93e8253098c7105f7ef71ed61a9f44c76c23f9efe",
=======
                "id": "0x3b08940d369179686b081a1ccef039c34b3ec8fba9950fec6254e64a6549e987",
>>>>>>> 4647c11f
                "balance": {
                  "value": "100300"
                }
              }
            }
          }
        },
        {
<<<<<<< HEAD
          "cursor": "IEKQb1DS2D7eqPLrgXMwwbNHWv2XK2I4Kf4Yo4/H7xpkAwAAAAAAAAA=",
=======
          "cursor": "IFYBv/phSqHbWCaiuqdXOLTSGywnKgV6jTvBvpkKEm9pAwAAAAAAAAA=",
>>>>>>> 4647c11f
          "node": {
            "owner": {
              "owner": {
                "address": "0x28f02a953f3553f51a9365593c7d4bd0643d2085f004b18c6ca9de51682b2c80",
                "coins": {
                  "edges": [
                    {
<<<<<<< HEAD
                      "cursor": "IEKQb1DS2D7eqPLrgXMwwbNHWv2XK2I4Kf4Yo4/H7xpkAwAAAAAAAAA=",
                      "node": {
                        "contents": {
                          "json": {
                            "id": "0x42906f50d2d83edea8f2eb817330c1b3475afd972b623829fe18a38fc7ef1a64",
                            "balance": {
                              "value": "200"
                            }
                          }
                        }
                      }
                    },
                    {
                      "cursor": "ILMO1u/Lei37MPuDSH3bAhdzmjKYXJ9luZkEdslc7FtDAwAAAAAAAAA=",
                      "node": {
                        "contents": {
                          "json": {
                            "id": "0xb30ed6efcb7a2dfb30fb83487ddb0217739a32985c9f65b9990476c95cec5b43",
=======
                      "cursor": "IFYBv/phSqHbWCaiuqdXOLTSGywnKgV6jTvBvpkKEm9pAwAAAAAAAAA=",
                      "node": {
                        "contents": {
                          "json": {
                            "id": "0x5601bffa614aa1db5826a2baa75738b4d21b2c272a057a8d3bc1be990a126f69",
                            "balance": {
                              "value": "100"
                            }
                          }
                        }
                      }
                    },
                    {
                      "cursor": "IMacInfJfaowDpNNBdkoSgALQyU0WPWhzB0x66+oRDH9AwAAAAAAAAA=",
                      "node": {
                        "contents": {
                          "json": {
                            "id": "0xc69c2277c97daa300e934d05d9284a000b43253458f5a1cc1d31ebafa84431fd",
>>>>>>> 4647c11f
                            "balance": {
                              "value": "300"
                            }
                          }
                        }
                      }
                    }
                  ]
                }
              }
            },
            "contents": {
              "json": {
<<<<<<< HEAD
                "id": "0x42906f50d2d83edea8f2eb817330c1b3475afd972b623829fe18a38fc7ef1a64",
                "balance": {
                  "value": "200"
                }
              }
            }
          }
        },
        {
          "cursor": "ILMO1u/Lei37MPuDSH3bAhdzmjKYXJ9luZkEdslc7FtDAwAAAAAAAAA=",
=======
                "id": "0x5601bffa614aa1db5826a2baa75738b4d21b2c272a057a8d3bc1be990a126f69",
                "balance": {
                  "value": "100"
                }
              }
            }
          }
        },
        {
          "cursor": "IMacInfJfaowDpNNBdkoSgALQyU0WPWhzB0x66+oRDH9AwAAAAAAAAA=",
>>>>>>> 4647c11f
          "node": {
            "owner": {
              "owner": {
                "address": "0x28f02a953f3553f51a9365593c7d4bd0643d2085f004b18c6ca9de51682b2c80",
                "coins": {
                  "edges": [
                    {
<<<<<<< HEAD
                      "cursor": "IEKQb1DS2D7eqPLrgXMwwbNHWv2XK2I4Kf4Yo4/H7xpkAwAAAAAAAAA=",
                      "node": {
                        "contents": {
                          "json": {
                            "id": "0x42906f50d2d83edea8f2eb817330c1b3475afd972b623829fe18a38fc7ef1a64",
                            "balance": {
                              "value": "200"
                            }
                          }
                        }
                      }
                    },
                    {
                      "cursor": "ILMO1u/Lei37MPuDSH3bAhdzmjKYXJ9luZkEdslc7FtDAwAAAAAAAAA=",
                      "node": {
                        "contents": {
                          "json": {
                            "id": "0xb30ed6efcb7a2dfb30fb83487ddb0217739a32985c9f65b9990476c95cec5b43",
=======
                      "cursor": "IFYBv/phSqHbWCaiuqdXOLTSGywnKgV6jTvBvpkKEm9pAwAAAAAAAAA=",
                      "node": {
                        "contents": {
                          "json": {
                            "id": "0x5601bffa614aa1db5826a2baa75738b4d21b2c272a057a8d3bc1be990a126f69",
                            "balance": {
                              "value": "100"
                            }
                          }
                        }
                      }
                    },
                    {
                      "cursor": "IMacInfJfaowDpNNBdkoSgALQyU0WPWhzB0x66+oRDH9AwAAAAAAAAA=",
                      "node": {
                        "contents": {
                          "json": {
                            "id": "0xc69c2277c97daa300e934d05d9284a000b43253458f5a1cc1d31ebafa84431fd",
>>>>>>> 4647c11f
                            "balance": {
                              "value": "300"
                            }
                          }
                        }
                      }
                    }
                  ]
                }
              }
            },
            "contents": {
              "json": {
<<<<<<< HEAD
                "id": "0xb30ed6efcb7a2dfb30fb83487ddb0217739a32985c9f65b9990476c95cec5b43",
=======
                "id": "0xc69c2277c97daa300e934d05d9284a000b43253458f5a1cc1d31ebafa84431fd",
>>>>>>> 4647c11f
                "balance": {
                  "value": "300"
                }
              }
            }
          }
        }
      ]
    },
    "addressCoinsA": {
      "coins": {
        "edges": [
          {
<<<<<<< HEAD
            "cursor": "IEDu+CoxLaCVSxLN+T6CUwmMcQX373HtYan0THbCP57+AwAAAAAAAAA=",
            "node": {
              "contents": {
                "json": {
                  "id": "0x40eef82a312da0954b12cdf93e8253098c7105f7ef71ed61a9f44c76c23f9efe",
=======
            "cursor": "IDsIlA02kXloawgaHM7wOcNLPsj7qZUP7GJU5kplSemHAwAAAAAAAAA=",
            "node": {
              "contents": {
                "json": {
                  "id": "0x3b08940d369179686b081a1ccef039c34b3ec8fba9950fec6254e64a6549e987",
>>>>>>> 4647c11f
                  "balance": {
                    "value": "100300"
                  }
                }
              }
            }
          }
        ]
      }
    },
    "addressCoinsB": {
      "coins": {
        "edges": [
          {
<<<<<<< HEAD
            "cursor": "IEKQb1DS2D7eqPLrgXMwwbNHWv2XK2I4Kf4Yo4/H7xpkAwAAAAAAAAA=",
            "node": {
              "contents": {
                "json": {
                  "id": "0x42906f50d2d83edea8f2eb817330c1b3475afd972b623829fe18a38fc7ef1a64",
                  "balance": {
                    "value": "200"
                  }
                }
              }
            }
          },
          {
            "cursor": "ILMO1u/Lei37MPuDSH3bAhdzmjKYXJ9luZkEdslc7FtDAwAAAAAAAAA=",
            "node": {
              "contents": {
                "json": {
                  "id": "0xb30ed6efcb7a2dfb30fb83487ddb0217739a32985c9f65b9990476c95cec5b43",
=======
            "cursor": "IFYBv/phSqHbWCaiuqdXOLTSGywnKgV6jTvBvpkKEm9pAwAAAAAAAAA=",
            "node": {
              "contents": {
                "json": {
                  "id": "0x5601bffa614aa1db5826a2baa75738b4d21b2c272a057a8d3bc1be990a126f69",
                  "balance": {
                    "value": "100"
                  }
                }
              }
            }
          },
          {
            "cursor": "IMacInfJfaowDpNNBdkoSgALQyU0WPWhzB0x66+oRDH9AwAAAAAAAAA=",
            "node": {
              "contents": {
                "json": {
                  "id": "0xc69c2277c97daa300e934d05d9284a000b43253458f5a1cc1d31ebafa84431fd",
>>>>>>> 4647c11f
                  "balance": {
                    "value": "300"
                  }
                }
              }
            }
          }
        ]
      }
    }
  }
}

task 12, line 199:
//# create-checkpoint
Checkpoint created: 4

task 14, line 203:
//# create-checkpoint
Checkpoint created: 5

task 16, line 207:
//# create-checkpoint
Checkpoint created: 6

task 17, lines 209-250:
//# run-graphql --cursors @{obj_1_3,1}
Response: {
  "data": {
    "queryCoinsAtChkpt1BeforeSnapshotCatchup": {
      "edges": [
        {
<<<<<<< HEAD
          "cursor": "IEDu+CoxLaCVSxLN+T6CUwmMcQX373HtYan0THbCP57+AQAAAAAAAAA=",
=======
          "cursor": "IDsIlA02kXloawgaHM7wOcNLPsj7qZUP7GJU5kplSemHAQAAAAAAAAA=",
>>>>>>> 4647c11f
          "node": {
            "consistentStateForEachCoin": {
              "owner": {
                "address": "0x8cca4e1ce0ba5904cea61df9242da2f7d29e3ef328fb7ec07c086b3bf47ca61a",
                "coins": {
                  "edges": [
                    {
<<<<<<< HEAD
                      "cursor": "IEDu+CoxLaCVSxLN+T6CUwmMcQX373HtYan0THbCP57+AQAAAAAAAAA=",
                      "node": {
                        "contents": {
                          "json": {
                            "id": "0x40eef82a312da0954b12cdf93e8253098c7105f7ef71ed61a9f44c76c23f9efe",
=======
                      "cursor": "IDsIlA02kXloawgaHM7wOcNLPsj7qZUP7GJU5kplSemHAQAAAAAAAAA=",
                      "node": {
                        "contents": {
                          "json": {
                            "id": "0x3b08940d369179686b081a1ccef039c34b3ec8fba9950fec6254e64a6549e987",
>>>>>>> 4647c11f
                            "balance": {
                              "value": "300"
                            }
                          }
                        }
                      }
                    },
                    {
<<<<<<< HEAD
                      "cursor": "IEKQb1DS2D7eqPLrgXMwwbNHWv2XK2I4Kf4Yo4/H7xpkAQAAAAAAAAA=",
                      "node": {
                        "contents": {
                          "json": {
                            "id": "0x42906f50d2d83edea8f2eb817330c1b3475afd972b623829fe18a38fc7ef1a64",
                            "balance": {
                              "value": "200"
                            }
                          }
                        }
                      }
                    },
                    {
                      "cursor": "ILMO1u/Lei37MPuDSH3bAhdzmjKYXJ9luZkEdslc7FtDAQAAAAAAAAA=",
                      "node": {
                        "contents": {
                          "json": {
                            "id": "0xb30ed6efcb7a2dfb30fb83487ddb0217739a32985c9f65b9990476c95cec5b43",
=======
                      "cursor": "IFYBv/phSqHbWCaiuqdXOLTSGywnKgV6jTvBvpkKEm9pAQAAAAAAAAA=",
                      "node": {
                        "contents": {
                          "json": {
                            "id": "0x5601bffa614aa1db5826a2baa75738b4d21b2c272a057a8d3bc1be990a126f69",
                            "balance": {
                              "value": "100"
                            }
                          }
                        }
                      }
                    },
                    {
                      "cursor": "IMacInfJfaowDpNNBdkoSgALQyU0WPWhzB0x66+oRDH9AQAAAAAAAAA=",
                      "node": {
                        "contents": {
                          "json": {
                            "id": "0xc69c2277c97daa300e934d05d9284a000b43253458f5a1cc1d31ebafa84431fd",
>>>>>>> 4647c11f
                            "balance": {
                              "value": "300"
                            }
                          }
                        }
                      }
                    }
                  ]
                }
              }
            },
            "contents": {
              "json": {
<<<<<<< HEAD
                "id": "0x40eef82a312da0954b12cdf93e8253098c7105f7ef71ed61a9f44c76c23f9efe",
=======
                "id": "0x3b08940d369179686b081a1ccef039c34b3ec8fba9950fec6254e64a6549e987",
>>>>>>> 4647c11f
                "balance": {
                  "value": "300"
                }
              }
            }
          }
        },
        {
<<<<<<< HEAD
          "cursor": "IEKQb1DS2D7eqPLrgXMwwbNHWv2XK2I4Kf4Yo4/H7xpkAQAAAAAAAAA=",
=======
          "cursor": "IFYBv/phSqHbWCaiuqdXOLTSGywnKgV6jTvBvpkKEm9pAQAAAAAAAAA=",
>>>>>>> 4647c11f
          "node": {
            "consistentStateForEachCoin": {
              "owner": {
                "address": "0x8cca4e1ce0ba5904cea61df9242da2f7d29e3ef328fb7ec07c086b3bf47ca61a",
                "coins": {
                  "edges": [
                    {
<<<<<<< HEAD
                      "cursor": "IEDu+CoxLaCVSxLN+T6CUwmMcQX373HtYan0THbCP57+AQAAAAAAAAA=",
                      "node": {
                        "contents": {
                          "json": {
                            "id": "0x40eef82a312da0954b12cdf93e8253098c7105f7ef71ed61a9f44c76c23f9efe",
=======
                      "cursor": "IDsIlA02kXloawgaHM7wOcNLPsj7qZUP7GJU5kplSemHAQAAAAAAAAA=",
                      "node": {
                        "contents": {
                          "json": {
                            "id": "0x3b08940d369179686b081a1ccef039c34b3ec8fba9950fec6254e64a6549e987",
>>>>>>> 4647c11f
                            "balance": {
                              "value": "300"
                            }
                          }
                        }
                      }
                    },
                    {
<<<<<<< HEAD
                      "cursor": "IEKQb1DS2D7eqPLrgXMwwbNHWv2XK2I4Kf4Yo4/H7xpkAQAAAAAAAAA=",
                      "node": {
                        "contents": {
                          "json": {
                            "id": "0x42906f50d2d83edea8f2eb817330c1b3475afd972b623829fe18a38fc7ef1a64",
                            "balance": {
                              "value": "200"
                            }
                          }
                        }
                      }
                    },
                    {
                      "cursor": "ILMO1u/Lei37MPuDSH3bAhdzmjKYXJ9luZkEdslc7FtDAQAAAAAAAAA=",
                      "node": {
                        "contents": {
                          "json": {
                            "id": "0xb30ed6efcb7a2dfb30fb83487ddb0217739a32985c9f65b9990476c95cec5b43",
=======
                      "cursor": "IFYBv/phSqHbWCaiuqdXOLTSGywnKgV6jTvBvpkKEm9pAQAAAAAAAAA=",
                      "node": {
                        "contents": {
                          "json": {
                            "id": "0x5601bffa614aa1db5826a2baa75738b4d21b2c272a057a8d3bc1be990a126f69",
                            "balance": {
                              "value": "100"
                            }
                          }
                        }
                      }
                    },
                    {
                      "cursor": "IMacInfJfaowDpNNBdkoSgALQyU0WPWhzB0x66+oRDH9AQAAAAAAAAA=",
                      "node": {
                        "contents": {
                          "json": {
                            "id": "0xc69c2277c97daa300e934d05d9284a000b43253458f5a1cc1d31ebafa84431fd",
>>>>>>> 4647c11f
                            "balance": {
                              "value": "300"
                            }
                          }
                        }
                      }
                    }
                  ]
                }
              }
            },
            "contents": {
              "json": {
<<<<<<< HEAD
                "id": "0x42906f50d2d83edea8f2eb817330c1b3475afd972b623829fe18a38fc7ef1a64",
                "balance": {
                  "value": "200"
=======
                "id": "0x5601bffa614aa1db5826a2baa75738b4d21b2c272a057a8d3bc1be990a126f69",
                "balance": {
                  "value": "100"
>>>>>>> 4647c11f
                }
              }
            }
          }
        }
      ]
    },
    "queryAddressCoinsAtChkpt1BeforeSnapshotCatchup": {
      "coins": {
        "edges": [
          {
<<<<<<< HEAD
            "cursor": "IEDu+CoxLaCVSxLN+T6CUwmMcQX373HtYan0THbCP57+AQAAAAAAAAA=",
            "node": {
              "contents": {
                "json": {
                  "id": "0x40eef82a312da0954b12cdf93e8253098c7105f7ef71ed61a9f44c76c23f9efe",
=======
            "cursor": "IDsIlA02kXloawgaHM7wOcNLPsj7qZUP7GJU5kplSemHAQAAAAAAAAA=",
            "node": {
              "contents": {
                "json": {
                  "id": "0x3b08940d369179686b081a1ccef039c34b3ec8fba9950fec6254e64a6549e987",
>>>>>>> 4647c11f
                  "balance": {
                    "value": "300"
                  }
                }
              }
            }
          },
          {
<<<<<<< HEAD
            "cursor": "IEKQb1DS2D7eqPLrgXMwwbNHWv2XK2I4Kf4Yo4/H7xpkAQAAAAAAAAA=",
            "node": {
              "contents": {
                "json": {
                  "id": "0x42906f50d2d83edea8f2eb817330c1b3475afd972b623829fe18a38fc7ef1a64",
                  "balance": {
                    "value": "200"
=======
            "cursor": "IFYBv/phSqHbWCaiuqdXOLTSGywnKgV6jTvBvpkKEm9pAQAAAAAAAAA=",
            "node": {
              "contents": {
                "json": {
                  "id": "0x5601bffa614aa1db5826a2baa75738b4d21b2c272a057a8d3bc1be990a126f69",
                  "balance": {
                    "value": "100"
>>>>>>> 4647c11f
                  }
                }
              }
            }
          }
        ]
      }
    }
  }
}

task 18, line 252:
//# force-object-snapshot-catchup --start-cp 0 --end-cp 4
Objects snapshot updated to [0 to 4)

task 19, line 254:
//# create-checkpoint
Checkpoint created: 7

task 20, lines 256-285:
//# run-graphql --cursors @{obj_1_3,1}
Response: {
  "data": null,
  "errors": [
    {
      "message": "Requested data is outside the available range",
      "locations": [
        {
          "line": 2,
          "column": 3
        }
      ],
      "path": [
        "queryCoinsAtChkpt1AfterSnapshotCatchup"
      ],
      "extensions": {
        "code": "BAD_USER_INPUT"
      }
    }
  ]
}<|MERGE_RESOLUTION|>--- conflicted
+++ resolved
@@ -33,11 +33,7 @@
     "queryCoinsAtLatest": {
       "edges": [
         {
-<<<<<<< HEAD
-          "cursor": "IEDu+CoxLaCVSxLN+T6CUwmMcQX373HtYan0THbCP57+AgAAAAAAAAA=",
-=======
           "cursor": "IDsIlA02kXloawgaHM7wOcNLPsj7qZUP7GJU5kplSemHAgAAAAAAAAA=",
->>>>>>> 4647c11f
           "node": {
             "consistentStateForEachCoin": {
               "owner": {
@@ -45,19 +41,11 @@
                 "coins": {
                   "edges": [
                     {
-<<<<<<< HEAD
-                      "cursor": "IEDu+CoxLaCVSxLN+T6CUwmMcQX373HtYan0THbCP57+AgAAAAAAAAA=",
-                      "node": {
-                        "contents": {
-                          "json": {
-                            "id": "0x40eef82a312da0954b12cdf93e8253098c7105f7ef71ed61a9f44c76c23f9efe",
-=======
                       "cursor": "IDsIlA02kXloawgaHM7wOcNLPsj7qZUP7GJU5kplSemHAgAAAAAAAAA=",
                       "node": {
                         "contents": {
                           "json": {
                             "id": "0x3b08940d369179686b081a1ccef039c34b3ec8fba9950fec6254e64a6549e987",
->>>>>>> 4647c11f
                             "balance": {
                               "value": "100300"
                             }
@@ -66,26 +54,6 @@
                       }
                     },
                     {
-<<<<<<< HEAD
-                      "cursor": "IEKQb1DS2D7eqPLrgXMwwbNHWv2XK2I4Kf4Yo4/H7xpkAgAAAAAAAAA=",
-                      "node": {
-                        "contents": {
-                          "json": {
-                            "id": "0x42906f50d2d83edea8f2eb817330c1b3475afd972b623829fe18a38fc7ef1a64",
-                            "balance": {
-                              "value": "200"
-                            }
-                          }
-                        }
-                      }
-                    },
-                    {
-                      "cursor": "ILMO1u/Lei37MPuDSH3bAhdzmjKYXJ9luZkEdslc7FtDAgAAAAAAAAA=",
-                      "node": {
-                        "contents": {
-                          "json": {
-                            "id": "0xb30ed6efcb7a2dfb30fb83487ddb0217739a32985c9f65b9990476c95cec5b43",
-=======
                       "cursor": "IFYBv/phSqHbWCaiuqdXOLTSGywnKgV6jTvBvpkKEm9pAgAAAAAAAAA=",
                       "node": {
                         "contents": {
@@ -104,7 +72,6 @@
                         "contents": {
                           "json": {
                             "id": "0xc69c2277c97daa300e934d05d9284a000b43253458f5a1cc1d31ebafa84431fd",
->>>>>>> 4647c11f
                             "balance": {
                               "value": "300"
                             }
@@ -118,11 +85,7 @@
             },
             "contents": {
               "json": {
-<<<<<<< HEAD
-                "id": "0x40eef82a312da0954b12cdf93e8253098c7105f7ef71ed61a9f44c76c23f9efe",
-=======
                 "id": "0x3b08940d369179686b081a1ccef039c34b3ec8fba9950fec6254e64a6549e987",
->>>>>>> 4647c11f
                 "balance": {
                   "value": "100300"
                 }
@@ -131,11 +94,7 @@
           }
         },
         {
-<<<<<<< HEAD
-          "cursor": "IEKQb1DS2D7eqPLrgXMwwbNHWv2XK2I4Kf4Yo4/H7xpkAgAAAAAAAAA=",
-=======
           "cursor": "IFYBv/phSqHbWCaiuqdXOLTSGywnKgV6jTvBvpkKEm9pAgAAAAAAAAA=",
->>>>>>> 4647c11f
           "node": {
             "consistentStateForEachCoin": {
               "owner": {
@@ -143,19 +102,11 @@
                 "coins": {
                   "edges": [
                     {
-<<<<<<< HEAD
-                      "cursor": "IEDu+CoxLaCVSxLN+T6CUwmMcQX373HtYan0THbCP57+AgAAAAAAAAA=",
-                      "node": {
-                        "contents": {
-                          "json": {
-                            "id": "0x40eef82a312da0954b12cdf93e8253098c7105f7ef71ed61a9f44c76c23f9efe",
-=======
                       "cursor": "IDsIlA02kXloawgaHM7wOcNLPsj7qZUP7GJU5kplSemHAgAAAAAAAAA=",
                       "node": {
                         "contents": {
                           "json": {
                             "id": "0x3b08940d369179686b081a1ccef039c34b3ec8fba9950fec6254e64a6549e987",
->>>>>>> 4647c11f
                             "balance": {
                               "value": "100300"
                             }
@@ -164,26 +115,6 @@
                       }
                     },
                     {
-<<<<<<< HEAD
-                      "cursor": "IEKQb1DS2D7eqPLrgXMwwbNHWv2XK2I4Kf4Yo4/H7xpkAgAAAAAAAAA=",
-                      "node": {
-                        "contents": {
-                          "json": {
-                            "id": "0x42906f50d2d83edea8f2eb817330c1b3475afd972b623829fe18a38fc7ef1a64",
-                            "balance": {
-                              "value": "200"
-                            }
-                          }
-                        }
-                      }
-                    },
-                    {
-                      "cursor": "ILMO1u/Lei37MPuDSH3bAhdzmjKYXJ9luZkEdslc7FtDAgAAAAAAAAA=",
-                      "node": {
-                        "contents": {
-                          "json": {
-                            "id": "0xb30ed6efcb7a2dfb30fb83487ddb0217739a32985c9f65b9990476c95cec5b43",
-=======
                       "cursor": "IFYBv/phSqHbWCaiuqdXOLTSGywnKgV6jTvBvpkKEm9pAgAAAAAAAAA=",
                       "node": {
                         "contents": {
@@ -202,7 +133,6 @@
                         "contents": {
                           "json": {
                             "id": "0xc69c2277c97daa300e934d05d9284a000b43253458f5a1cc1d31ebafa84431fd",
->>>>>>> 4647c11f
                             "balance": {
                               "value": "300"
                             }
@@ -216,29 +146,16 @@
             },
             "contents": {
               "json": {
-<<<<<<< HEAD
-                "id": "0x42906f50d2d83edea8f2eb817330c1b3475afd972b623829fe18a38fc7ef1a64",
-                "balance": {
-                  "value": "200"
+                "id": "0x5601bffa614aa1db5826a2baa75738b4d21b2c272a057a8d3bc1be990a126f69",
+                "balance": {
+                  "value": "100"
                 }
               }
             }
           }
         },
         {
-          "cursor": "ILMO1u/Lei37MPuDSH3bAhdzmjKYXJ9luZkEdslc7FtDAgAAAAAAAAA=",
-=======
-                "id": "0x5601bffa614aa1db5826a2baa75738b4d21b2c272a057a8d3bc1be990a126f69",
-                "balance": {
-                  "value": "100"
-                }
-              }
-            }
-          }
-        },
-        {
           "cursor": "IMacInfJfaowDpNNBdkoSgALQyU0WPWhzB0x66+oRDH9AgAAAAAAAAA=",
->>>>>>> 4647c11f
           "node": {
             "consistentStateForEachCoin": {
               "owner": {
@@ -246,19 +163,11 @@
                 "coins": {
                   "edges": [
                     {
-<<<<<<< HEAD
-                      "cursor": "IEDu+CoxLaCVSxLN+T6CUwmMcQX373HtYan0THbCP57+AgAAAAAAAAA=",
-                      "node": {
-                        "contents": {
-                          "json": {
-                            "id": "0x40eef82a312da0954b12cdf93e8253098c7105f7ef71ed61a9f44c76c23f9efe",
-=======
                       "cursor": "IDsIlA02kXloawgaHM7wOcNLPsj7qZUP7GJU5kplSemHAgAAAAAAAAA=",
                       "node": {
                         "contents": {
                           "json": {
                             "id": "0x3b08940d369179686b081a1ccef039c34b3ec8fba9950fec6254e64a6549e987",
->>>>>>> 4647c11f
                             "balance": {
                               "value": "100300"
                             }
@@ -267,26 +176,6 @@
                       }
                     },
                     {
-<<<<<<< HEAD
-                      "cursor": "IEKQb1DS2D7eqPLrgXMwwbNHWv2XK2I4Kf4Yo4/H7xpkAgAAAAAAAAA=",
-                      "node": {
-                        "contents": {
-                          "json": {
-                            "id": "0x42906f50d2d83edea8f2eb817330c1b3475afd972b623829fe18a38fc7ef1a64",
-                            "balance": {
-                              "value": "200"
-                            }
-                          }
-                        }
-                      }
-                    },
-                    {
-                      "cursor": "ILMO1u/Lei37MPuDSH3bAhdzmjKYXJ9luZkEdslc7FtDAgAAAAAAAAA=",
-                      "node": {
-                        "contents": {
-                          "json": {
-                            "id": "0xb30ed6efcb7a2dfb30fb83487ddb0217739a32985c9f65b9990476c95cec5b43",
-=======
                       "cursor": "IFYBv/phSqHbWCaiuqdXOLTSGywnKgV6jTvBvpkKEm9pAgAAAAAAAAA=",
                       "node": {
                         "contents": {
@@ -305,7 +194,6 @@
                         "contents": {
                           "json": {
                             "id": "0xc69c2277c97daa300e934d05d9284a000b43253458f5a1cc1d31ebafa84431fd",
->>>>>>> 4647c11f
                             "balance": {
                               "value": "300"
                             }
@@ -319,11 +207,7 @@
             },
             "contents": {
               "json": {
-<<<<<<< HEAD
-                "id": "0xb30ed6efcb7a2dfb30fb83487ddb0217739a32985c9f65b9990476c95cec5b43",
-=======
                 "id": "0xc69c2277c97daa300e934d05d9284a000b43253458f5a1cc1d31ebafa84431fd",
->>>>>>> 4647c11f
                 "balance": {
                   "value": "300"
                 }
@@ -337,19 +221,11 @@
       "coins": {
         "edges": [
           {
-<<<<<<< HEAD
-            "cursor": "IEDu+CoxLaCVSxLN+T6CUwmMcQX373HtYan0THbCP57+AgAAAAAAAAA=",
-            "node": {
-              "contents": {
-                "json": {
-                  "id": "0x40eef82a312da0954b12cdf93e8253098c7105f7ef71ed61a9f44c76c23f9efe",
-=======
             "cursor": "IDsIlA02kXloawgaHM7wOcNLPsj7qZUP7GJU5kplSemHAgAAAAAAAAA=",
             "node": {
               "contents": {
                 "json": {
                   "id": "0x3b08940d369179686b081a1ccef039c34b3ec8fba9950fec6254e64a6549e987",
->>>>>>> 4647c11f
                   "balance": {
                     "value": "100300"
                   }
@@ -358,45 +234,24 @@
             }
           },
           {
-<<<<<<< HEAD
-            "cursor": "IEKQb1DS2D7eqPLrgXMwwbNHWv2XK2I4Kf4Yo4/H7xpkAgAAAAAAAAA=",
-            "node": {
-              "contents": {
-                "json": {
-                  "id": "0x42906f50d2d83edea8f2eb817330c1b3475afd972b623829fe18a38fc7ef1a64",
-                  "balance": {
-                    "value": "200"
+            "cursor": "IFYBv/phSqHbWCaiuqdXOLTSGywnKgV6jTvBvpkKEm9pAgAAAAAAAAA=",
+            "node": {
+              "contents": {
+                "json": {
+                  "id": "0x5601bffa614aa1db5826a2baa75738b4d21b2c272a057a8d3bc1be990a126f69",
+                  "balance": {
+                    "value": "100"
                   }
                 }
               }
             }
           },
           {
-            "cursor": "ILMO1u/Lei37MPuDSH3bAhdzmjKYXJ9luZkEdslc7FtDAgAAAAAAAAA=",
-            "node": {
-              "contents": {
-                "json": {
-                  "id": "0xb30ed6efcb7a2dfb30fb83487ddb0217739a32985c9f65b9990476c95cec5b43",
-=======
-            "cursor": "IFYBv/phSqHbWCaiuqdXOLTSGywnKgV6jTvBvpkKEm9pAgAAAAAAAAA=",
-            "node": {
-              "contents": {
-                "json": {
-                  "id": "0x5601bffa614aa1db5826a2baa75738b4d21b2c272a057a8d3bc1be990a126f69",
-                  "balance": {
-                    "value": "100"
-                  }
-                }
-              }
-            }
-          },
-          {
             "cursor": "IMacInfJfaowDpNNBdkoSgALQyU0WPWhzB0x66+oRDH9AgAAAAAAAAA=",
             "node": {
               "contents": {
                 "json": {
                   "id": "0xc69c2277c97daa300e934d05d9284a000b43253458f5a1cc1d31ebafa84431fd",
->>>>>>> 4647c11f
                   "balance": {
                     "value": "300"
                   }
@@ -417,11 +272,7 @@
     "queryCoinsAtChkpt1": {
       "edges": [
         {
-<<<<<<< HEAD
-          "cursor": "IEDu+CoxLaCVSxLN+T6CUwmMcQX373HtYan0THbCP57+AQAAAAAAAAA=",
-=======
           "cursor": "IDsIlA02kXloawgaHM7wOcNLPsj7qZUP7GJU5kplSemHAQAAAAAAAAA=",
->>>>>>> 4647c11f
           "node": {
             "consistentStateForEachCoin": {
               "owner": {
@@ -429,33 +280,72 @@
                 "coins": {
                   "edges": [
                     {
-<<<<<<< HEAD
-                      "cursor": "IEDu+CoxLaCVSxLN+T6CUwmMcQX373HtYan0THbCP57+AQAAAAAAAAA=",
-                      "node": {
-                        "contents": {
-                          "json": {
-                            "id": "0x40eef82a312da0954b12cdf93e8253098c7105f7ef71ed61a9f44c76c23f9efe",
-=======
                       "cursor": "IDsIlA02kXloawgaHM7wOcNLPsj7qZUP7GJU5kplSemHAQAAAAAAAAA=",
                       "node": {
                         "contents": {
                           "json": {
                             "id": "0x3b08940d369179686b081a1ccef039c34b3ec8fba9950fec6254e64a6549e987",
->>>>>>> 4647c11f
+                            "balance": {
+                              "value": "200"
+                            }
+                          }
+                        }
+                      }
+                    },
+                    {
+                      "cursor": "IFYBv/phSqHbWCaiuqdXOLTSGywnKgV6jTvBvpkKEm9pAQAAAAAAAAA=",
+                      "node": {
+                        "contents": {
+                          "json": {
+                            "id": "0x5601bffa614aa1db5826a2baa75738b4d21b2c272a057a8d3bc1be990a126f69",
+                            "balance": {
+                              "value": "100"
+                            }
+                          }
+                        }
+                      }
+                    },
+                    {
+                      "cursor": "IMacInfJfaowDpNNBdkoSgALQyU0WPWhzB0x66+oRDH9AQAAAAAAAAA=",
+                      "node": {
+                        "contents": {
+                          "json": {
+                            "id": "0xc69c2277c97daa300e934d05d9284a000b43253458f5a1cc1d31ebafa84431fd",
                             "balance": {
                               "value": "300"
                             }
                           }
                         }
                       }
-                    },
-                    {
-<<<<<<< HEAD
-                      "cursor": "IEKQb1DS2D7eqPLrgXMwwbNHWv2XK2I4Kf4Yo4/H7xpkAQAAAAAAAAA=",
-                      "node": {
-                        "contents": {
-                          "json": {
-                            "id": "0x42906f50d2d83edea8f2eb817330c1b3475afd972b623829fe18a38fc7ef1a64",
+                    }
+                  ]
+                }
+              }
+            },
+            "contents": {
+              "json": {
+                "id": "0x3b08940d369179686b081a1ccef039c34b3ec8fba9950fec6254e64a6549e987",
+                "balance": {
+                  "value": "300"
+                }
+              }
+            }
+          }
+        },
+        {
+          "cursor": "IFYBv/phSqHbWCaiuqdXOLTSGywnKgV6jTvBvpkKEm9pAQAAAAAAAAA=",
+          "node": {
+            "consistentStateForEachCoin": {
+              "owner": {
+                "address": "0x8cca4e1ce0ba5904cea61df9242da2f7d29e3ef328fb7ec07c086b3bf47ca61a",
+                "coins": {
+                  "edges": [
+                    {
+                      "cursor": "IDsIlA02kXloawgaHM7wOcNLPsj7qZUP7GJU5kplSemHAQAAAAAAAAA=",
+                      "node": {
+                        "contents": {
+                          "json": {
+                            "id": "0x3b08940d369179686b081a1ccef039c34b3ec8fba9950fec6254e64a6549e987",
                             "balance": {
                               "value": "200"
                             }
@@ -464,12 +354,6 @@
                       }
                     },
                     {
-                      "cursor": "ILMO1u/Lei37MPuDSH3bAhdzmjKYXJ9luZkEdslc7FtDAQAAAAAAAAA=",
-                      "node": {
-                        "contents": {
-                          "json": {
-                            "id": "0xb30ed6efcb7a2dfb30fb83487ddb0217739a32985c9f65b9990476c95cec5b43",
-=======
                       "cursor": "IFYBv/phSqHbWCaiuqdXOLTSGywnKgV6jTvBvpkKEm9pAQAAAAAAAAA=",
                       "node": {
                         "contents": {
@@ -488,7 +372,6 @@
                         "contents": {
                           "json": {
                             "id": "0xc69c2277c97daa300e934d05d9284a000b43253458f5a1cc1d31ebafa84431fd",
->>>>>>> 4647c11f
                             "balance": {
                               "value": "300"
                             }
@@ -502,113 +385,9 @@
             },
             "contents": {
               "json": {
-<<<<<<< HEAD
-                "id": "0x40eef82a312da0954b12cdf93e8253098c7105f7ef71ed61a9f44c76c23f9efe",
-=======
-                "id": "0x3b08940d369179686b081a1ccef039c34b3ec8fba9950fec6254e64a6549e987",
->>>>>>> 4647c11f
-                "balance": {
-                  "value": "300"
-                }
-              }
-            }
-          }
-        },
-        {
-<<<<<<< HEAD
-          "cursor": "IEKQb1DS2D7eqPLrgXMwwbNHWv2XK2I4Kf4Yo4/H7xpkAQAAAAAAAAA=",
-=======
-          "cursor": "IFYBv/phSqHbWCaiuqdXOLTSGywnKgV6jTvBvpkKEm9pAQAAAAAAAAA=",
->>>>>>> 4647c11f
-          "node": {
-            "consistentStateForEachCoin": {
-              "owner": {
-                "address": "0x8cca4e1ce0ba5904cea61df9242da2f7d29e3ef328fb7ec07c086b3bf47ca61a",
-                "coins": {
-                  "edges": [
-                    {
-<<<<<<< HEAD
-                      "cursor": "IEDu+CoxLaCVSxLN+T6CUwmMcQX373HtYan0THbCP57+AQAAAAAAAAA=",
-                      "node": {
-                        "contents": {
-                          "json": {
-                            "id": "0x40eef82a312da0954b12cdf93e8253098c7105f7ef71ed61a9f44c76c23f9efe",
-=======
-                      "cursor": "IDsIlA02kXloawgaHM7wOcNLPsj7qZUP7GJU5kplSemHAQAAAAAAAAA=",
-                      "node": {
-                        "contents": {
-                          "json": {
-                            "id": "0x3b08940d369179686b081a1ccef039c34b3ec8fba9950fec6254e64a6549e987",
->>>>>>> 4647c11f
-                            "balance": {
-                              "value": "300"
-                            }
-                          }
-                        }
-                      }
-                    },
-                    {
-<<<<<<< HEAD
-                      "cursor": "IEKQb1DS2D7eqPLrgXMwwbNHWv2XK2I4Kf4Yo4/H7xpkAQAAAAAAAAA=",
-                      "node": {
-                        "contents": {
-                          "json": {
-                            "id": "0x42906f50d2d83edea8f2eb817330c1b3475afd972b623829fe18a38fc7ef1a64",
-                            "balance": {
-                              "value": "200"
-                            }
-                          }
-                        }
-                      }
-                    },
-                    {
-                      "cursor": "ILMO1u/Lei37MPuDSH3bAhdzmjKYXJ9luZkEdslc7FtDAQAAAAAAAAA=",
-                      "node": {
-                        "contents": {
-                          "json": {
-                            "id": "0xb30ed6efcb7a2dfb30fb83487ddb0217739a32985c9f65b9990476c95cec5b43",
-=======
-                      "cursor": "IFYBv/phSqHbWCaiuqdXOLTSGywnKgV6jTvBvpkKEm9pAQAAAAAAAAA=",
-                      "node": {
-                        "contents": {
-                          "json": {
-                            "id": "0x5601bffa614aa1db5826a2baa75738b4d21b2c272a057a8d3bc1be990a126f69",
-                            "balance": {
-                              "value": "100"
-                            }
-                          }
-                        }
-                      }
-                    },
-                    {
-                      "cursor": "IMacInfJfaowDpNNBdkoSgALQyU0WPWhzB0x66+oRDH9AQAAAAAAAAA=",
-                      "node": {
-                        "contents": {
-                          "json": {
-                            "id": "0xc69c2277c97daa300e934d05d9284a000b43253458f5a1cc1d31ebafa84431fd",
->>>>>>> 4647c11f
-                            "balance": {
-                              "value": "300"
-                            }
-                          }
-                        }
-                      }
-                    }
-                  ]
-                }
-              }
-            },
-            "contents": {
-              "json": {
-<<<<<<< HEAD
-                "id": "0x42906f50d2d83edea8f2eb817330c1b3475afd972b623829fe18a38fc7ef1a64",
-                "balance": {
-                  "value": "200"
-=======
                 "id": "0x5601bffa614aa1db5826a2baa75738b4d21b2c272a057a8d3bc1be990a126f69",
                 "balance": {
                   "value": "100"
->>>>>>> 4647c11f
                 }
               }
             }
@@ -620,19 +399,11 @@
       "coins": {
         "edges": [
           {
-<<<<<<< HEAD
-            "cursor": "IEDu+CoxLaCVSxLN+T6CUwmMcQX373HtYan0THbCP57+AQAAAAAAAAA=",
-            "node": {
-              "contents": {
-                "json": {
-                  "id": "0x40eef82a312da0954b12cdf93e8253098c7105f7ef71ed61a9f44c76c23f9efe",
-=======
             "cursor": "IDsIlA02kXloawgaHM7wOcNLPsj7qZUP7GJU5kplSemHAQAAAAAAAAA=",
             "node": {
               "contents": {
                 "json": {
                   "id": "0x3b08940d369179686b081a1ccef039c34b3ec8fba9950fec6254e64a6549e987",
->>>>>>> 4647c11f
                   "balance": {
                     "value": "300"
                   }
@@ -641,15 +412,6 @@
             }
           },
           {
-<<<<<<< HEAD
-            "cursor": "IEKQb1DS2D7eqPLrgXMwwbNHWv2XK2I4Kf4Yo4/H7xpkAQAAAAAAAAA=",
-            "node": {
-              "contents": {
-                "json": {
-                  "id": "0x42906f50d2d83edea8f2eb817330c1b3475afd972b623829fe18a38fc7ef1a64",
-                  "balance": {
-                    "value": "200"
-=======
             "cursor": "IFYBv/phSqHbWCaiuqdXOLTSGywnKgV6jTvBvpkKEm9pAQAAAAAAAAA=",
             "node": {
               "contents": {
@@ -657,7 +419,6 @@
                   "id": "0x5601bffa614aa1db5826a2baa75738b4d21b2c272a057a8d3bc1be990a126f69",
                   "balance": {
                     "value": "100"
->>>>>>> 4647c11f
                   }
                 }
               }
@@ -692,11 +453,7 @@
     "queryCoins": {
       "edges": [
         {
-<<<<<<< HEAD
-          "cursor": "IEDu+CoxLaCVSxLN+T6CUwmMcQX373HtYan0THbCP57+AwAAAAAAAAA=",
-=======
           "cursor": "IDsIlA02kXloawgaHM7wOcNLPsj7qZUP7GJU5kplSemHAwAAAAAAAAA=",
->>>>>>> 4647c11f
           "node": {
             "owner": {
               "owner": {
@@ -704,19 +461,11 @@
                 "coins": {
                   "edges": [
                     {
-<<<<<<< HEAD
-                      "cursor": "IEDu+CoxLaCVSxLN+T6CUwmMcQX373HtYan0THbCP57+AwAAAAAAAAA=",
-                      "node": {
-                        "contents": {
-                          "json": {
-                            "id": "0x40eef82a312da0954b12cdf93e8253098c7105f7ef71ed61a9f44c76c23f9efe",
-=======
                       "cursor": "IDsIlA02kXloawgaHM7wOcNLPsj7qZUP7GJU5kplSemHAwAAAAAAAAA=",
                       "node": {
                         "contents": {
                           "json": {
                             "id": "0x3b08940d369179686b081a1ccef039c34b3ec8fba9950fec6254e64a6549e987",
->>>>>>> 4647c11f
                             "balance": {
                               "value": "100300"
                             }
@@ -730,11 +479,7 @@
             },
             "contents": {
               "json": {
-<<<<<<< HEAD
-                "id": "0x40eef82a312da0954b12cdf93e8253098c7105f7ef71ed61a9f44c76c23f9efe",
-=======
                 "id": "0x3b08940d369179686b081a1ccef039c34b3ec8fba9950fec6254e64a6549e987",
->>>>>>> 4647c11f
                 "balance": {
                   "value": "100300"
                 }
@@ -743,11 +488,7 @@
           }
         },
         {
-<<<<<<< HEAD
-          "cursor": "IEKQb1DS2D7eqPLrgXMwwbNHWv2XK2I4Kf4Yo4/H7xpkAwAAAAAAAAA=",
-=======
           "cursor": "IFYBv/phSqHbWCaiuqdXOLTSGywnKgV6jTvBvpkKEm9pAwAAAAAAAAA=",
->>>>>>> 4647c11f
           "node": {
             "owner": {
               "owner": {
@@ -755,26 +496,6 @@
                 "coins": {
                   "edges": [
                     {
-<<<<<<< HEAD
-                      "cursor": "IEKQb1DS2D7eqPLrgXMwwbNHWv2XK2I4Kf4Yo4/H7xpkAwAAAAAAAAA=",
-                      "node": {
-                        "contents": {
-                          "json": {
-                            "id": "0x42906f50d2d83edea8f2eb817330c1b3475afd972b623829fe18a38fc7ef1a64",
-                            "balance": {
-                              "value": "200"
-                            }
-                          }
-                        }
-                      }
-                    },
-                    {
-                      "cursor": "ILMO1u/Lei37MPuDSH3bAhdzmjKYXJ9luZkEdslc7FtDAwAAAAAAAAA=",
-                      "node": {
-                        "contents": {
-                          "json": {
-                            "id": "0xb30ed6efcb7a2dfb30fb83487ddb0217739a32985c9f65b9990476c95cec5b43",
-=======
                       "cursor": "IFYBv/phSqHbWCaiuqdXOLTSGywnKgV6jTvBvpkKEm9pAwAAAAAAAAA=",
                       "node": {
                         "contents": {
@@ -793,7 +514,6 @@
                         "contents": {
                           "json": {
                             "id": "0xc69c2277c97daa300e934d05d9284a000b43253458f5a1cc1d31ebafa84431fd",
->>>>>>> 4647c11f
                             "balance": {
                               "value": "300"
                             }
@@ -807,29 +527,16 @@
             },
             "contents": {
               "json": {
-<<<<<<< HEAD
-                "id": "0x42906f50d2d83edea8f2eb817330c1b3475afd972b623829fe18a38fc7ef1a64",
-                "balance": {
-                  "value": "200"
+                "id": "0x5601bffa614aa1db5826a2baa75738b4d21b2c272a057a8d3bc1be990a126f69",
+                "balance": {
+                  "value": "100"
                 }
               }
             }
           }
         },
         {
-          "cursor": "ILMO1u/Lei37MPuDSH3bAhdzmjKYXJ9luZkEdslc7FtDAwAAAAAAAAA=",
-=======
-                "id": "0x5601bffa614aa1db5826a2baa75738b4d21b2c272a057a8d3bc1be990a126f69",
-                "balance": {
-                  "value": "100"
-                }
-              }
-            }
-          }
-        },
-        {
           "cursor": "IMacInfJfaowDpNNBdkoSgALQyU0WPWhzB0x66+oRDH9AwAAAAAAAAA=",
->>>>>>> 4647c11f
           "node": {
             "owner": {
               "owner": {
@@ -837,26 +544,6 @@
                 "coins": {
                   "edges": [
                     {
-<<<<<<< HEAD
-                      "cursor": "IEKQb1DS2D7eqPLrgXMwwbNHWv2XK2I4Kf4Yo4/H7xpkAwAAAAAAAAA=",
-                      "node": {
-                        "contents": {
-                          "json": {
-                            "id": "0x42906f50d2d83edea8f2eb817330c1b3475afd972b623829fe18a38fc7ef1a64",
-                            "balance": {
-                              "value": "200"
-                            }
-                          }
-                        }
-                      }
-                    },
-                    {
-                      "cursor": "ILMO1u/Lei37MPuDSH3bAhdzmjKYXJ9luZkEdslc7FtDAwAAAAAAAAA=",
-                      "node": {
-                        "contents": {
-                          "json": {
-                            "id": "0xb30ed6efcb7a2dfb30fb83487ddb0217739a32985c9f65b9990476c95cec5b43",
-=======
                       "cursor": "IFYBv/phSqHbWCaiuqdXOLTSGywnKgV6jTvBvpkKEm9pAwAAAAAAAAA=",
                       "node": {
                         "contents": {
@@ -875,7 +562,6 @@
                         "contents": {
                           "json": {
                             "id": "0xc69c2277c97daa300e934d05d9284a000b43253458f5a1cc1d31ebafa84431fd",
->>>>>>> 4647c11f
                             "balance": {
                               "value": "300"
                             }
@@ -889,11 +575,7 @@
             },
             "contents": {
               "json": {
-<<<<<<< HEAD
-                "id": "0xb30ed6efcb7a2dfb30fb83487ddb0217739a32985c9f65b9990476c95cec5b43",
-=======
                 "id": "0xc69c2277c97daa300e934d05d9284a000b43253458f5a1cc1d31ebafa84431fd",
->>>>>>> 4647c11f
                 "balance": {
                   "value": "300"
                 }
@@ -907,19 +589,11 @@
       "coins": {
         "edges": [
           {
-<<<<<<< HEAD
-            "cursor": "IEDu+CoxLaCVSxLN+T6CUwmMcQX373HtYan0THbCP57+AwAAAAAAAAA=",
-            "node": {
-              "contents": {
-                "json": {
-                  "id": "0x40eef82a312da0954b12cdf93e8253098c7105f7ef71ed61a9f44c76c23f9efe",
-=======
             "cursor": "IDsIlA02kXloawgaHM7wOcNLPsj7qZUP7GJU5kplSemHAwAAAAAAAAA=",
             "node": {
               "contents": {
                 "json": {
                   "id": "0x3b08940d369179686b081a1ccef039c34b3ec8fba9950fec6254e64a6549e987",
->>>>>>> 4647c11f
                   "balance": {
                     "value": "100300"
                   }
@@ -934,45 +608,24 @@
       "coins": {
         "edges": [
           {
-<<<<<<< HEAD
-            "cursor": "IEKQb1DS2D7eqPLrgXMwwbNHWv2XK2I4Kf4Yo4/H7xpkAwAAAAAAAAA=",
-            "node": {
-              "contents": {
-                "json": {
-                  "id": "0x42906f50d2d83edea8f2eb817330c1b3475afd972b623829fe18a38fc7ef1a64",
-                  "balance": {
-                    "value": "200"
+            "cursor": "IFYBv/phSqHbWCaiuqdXOLTSGywnKgV6jTvBvpkKEm9pAwAAAAAAAAA=",
+            "node": {
+              "contents": {
+                "json": {
+                  "id": "0x5601bffa614aa1db5826a2baa75738b4d21b2c272a057a8d3bc1be990a126f69",
+                  "balance": {
+                    "value": "100"
                   }
                 }
               }
             }
           },
           {
-            "cursor": "ILMO1u/Lei37MPuDSH3bAhdzmjKYXJ9luZkEdslc7FtDAwAAAAAAAAA=",
-            "node": {
-              "contents": {
-                "json": {
-                  "id": "0xb30ed6efcb7a2dfb30fb83487ddb0217739a32985c9f65b9990476c95cec5b43",
-=======
-            "cursor": "IFYBv/phSqHbWCaiuqdXOLTSGywnKgV6jTvBvpkKEm9pAwAAAAAAAAA=",
-            "node": {
-              "contents": {
-                "json": {
-                  "id": "0x5601bffa614aa1db5826a2baa75738b4d21b2c272a057a8d3bc1be990a126f69",
-                  "balance": {
-                    "value": "100"
-                  }
-                }
-              }
-            }
-          },
-          {
             "cursor": "IMacInfJfaowDpNNBdkoSgALQyU0WPWhzB0x66+oRDH9AwAAAAAAAAA=",
             "node": {
               "contents": {
                 "json": {
                   "id": "0xc69c2277c97daa300e934d05d9284a000b43253458f5a1cc1d31ebafa84431fd",
->>>>>>> 4647c11f
                   "balance": {
                     "value": "300"
                   }
@@ -1005,11 +658,7 @@
     "queryCoinsAtChkpt1BeforeSnapshotCatchup": {
       "edges": [
         {
-<<<<<<< HEAD
-          "cursor": "IEDu+CoxLaCVSxLN+T6CUwmMcQX373HtYan0THbCP57+AQAAAAAAAAA=",
-=======
           "cursor": "IDsIlA02kXloawgaHM7wOcNLPsj7qZUP7GJU5kplSemHAQAAAAAAAAA=",
->>>>>>> 4647c11f
           "node": {
             "consistentStateForEachCoin": {
               "owner": {
@@ -1017,33 +666,72 @@
                 "coins": {
                   "edges": [
                     {
-<<<<<<< HEAD
-                      "cursor": "IEDu+CoxLaCVSxLN+T6CUwmMcQX373HtYan0THbCP57+AQAAAAAAAAA=",
-                      "node": {
-                        "contents": {
-                          "json": {
-                            "id": "0x40eef82a312da0954b12cdf93e8253098c7105f7ef71ed61a9f44c76c23f9efe",
-=======
                       "cursor": "IDsIlA02kXloawgaHM7wOcNLPsj7qZUP7GJU5kplSemHAQAAAAAAAAA=",
                       "node": {
                         "contents": {
                           "json": {
                             "id": "0x3b08940d369179686b081a1ccef039c34b3ec8fba9950fec6254e64a6549e987",
->>>>>>> 4647c11f
+                            "balance": {
+                              "value": "200"
+                            }
+                          }
+                        }
+                      }
+                    },
+                    {
+                      "cursor": "IFYBv/phSqHbWCaiuqdXOLTSGywnKgV6jTvBvpkKEm9pAQAAAAAAAAA=",
+                      "node": {
+                        "contents": {
+                          "json": {
+                            "id": "0x5601bffa614aa1db5826a2baa75738b4d21b2c272a057a8d3bc1be990a126f69",
+                            "balance": {
+                              "value": "100"
+                            }
+                          }
+                        }
+                      }
+                    },
+                    {
+                      "cursor": "IMacInfJfaowDpNNBdkoSgALQyU0WPWhzB0x66+oRDH9AQAAAAAAAAA=",
+                      "node": {
+                        "contents": {
+                          "json": {
+                            "id": "0xc69c2277c97daa300e934d05d9284a000b43253458f5a1cc1d31ebafa84431fd",
                             "balance": {
                               "value": "300"
                             }
                           }
                         }
                       }
-                    },
-                    {
-<<<<<<< HEAD
-                      "cursor": "IEKQb1DS2D7eqPLrgXMwwbNHWv2XK2I4Kf4Yo4/H7xpkAQAAAAAAAAA=",
-                      "node": {
-                        "contents": {
-                          "json": {
-                            "id": "0x42906f50d2d83edea8f2eb817330c1b3475afd972b623829fe18a38fc7ef1a64",
+                    }
+                  ]
+                }
+              }
+            },
+            "contents": {
+              "json": {
+                "id": "0x3b08940d369179686b081a1ccef039c34b3ec8fba9950fec6254e64a6549e987",
+                "balance": {
+                  "value": "300"
+                }
+              }
+            }
+          }
+        },
+        {
+          "cursor": "IFYBv/phSqHbWCaiuqdXOLTSGywnKgV6jTvBvpkKEm9pAQAAAAAAAAA=",
+          "node": {
+            "consistentStateForEachCoin": {
+              "owner": {
+                "address": "0x8cca4e1ce0ba5904cea61df9242da2f7d29e3ef328fb7ec07c086b3bf47ca61a",
+                "coins": {
+                  "edges": [
+                    {
+                      "cursor": "IDsIlA02kXloawgaHM7wOcNLPsj7qZUP7GJU5kplSemHAQAAAAAAAAA=",
+                      "node": {
+                        "contents": {
+                          "json": {
+                            "id": "0x3b08940d369179686b081a1ccef039c34b3ec8fba9950fec6254e64a6549e987",
                             "balance": {
                               "value": "200"
                             }
@@ -1052,12 +740,6 @@
                       }
                     },
                     {
-                      "cursor": "ILMO1u/Lei37MPuDSH3bAhdzmjKYXJ9luZkEdslc7FtDAQAAAAAAAAA=",
-                      "node": {
-                        "contents": {
-                          "json": {
-                            "id": "0xb30ed6efcb7a2dfb30fb83487ddb0217739a32985c9f65b9990476c95cec5b43",
-=======
                       "cursor": "IFYBv/phSqHbWCaiuqdXOLTSGywnKgV6jTvBvpkKEm9pAQAAAAAAAAA=",
                       "node": {
                         "contents": {
@@ -1076,7 +758,6 @@
                         "contents": {
                           "json": {
                             "id": "0xc69c2277c97daa300e934d05d9284a000b43253458f5a1cc1d31ebafa84431fd",
->>>>>>> 4647c11f
                             "balance": {
                               "value": "300"
                             }
@@ -1090,113 +771,9 @@
             },
             "contents": {
               "json": {
-<<<<<<< HEAD
-                "id": "0x40eef82a312da0954b12cdf93e8253098c7105f7ef71ed61a9f44c76c23f9efe",
-=======
-                "id": "0x3b08940d369179686b081a1ccef039c34b3ec8fba9950fec6254e64a6549e987",
->>>>>>> 4647c11f
-                "balance": {
-                  "value": "300"
-                }
-              }
-            }
-          }
-        },
-        {
-<<<<<<< HEAD
-          "cursor": "IEKQb1DS2D7eqPLrgXMwwbNHWv2XK2I4Kf4Yo4/H7xpkAQAAAAAAAAA=",
-=======
-          "cursor": "IFYBv/phSqHbWCaiuqdXOLTSGywnKgV6jTvBvpkKEm9pAQAAAAAAAAA=",
->>>>>>> 4647c11f
-          "node": {
-            "consistentStateForEachCoin": {
-              "owner": {
-                "address": "0x8cca4e1ce0ba5904cea61df9242da2f7d29e3ef328fb7ec07c086b3bf47ca61a",
-                "coins": {
-                  "edges": [
-                    {
-<<<<<<< HEAD
-                      "cursor": "IEDu+CoxLaCVSxLN+T6CUwmMcQX373HtYan0THbCP57+AQAAAAAAAAA=",
-                      "node": {
-                        "contents": {
-                          "json": {
-                            "id": "0x40eef82a312da0954b12cdf93e8253098c7105f7ef71ed61a9f44c76c23f9efe",
-=======
-                      "cursor": "IDsIlA02kXloawgaHM7wOcNLPsj7qZUP7GJU5kplSemHAQAAAAAAAAA=",
-                      "node": {
-                        "contents": {
-                          "json": {
-                            "id": "0x3b08940d369179686b081a1ccef039c34b3ec8fba9950fec6254e64a6549e987",
->>>>>>> 4647c11f
-                            "balance": {
-                              "value": "300"
-                            }
-                          }
-                        }
-                      }
-                    },
-                    {
-<<<<<<< HEAD
-                      "cursor": "IEKQb1DS2D7eqPLrgXMwwbNHWv2XK2I4Kf4Yo4/H7xpkAQAAAAAAAAA=",
-                      "node": {
-                        "contents": {
-                          "json": {
-                            "id": "0x42906f50d2d83edea8f2eb817330c1b3475afd972b623829fe18a38fc7ef1a64",
-                            "balance": {
-                              "value": "200"
-                            }
-                          }
-                        }
-                      }
-                    },
-                    {
-                      "cursor": "ILMO1u/Lei37MPuDSH3bAhdzmjKYXJ9luZkEdslc7FtDAQAAAAAAAAA=",
-                      "node": {
-                        "contents": {
-                          "json": {
-                            "id": "0xb30ed6efcb7a2dfb30fb83487ddb0217739a32985c9f65b9990476c95cec5b43",
-=======
-                      "cursor": "IFYBv/phSqHbWCaiuqdXOLTSGywnKgV6jTvBvpkKEm9pAQAAAAAAAAA=",
-                      "node": {
-                        "contents": {
-                          "json": {
-                            "id": "0x5601bffa614aa1db5826a2baa75738b4d21b2c272a057a8d3bc1be990a126f69",
-                            "balance": {
-                              "value": "100"
-                            }
-                          }
-                        }
-                      }
-                    },
-                    {
-                      "cursor": "IMacInfJfaowDpNNBdkoSgALQyU0WPWhzB0x66+oRDH9AQAAAAAAAAA=",
-                      "node": {
-                        "contents": {
-                          "json": {
-                            "id": "0xc69c2277c97daa300e934d05d9284a000b43253458f5a1cc1d31ebafa84431fd",
->>>>>>> 4647c11f
-                            "balance": {
-                              "value": "300"
-                            }
-                          }
-                        }
-                      }
-                    }
-                  ]
-                }
-              }
-            },
-            "contents": {
-              "json": {
-<<<<<<< HEAD
-                "id": "0x42906f50d2d83edea8f2eb817330c1b3475afd972b623829fe18a38fc7ef1a64",
-                "balance": {
-                  "value": "200"
-=======
                 "id": "0x5601bffa614aa1db5826a2baa75738b4d21b2c272a057a8d3bc1be990a126f69",
                 "balance": {
                   "value": "100"
->>>>>>> 4647c11f
                 }
               }
             }
@@ -1208,19 +785,11 @@
       "coins": {
         "edges": [
           {
-<<<<<<< HEAD
-            "cursor": "IEDu+CoxLaCVSxLN+T6CUwmMcQX373HtYan0THbCP57+AQAAAAAAAAA=",
-            "node": {
-              "contents": {
-                "json": {
-                  "id": "0x40eef82a312da0954b12cdf93e8253098c7105f7ef71ed61a9f44c76c23f9efe",
-=======
             "cursor": "IDsIlA02kXloawgaHM7wOcNLPsj7qZUP7GJU5kplSemHAQAAAAAAAAA=",
             "node": {
               "contents": {
                 "json": {
                   "id": "0x3b08940d369179686b081a1ccef039c34b3ec8fba9950fec6254e64a6549e987",
->>>>>>> 4647c11f
                   "balance": {
                     "value": "300"
                   }
@@ -1229,15 +798,6 @@
             }
           },
           {
-<<<<<<< HEAD
-            "cursor": "IEKQb1DS2D7eqPLrgXMwwbNHWv2XK2I4Kf4Yo4/H7xpkAQAAAAAAAAA=",
-            "node": {
-              "contents": {
-                "json": {
-                  "id": "0x42906f50d2d83edea8f2eb817330c1b3475afd972b623829fe18a38fc7ef1a64",
-                  "balance": {
-                    "value": "200"
-=======
             "cursor": "IFYBv/phSqHbWCaiuqdXOLTSGywnKgV6jTvBvpkKEm9pAQAAAAAAAAA=",
             "node": {
               "contents": {
@@ -1245,7 +805,6 @@
                   "id": "0x5601bffa614aa1db5826a2baa75738b4d21b2c272a057a8d3bc1be990a126f69",
                   "balance": {
                     "value": "100"
->>>>>>> 4647c11f
                   }
                 }
               }
