--- conflicted
+++ resolved
@@ -29,11 +29,7 @@
       "asMoveObject": {
         "contents": {
           "json": {
-<<<<<<< HEAD
-            "id": "0x940ef0aa85a6738896eade895c63afeb0f25682729ae518a03df79978325154e",
-=======
-            "id": "0xeabd1fec2bdf0127bb76f33a127372a8f49d362822878329073f6c09e827a375",
->>>>>>> 4647c11f
+            "id": "0xeabd1fec2bdf0127bb76f33a127372a8f49d362822878329073f6c09e827a375",
             "value": "0"
           }
         }
@@ -61,11 +57,7 @@
       "asMoveObject": {
         "contents": {
           "json": {
-<<<<<<< HEAD
-            "id": "0x940ef0aa85a6738896eade895c63afeb0f25682729ae518a03df79978325154e",
-=======
-            "id": "0xeabd1fec2bdf0127bb76f33a127372a8f49d362822878329073f6c09e827a375",
->>>>>>> 4647c11f
+            "id": "0xeabd1fec2bdf0127bb76f33a127372a8f49d362822878329073f6c09e827a375",
             "value": "1"
           }
         }
@@ -77,11 +69,7 @@
       "asMoveObject": {
         "contents": {
           "json": {
-<<<<<<< HEAD
-            "id": "0x940ef0aa85a6738896eade895c63afeb0f25682729ae518a03df79978325154e",
-=======
-            "id": "0xeabd1fec2bdf0127bb76f33a127372a8f49d362822878329073f6c09e827a375",
->>>>>>> 4647c11f
+            "id": "0xeabd1fec2bdf0127bb76f33a127372a8f49d362822878329073f6c09e827a375",
             "value": "0"
           }
         }
@@ -116,11 +104,7 @@
       "asMoveObject": {
         "contents": {
           "json": {
-<<<<<<< HEAD
-            "id": "0x940ef0aa85a6738896eade895c63afeb0f25682729ae518a03df79978325154e",
-=======
-            "id": "0xeabd1fec2bdf0127bb76f33a127372a8f49d362822878329073f6c09e827a375",
->>>>>>> 4647c11f
+            "id": "0xeabd1fec2bdf0127bb76f33a127372a8f49d362822878329073f6c09e827a375",
             "value": "1"
           }
         }
@@ -150,11 +134,7 @@
       "asMoveObject": {
         "contents": {
           "json": {
-<<<<<<< HEAD
-            "id": "0x940ef0aa85a6738896eade895c63afeb0f25682729ae518a03df79978325154e",
-=======
-            "id": "0xeabd1fec2bdf0127bb76f33a127372a8f49d362822878329073f6c09e827a375",
->>>>>>> 4647c11f
+            "id": "0xeabd1fec2bdf0127bb76f33a127372a8f49d362822878329073f6c09e827a375",
             "value": "1"
           }
         }
@@ -171,11 +151,7 @@
       "asMoveObject": {
         "contents": {
           "json": {
-<<<<<<< HEAD
-            "id": "0x940ef0aa85a6738896eade895c63afeb0f25682729ae518a03df79978325154e",
-=======
-            "id": "0xeabd1fec2bdf0127bb76f33a127372a8f49d362822878329073f6c09e827a375",
->>>>>>> 4647c11f
+            "id": "0xeabd1fec2bdf0127bb76f33a127372a8f49d362822878329073f6c09e827a375",
             "value": "0"
           }
         }
@@ -229,11 +205,7 @@
       "asMoveObject": {
         "contents": {
           "json": {
-<<<<<<< HEAD
-            "id": "0x940ef0aa85a6738896eade895c63afeb0f25682729ae518a03df79978325154e",
-=======
-            "id": "0xeabd1fec2bdf0127bb76f33a127372a8f49d362822878329073f6c09e827a375",
->>>>>>> 4647c11f
+            "id": "0xeabd1fec2bdf0127bb76f33a127372a8f49d362822878329073f6c09e827a375",
             "value": "1"
           }
         }
@@ -250,11 +222,7 @@
       "asMoveObject": {
         "contents": {
           "json": {
-<<<<<<< HEAD
-            "id": "0x940ef0aa85a6738896eade895c63afeb0f25682729ae518a03df79978325154e",
-=======
-            "id": "0xeabd1fec2bdf0127bb76f33a127372a8f49d362822878329073f6c09e827a375",
->>>>>>> 4647c11f
+            "id": "0xeabd1fec2bdf0127bb76f33a127372a8f49d362822878329073f6c09e827a375",
             "value": "0"
           }
         }
