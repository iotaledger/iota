--- conflicted
+++ resolved
@@ -7,21 +7,13 @@
 //# publish
 created: object(1,0)
 mutated: object(0,1)
-<<<<<<< HEAD
-gas summary: computation_cost: 1000000, computation_cost_burned: 1000000, storage_cost: 7014800,  storage_rebate: 0, non_refundable_storage_fee: 0
-=======
 gas summary: computation_cost: 1000000, storage_cost: 7007200,  storage_rebate: 0, non_refundable_storage_fee: 0
->>>>>>> 1a2e8e4d
 
 task 2, line 59:
 //# run Test::M1::create --args 0 @A
 created: object(2,0)
 mutated: object(0,1)
-<<<<<<< HEAD
-gas summary: computation_cost: 1000000, computation_cost_burned: 1000000, storage_cost: 2302800,  storage_rebate: 988000, non_refundable_storage_fee: 0
-=======
 gas summary: computation_cost: 1000000, storage_cost: 2287600,  storage_rebate: 980400, non_refundable_storage_fee: 0
->>>>>>> 1a2e8e4d
 
 task 3, line 61:
 //# create-checkpoint
@@ -49,11 +41,7 @@
 task 5, line 78:
 //# run Test::M1::update --sender A --args object(2,0) 1
 mutated: object(0,0), object(2,0)
-<<<<<<< HEAD
-gas summary: computation_cost: 1000000, computation_cost_burned: 1000000, storage_cost: 2302800,  storage_rebate: 1314800, non_refundable_storage_fee: 0
-=======
 gas summary: computation_cost: 1000000, storage_cost: 2287600,  storage_rebate: 1307200, non_refundable_storage_fee: 0
->>>>>>> 1a2e8e4d
 
 task 6, line 80:
 //# create-checkpoint
@@ -95,11 +83,7 @@
 created: object(8,0)
 mutated: object(0,0)
 wrapped: object(2,0)
-<<<<<<< HEAD
-gas summary: computation_cost: 1000000, computation_cost_burned: 1000000, storage_cost: 2553600,  storage_rebate: 2302800, non_refundable_storage_fee: 0
-=======
 gas summary: computation_cost: 1000000, storage_cost: 2538400,  storage_rebate: 2287600, non_refundable_storage_fee: 0
->>>>>>> 1a2e8e4d
 
 task 9, line 112:
 //# create-checkpoint
@@ -134,11 +118,7 @@
 mutated: object(0,0)
 unwrapped: object(2,0)
 deleted: object(8,0)
-<<<<<<< HEAD
-gas summary: computation_cost: 1000000, computation_cost_burned: 1000000, storage_cost: 2302800,  storage_rebate: 2553600, non_refundable_storage_fee: 0
-=======
 gas summary: computation_cost: 1000000, storage_cost: 2287600,  storage_rebate: 2538400, non_refundable_storage_fee: 0
->>>>>>> 1a2e8e4d
 
 task 12, line 144:
 //# create-checkpoint
@@ -184,11 +164,7 @@
 //# run Test::M1::delete --sender A --args object(2,0)
 mutated: object(0,0)
 deleted: object(2,0)
-<<<<<<< HEAD
-gas summary: computation_cost: 1000000, computation_cost_burned: 1000000, storage_cost: 988000,  storage_rebate: 2302800, non_refundable_storage_fee: 0
-=======
 gas summary: computation_cost: 1000000, storage_cost: 980400,  storage_rebate: 2287600, non_refundable_storage_fee: 0
->>>>>>> 1a2e8e4d
 
 task 15, line 188:
 //# create-checkpoint
