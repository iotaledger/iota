processed 13 tasks

init:
A: object(0,0)

task 1, lines 15-59:
//# publish
created: object(1,0)
mutated: object(0,1)
gas summary: computation_cost: 1000000, storage_cost: 7949600,  storage_rebate: 0, non_refundable_storage_fee: 0

task 2, lines 61-63:
//# programmable --sender A --inputs @A
//> 0: Test::M1::child(Input(0));
//> 1: Test::M1::parent(Input(0));
created: object(2,0), object(2,1)
mutated: object(0,0)
gas summary: computation_cost: 1000000, storage_cost: 3610000,  storage_rebate: 0, non_refundable_storage_fee: 0

task 3, line 65:
//# run Test::M1::add_child --sender A --args object(2,1) object(2,0) 42
created: object(3,0)
mutated: object(0,0), object(2,0), object(2,1)
gas summary: computation_cost: 1000000, storage_cost: 6064800,  storage_rebate: 3610000, non_refundable_storage_fee: 0

task 4, line 67:
//# run Test::M1::mutate_parent --sender A --args object(2,1)
mutated: object(0,0), object(2,1)
gas summary: computation_cost: 1000000, storage_cost: 2302800,  storage_rebate: 2302800, non_refundable_storage_fee: 0

task 5, line 69:
//# create-checkpoint
Checkpoint created: 1

task 6, lines 71-128:
//# run-graphql
Response: {
  "data": {
    "latest": {
      "version": 4,
      "dynamicFields": {
        "edges": [
          {
<<<<<<< HEAD
            "cursor": "IKnXcW431N4bwLTgpPlpJut0bqemO+LAPj62UYMYu2n+AQAAAAAAAAA=",
=======
            "cursor": "IIuU/xNbT0zh6LdGe62NTpOV83IJGGj7O3VED+vISDP0AQAAAAAAAAA=",
>>>>>>> 4647c11f
            "node": {
              "name": {
                "bcs": "KgAAAAAAAAA="
              },
              "value": {
                "contents": {
                  "json": {
<<<<<<< HEAD
                    "id": "0x81fecf8ec0fbeb91b7bd13d904c3558534bbee584134d75f8c9b4b841d759fd0",
=======
                    "id": "0x73e23175c3ca37e0c7d99110edc73a385b4f313e8f27b35dc8231d938d99bbbc",
>>>>>>> 4647c11f
                    "count": "0"
                  }
                }
              }
            }
          }
        ]
      },
      "dynamicObjectField": {
        "name": {
          "bcs": "KgAAAAAAAAA="
        },
        "value": {
          "contents": {
            "json": {
<<<<<<< HEAD
              "id": "0x81fecf8ec0fbeb91b7bd13d904c3558534bbee584134d75f8c9b4b841d759fd0",
=======
              "id": "0x73e23175c3ca37e0c7d99110edc73a385b4f313e8f27b35dc8231d938d99bbbc",
>>>>>>> 4647c11f
              "count": "0"
            }
          }
        }
      }
    },
    "owner_view": {
      "version": 4,
      "dynamicFields": {
        "edges": [
          {
<<<<<<< HEAD
            "cursor": "IKnXcW431N4bwLTgpPlpJut0bqemO+LAPj62UYMYu2n+AQAAAAAAAAA=",
=======
            "cursor": "IIuU/xNbT0zh6LdGe62NTpOV83IJGGj7O3VED+vISDP0AQAAAAAAAAA=",
>>>>>>> 4647c11f
            "node": {
              "name": {
                "bcs": "KgAAAAAAAAA="
              },
              "value": {
                "contents": {
                  "json": {
<<<<<<< HEAD
                    "id": "0x81fecf8ec0fbeb91b7bd13d904c3558534bbee584134d75f8c9b4b841d759fd0",
=======
                    "id": "0x73e23175c3ca37e0c7d99110edc73a385b4f313e8f27b35dc8231d938d99bbbc",
>>>>>>> 4647c11f
                    "count": "0"
                  }
                }
              }
            }
          }
        ]
      },
      "dynamicObjectField": {
        "name": {
          "bcs": "KgAAAAAAAAA="
        },
        "value": {
          "contents": {
            "json": {
<<<<<<< HEAD
              "id": "0x81fecf8ec0fbeb91b7bd13d904c3558534bbee584134d75f8c9b4b841d759fd0",
=======
              "id": "0x73e23175c3ca37e0c7d99110edc73a385b4f313e8f27b35dc8231d938d99bbbc",
>>>>>>> 4647c11f
              "count": "0"
            }
          }
        }
      }
    },
    "dof_added": {
      "version": 3,
      "dynamicObjectField": {
        "name": {
          "bcs": "KgAAAAAAAAA="
        },
        "value": {
          "contents": {
            "json": {
<<<<<<< HEAD
              "id": "0x81fecf8ec0fbeb91b7bd13d904c3558534bbee584134d75f8c9b4b841d759fd0",
=======
              "id": "0x73e23175c3ca37e0c7d99110edc73a385b4f313e8f27b35dc8231d938d99bbbc",
>>>>>>> 4647c11f
              "count": "0"
            }
          }
        }
      }
    },
    "before_dof_added": {
      "version": 2,
      "dynamicObjectField": null
    }
  }
}

task 7, line 130:
//# run Test::M1::delete_child --sender A --args object(2,1) 42
mutated: object(0,0), object(2,1)
deleted: object(2,0), object(3,0)
gas summary: computation_cost: 1000000, storage_cost: 2302800,  storage_rebate: 6064800, non_refundable_storage_fee: 0

task 8, line 132:
//# create-checkpoint
Checkpoint created: 2

task 9, lines 134-185:
//# run-graphql
Response: {
  "data": {
    "latest": {
      "version": 5,
      "dynamicFields": {
        "edges": []
      },
      "dynamicObjectField": null
    },
    "owner_view": {
      "version": 5,
      "dynamicFields": {
        "edges": []
      },
      "dynamicObjectField": null
    },
    "before_delete_dof": {
      "version": 4,
      "dynamicObjectField": {
        "name": {
          "bcs": "KgAAAAAAAAA="
        },
        "value": {
          "contents": {
            "json": {
<<<<<<< HEAD
              "id": "0x81fecf8ec0fbeb91b7bd13d904c3558534bbee584134d75f8c9b4b841d759fd0",
=======
              "id": "0x73e23175c3ca37e0c7d99110edc73a385b4f313e8f27b35dc8231d938d99bbbc",
>>>>>>> 4647c11f
              "count": "0"
            }
          }
        }
      }
    }
  }
}

task 10, line 187:
//# run Test::M1::mutate_parent --sender A --args object(2,1)
mutated: object(0,0), object(2,1)
gas summary: computation_cost: 1000000, storage_cost: 2302800,  storage_rebate: 2302800, non_refundable_storage_fee: 0

task 11, line 189:
//# create-checkpoint
Checkpoint created: 3

task 12, lines 191-254:
//# run-graphql
Response: {
  "data": {
    "latest": {
      "version": 6,
      "dynamicFields": {
        "edges": []
      },
      "dynamicObjectField": null
    },
    "owner_view": {
      "version": 6,
      "dynamicFields": {
        "edges": []
      },
      "dynamicObjectField": null
    },
    "parent_version_6": {
      "version": 6,
      "dynamicObjectField": null
    },
    "parent_version_5": {
      "version": 5,
      "dynamicObjectField": null
    },
    "parent_version_4": {
      "version": 4,
      "dynamicObjectField": {
        "name": {
          "bcs": "KgAAAAAAAAA="
        },
        "value": {
          "contents": {
            "json": {
<<<<<<< HEAD
              "id": "0x81fecf8ec0fbeb91b7bd13d904c3558534bbee584134d75f8c9b4b841d759fd0",
=======
              "id": "0x73e23175c3ca37e0c7d99110edc73a385b4f313e8f27b35dc8231d938d99bbbc",
>>>>>>> 4647c11f
              "count": "0"
            }
          }
        }
      }
    }
  }
}<|MERGE_RESOLUTION|>--- conflicted
+++ resolved
@@ -41,11 +41,7 @@
       "dynamicFields": {
         "edges": [
           {
-<<<<<<< HEAD
-            "cursor": "IKnXcW431N4bwLTgpPlpJut0bqemO+LAPj62UYMYu2n+AQAAAAAAAAA=",
-=======
             "cursor": "IIuU/xNbT0zh6LdGe62NTpOV83IJGGj7O3VED+vISDP0AQAAAAAAAAA=",
->>>>>>> 4647c11f
             "node": {
               "name": {
                 "bcs": "KgAAAAAAAAA="
@@ -53,11 +49,7 @@
               "value": {
                 "contents": {
                   "json": {
-<<<<<<< HEAD
-                    "id": "0x81fecf8ec0fbeb91b7bd13d904c3558534bbee584134d75f8c9b4b841d759fd0",
-=======
                     "id": "0x73e23175c3ca37e0c7d99110edc73a385b4f313e8f27b35dc8231d938d99bbbc",
->>>>>>> 4647c11f
                     "count": "0"
                   }
                 }
@@ -73,11 +65,7 @@
         "value": {
           "contents": {
             "json": {
-<<<<<<< HEAD
-              "id": "0x81fecf8ec0fbeb91b7bd13d904c3558534bbee584134d75f8c9b4b841d759fd0",
-=======
-              "id": "0x73e23175c3ca37e0c7d99110edc73a385b4f313e8f27b35dc8231d938d99bbbc",
->>>>>>> 4647c11f
+              "id": "0x73e23175c3ca37e0c7d99110edc73a385b4f313e8f27b35dc8231d938d99bbbc",
               "count": "0"
             }
           }
@@ -89,11 +77,7 @@
       "dynamicFields": {
         "edges": [
           {
-<<<<<<< HEAD
-            "cursor": "IKnXcW431N4bwLTgpPlpJut0bqemO+LAPj62UYMYu2n+AQAAAAAAAAA=",
-=======
             "cursor": "IIuU/xNbT0zh6LdGe62NTpOV83IJGGj7O3VED+vISDP0AQAAAAAAAAA=",
->>>>>>> 4647c11f
             "node": {
               "name": {
                 "bcs": "KgAAAAAAAAA="
@@ -101,11 +85,7 @@
               "value": {
                 "contents": {
                   "json": {
-<<<<<<< HEAD
-                    "id": "0x81fecf8ec0fbeb91b7bd13d904c3558534bbee584134d75f8c9b4b841d759fd0",
-=======
                     "id": "0x73e23175c3ca37e0c7d99110edc73a385b4f313e8f27b35dc8231d938d99bbbc",
->>>>>>> 4647c11f
                     "count": "0"
                   }
                 }
@@ -121,11 +101,7 @@
         "value": {
           "contents": {
             "json": {
-<<<<<<< HEAD
-              "id": "0x81fecf8ec0fbeb91b7bd13d904c3558534bbee584134d75f8c9b4b841d759fd0",
-=======
-              "id": "0x73e23175c3ca37e0c7d99110edc73a385b4f313e8f27b35dc8231d938d99bbbc",
->>>>>>> 4647c11f
+              "id": "0x73e23175c3ca37e0c7d99110edc73a385b4f313e8f27b35dc8231d938d99bbbc",
               "count": "0"
             }
           }
@@ -141,11 +117,7 @@
         "value": {
           "contents": {
             "json": {
-<<<<<<< HEAD
-              "id": "0x81fecf8ec0fbeb91b7bd13d904c3558534bbee584134d75f8c9b4b841d759fd0",
-=======
-              "id": "0x73e23175c3ca37e0c7d99110edc73a385b4f313e8f27b35dc8231d938d99bbbc",
->>>>>>> 4647c11f
+              "id": "0x73e23175c3ca37e0c7d99110edc73a385b4f313e8f27b35dc8231d938d99bbbc",
               "count": "0"
             }
           }
@@ -196,11 +168,7 @@
         "value": {
           "contents": {
             "json": {
-<<<<<<< HEAD
-              "id": "0x81fecf8ec0fbeb91b7bd13d904c3558534bbee584134d75f8c9b4b841d759fd0",
-=======
-              "id": "0x73e23175c3ca37e0c7d99110edc73a385b4f313e8f27b35dc8231d938d99bbbc",
->>>>>>> 4647c11f
+              "id": "0x73e23175c3ca37e0c7d99110edc73a385b4f313e8f27b35dc8231d938d99bbbc",
               "count": "0"
             }
           }
@@ -254,11 +222,7 @@
         "value": {
           "contents": {
             "json": {
-<<<<<<< HEAD
-              "id": "0x81fecf8ec0fbeb91b7bd13d904c3558534bbee584134d75f8c9b4b841d759fd0",
-=======
-              "id": "0x73e23175c3ca37e0c7d99110edc73a385b4f313e8f27b35dc8231d938d99bbbc",
->>>>>>> 4647c11f
+              "id": "0x73e23175c3ca37e0c7d99110edc73a385b4f313e8f27b35dc8231d938d99bbbc",
               "count": "0"
             }
           }
