processed 13 tasks

init:
A: object(0,0)

task 1, lines 15-59:
//# publish
created: object(1,0)
mutated: object(0,1)
<<<<<<< HEAD
gas summary: computation_cost: 1000000, computation_cost_burned: 1000000, storage_cost: 7949600,  storage_rebate: 0, non_refundable_storage_fee: 0
=======
gas summary: computation_cost: 1000000, storage_cost: 7942000,  storage_rebate: 0, non_refundable_storage_fee: 0
>>>>>>> 1a2e8e4d

task 2, lines 61-63:
//# programmable --sender A --inputs @A
//> 0: Test::M1::child(Input(0));
//> 1: Test::M1::parent(Input(0));
created: object(2,0), object(2,1)
mutated: object(0,0)
<<<<<<< HEAD
gas summary: computation_cost: 1000000, computation_cost_burned: 1000000, storage_cost: 3610000,  storage_rebate: 0, non_refundable_storage_fee: 0
=======
gas summary: computation_cost: 1000000, storage_cost: 3587200,  storage_rebate: 0, non_refundable_storage_fee: 0
>>>>>>> 1a2e8e4d

task 3, line 65:
//# run Test::M1::add_child --sender A --args object(2,1) object(2,0) 42
created: object(3,0)
mutated: object(0,0), object(2,0), object(2,1)
<<<<<<< HEAD
gas summary: computation_cost: 1000000, computation_cost_burned: 1000000, storage_cost: 6064800,  storage_rebate: 3610000, non_refundable_storage_fee: 0
=======
gas summary: computation_cost: 1000000, storage_cost: 6034400,  storage_rebate: 3587200, non_refundable_storage_fee: 0
>>>>>>> 1a2e8e4d

task 4, line 67:
//# run Test::M1::mutate_parent --sender A --args object(2,1)
mutated: object(0,0), object(2,1)
<<<<<<< HEAD
gas summary: computation_cost: 1000000, computation_cost_burned: 1000000, storage_cost: 2302800,  storage_rebate: 2302800, non_refundable_storage_fee: 0
=======
gas summary: computation_cost: 1000000, storage_cost: 2287600,  storage_rebate: 2287600, non_refundable_storage_fee: 0
>>>>>>> 1a2e8e4d

task 5, line 69:
//# create-checkpoint
Checkpoint created: 1

task 6, lines 71-128:
//# run-graphql
Response: {
  "data": {
    "latest": {
      "version": 4,
      "dynamicFields": {
        "edges": [
          {
            "cursor": "IClB4T7AHWEOVWKrXS5TxSolCdMgz1kvtKBpJwRFEQ4OAQAAAAAAAAA=",
            "node": {
              "name": {
                "bcs": "KgAAAAAAAAA="
              },
              "value": {
                "contents": {
                  "json": {
                    "id": "0x253884793f1f9a266382615636a3407f3e624c02d0a41627cdf04ec9a9a8e26e",
                    "count": "0"
                  }
                }
              }
            }
          }
        ]
      },
      "dynamicObjectField": {
        "name": {
          "bcs": "KgAAAAAAAAA="
        },
        "value": {
          "contents": {
            "json": {
              "id": "0x253884793f1f9a266382615636a3407f3e624c02d0a41627cdf04ec9a9a8e26e",
              "count": "0"
            }
          }
        }
      }
    },
    "owner_view": {
      "version": 4,
      "dynamicFields": {
        "edges": [
          {
            "cursor": "IClB4T7AHWEOVWKrXS5TxSolCdMgz1kvtKBpJwRFEQ4OAQAAAAAAAAA=",
            "node": {
              "name": {
                "bcs": "KgAAAAAAAAA="
              },
              "value": {
                "contents": {
                  "json": {
                    "id": "0x253884793f1f9a266382615636a3407f3e624c02d0a41627cdf04ec9a9a8e26e",
                    "count": "0"
                  }
                }
              }
            }
          }
        ]
      },
      "dynamicObjectField": {
        "name": {
          "bcs": "KgAAAAAAAAA="
        },
        "value": {
          "contents": {
            "json": {
              "id": "0x253884793f1f9a266382615636a3407f3e624c02d0a41627cdf04ec9a9a8e26e",
              "count": "0"
            }
          }
        }
      }
    },
    "dof_added": {
      "version": 3,
      "dynamicObjectField": {
        "name": {
          "bcs": "KgAAAAAAAAA="
        },
        "value": {
          "contents": {
            "json": {
              "id": "0x253884793f1f9a266382615636a3407f3e624c02d0a41627cdf04ec9a9a8e26e",
              "count": "0"
            }
          }
        }
      }
    },
    "before_dof_added": {
      "version": 2,
      "dynamicObjectField": null
    }
  }
}

task 7, line 130:
//# run Test::M1::delete_child --sender A --args object(2,1) 42
mutated: object(0,0), object(2,1)
deleted: object(2,0), object(3,0)
<<<<<<< HEAD
gas summary: computation_cost: 1000000, computation_cost_burned: 1000000, storage_cost: 2302800,  storage_rebate: 6064800, non_refundable_storage_fee: 0
=======
gas summary: computation_cost: 1000000, storage_cost: 2287600,  storage_rebate: 6034400, non_refundable_storage_fee: 0
>>>>>>> 1a2e8e4d

task 8, line 132:
//# create-checkpoint
Checkpoint created: 2

task 9, lines 134-185:
//# run-graphql
Response: {
  "data": {
    "latest": {
      "version": 5,
      "dynamicFields": {
        "edges": []
      },
      "dynamicObjectField": null
    },
    "owner_view": {
      "version": 5,
      "dynamicFields": {
        "edges": []
      },
      "dynamicObjectField": null
    },
    "before_delete_dof": {
      "version": 4,
      "dynamicObjectField": {
        "name": {
          "bcs": "KgAAAAAAAAA="
        },
        "value": {
          "contents": {
            "json": {
              "id": "0x253884793f1f9a266382615636a3407f3e624c02d0a41627cdf04ec9a9a8e26e",
              "count": "0"
            }
          }
        }
      }
    }
  }
}

task 10, line 187:
//# run Test::M1::mutate_parent --sender A --args object(2,1)
mutated: object(0,0), object(2,1)
<<<<<<< HEAD
gas summary: computation_cost: 1000000, computation_cost_burned: 1000000, storage_cost: 2302800,  storage_rebate: 2302800, non_refundable_storage_fee: 0
=======
gas summary: computation_cost: 1000000, storage_cost: 2287600,  storage_rebate: 2287600, non_refundable_storage_fee: 0
>>>>>>> 1a2e8e4d

task 11, line 189:
//# create-checkpoint
Checkpoint created: 3

task 12, lines 191-254:
//# run-graphql
Response: {
  "data": {
    "latest": {
      "version": 6,
      "dynamicFields": {
        "edges": []
      },
      "dynamicObjectField": null
    },
    "owner_view": {
      "version": 6,
      "dynamicFields": {
        "edges": []
      },
      "dynamicObjectField": null
    },
    "parent_version_6": {
      "version": 6,
      "dynamicObjectField": null
    },
    "parent_version_5": {
      "version": 5,
      "dynamicObjectField": null
    },
    "parent_version_4": {
      "version": 4,
      "dynamicObjectField": {
        "name": {
          "bcs": "KgAAAAAAAAA="
        },
        "value": {
          "contents": {
            "json": {
              "id": "0x253884793f1f9a266382615636a3407f3e624c02d0a41627cdf04ec9a9a8e26e",
              "count": "0"
            }
          }
        }
      }
    }
  }
}<|MERGE_RESOLUTION|>--- conflicted
+++ resolved
@@ -7,11 +7,7 @@
 //# publish
 created: object(1,0)
 mutated: object(0,1)
-<<<<<<< HEAD
-gas summary: computation_cost: 1000000, computation_cost_burned: 1000000, storage_cost: 7949600,  storage_rebate: 0, non_refundable_storage_fee: 0
-=======
 gas summary: computation_cost: 1000000, storage_cost: 7942000,  storage_rebate: 0, non_refundable_storage_fee: 0
->>>>>>> 1a2e8e4d
 
 task 2, lines 61-63:
 //# programmable --sender A --inputs @A
@@ -19,30 +15,18 @@
 //> 1: Test::M1::parent(Input(0));
 created: object(2,0), object(2,1)
 mutated: object(0,0)
-<<<<<<< HEAD
-gas summary: computation_cost: 1000000, computation_cost_burned: 1000000, storage_cost: 3610000,  storage_rebate: 0, non_refundable_storage_fee: 0
-=======
 gas summary: computation_cost: 1000000, storage_cost: 3587200,  storage_rebate: 0, non_refundable_storage_fee: 0
->>>>>>> 1a2e8e4d
 
 task 3, line 65:
 //# run Test::M1::add_child --sender A --args object(2,1) object(2,0) 42
 created: object(3,0)
 mutated: object(0,0), object(2,0), object(2,1)
-<<<<<<< HEAD
-gas summary: computation_cost: 1000000, computation_cost_burned: 1000000, storage_cost: 6064800,  storage_rebate: 3610000, non_refundable_storage_fee: 0
-=======
 gas summary: computation_cost: 1000000, storage_cost: 6034400,  storage_rebate: 3587200, non_refundable_storage_fee: 0
->>>>>>> 1a2e8e4d
 
 task 4, line 67:
 //# run Test::M1::mutate_parent --sender A --args object(2,1)
 mutated: object(0,0), object(2,1)
-<<<<<<< HEAD
-gas summary: computation_cost: 1000000, computation_cost_burned: 1000000, storage_cost: 2302800,  storage_rebate: 2302800, non_refundable_storage_fee: 0
-=======
 gas summary: computation_cost: 1000000, storage_cost: 2287600,  storage_rebate: 2287600, non_refundable_storage_fee: 0
->>>>>>> 1a2e8e4d
 
 task 5, line 69:
 //# create-checkpoint
@@ -151,11 +135,7 @@
 //# run Test::M1::delete_child --sender A --args object(2,1) 42
 mutated: object(0,0), object(2,1)
 deleted: object(2,0), object(3,0)
-<<<<<<< HEAD
-gas summary: computation_cost: 1000000, computation_cost_burned: 1000000, storage_cost: 2302800,  storage_rebate: 6064800, non_refundable_storage_fee: 0
-=======
 gas summary: computation_cost: 1000000, storage_cost: 2287600,  storage_rebate: 6034400, non_refundable_storage_fee: 0
->>>>>>> 1a2e8e4d
 
 task 8, line 132:
 //# create-checkpoint
@@ -201,11 +181,7 @@
 task 10, line 187:
 //# run Test::M1::mutate_parent --sender A --args object(2,1)
 mutated: object(0,0), object(2,1)
-<<<<<<< HEAD
-gas summary: computation_cost: 1000000, computation_cost_burned: 1000000, storage_cost: 2302800,  storage_rebate: 2302800, non_refundable_storage_fee: 0
-=======
 gas summary: computation_cost: 1000000, storage_cost: 2287600,  storage_rebate: 2287600, non_refundable_storage_fee: 0
->>>>>>> 1a2e8e4d
 
 task 11, line 189:
 //# create-checkpoint
