--- conflicted
+++ resolved
@@ -7,21 +7,13 @@
 //# publish
 created: object(1,0)
 mutated: object(0,1)
-<<<<<<< HEAD
-gas summary: computation_cost: 1000000, computation_cost_burned: 1000000, storage_cost: 8474000,  storage_rebate: 0, non_refundable_storage_fee: 0
-=======
 gas summary: computation_cost: 1000000, storage_cost: 8466400,  storage_rebate: 0, non_refundable_storage_fee: 0
->>>>>>> 1a2e8e4d
 
 task 2, line 58:
 //# run Test::M1::parent --sender A --args @A
 created: object(2,0)
 mutated: object(0,0)
-<<<<<<< HEAD
-gas summary: computation_cost: 1000000, computation_cost_burned: 1000000, storage_cost: 2302800,  storage_rebate: 0, non_refundable_storage_fee: 0
-=======
 gas summary: computation_cost: 1000000, storage_cost: 2287600,  storage_rebate: 0, non_refundable_storage_fee: 0
->>>>>>> 1a2e8e4d
 
 task 3, line 60:
 //# view-object 2,0
@@ -40,11 +32,7 @@
 //# run Test::M1::add_df --sender A --args object(2,0)
 created: object(4,0), object(4,1), object(4,2)
 mutated: object(0,0), object(2,0)
-<<<<<<< HEAD
-gas summary: computation_cost: 1000000, computation_cost_burned: 1000000, storage_cost: 8664000,  storage_rebate: 2302800, non_refundable_storage_fee: 0
-=======
 gas summary: computation_cost: 1000000, storage_cost: 8626000,  storage_rebate: 2287600, non_refundable_storage_fee: 0
->>>>>>> 1a2e8e4d
 
 task 5, line 64:
 //# view-object 2,0
@@ -63,11 +51,7 @@
 //# run Test::M1::add_more_df --sender A --args object(2,0)
 created: object(6,0), object(6,1), object(6,2)
 mutated: object(0,0), object(2,0)
-<<<<<<< HEAD
-gas summary: computation_cost: 1000000, computation_cost_burned: 1000000, storage_cost: 8664000,  storage_rebate: 2302800, non_refundable_storage_fee: 0
-=======
 gas summary: computation_cost: 1000000, storage_cost: 8626000,  storage_rebate: 2287600, non_refundable_storage_fee: 0
->>>>>>> 1a2e8e4d
 
 task 7, line 68:
 //# view-object 2,0
@@ -86,20 +70,12 @@
 //# run Test::M1::remove_df --sender A --args object(2,0)
 mutated: object(0,0), object(2,0)
 deleted: object(4,0), object(4,1), object(4,2)
-<<<<<<< HEAD
-gas summary: computation_cost: 1000000, computation_cost_burned: 1000000, storage_cost: 2302800,  storage_rebate: 8664000, non_refundable_storage_fee: 0
-=======
 gas summary: computation_cost: 1000000, storage_cost: 2287600,  storage_rebate: 8626000, non_refundable_storage_fee: 0
->>>>>>> 1a2e8e4d
 
 task 9, line 72:
 //# run Test::M1::mutate_parent --sender A --args object(2,0)
 mutated: object(0,0), object(2,0)
-<<<<<<< HEAD
-gas summary: computation_cost: 1000000, computation_cost_burned: 1000000, storage_cost: 2302800,  storage_rebate: 2302800, non_refundable_storage_fee: 0
-=======
 gas summary: computation_cost: 1000000, storage_cost: 2287600,  storage_rebate: 2287600, non_refundable_storage_fee: 0
->>>>>>> 1a2e8e4d
 
 task 10, line 74:
 //# create-checkpoint
