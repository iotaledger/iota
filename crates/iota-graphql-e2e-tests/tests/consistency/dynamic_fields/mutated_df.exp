--- conflicted
+++ resolved
@@ -78,47 +78,35 @@
       "dynamicFields": {
         "edges": [
           {
-<<<<<<< HEAD
-            "cursor": "IDHaE6w1RDgmMTf9RaRm8M97l6kVKCwF9WM0MT4u/L6JAQAAAAAAAAA=",
-=======
-            "cursor": "IAJ+N19Eh+w2kIWfYP5kpcPiRB/p8su3E0v/PYZPvZQHAQAAAAAAAAA=",
->>>>>>> 56d3890a
+            "cursor": "IGL/AkAehOA9JWabY7LEyla1CR9vjbJehGIj9a7qcX4UAQAAAAAAAAA=",
+            "node": {
+              "name": {
+                "bcs": "A2RmMg=="
+              },
+              "value": {
+                "json": "df2"
+              }
+            }
+          },
+          {
+            "cursor": "IMp4Y5lhAQREA6LWgp+YmmZOzPrtrICImi3Q/L1Knm8pAQAAAAAAAAA=",
+            "node": {
+              "name": {
+                "bcs": "A2RmMw=="
+              },
+              "value": {
+                "json": "df3"
+              }
+            }
+          },
+          {
+            "cursor": "IN/gxQdNYnVfB7JC2QqrVZ3Ulxf84o+ptEaJ7Cl53GsEAQAAAAAAAAA=",
             "node": {
               "name": {
                 "bcs": "A2RmMQ=="
               },
               "value": {
                 "json": "df1"
-              }
-            }
-          },
-          {
-<<<<<<< HEAD
-            "cursor": "IKMHLb6JkCHBtY7VoXdUZ3HQvj95ytaYJjEI0TjlLbqIAQAAAAAAAAA=",
-=======
-            "cursor": "ICzcsSchArXAOXPv2df4sMekCJG1I1Frj1xYeVeySw9oAQAAAAAAAAA=",
->>>>>>> 56d3890a
-            "node": {
-              "name": {
-                "bcs": "A2RmMg=="
-              },
-              "value": {
-                "json": "df2"
-              }
-            }
-          },
-          {
-<<<<<<< HEAD
-            "cursor": "IM05jmYrxZq8++g77PmblQVGrlXDBYxAldnMqvl3XKG5AQAAAAAAAAA=",
-=======
-            "cursor": "IPPDpxgy1QD29OuylQYSnhxoj8iexPFvm8suwQUMWaWTAQAAAAAAAAA=",
->>>>>>> 56d3890a
-            "node": {
-              "name": {
-                "bcs": "A2RmMw=="
-              },
-              "value": {
-                "json": "df3"
               }
             }
           }
@@ -166,7 +154,7 @@
 
 task 11, line 114:
 //# run Test::M1::mutate_df1 --sender A --args object(2,0)
-mutated: object(0,0), object(2,0), object(4,0)
+mutated: object(0,0), object(2,0), object(4,2)
 gas summary: computation_cost: 1000000, storage_cost: 4484000,  storage_rebate: 4423200, non_refundable_storage_fee: 0
 
 task 12, line 116:
@@ -213,47 +201,35 @@
       "dynamicFields": {
         "edges": [
           {
-<<<<<<< HEAD
-            "cursor": "IDHaE6w1RDgmMTf9RaRm8M97l6kVKCwF9WM0MT4u/L6JAgAAAAAAAAA=",
-=======
-            "cursor": "IAJ+N19Eh+w2kIWfYP5kpcPiRB/p8su3E0v/PYZPvZQHAgAAAAAAAAA=",
->>>>>>> 56d3890a
+            "cursor": "IGL/AkAehOA9JWabY7LEyla1CR9vjbJehGIj9a7qcX4UAgAAAAAAAAA=",
+            "node": {
+              "name": {
+                "bcs": "A2RmMg=="
+              },
+              "value": {
+                "json": "df2"
+              }
+            }
+          },
+          {
+            "cursor": "IMp4Y5lhAQREA6LWgp+YmmZOzPrtrICImi3Q/L1Knm8pAgAAAAAAAAA=",
+            "node": {
+              "name": {
+                "bcs": "A2RmMw=="
+              },
+              "value": {
+                "json": "df3"
+              }
+            }
+          },
+          {
+            "cursor": "IN/gxQdNYnVfB7JC2QqrVZ3Ulxf84o+ptEaJ7Cl53GsEAgAAAAAAAAA=",
             "node": {
               "name": {
                 "bcs": "A2RmMQ=="
               },
               "value": {
                 "json": "df1_mutated"
-              }
-            }
-          },
-          {
-<<<<<<< HEAD
-            "cursor": "IKMHLb6JkCHBtY7VoXdUZ3HQvj95ytaYJjEI0TjlLbqIAgAAAAAAAAA=",
-=======
-            "cursor": "ICzcsSchArXAOXPv2df4sMekCJG1I1Frj1xYeVeySw9oAgAAAAAAAAA=",
->>>>>>> 56d3890a
-            "node": {
-              "name": {
-                "bcs": "A2RmMg=="
-              },
-              "value": {
-                "json": "df2"
-              }
-            }
-          },
-          {
-<<<<<<< HEAD
-            "cursor": "IM05jmYrxZq8++g77PmblQVGrlXDBYxAldnMqvl3XKG5AgAAAAAAAAA=",
-=======
-            "cursor": "IPPDpxgy1QD29OuylQYSnhxoj8iexPFvm8suwQUMWaWTAgAAAAAAAAA=",
->>>>>>> 56d3890a
-            "node": {
-              "name": {
-                "bcs": "A2RmMw=="
-              },
-              "value": {
-                "json": "df3"
               }
             }
           }
