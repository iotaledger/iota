processed 17 tasks

init:
A: object(0,0)

task 1, lines 25-76:
//# publish
created: object(1,0)
mutated: object(0,1)
gas summary: computation_cost: 1000000, storage_cost: 8960400,  storage_rebate: 0, non_refundable_storage_fee: 0

task 2, line 78:
//# run Test::M1::parent --sender A --args @A
created: object(2,0)
mutated: object(0,0)
gas summary: computation_cost: 1000000, storage_cost: 2302800,  storage_rebate: 0, non_refundable_storage_fee: 0

task 3, line 80:
//# run Test::M1::child --sender A --args @A
created: object(3,0)
mutated: object(0,0)
gas summary: computation_cost: 1000000, storage_cost: 2295200,  storage_rebate: 988000, non_refundable_storage_fee: 0

task 4, line 82:
//# run Test::M1::child --sender A --args @A
created: object(4,0)
mutated: object(0,0)
gas summary: computation_cost: 1000000, storage_cost: 2295200,  storage_rebate: 988000, non_refundable_storage_fee: 0

task 5, line 84:
//# run Test::M1::add_child --sender A --args object(2,0) object(3,0) 42
created: object(5,0)
mutated: object(0,0), object(2,0), object(3,0)
gas summary: computation_cost: 1000000, storage_cost: 6064800,  storage_rebate: 3610000, non_refundable_storage_fee: 0

task 6, line 86:
//# run Test::M1::add_nested_child --sender A --args object(2,0) 42 object(4,0) 420
created: object(6,0)
mutated: object(0,0), object(2,0), object(4,0)
gas summary: computation_cost: 1000000, storage_cost: 6064800,  storage_rebate: 3610000, non_refundable_storage_fee: 0

task 7, line 88:
//# run Test::M1::mutate_child_on_parent --sender A --args object(2,0) 42
mutated: object(0,0), object(2,0), object(3,0)
gas summary: computation_cost: 1000000, storage_cost: 3610000,  storage_rebate: 3610000, non_refundable_storage_fee: 0

task 8, line 90:
//# run Test::M1::mutate_nested_child_on_parent --sender A --args object(2,0) 42 420
mutated: object(0,0), object(2,0), object(4,0)
gas summary: computation_cost: 1000000, storage_cost: 3610000,  storage_rebate: 3610000, non_refundable_storage_fee: 0

task 9, line 92:
//# create-checkpoint
Checkpoint created: 1

task 10, lines 94-124:
//# run-graphql
Response: {
  "data": {
    "object": {
      "dynamicFields": {
        "nodes": [
          {
            "value": {
<<<<<<< HEAD
              "address": "0x6de741c37f0ce8d820218bf0e4e3dcde7c8d8ab0cc8e0360d22eefaba593ab14",
              "version": 5,
              "contents": {
                "json": {
                  "id": "0x6de741c37f0ce8d820218bf0e4e3dcde7c8d8ab0cc8e0360d22eefaba593ab14",
=======
              "address": "0xe0f588e2ad8e6a1d63c189d3c92a70816d4eb8325cb5292739752e01100e89dc",
              "version": 5,
              "contents": {
                "json": {
                  "id": "0xe0f588e2ad8e6a1d63c189d3c92a70816d4eb8325cb5292739752e01100e89dc",
>>>>>>> 4647c11f
                  "count": "0"
                }
              },
              "dynamicFields": {
                "nodes": []
              }
            }
          }
        ]
      }
    }
  }
}

task 11, lines 126-156:
//# run-graphql
Response: {
  "data": {
    "object": {
      "dynamicFields": {
        "nodes": [
          {
            "value": {
<<<<<<< HEAD
              "address": "0x6de741c37f0ce8d820218bf0e4e3dcde7c8d8ab0cc8e0360d22eefaba593ab14",
              "version": 5,
              "contents": {
                "json": {
                  "id": "0x6de741c37f0ce8d820218bf0e4e3dcde7c8d8ab0cc8e0360d22eefaba593ab14",
=======
              "address": "0xe0f588e2ad8e6a1d63c189d3c92a70816d4eb8325cb5292739752e01100e89dc",
              "version": 5,
              "contents": {
                "json": {
                  "id": "0xe0f588e2ad8e6a1d63c189d3c92a70816d4eb8325cb5292739752e01100e89dc",
>>>>>>> 4647c11f
                  "count": "0"
                }
              },
              "dynamicFields": {
                "nodes": [
                  {
                    "value": {
<<<<<<< HEAD
                      "address": "0x26ed3a96ca9b5f6bfa4ff248359b3cd96b689942a85094e3dd1cede5a3dcbffb",
                      "version": 6,
                      "contents": {
                        "json": {
                          "id": "0x26ed3a96ca9b5f6bfa4ff248359b3cd96b689942a85094e3dd1cede5a3dcbffb",
=======
                      "address": "0x112e84595495024dd53c12d1c45f71a2493266a63b3cebe0ef5379b8dbe5f0e9",
                      "version": 6,
                      "contents": {
                        "json": {
                          "id": "0x112e84595495024dd53c12d1c45f71a2493266a63b3cebe0ef5379b8dbe5f0e9",
>>>>>>> 4647c11f
                          "count": "0"
                        }
                      }
                    }
                  }
                ]
              }
            }
          }
        ]
      }
    }
  }
}

task 12, lines 158-188:
//# run-graphql
Response: {
  "data": {
    "object": {
      "dynamicFields": {
        "nodes": [
          {
            "value": {
<<<<<<< HEAD
              "address": "0x6de741c37f0ce8d820218bf0e4e3dcde7c8d8ab0cc8e0360d22eefaba593ab14",
              "version": 7,
              "contents": {
                "json": {
                  "id": "0x6de741c37f0ce8d820218bf0e4e3dcde7c8d8ab0cc8e0360d22eefaba593ab14",
=======
              "address": "0xe0f588e2ad8e6a1d63c189d3c92a70816d4eb8325cb5292739752e01100e89dc",
              "version": 7,
              "contents": {
                "json": {
                  "id": "0xe0f588e2ad8e6a1d63c189d3c92a70816d4eb8325cb5292739752e01100e89dc",
>>>>>>> 4647c11f
                  "count": "1"
                }
              },
              "dynamicFields": {
                "nodes": [
                  {
                    "value": {
<<<<<<< HEAD
                      "address": "0x26ed3a96ca9b5f6bfa4ff248359b3cd96b689942a85094e3dd1cede5a3dcbffb",
                      "version": 6,
                      "contents": {
                        "json": {
                          "id": "0x26ed3a96ca9b5f6bfa4ff248359b3cd96b689942a85094e3dd1cede5a3dcbffb",
=======
                      "address": "0x112e84595495024dd53c12d1c45f71a2493266a63b3cebe0ef5379b8dbe5f0e9",
                      "version": 6,
                      "contents": {
                        "json": {
                          "id": "0x112e84595495024dd53c12d1c45f71a2493266a63b3cebe0ef5379b8dbe5f0e9",
>>>>>>> 4647c11f
                          "count": "0"
                        }
                      }
                    }
                  }
                ]
              }
            }
          }
        ]
      }
    }
  }
}

task 13, lines 190-220:
//# run-graphql
Response: {
  "data": {
    "object": {
      "dynamicFields": {
        "nodes": [
          {
            "value": {
<<<<<<< HEAD
              "address": "0x6de741c37f0ce8d820218bf0e4e3dcde7c8d8ab0cc8e0360d22eefaba593ab14",
              "version": 7,
              "contents": {
                "json": {
                  "id": "0x6de741c37f0ce8d820218bf0e4e3dcde7c8d8ab0cc8e0360d22eefaba593ab14",
=======
              "address": "0xe0f588e2ad8e6a1d63c189d3c92a70816d4eb8325cb5292739752e01100e89dc",
              "version": 7,
              "contents": {
                "json": {
                  "id": "0xe0f588e2ad8e6a1d63c189d3c92a70816d4eb8325cb5292739752e01100e89dc",
>>>>>>> 4647c11f
                  "count": "1"
                }
              },
              "dynamicFields": {
                "nodes": [
                  {
                    "value": {
<<<<<<< HEAD
                      "address": "0x26ed3a96ca9b5f6bfa4ff248359b3cd96b689942a85094e3dd1cede5a3dcbffb",
                      "version": 8,
                      "contents": {
                        "json": {
                          "id": "0x26ed3a96ca9b5f6bfa4ff248359b3cd96b689942a85094e3dd1cede5a3dcbffb",
=======
                      "address": "0x112e84595495024dd53c12d1c45f71a2493266a63b3cebe0ef5379b8dbe5f0e9",
                      "version": 8,
                      "contents": {
                        "json": {
                          "id": "0x112e84595495024dd53c12d1c45f71a2493266a63b3cebe0ef5379b8dbe5f0e9",
>>>>>>> 4647c11f
                          "count": "1"
                        }
                      }
                    }
                  }
                ]
              }
            }
          }
        ]
      }
    }
  }
}

task 14, lines 222-239:
//# run-graphql
Response: {
  "data": {
    "object": {
      "dynamicFields": {
        "nodes": []
      }
    }
  }
}

task 15, lines 241-258:
//# run-graphql
Response: {
  "data": {
    "object": null
  }
}

task 16, lines 260-277:
//# run-graphql
Response: {
  "data": {
    "object": {
      "dynamicFields": {
        "nodes": [
          {
            "value": {
<<<<<<< HEAD
              "address": "0x26ed3a96ca9b5f6bfa4ff248359b3cd96b689942a85094e3dd1cede5a3dcbffb",
              "version": 6,
              "contents": {
                "json": {
                  "id": "0x26ed3a96ca9b5f6bfa4ff248359b3cd96b689942a85094e3dd1cede5a3dcbffb",
=======
              "address": "0x112e84595495024dd53c12d1c45f71a2493266a63b3cebe0ef5379b8dbe5f0e9",
              "version": 6,
              "contents": {
                "json": {
                  "id": "0x112e84595495024dd53c12d1c45f71a2493266a63b3cebe0ef5379b8dbe5f0e9",
>>>>>>> 4647c11f
                  "count": "0"
                }
              }
            }
          }
        ]
      }
    }
  }
}<|MERGE_RESOLUTION|>--- conflicted
+++ resolved
@@ -62,55 +62,39 @@
         "nodes": [
           {
             "value": {
-<<<<<<< HEAD
-              "address": "0x6de741c37f0ce8d820218bf0e4e3dcde7c8d8ab0cc8e0360d22eefaba593ab14",
+              "address": "0xe0f588e2ad8e6a1d63c189d3c92a70816d4eb8325cb5292739752e01100e89dc",
               "version": 5,
               "contents": {
                 "json": {
-                  "id": "0x6de741c37f0ce8d820218bf0e4e3dcde7c8d8ab0cc8e0360d22eefaba593ab14",
-=======
+                  "id": "0xe0f588e2ad8e6a1d63c189d3c92a70816d4eb8325cb5292739752e01100e89dc",
+                  "count": "0"
+                }
+              },
+              "dynamicFields": {
+                "nodes": []
+              }
+            }
+          }
+        ]
+      }
+    }
+  }
+}
+
+task 11, lines 126-156:
+//# run-graphql
+Response: {
+  "data": {
+    "object": {
+      "dynamicFields": {
+        "nodes": [
+          {
+            "value": {
               "address": "0xe0f588e2ad8e6a1d63c189d3c92a70816d4eb8325cb5292739752e01100e89dc",
               "version": 5,
               "contents": {
                 "json": {
                   "id": "0xe0f588e2ad8e6a1d63c189d3c92a70816d4eb8325cb5292739752e01100e89dc",
->>>>>>> 4647c11f
-                  "count": "0"
-                }
-              },
-              "dynamicFields": {
-                "nodes": []
-              }
-            }
-          }
-        ]
-      }
-    }
-  }
-}
-
-task 11, lines 126-156:
-//# run-graphql
-Response: {
-  "data": {
-    "object": {
-      "dynamicFields": {
-        "nodes": [
-          {
-            "value": {
-<<<<<<< HEAD
-              "address": "0x6de741c37f0ce8d820218bf0e4e3dcde7c8d8ab0cc8e0360d22eefaba593ab14",
-              "version": 5,
-              "contents": {
-                "json": {
-                  "id": "0x6de741c37f0ce8d820218bf0e4e3dcde7c8d8ab0cc8e0360d22eefaba593ab14",
-=======
-              "address": "0xe0f588e2ad8e6a1d63c189d3c92a70816d4eb8325cb5292739752e01100e89dc",
-              "version": 5,
-              "contents": {
-                "json": {
-                  "id": "0xe0f588e2ad8e6a1d63c189d3c92a70816d4eb8325cb5292739752e01100e89dc",
->>>>>>> 4647c11f
                   "count": "0"
                 }
               },
@@ -118,19 +102,11 @@
                 "nodes": [
                   {
                     "value": {
-<<<<<<< HEAD
-                      "address": "0x26ed3a96ca9b5f6bfa4ff248359b3cd96b689942a85094e3dd1cede5a3dcbffb",
-                      "version": 6,
-                      "contents": {
-                        "json": {
-                          "id": "0x26ed3a96ca9b5f6bfa4ff248359b3cd96b689942a85094e3dd1cede5a3dcbffb",
-=======
                       "address": "0x112e84595495024dd53c12d1c45f71a2493266a63b3cebe0ef5379b8dbe5f0e9",
                       "version": 6,
                       "contents": {
                         "json": {
                           "id": "0x112e84595495024dd53c12d1c45f71a2493266a63b3cebe0ef5379b8dbe5f0e9",
->>>>>>> 4647c11f
                           "count": "0"
                         }
                       }
@@ -155,19 +131,11 @@
         "nodes": [
           {
             "value": {
-<<<<<<< HEAD
-              "address": "0x6de741c37f0ce8d820218bf0e4e3dcde7c8d8ab0cc8e0360d22eefaba593ab14",
+              "address": "0xe0f588e2ad8e6a1d63c189d3c92a70816d4eb8325cb5292739752e01100e89dc",
               "version": 7,
               "contents": {
                 "json": {
-                  "id": "0x6de741c37f0ce8d820218bf0e4e3dcde7c8d8ab0cc8e0360d22eefaba593ab14",
-=======
-              "address": "0xe0f588e2ad8e6a1d63c189d3c92a70816d4eb8325cb5292739752e01100e89dc",
-              "version": 7,
-              "contents": {
-                "json": {
-                  "id": "0xe0f588e2ad8e6a1d63c189d3c92a70816d4eb8325cb5292739752e01100e89dc",
->>>>>>> 4647c11f
+                  "id": "0xe0f588e2ad8e6a1d63c189d3c92a70816d4eb8325cb5292739752e01100e89dc",
                   "count": "1"
                 }
               },
@@ -175,19 +143,11 @@
                 "nodes": [
                   {
                     "value": {
-<<<<<<< HEAD
-                      "address": "0x26ed3a96ca9b5f6bfa4ff248359b3cd96b689942a85094e3dd1cede5a3dcbffb",
-                      "version": 6,
-                      "contents": {
-                        "json": {
-                          "id": "0x26ed3a96ca9b5f6bfa4ff248359b3cd96b689942a85094e3dd1cede5a3dcbffb",
-=======
                       "address": "0x112e84595495024dd53c12d1c45f71a2493266a63b3cebe0ef5379b8dbe5f0e9",
                       "version": 6,
                       "contents": {
                         "json": {
                           "id": "0x112e84595495024dd53c12d1c45f71a2493266a63b3cebe0ef5379b8dbe5f0e9",
->>>>>>> 4647c11f
                           "count": "0"
                         }
                       }
@@ -212,19 +172,11 @@
         "nodes": [
           {
             "value": {
-<<<<<<< HEAD
-              "address": "0x6de741c37f0ce8d820218bf0e4e3dcde7c8d8ab0cc8e0360d22eefaba593ab14",
+              "address": "0xe0f588e2ad8e6a1d63c189d3c92a70816d4eb8325cb5292739752e01100e89dc",
               "version": 7,
               "contents": {
                 "json": {
-                  "id": "0x6de741c37f0ce8d820218bf0e4e3dcde7c8d8ab0cc8e0360d22eefaba593ab14",
-=======
-              "address": "0xe0f588e2ad8e6a1d63c189d3c92a70816d4eb8325cb5292739752e01100e89dc",
-              "version": 7,
-              "contents": {
-                "json": {
-                  "id": "0xe0f588e2ad8e6a1d63c189d3c92a70816d4eb8325cb5292739752e01100e89dc",
->>>>>>> 4647c11f
+                  "id": "0xe0f588e2ad8e6a1d63c189d3c92a70816d4eb8325cb5292739752e01100e89dc",
                   "count": "1"
                 }
               },
@@ -232,19 +184,11 @@
                 "nodes": [
                   {
                     "value": {
-<<<<<<< HEAD
-                      "address": "0x26ed3a96ca9b5f6bfa4ff248359b3cd96b689942a85094e3dd1cede5a3dcbffb",
-                      "version": 8,
-                      "contents": {
-                        "json": {
-                          "id": "0x26ed3a96ca9b5f6bfa4ff248359b3cd96b689942a85094e3dd1cede5a3dcbffb",
-=======
                       "address": "0x112e84595495024dd53c12d1c45f71a2493266a63b3cebe0ef5379b8dbe5f0e9",
                       "version": 8,
                       "contents": {
                         "json": {
                           "id": "0x112e84595495024dd53c12d1c45f71a2493266a63b3cebe0ef5379b8dbe5f0e9",
->>>>>>> 4647c11f
                           "count": "1"
                         }
                       }
@@ -289,19 +233,11 @@
         "nodes": [
           {
             "value": {
-<<<<<<< HEAD
-              "address": "0x26ed3a96ca9b5f6bfa4ff248359b3cd96b689942a85094e3dd1cede5a3dcbffb",
-              "version": 6,
-              "contents": {
-                "json": {
-                  "id": "0x26ed3a96ca9b5f6bfa4ff248359b3cd96b689942a85094e3dd1cede5a3dcbffb",
-=======
               "address": "0x112e84595495024dd53c12d1c45f71a2493266a63b3cebe0ef5379b8dbe5f0e9",
               "version": 6,
               "contents": {
                 "json": {
                   "id": "0x112e84595495024dd53c12d1c45f71a2493266a63b3cebe0ef5379b8dbe5f0e9",
->>>>>>> 4647c11f
                   "count": "0"
                 }
               }
