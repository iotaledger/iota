processed 35 tasks

init:
A: object(0,0)

task 1, lines 13-83:
//# publish
created: object(1,0)
mutated: object(0,1)
<<<<<<< HEAD
gas summary: computation_cost: 1000000, computation_cost_burned: 1000000, storage_cost: 11012400,  storage_rebate: 0, non_refundable_storage_fee: 0
=======
gas summary: computation_cost: 1000000, storage_cost: 11004800,  storage_rebate: 0, non_refundable_storage_fee: 0
>>>>>>> 1a2e8e4d

task 2, lines 85-87:
//# programmable --sender A --inputs @A 42
//> 0: Test::M1::parent(Input(0));
//> 1: Test::M1::child(Input(0));
created: object(2,0), object(2,1)
mutated: object(0,0)
<<<<<<< HEAD
gas summary: computation_cost: 1000000, computation_cost_burned: 1000000, storage_cost: 3549200,  storage_rebate: 0, non_refundable_storage_fee: 0
=======
gas summary: computation_cost: 1000000, storage_cost: 3526400,  storage_rebate: 0, non_refundable_storage_fee: 0
>>>>>>> 1a2e8e4d

task 3, line 89:
//# view-object 2,1
Owner: Account Address ( A )
Version: 2
Contents: Test::M1::Parent {
    id: iota::object::UID {
        id: iota::object::ID {
            bytes: fake(2,1),
        },
    },
}

task 4, line 91:
//# view-object 2,0
Owner: Account Address ( A )
Version: 2
Contents: Test::M1::Child {
    id: iota::object::UID {
        id: iota::object::ID {
            bytes: fake(2,0),
        },
    },
    count: 0u64,
}

task 5, lines 93-95:
//# programmable --sender A --inputs object(2,1) object(2,0) 420
//> Test::M1::add_child(Input(0), Input(1), Input(2));
//> Test::M1::mutate_child_via_parent(Input(0), Input(2));
created: object(5,0)
mutated: object(0,0), object(2,0), object(2,1)
<<<<<<< HEAD
gas summary: computation_cost: 1000000, computation_cost_burned: 1000000, storage_cost: 6004000,  storage_rebate: 3549200, non_refundable_storage_fee: 0
=======
gas summary: computation_cost: 1000000, storage_cost: 5973600,  storage_rebate: 3526400, non_refundable_storage_fee: 0
>>>>>>> 1a2e8e4d

task 6, line 97:
//# view-object 2,1
Owner: Account Address ( A )
Version: 3
Contents: Test::M1::Parent {
    id: iota::object::UID {
        id: iota::object::ID {
            bytes: fake(2,1),
        },
    },
}

task 7, line 99:
//# view-object 2,0
Owner: Object ID: ( fake(5,0) )
Version: 3
Contents: Test::M1::Child {
    id: iota::object::UID {
        id: iota::object::ID {
            bytes: fake(2,0),
        },
    },
    count: 1u64,
}

task 8, line 101:
//# create-checkpoint
Checkpoint created: 1

task 9, lines 103-165:
//# run-graphql
Response: {
  "data": {
    "parent_version_2_no_dof": {
      "address": "0x76e8be7a8a2c5e59b18ae4123b6c400a060e54acac33ebaef35c6359008a39b7",
      "dynamicFields": {
        "edges": []
      }
    },
    "parent_version_3_has_dof": {
      "dynamicFields": {
        "edges": [
          {
            "cursor": "IMltckgisEII5yOBiLuvjsH2EULYkwu6lEaHTZDlMMLrAQAAAAAAAAA=",
            "node": {
              "name": {
                "bcs": "pAEAAAAAAAA=",
                "type": {
                  "repr": "u64"
                }
              },
              "value": {
                "contents": {
                  "json": {
                    "id": "0xd9e0a11bb56f6fa383c493fd8aa805417f09e50daf84af662f71b46effdc4c76",
                    "count": "1"
                  }
                }
              }
            }
          }
        ]
      }
    },
    "child_version_2_no_parent": {
      "address": "0xd9e0a11bb56f6fa383c493fd8aa805417f09e50daf84af662f71b46effdc4c76",
      "owner": {}
    },
    "child_version_3_has_parent": {
      "owner": {
        "parent": {
          "address": "0xc96d724822b04208e7238188bbaf8ec1f61142d8930bba9446874d90e530c2eb"
        }
      }
    }
  }
}

task 10, lines 167-169:
//# programmable --sender A --inputs object(2,1) 420
//> Test::M1::mutate_child_via_parent(Input(0), Input(1));
//> Test::M1::add_df(Input(0));
created: object(10,0), object(10,1), object(10,2)
mutated: object(0,0), object(2,0), object(2,1)
<<<<<<< HEAD
gas summary: computation_cost: 1000000, computation_cost_burned: 1000000, storage_cost: 9910400,  storage_rebate: 3549200, non_refundable_storage_fee: 0
=======
gas summary: computation_cost: 1000000, storage_cost: 9864800,  storage_rebate: 3526400, non_refundable_storage_fee: 0
>>>>>>> 1a2e8e4d

task 11, line 171:
//# view-object 2,1
Owner: Account Address ( A )
Version: 4
Contents: Test::M1::Parent {
    id: iota::object::UID {
        id: iota::object::ID {
            bytes: fake(2,1),
        },
    },
}

task 12, line 173:
//# view-object 2,0
Owner: Object ID: ( fake(5,0) )
Version: 4
Contents: Test::M1::Child {
    id: iota::object::UID {
        id: iota::object::ID {
            bytes: fake(2,0),
        },
    },
    count: 2u64,
}

task 13, line 175:
//# create-checkpoint
Checkpoint created: 2

task 14, lines 177-237:
//# run-graphql --cursors @{obj_5_0,1} @{obj_5_0,2}
Response: {
  "data": {
    "parent_version_4_show_dof_and_dfs": {
      "dynamicFields": {
        "edges": [
          {
            "cursor": "IBHqo8yUZkJxCchyKB6tSCkMBIp3j3HtyLiOI5qQ3YCFAgAAAAAAAAA=",
            "node": {
              "name": {
                "bcs": "A2RmMg==",
                "type": {
                  "repr": "0x0000000000000000000000000000000000000000000000000000000000000001::string::String"
                }
              },
              "value": {
                "json": "df2"
              }
            }
          },
          {
            "cursor": "ICtSJBD2mvBMSbYw7lALjwqJIu1qj71gDeP4G0ZF2IdPAgAAAAAAAAA=",
            "node": {
              "name": {
                "bcs": "A2RmMQ==",
                "type": {
                  "repr": "0x0000000000000000000000000000000000000000000000000000000000000001::string::String"
                }
              },
              "value": {
                "json": "df1"
              }
            }
          },
          {
            "cursor": "IMltckgisEII5yOBiLuvjsH2EULYkwu6lEaHTZDlMMLrAgAAAAAAAAA=",
            "node": {
              "name": {
                "bcs": "pAEAAAAAAAA=",
                "type": {
                  "repr": "u64"
                }
              },
              "value": {
                "contents": {
                  "json": {
                    "id": "0xd9e0a11bb56f6fa383c493fd8aa805417f09e50daf84af662f71b46effdc4c76",
                    "count": "2"
                  }
                }
              }
            }
          },
          {
            "cursor": "IP0sJsB7Ip8J9WsIbqXbgDAcIeih8L+/hTYxca+GYwLFAgAAAAAAAAA=",
            "node": {
              "name": {
                "bcs": "A2RmMw==",
                "type": {
                  "repr": "0x0000000000000000000000000000000000000000000000000000000000000001::string::String"
                }
              },
              "value": {
                "json": "df3"
              }
            }
          }
        ]
      }
    },
    "parent_version_3_only_dof": {
      "dynamicFields": {
        "edges": [
          {
            "cursor": "IMltckgisEII5yOBiLuvjsH2EULYkwu6lEaHTZDlMMLrAgAAAAAAAAA=",
            "node": {
              "name": {
                "bcs": "pAEAAAAAAAA=",
                "type": {
                  "repr": "u64"
                }
              },
              "value": {
                "contents": {
                  "json": {
                    "id": "0xd9e0a11bb56f6fa383c493fd8aa805417f09e50daf84af662f71b46effdc4c76",
                    "count": "1"
                  }
                }
              }
            }
          }
        ]
      }
    },
    "use_dof_version_3_cursor_at_parent_version_4": {
      "dynamicFields": {
        "edges": []
      }
    },
    "use_dof_version_4_cursor_at_parent_version_4": {
      "dynamicFields": {
        "edges": [
          {
            "cursor": "IP0sJsB7Ip8J9WsIbqXbgDAcIeih8L+/hTYxca+GYwLFAgAAAAAAAAA=",
            "node": {
              "name": {
                "bcs": "A2RmMw==",
                "type": {
                  "repr": "0x0000000000000000000000000000000000000000000000000000000000000001::string::String"
                }
              },
              "value": {
                "json": "df3"
              }
            }
          }
        ]
      }
    },
    "use_dof_version_3_cursor_at_parent_version_3": {
      "dynamicFields": {
        "edges": []
      }
    },
    "use_dof_version_4_cursor_at_version_3": {
      "dynamicFields": {
        "edges": []
      }
    }
  }
}

task 15, lines 239-276:
//# run-graphql
Response: {
  "data": {
    "parent_version_3": {
      "dynamicObjectField": {
        "name": {
          "bcs": "pAEAAAAAAAA=",
          "type": {
            "repr": "u64"
          }
        },
        "value": {
          "contents": {
            "json": {
              "id": "0xd9e0a11bb56f6fa383c493fd8aa805417f09e50daf84af662f71b46effdc4c76",
              "count": "1"
            }
          }
        }
      },
      "dfNotAvailableYet": null
    },
    "parent_version_4": {
      "dynamicObjectField": {
        "name": {
          "bcs": "pAEAAAAAAAA=",
          "type": {
            "repr": "u64"
          }
        },
        "value": {
          "contents": {
            "json": {
              "id": "0xd9e0a11bb56f6fa383c493fd8aa805417f09e50daf84af662f71b46effdc4c76",
              "count": "2"
            }
          }
        }
      },
      "dfAddedHere": {
        "name": {
          "bcs": "A2RmMQ==",
          "type": {
            "repr": "0x0000000000000000000000000000000000000000000000000000000000000001::string::String"
          }
        },
        "value": {
          "json": "df1"
        }
      }
    }
  }
}

task 16, lines 279-280:
//# programmable --sender A --inputs object(2,1)
//> Test::M1::add_more_df(Input(0));
created: object(16,0), object(16,1), object(16,2)
mutated: object(0,0), object(2,1)
<<<<<<< HEAD
gas summary: computation_cost: 1000000, computation_cost_burned: 1000000, storage_cost: 8603200,  storage_rebate: 2242000, non_refundable_storage_fee: 0
=======
gas summary: computation_cost: 1000000, storage_cost: 8565200,  storage_rebate: 2226800, non_refundable_storage_fee: 0
>>>>>>> 1a2e8e4d

task 17, line 282:
//# view-object 2,1
Owner: Account Address ( A )
Version: 5
Contents: Test::M1::Parent {
    id: iota::object::UID {
        id: iota::object::ID {
            bytes: fake(2,1),
        },
    },
}

task 18, line 284:
//# view-object 2,0
Owner: Object ID: ( fake(5,0) )
Version: 4
Contents: Test::M1::Child {
    id: iota::object::UID {
        id: iota::object::ID {
            bytes: fake(2,0),
        },
    },
    count: 2u64,
}

task 19, line 286:
//# create-checkpoint
Checkpoint created: 3

task 20, lines 288-338:
//# run-graphql --cursors @{obj_5_0,2} @{obj_5_0,3}
Response: {
  "data": {
    "parent_version_4_has_4_children": {
      "dynamicFields": {
        "edges": [
          {
            "cursor": "IBHqo8yUZkJxCchyKB6tSCkMBIp3j3HtyLiOI5qQ3YCFAwAAAAAAAAA=",
            "node": {
              "name": {
                "bcs": "A2RmMg==",
                "type": {
                  "repr": "0x0000000000000000000000000000000000000000000000000000000000000001::string::String"
                }
              },
              "value": {
                "json": "df2"
              }
            }
          },
          {
            "cursor": "ICtSJBD2mvBMSbYw7lALjwqJIu1qj71gDeP4G0ZF2IdPAwAAAAAAAAA=",
            "node": {
              "name": {
                "bcs": "A2RmMQ==",
                "type": {
                  "repr": "0x0000000000000000000000000000000000000000000000000000000000000001::string::String"
                }
              },
              "value": {
                "json": "df1"
              }
            }
          },
          {
            "cursor": "IMltckgisEII5yOBiLuvjsH2EULYkwu6lEaHTZDlMMLrAwAAAAAAAAA=",
            "node": {
              "name": {
                "bcs": "pAEAAAAAAAA=",
                "type": {
                  "repr": "u64"
                }
              },
              "value": {
                "contents": {
                  "json": {
                    "id": "0xd9e0a11bb56f6fa383c493fd8aa805417f09e50daf84af662f71b46effdc4c76",
                    "count": "2"
                  }
                }
              }
            }
          },
          {
            "cursor": "IP0sJsB7Ip8J9WsIbqXbgDAcIeih8L+/hTYxca+GYwLFAwAAAAAAAAA=",
            "node": {
              "name": {
                "bcs": "A2RmMw==",
                "type": {
                  "repr": "0x0000000000000000000000000000000000000000000000000000000000000001::string::String"
                }
              },
              "value": {
                "json": "df3"
              }
            }
          }
        ]
      }
    },
    "parent_version_4_paginated_on_dof_consistent": {
      "dynamicFields": {
        "edges": [
          {
            "cursor": "IP0sJsB7Ip8J9WsIbqXbgDAcIeih8L+/hTYxca+GYwLFAgAAAAAAAAA=",
            "node": {
              "name": {
                "bcs": "A2RmMw==",
                "type": {
                  "repr": "0x0000000000000000000000000000000000000000000000000000000000000001::string::String"
                }
              },
              "value": {
                "json": "df3"
              }
            }
          }
        ]
      }
    },
    "parent_version_5_has_7_children": {
      "dynamicFields": {
        "edges": [
          {
            "cursor": "IBHqo8yUZkJxCchyKB6tSCkMBIp3j3HtyLiOI5qQ3YCFAwAAAAAAAAA=",
            "node": {
              "name": {
                "bcs": "A2RmMg==",
                "type": {
                  "repr": "0x0000000000000000000000000000000000000000000000000000000000000001::string::String"
                }
              },
              "value": {
                "json": "df2"
              }
            }
          },
          {
            "cursor": "ICtSJBD2mvBMSbYw7lALjwqJIu1qj71gDeP4G0ZF2IdPAwAAAAAAAAA=",
            "node": {
              "name": {
                "bcs": "A2RmMQ==",
                "type": {
                  "repr": "0x0000000000000000000000000000000000000000000000000000000000000001::string::String"
                }
              },
              "value": {
                "json": "df1"
              }
            }
          },
          {
            "cursor": "IE+66B4qhmJHvgLRXCzBkJcKtIq9/3t9zYS98b6bMLhDAwAAAAAAAAA=",
            "node": {
              "name": {
                "bcs": "A2RmNg==",
                "type": {
                  "repr": "0x0000000000000000000000000000000000000000000000000000000000000001::string::String"
                }
              },
              "value": {
                "json": "df6"
              }
            }
          },
          {
            "cursor": "IFqQu0yJoDJda7AeIZmvhIW3x34EsmfTInmLo9ZXTVExAwAAAAAAAAA=",
            "node": {
              "name": {
                "bcs": "A2RmNQ==",
                "type": {
                  "repr": "0x0000000000000000000000000000000000000000000000000000000000000001::string::String"
                }
              },
              "value": {
                "json": "df5"
              }
            }
          },
          {
            "cursor": "IMltckgisEII5yOBiLuvjsH2EULYkwu6lEaHTZDlMMLrAwAAAAAAAAA=",
            "node": {
              "name": {
                "bcs": "pAEAAAAAAAA=",
                "type": {
                  "repr": "u64"
                }
              },
              "value": {
                "contents": {
                  "json": {
                    "id": "0xd9e0a11bb56f6fa383c493fd8aa805417f09e50daf84af662f71b46effdc4c76",
                    "count": "2"
                  }
                }
              }
            }
          },
          {
            "cursor": "INLCyu+uz92dAqQqrMubrTVBken7AGvouhvfBABDIiOuAwAAAAAAAAA=",
            "node": {
              "name": {
                "bcs": "A2RmNA==",
                "type": {
                  "repr": "0x0000000000000000000000000000000000000000000000000000000000000001::string::String"
                }
              },
              "value": {
                "json": "df4"
              }
            }
          },
          {
            "cursor": "IP0sJsB7Ip8J9WsIbqXbgDAcIeih8L+/hTYxca+GYwLFAwAAAAAAAAA=",
            "node": {
              "name": {
                "bcs": "A2RmMw==",
                "type": {
                  "repr": "0x0000000000000000000000000000000000000000000000000000000000000001::string::String"
                }
              },
              "value": {
                "json": "df3"
              }
            }
          }
        ]
      }
    },
    "parent_version_5_paginated_on_dof_consistent": {
      "dynamicFields": {
        "edges": [
          {
            "cursor": "INLCyu+uz92dAqQqrMubrTVBken7AGvouhvfBABDIiOuAwAAAAAAAAA=",
            "node": {
              "name": {
                "bcs": "A2RmNA==",
                "type": {
                  "repr": "0x0000000000000000000000000000000000000000000000000000000000000001::string::String"
                }
              },
              "value": {
                "json": "df4"
              }
            }
          },
          {
            "cursor": "IP0sJsB7Ip8J9WsIbqXbgDAcIeih8L+/hTYxca+GYwLFAwAAAAAAAAA=",
            "node": {
              "name": {
                "bcs": "A2RmMw==",
                "type": {
                  "repr": "0x0000000000000000000000000000000000000000000000000000000000000001::string::String"
                }
              },
              "value": {
                "json": "df3"
              }
            }
          }
        ]
      }
    }
  }
}

task 21, lines 340-341:
//# programmable --sender A --inputs object(2,1) 420
//> Test::M1::remove_df(Input(0));
mutated: object(0,0), object(2,1)
deleted: object(10,0), object(10,1), object(10,2)
<<<<<<< HEAD
gas summary: computation_cost: 1000000, computation_cost_burned: 1000000, storage_cost: 2242000,  storage_rebate: 8603200, non_refundable_storage_fee: 0
=======
gas summary: computation_cost: 1000000, storage_cost: 2226800,  storage_rebate: 8565200, non_refundable_storage_fee: 0
>>>>>>> 1a2e8e4d

task 22, line 343:
//# view-object 2,1
Owner: Account Address ( A )
Version: 6
Contents: Test::M1::Parent {
    id: iota::object::UID {
        id: iota::object::ID {
            bytes: fake(2,1),
        },
    },
}

task 23, line 345:
//# view-object 2,0
Owner: Object ID: ( fake(5,0) )
Version: 4
Contents: Test::M1::Child {
    id: iota::object::UID {
        id: iota::object::ID {
            bytes: fake(2,0),
        },
    },
    count: 2u64,
}

task 24, line 347:
//# create-checkpoint
Checkpoint created: 4

task 25, lines 349-399:
//# run-graphql --cursors @{obj_5_0,2} @{obj_5_0,4}
Response: {
  "data": {
    "parent_version_4_has_df1_2_3": {
      "dynamicFields": {
        "edges": [
          {
            "cursor": "IBHqo8yUZkJxCchyKB6tSCkMBIp3j3HtyLiOI5qQ3YCFBAAAAAAAAAA=",
            "node": {
              "name": {
                "bcs": "A2RmMg==",
                "type": {
                  "repr": "0x0000000000000000000000000000000000000000000000000000000000000001::string::String"
                }
              },
              "value": {
                "json": "df2"
              }
            }
          },
          {
            "cursor": "ICtSJBD2mvBMSbYw7lALjwqJIu1qj71gDeP4G0ZF2IdPBAAAAAAAAAA=",
            "node": {
              "name": {
                "bcs": "A2RmMQ==",
                "type": {
                  "repr": "0x0000000000000000000000000000000000000000000000000000000000000001::string::String"
                }
              },
              "value": {
                "json": "df1"
              }
            }
          },
          {
            "cursor": "IMltckgisEII5yOBiLuvjsH2EULYkwu6lEaHTZDlMMLrBAAAAAAAAAA=",
            "node": {
              "name": {
                "bcs": "pAEAAAAAAAA=",
                "type": {
                  "repr": "u64"
                }
              },
              "value": {
                "contents": {
                  "json": {
                    "id": "0xd9e0a11bb56f6fa383c493fd8aa805417f09e50daf84af662f71b46effdc4c76",
                    "count": "2"
                  }
                }
              }
            }
          },
          {
            "cursor": "IP0sJsB7Ip8J9WsIbqXbgDAcIeih8L+/hTYxca+GYwLFBAAAAAAAAAA=",
            "node": {
              "name": {
                "bcs": "A2RmMw==",
                "type": {
                  "repr": "0x0000000000000000000000000000000000000000000000000000000000000001::string::String"
                }
              },
              "value": {
                "json": "df3"
              }
            }
          }
        ]
      }
    },
    "parent_version_4_paginated_on_dof_consistent": {
      "dynamicFields": {
        "edges": [
          {
            "cursor": "IP0sJsB7Ip8J9WsIbqXbgDAcIeih8L+/hTYxca+GYwLFAgAAAAAAAAA=",
            "node": {
              "name": {
                "bcs": "A2RmMw==",
                "type": {
                  "repr": "0x0000000000000000000000000000000000000000000000000000000000000001::string::String"
                }
              },
              "value": {
                "json": "df3"
              }
            }
          }
        ]
      }
    },
    "parent_version_6_no_df_1_2_3": {
      "dynamicFields": {
        "edges": [
          {
            "cursor": "IE+66B4qhmJHvgLRXCzBkJcKtIq9/3t9zYS98b6bMLhDBAAAAAAAAAA=",
            "node": {
              "name": {
                "bcs": "A2RmNg==",
                "type": {
                  "repr": "0x0000000000000000000000000000000000000000000000000000000000000001::string::String"
                }
              },
              "value": {
                "json": "df6"
              }
            }
          },
          {
            "cursor": "IFqQu0yJoDJda7AeIZmvhIW3x34EsmfTInmLo9ZXTVExBAAAAAAAAAA=",
            "node": {
              "name": {
                "bcs": "A2RmNQ==",
                "type": {
                  "repr": "0x0000000000000000000000000000000000000000000000000000000000000001::string::String"
                }
              },
              "value": {
                "json": "df5"
              }
            }
          },
          {
            "cursor": "IMltckgisEII5yOBiLuvjsH2EULYkwu6lEaHTZDlMMLrBAAAAAAAAAA=",
            "node": {
              "name": {
                "bcs": "pAEAAAAAAAA=",
                "type": {
                  "repr": "u64"
                }
              },
              "value": {
                "contents": {
                  "json": {
                    "id": "0xd9e0a11bb56f6fa383c493fd8aa805417f09e50daf84af662f71b46effdc4c76",
                    "count": "2"
                  }
                }
              }
            }
          },
          {
            "cursor": "INLCyu+uz92dAqQqrMubrTVBken7AGvouhvfBABDIiOuBAAAAAAAAAA=",
            "node": {
              "name": {
                "bcs": "A2RmNA==",
                "type": {
                  "repr": "0x0000000000000000000000000000000000000000000000000000000000000001::string::String"
                }
              },
              "value": {
                "json": "df4"
              }
            }
          }
        ]
      }
    },
    "parent_version_6_paginated_no_df_1_2_3": {
      "dynamicFields": {
        "edges": [
          {
            "cursor": "INLCyu+uz92dAqQqrMubrTVBken7AGvouhvfBABDIiOuBAAAAAAAAAA=",
            "node": {
              "name": {
                "bcs": "A2RmNA==",
                "type": {
                  "repr": "0x0000000000000000000000000000000000000000000000000000000000000001::string::String"
                }
              },
              "value": {
                "json": "df4"
              }
            }
          }
        ]
      }
    }
  }
}

task 26, lines 401-432:
//# run-graphql
Response: {
  "data": {
    "parent_version_4": {
      "dfAtParentVersion4": {
        "name": {
          "bcs": "A2RmMQ==",
          "type": {
            "repr": "0x0000000000000000000000000000000000000000000000000000000000000001::string::String"
          }
        },
        "value": {
          "json": "df1"
        }
      }
    },
    "parent_version_6": {
      "dfAtParentVersion6": null
    }
  }
}

task 28, line 436:
//# create-checkpoint
Checkpoint created: 5

task 30, line 440:
//# create-checkpoint
Checkpoint created: 6

task 31, line 442:
//# force-object-snapshot-catchup --start-cp 0 --end-cp 5
Objects snapshot updated to [0 to 5)

task 32, line 444:
//# create-checkpoint
Checkpoint created: 7

task 33, lines 446-496:
//# run-graphql --cursors @{obj_5_0,2} @{obj_5_0,4}
Response: {
  "data": {
    "parent_version_4_outside_consistent_range": {
      "dynamicFields": {
        "edges": [
          {
            "cursor": "IMltckgisEII5yOBiLuvjsH2EULYkwu6lEaHTZDlMMLrBwAAAAAAAAA=",
            "node": {
              "name": {
                "bcs": "pAEAAAAAAAA=",
                "type": {
                  "repr": "u64"
                }
              },
              "value": {
                "contents": {
                  "json": {
                    "id": "0xd9e0a11bb56f6fa383c493fd8aa805417f09e50daf84af662f71b46effdc4c76",
                    "count": "2"
                  }
                }
              }
            }
          }
        ]
      }
    },
    "parent_version_4_paginated_outside_consistent_range": null,
    "parent_version_6_no_df_1_2_3": {
      "dynamicFields": {
        "edges": [
          {
            "cursor": "IE+66B4qhmJHvgLRXCzBkJcKtIq9/3t9zYS98b6bMLhDBwAAAAAAAAA=",
            "node": {
              "name": {
                "bcs": "A2RmNg==",
                "type": {
                  "repr": "0x0000000000000000000000000000000000000000000000000000000000000001::string::String"
                }
              },
              "value": {
                "json": "df6"
              }
            }
          },
          {
            "cursor": "IFqQu0yJoDJda7AeIZmvhIW3x34EsmfTInmLo9ZXTVExBwAAAAAAAAA=",
            "node": {
              "name": {
                "bcs": "A2RmNQ==",
                "type": {
                  "repr": "0x0000000000000000000000000000000000000000000000000000000000000001::string::String"
                }
              },
              "value": {
                "json": "df5"
              }
            }
          },
          {
            "cursor": "IMltckgisEII5yOBiLuvjsH2EULYkwu6lEaHTZDlMMLrBwAAAAAAAAA=",
            "node": {
              "name": {
                "bcs": "pAEAAAAAAAA=",
                "type": {
                  "repr": "u64"
                }
              },
              "value": {
                "contents": {
                  "json": {
                    "id": "0xd9e0a11bb56f6fa383c493fd8aa805417f09e50daf84af662f71b46effdc4c76",
                    "count": "2"
                  }
                }
              }
            }
          },
          {
            "cursor": "INLCyu+uz92dAqQqrMubrTVBken7AGvouhvfBABDIiOuBwAAAAAAAAA=",
            "node": {
              "name": {
                "bcs": "A2RmNA==",
                "type": {
                  "repr": "0x0000000000000000000000000000000000000000000000000000000000000001::string::String"
                }
              },
              "value": {
                "json": "df4"
              }
            }
          }
        ]
      }
    },
    "parent_version_6_paginated_no_df_1_2_3": {
      "dynamicFields": {
        "edges": [
          {
            "cursor": "INLCyu+uz92dAqQqrMubrTVBken7AGvouhvfBABDIiOuBAAAAAAAAAA=",
            "node": {
              "name": {
                "bcs": "A2RmNA==",
                "type": {
                  "repr": "0x0000000000000000000000000000000000000000000000000000000000000001::string::String"
                }
              },
              "value": {
                "json": "df4"
              }
            }
          }
        ]
      }
    }
  },
  "errors": [
    {
      "message": "Requested data is outside the available range",
      "locations": [
        {
          "line": 34,
          "column": 5
        }
      ],
      "path": [
        "parent_version_4_paginated_outside_consistent_range",
        "dynamicFields"
      ],
      "extensions": {
        "code": "BAD_USER_INPUT"
      }
    }
  ]
}

task 34, lines 498-529:
//# run-graphql
Response: {
  "data": {
    "parent_version_4": {
      "dfAtParentVersion4_outside_range": {
        "name": {
          "bcs": "A2RmMQ==",
          "type": {
            "repr": "0x0000000000000000000000000000000000000000000000000000000000000001::string::String"
          }
        },
        "value": {
          "json": "df1"
        }
      }
    },
    "parent_version_6": {
      "dfAtParentVersion6": null
    }
  }
}<|MERGE_RESOLUTION|>--- conflicted
+++ resolved
@@ -7,11 +7,7 @@
 //# publish
 created: object(1,0)
 mutated: object(0,1)
-<<<<<<< HEAD
-gas summary: computation_cost: 1000000, computation_cost_burned: 1000000, storage_cost: 11012400,  storage_rebate: 0, non_refundable_storage_fee: 0
-=======
 gas summary: computation_cost: 1000000, storage_cost: 11004800,  storage_rebate: 0, non_refundable_storage_fee: 0
->>>>>>> 1a2e8e4d
 
 task 2, lines 85-87:
 //# programmable --sender A --inputs @A 42
@@ -19,11 +15,7 @@
 //> 1: Test::M1::child(Input(0));
 created: object(2,0), object(2,1)
 mutated: object(0,0)
-<<<<<<< HEAD
-gas summary: computation_cost: 1000000, computation_cost_burned: 1000000, storage_cost: 3549200,  storage_rebate: 0, non_refundable_storage_fee: 0
-=======
 gas summary: computation_cost: 1000000, storage_cost: 3526400,  storage_rebate: 0, non_refundable_storage_fee: 0
->>>>>>> 1a2e8e4d
 
 task 3, line 89:
 //# view-object 2,1
@@ -56,11 +48,7 @@
 //> Test::M1::mutate_child_via_parent(Input(0), Input(2));
 created: object(5,0)
 mutated: object(0,0), object(2,0), object(2,1)
-<<<<<<< HEAD
-gas summary: computation_cost: 1000000, computation_cost_burned: 1000000, storage_cost: 6004000,  storage_rebate: 3549200, non_refundable_storage_fee: 0
-=======
 gas summary: computation_cost: 1000000, storage_cost: 5973600,  storage_rebate: 3526400, non_refundable_storage_fee: 0
->>>>>>> 1a2e8e4d
 
 task 6, line 97:
 //# view-object 2,1
@@ -146,11 +134,7 @@
 //> Test::M1::add_df(Input(0));
 created: object(10,0), object(10,1), object(10,2)
 mutated: object(0,0), object(2,0), object(2,1)
-<<<<<<< HEAD
-gas summary: computation_cost: 1000000, computation_cost_burned: 1000000, storage_cost: 9910400,  storage_rebate: 3549200, non_refundable_storage_fee: 0
-=======
 gas summary: computation_cost: 1000000, storage_cost: 9864800,  storage_rebate: 3526400, non_refundable_storage_fee: 0
->>>>>>> 1a2e8e4d
 
 task 11, line 171:
 //# view-object 2,1
@@ -375,11 +359,7 @@
 //> Test::M1::add_more_df(Input(0));
 created: object(16,0), object(16,1), object(16,2)
 mutated: object(0,0), object(2,1)
-<<<<<<< HEAD
-gas summary: computation_cost: 1000000, computation_cost_burned: 1000000, storage_cost: 8603200,  storage_rebate: 2242000, non_refundable_storage_fee: 0
-=======
 gas summary: computation_cost: 1000000, storage_cost: 8565200,  storage_rebate: 2226800, non_refundable_storage_fee: 0
->>>>>>> 1a2e8e4d
 
 task 17, line 282:
 //# view-object 2,1
@@ -652,11 +632,7 @@
 //> Test::M1::remove_df(Input(0));
 mutated: object(0,0), object(2,1)
 deleted: object(10,0), object(10,1), object(10,2)
-<<<<<<< HEAD
-gas summary: computation_cost: 1000000, computation_cost_burned: 1000000, storage_cost: 2242000,  storage_rebate: 8603200, non_refundable_storage_fee: 0
-=======
 gas summary: computation_cost: 1000000, storage_cost: 2226800,  storage_rebate: 8565200, non_refundable_storage_fee: 0
->>>>>>> 1a2e8e4d
 
 task 22, line 343:
 //# view-object 2,1
