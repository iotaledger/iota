--- conflicted
+++ resolved
@@ -58,19 +58,11 @@
         "nodes": [
           {
             "value": {
-<<<<<<< HEAD
-              "address": "0x8558226e7ca2829bd5bbae27688f5f0786b4fb8f94c22e346927189aa1e82dce",
-              "version": 5,
-              "contents": {
-                "json": {
-                  "id": "0x8558226e7ca2829bd5bbae27688f5f0786b4fb8f94c22e346927189aa1e82dce",
-=======
               "address": "0x954877dc60cfd8aa5a1cdb1e53e40ca45949c616e6767758e800e790faecd2d8",
               "version": 5,
               "contents": {
                 "json": {
                   "id": "0x954877dc60cfd8aa5a1cdb1e53e40ca45949c616e6767758e800e790faecd2d8",
->>>>>>> 4647c11f
                   "count": "0"
                 }
               },
@@ -94,19 +86,11 @@
         "nodes": [
           {
             "value": {
-<<<<<<< HEAD
-              "address": "0x8558226e7ca2829bd5bbae27688f5f0786b4fb8f94c22e346927189aa1e82dce",
-              "version": 5,
-              "contents": {
-                "json": {
-                  "id": "0x8558226e7ca2829bd5bbae27688f5f0786b4fb8f94c22e346927189aa1e82dce",
-=======
               "address": "0x954877dc60cfd8aa5a1cdb1e53e40ca45949c616e6767758e800e790faecd2d8",
               "version": 5,
               "contents": {
                 "json": {
                   "id": "0x954877dc60cfd8aa5a1cdb1e53e40ca45949c616e6767758e800e790faecd2d8",
->>>>>>> 4647c11f
                   "count": "0"
                 }
               },
@@ -114,19 +98,11 @@
                 "nodes": [
                   {
                     "value": {
-<<<<<<< HEAD
-                      "address": "0x232a28ed644c3ee4c665caee234f83f330520bbc1d41e45165b5778b84735e1a",
-                      "version": 6,
-                      "contents": {
-                        "json": {
-                          "id": "0x232a28ed644c3ee4c665caee234f83f330520bbc1d41e45165b5778b84735e1a",
-=======
                       "address": "0x296e61954d174dee57f4a5fe9cab9c3451d4961df27d27c8a4a3a1c349185c4b",
                       "version": 6,
                       "contents": {
                         "json": {
                           "id": "0x296e61954d174dee57f4a5fe9cab9c3451d4961df27d27c8a4a3a1c349185c4b",
->>>>>>> 4647c11f
                           "count": "0"
                         }
                       }
@@ -169,11 +145,7 @@
     "object": {
       "owner": {
         "parent": {
-<<<<<<< HEAD
-          "address": "0x2ea7552a4de848cf351a4a00a8c2853c8182e9bdbd0f5e9b74d526a39ec5fa6f"
-=======
           "address": "0xd553d1752a04a98a3252ac682302b2d5a1f97eba7f752ec3c07f6052738b1b1b"
->>>>>>> 4647c11f
         }
       },
       "dynamicFields": {
@@ -203,19 +175,11 @@
         "nodes": [
           {
             "value": {
-<<<<<<< HEAD
-              "address": "0x232a28ed644c3ee4c665caee234f83f330520bbc1d41e45165b5778b84735e1a",
-              "version": 6,
-              "contents": {
-                "json": {
-                  "id": "0x232a28ed644c3ee4c665caee234f83f330520bbc1d41e45165b5778b84735e1a",
-=======
               "address": "0x296e61954d174dee57f4a5fe9cab9c3451d4961df27d27c8a4a3a1c349185c4b",
               "version": 6,
               "contents": {
                 "json": {
                   "id": "0x296e61954d174dee57f4a5fe9cab9c3451d4961df27d27c8a4a3a1c349185c4b",
->>>>>>> 4647c11f
                   "count": "0"
                 }
               }
@@ -239,19 +203,11 @@
         "nodes": [
           {
             "value": {
-<<<<<<< HEAD
-              "address": "0x232a28ed644c3ee4c665caee234f83f330520bbc1d41e45165b5778b84735e1a",
-              "version": 6,
-              "contents": {
-                "json": {
-                  "id": "0x232a28ed644c3ee4c665caee234f83f330520bbc1d41e45165b5778b84735e1a",
-=======
               "address": "0x296e61954d174dee57f4a5fe9cab9c3451d4961df27d27c8a4a3a1c349185c4b",
               "version": 6,
               "contents": {
                 "json": {
                   "id": "0x296e61954d174dee57f4a5fe9cab9c3451d4961df27d27c8a4a3a1c349185c4b",
->>>>>>> 4647c11f
                   "count": "0"
                 }
               }
