--- conflicted
+++ resolved
@@ -61,43 +61,31 @@
       "dynamicFields": {
         "edges": [
           {
-<<<<<<< HEAD
-            "cursor": "IMB4YqqwC75gEaLtIfYvtdj0CqcZlU/N1QtmcKtbY1DcAQAAAAAAAAA=",
-=======
-            "cursor": "IJ3CIWj66wAVzm6IQ8Mb09LdRnQPAwHDGxrei6kiglGTAQAAAAAAAAA=",
->>>>>>> 4647c11f
-            "node": {
-              "name": {
-                "bcs": "KgAAAAAAAAA="
-              },
-              "value": {
-                "contents": {
-                  "json": {
-<<<<<<< HEAD
-                    "id": "0xe0550d8c05abf08b089787d5f39a2ce96ab807584e0211906a04319a415200ef",
-=======
-                    "id": "0x9ba661467fbe62af4eef8e4cb49aecfcf7cf7d3c7b4604a1acfd978484ac7408",
->>>>>>> 4647c11f
-                    "count": "0"
-                  }
-                }
-              }
-            }
-          }
-        ]
-      },
-      "dynamicObjectField": {
-        "name": {
-          "bcs": "KgAAAAAAAAA="
-        },
-        "value": {
-          "contents": {
-            "json": {
-<<<<<<< HEAD
-              "id": "0xe0550d8c05abf08b089787d5f39a2ce96ab807584e0211906a04319a415200ef",
-=======
-              "id": "0x9ba661467fbe62af4eef8e4cb49aecfcf7cf7d3c7b4604a1acfd978484ac7408",
->>>>>>> 4647c11f
+            "cursor": "IJ3CIWj66wAVzm6IQ8Mb09LdRnQPAwHDGxrei6kiglGTAQAAAAAAAAA=",
+            "node": {
+              "name": {
+                "bcs": "KgAAAAAAAAA="
+              },
+              "value": {
+                "contents": {
+                  "json": {
+                    "id": "0x9ba661467fbe62af4eef8e4cb49aecfcf7cf7d3c7b4604a1acfd978484ac7408",
+                    "count": "0"
+                  }
+                }
+              }
+            }
+          }
+        ]
+      },
+      "dynamicObjectField": {
+        "name": {
+          "bcs": "KgAAAAAAAAA="
+        },
+        "value": {
+          "contents": {
+            "json": {
+              "id": "0x9ba661467fbe62af4eef8e4cb49aecfcf7cf7d3c7b4604a1acfd978484ac7408",
               "count": "0"
             }
           }
@@ -108,43 +96,31 @@
       "dynamicFields": {
         "edges": [
           {
-<<<<<<< HEAD
-            "cursor": "IMB4YqqwC75gEaLtIfYvtdj0CqcZlU/N1QtmcKtbY1DcAQAAAAAAAAA=",
-=======
-            "cursor": "IJ3CIWj66wAVzm6IQ8Mb09LdRnQPAwHDGxrei6kiglGTAQAAAAAAAAA=",
->>>>>>> 4647c11f
-            "node": {
-              "name": {
-                "bcs": "KgAAAAAAAAA="
-              },
-              "value": {
-                "contents": {
-                  "json": {
-<<<<<<< HEAD
-                    "id": "0xe0550d8c05abf08b089787d5f39a2ce96ab807584e0211906a04319a415200ef",
-=======
-                    "id": "0x9ba661467fbe62af4eef8e4cb49aecfcf7cf7d3c7b4604a1acfd978484ac7408",
->>>>>>> 4647c11f
-                    "count": "0"
-                  }
-                }
-              }
-            }
-          }
-        ]
-      },
-      "dynamicObjectField": {
-        "name": {
-          "bcs": "KgAAAAAAAAA="
-        },
-        "value": {
-          "contents": {
-            "json": {
-<<<<<<< HEAD
-              "id": "0xe0550d8c05abf08b089787d5f39a2ce96ab807584e0211906a04319a415200ef",
-=======
-              "id": "0x9ba661467fbe62af4eef8e4cb49aecfcf7cf7d3c7b4604a1acfd978484ac7408",
->>>>>>> 4647c11f
+            "cursor": "IJ3CIWj66wAVzm6IQ8Mb09LdRnQPAwHDGxrei6kiglGTAQAAAAAAAAA=",
+            "node": {
+              "name": {
+                "bcs": "KgAAAAAAAAA="
+              },
+              "value": {
+                "contents": {
+                  "json": {
+                    "id": "0x9ba661467fbe62af4eef8e4cb49aecfcf7cf7d3c7b4604a1acfd978484ac7408",
+                    "count": "0"
+                  }
+                }
+              }
+            }
+          }
+        ]
+      },
+      "dynamicObjectField": {
+        "name": {
+          "bcs": "KgAAAAAAAAA="
+        },
+        "value": {
+          "contents": {
+            "json": {
+              "id": "0x9ba661467fbe62af4eef8e4cb49aecfcf7cf7d3c7b4604a1acfd978484ac7408",
               "count": "0"
             }
           }
@@ -163,43 +139,31 @@
       "dynamicFields": {
         "edges": [
           {
-<<<<<<< HEAD
-            "cursor": "IMB4YqqwC75gEaLtIfYvtdj0CqcZlU/N1QtmcKtbY1DcAQAAAAAAAAA=",
-=======
-            "cursor": "IJ3CIWj66wAVzm6IQ8Mb09LdRnQPAwHDGxrei6kiglGTAQAAAAAAAAA=",
->>>>>>> 4647c11f
-            "node": {
-              "name": {
-                "bcs": "KgAAAAAAAAA="
-              },
-              "value": {
-                "contents": {
-                  "json": {
-<<<<<<< HEAD
-                    "id": "0xe0550d8c05abf08b089787d5f39a2ce96ab807584e0211906a04319a415200ef",
-=======
-                    "id": "0x9ba661467fbe62af4eef8e4cb49aecfcf7cf7d3c7b4604a1acfd978484ac7408",
->>>>>>> 4647c11f
-                    "count": "0"
-                  }
-                }
-              }
-            }
-          }
-        ]
-      },
-      "dynamicObjectField": {
-        "name": {
-          "bcs": "KgAAAAAAAAA="
-        },
-        "value": {
-          "contents": {
-            "json": {
-<<<<<<< HEAD
-              "id": "0xe0550d8c05abf08b089787d5f39a2ce96ab807584e0211906a04319a415200ef",
-=======
-              "id": "0x9ba661467fbe62af4eef8e4cb49aecfcf7cf7d3c7b4604a1acfd978484ac7408",
->>>>>>> 4647c11f
+            "cursor": "IJ3CIWj66wAVzm6IQ8Mb09LdRnQPAwHDGxrei6kiglGTAQAAAAAAAAA=",
+            "node": {
+              "name": {
+                "bcs": "KgAAAAAAAAA="
+              },
+              "value": {
+                "contents": {
+                  "json": {
+                    "id": "0x9ba661467fbe62af4eef8e4cb49aecfcf7cf7d3c7b4604a1acfd978484ac7408",
+                    "count": "0"
+                  }
+                }
+              }
+            }
+          }
+        ]
+      },
+      "dynamicObjectField": {
+        "name": {
+          "bcs": "KgAAAAAAAAA="
+        },
+        "value": {
+          "contents": {
+            "json": {
+              "id": "0x9ba661467fbe62af4eef8e4cb49aecfcf7cf7d3c7b4604a1acfd978484ac7408",
               "count": "0"
             }
           }
@@ -218,43 +182,31 @@
       "dynamicFields": {
         "edges": [
           {
-<<<<<<< HEAD
-            "cursor": "IMB4YqqwC75gEaLtIfYvtdj0CqcZlU/N1QtmcKtbY1DcAQAAAAAAAAA=",
-=======
-            "cursor": "IJ3CIWj66wAVzm6IQ8Mb09LdRnQPAwHDGxrei6kiglGTAQAAAAAAAAA=",
->>>>>>> 4647c11f
-            "node": {
-              "name": {
-                "bcs": "KgAAAAAAAAA="
-              },
-              "value": {
-                "contents": {
-                  "json": {
-<<<<<<< HEAD
-                    "id": "0xe0550d8c05abf08b089787d5f39a2ce96ab807584e0211906a04319a415200ef",
-=======
-                    "id": "0x9ba661467fbe62af4eef8e4cb49aecfcf7cf7d3c7b4604a1acfd978484ac7408",
->>>>>>> 4647c11f
-                    "count": "0"
-                  }
-                }
-              }
-            }
-          }
-        ]
-      },
-      "dynamicObjectField": {
-        "name": {
-          "bcs": "KgAAAAAAAAA="
-        },
-        "value": {
-          "contents": {
-            "json": {
-<<<<<<< HEAD
-              "id": "0xe0550d8c05abf08b089787d5f39a2ce96ab807584e0211906a04319a415200ef",
-=======
-              "id": "0x9ba661467fbe62af4eef8e4cb49aecfcf7cf7d3c7b4604a1acfd978484ac7408",
->>>>>>> 4647c11f
+            "cursor": "IJ3CIWj66wAVzm6IQ8Mb09LdRnQPAwHDGxrei6kiglGTAQAAAAAAAAA=",
+            "node": {
+              "name": {
+                "bcs": "KgAAAAAAAAA="
+              },
+              "value": {
+                "contents": {
+                  "json": {
+                    "id": "0x9ba661467fbe62af4eef8e4cb49aecfcf7cf7d3c7b4604a1acfd978484ac7408",
+                    "count": "0"
+                  }
+                }
+              }
+            }
+          }
+        ]
+      },
+      "dynamicObjectField": {
+        "name": {
+          "bcs": "KgAAAAAAAAA="
+        },
+        "value": {
+          "contents": {
+            "json": {
+              "id": "0x9ba661467fbe62af4eef8e4cb49aecfcf7cf7d3c7b4604a1acfd978484ac7408",
               "count": "0"
             }
           }
