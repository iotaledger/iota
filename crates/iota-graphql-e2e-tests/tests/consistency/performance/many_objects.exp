--- conflicted
+++ resolved
@@ -35,19 +35,11 @@
             },
             "contents": {
               "json": {
-<<<<<<< HEAD
-                "id": "0xffbb556992aeb48a80e98d0df29aa55b3338ab1efcf084ce409a6e0a4d8a4133",
-                "value": "217"
-              },
-              "type": {
-                "repr": "0x0d2a27f669ba2f090cdf8640283601d446a6f047f285e4309bd9d0dd0285b794::M1::Object"
-=======
                 "id": "0xff6b496dbf122382b17c1b1ec2510feb9ec51241aa2c924e3721ed1771eb66ed",
                 "value": "330"
               },
               "type": {
                 "repr": "0x2f820bef796e15cafaeb819be9f7dd2d7847e5cd9d6353a96c3a6018d4f2d249::M1::Object"
->>>>>>> 4647c11f
               }
             }
           }
@@ -62,19 +54,11 @@
             },
             "contents": {
               "json": {
-<<<<<<< HEAD
-                "id": "0xffe72a9c6253907066e163b7de7278981648840a9f81321b6f8556c8d545fbce",
-                "value": "372"
-              },
-              "type": {
-                "repr": "0x0d2a27f669ba2f090cdf8640283601d446a6f047f285e4309bd9d0dd0285b794::M1::Object"
-=======
                 "id": "0xffbe9379a37c07fd73150d9e48e007c6654c6443436af64924c6ba6a284735d1",
                 "value": "307"
               },
               "type": {
                 "repr": "0x2f820bef796e15cafaeb819be9f7dd2d7847e5cd9d6353a96c3a6018d4f2d249::M1::Object"
->>>>>>> 4647c11f
               }
             }
           }
@@ -92,91 +76,59 @@
             },
             "contents": {
               "json": {
-<<<<<<< HEAD
-                "id": "0xff3acaaf7f85c3d9e01921207b614dbf001a67cbbe783f462c6d4959a3f0c130",
-                "value": "327"
-              },
-              "type": {
-                "repr": "0x0d2a27f669ba2f090cdf8640283601d446a6f047f285e4309bd9d0dd0285b794::M1::Object"
-=======
                 "id": "0xfe476a6a9382017f454d5954d8e1f4dab2548eca7dfd30d3a2b68759f857de57",
                 "value": "432"
               },
               "type": {
                 "repr": "0x2f820bef796e15cafaeb819be9f7dd2d7847e5cd9d6353a96c3a6018d4f2d249::M1::Object"
->>>>>>> 4647c11f
-              }
-            }
-          },
-          {
-            "owner": {
-              "owner": {
-                "address": "0x8cca4e1ce0ba5904cea61df9242da2f7d29e3ef328fb7ec07c086b3bf47ca61a"
-              }
-            },
-            "contents": {
-              "json": {
-<<<<<<< HEAD
-                "id": "0xffb051b434fa4cbc6862e11dc7aa2d96e3f9f1a4b70fc6f15ba0c14de82c948f",
-                "value": "218"
-              },
-              "type": {
-                "repr": "0x0d2a27f669ba2f090cdf8640283601d446a6f047f285e4309bd9d0dd0285b794::M1::Object"
-=======
+              }
+            }
+          },
+          {
+            "owner": {
+              "owner": {
+                "address": "0x8cca4e1ce0ba5904cea61df9242da2f7d29e3ef328fb7ec07c086b3bf47ca61a"
+              }
+            },
+            "contents": {
+              "json": {
                 "id": "0xfe96c7d99c112324b14e1ba80a70401c4d332f7c713550e2ffbcebc864c656a5",
                 "value": "253"
               },
               "type": {
                 "repr": "0x2f820bef796e15cafaeb819be9f7dd2d7847e5cd9d6353a96c3a6018d4f2d249::M1::Object"
->>>>>>> 4647c11f
-              }
-            }
-          },
-          {
-            "owner": {
-              "owner": {
-                "address": "0x8cca4e1ce0ba5904cea61df9242da2f7d29e3ef328fb7ec07c086b3bf47ca61a"
-              }
-            },
-            "contents": {
-              "json": {
-<<<<<<< HEAD
-                "id": "0xffbb556992aeb48a80e98d0df29aa55b3338ab1efcf084ce409a6e0a4d8a4133",
-                "value": "217"
-              },
-              "type": {
-                "repr": "0x0d2a27f669ba2f090cdf8640283601d446a6f047f285e4309bd9d0dd0285b794::M1::Object"
-=======
+              }
+            }
+          },
+          {
+            "owner": {
+              "owner": {
+                "address": "0x8cca4e1ce0ba5904cea61df9242da2f7d29e3ef328fb7ec07c086b3bf47ca61a"
+              }
+            },
+            "contents": {
+              "json": {
                 "id": "0xff6b496dbf122382b17c1b1ec2510feb9ec51241aa2c924e3721ed1771eb66ed",
                 "value": "330"
               },
               "type": {
                 "repr": "0x2f820bef796e15cafaeb819be9f7dd2d7847e5cd9d6353a96c3a6018d4f2d249::M1::Object"
->>>>>>> 4647c11f
-              }
-            }
-          },
-          {
-            "owner": {
-              "owner": {
-                "address": "0x8cca4e1ce0ba5904cea61df9242da2f7d29e3ef328fb7ec07c086b3bf47ca61a"
-              }
-            },
-            "contents": {
-              "json": {
-<<<<<<< HEAD
-                "id": "0xffe72a9c6253907066e163b7de7278981648840a9f81321b6f8556c8d545fbce",
-                "value": "372"
-              },
-              "type": {
-                "repr": "0x0d2a27f669ba2f090cdf8640283601d446a6f047f285e4309bd9d0dd0285b794::M1::Object"
-=======
+              }
+            }
+          },
+          {
+            "owner": {
+              "owner": {
+                "address": "0x8cca4e1ce0ba5904cea61df9242da2f7d29e3ef328fb7ec07c086b3bf47ca61a"
+              }
+            },
+            "contents": {
+              "json": {
                 "id": "0xffbe9379a37c07fd73150d9e48e007c6654c6443436af64924c6ba6a284735d1",
                 "value": "307"
               },
               "type": {
                 "repr": "0x2f820bef796e15cafaeb819be9f7dd2d7847e5cd9d6353a96c3a6018d4f2d249::M1::Object"
->>>>>>> 4647c11f
               }
             }
           }
@@ -211,11 +163,7 @@
             bytes: fake(2,498),
         },
     },
-<<<<<<< HEAD
-    value: 217u64,
-=======
     value: 330u64,
->>>>>>> 4647c11f
 }
 
 task 9, line 93:
@@ -228,11 +176,7 @@
             bytes: fake(2,497),
         },
     },
-<<<<<<< HEAD
-    value: 218u64,
-=======
     value: 253u64,
->>>>>>> 4647c11f
 }
 
 task 10, line 95:
@@ -255,19 +199,11 @@
             },
             "contents": {
               "json": {
-<<<<<<< HEAD
-                "id": "0xffb051b434fa4cbc6862e11dc7aa2d96e3f9f1a4b70fc6f15ba0c14de82c948f",
-                "value": "218"
-              },
-              "type": {
-                "repr": "0x0d2a27f669ba2f090cdf8640283601d446a6f047f285e4309bd9d0dd0285b794::M1::Object"
-=======
                 "id": "0xfe96c7d99c112324b14e1ba80a70401c4d332f7c713550e2ffbcebc864c656a5",
                 "value": "253"
               },
               "type": {
                 "repr": "0x2f820bef796e15cafaeb819be9f7dd2d7847e5cd9d6353a96c3a6018d4f2d249::M1::Object"
->>>>>>> 4647c11f
               }
             }
           }
@@ -282,19 +218,11 @@
             },
             "contents": {
               "json": {
-<<<<<<< HEAD
-                "id": "0xffbb556992aeb48a80e98d0df29aa55b3338ab1efcf084ce409a6e0a4d8a4133",
-                "value": "217"
-              },
-              "type": {
-                "repr": "0x0d2a27f669ba2f090cdf8640283601d446a6f047f285e4309bd9d0dd0285b794::M1::Object"
-=======
                 "id": "0xff6b496dbf122382b17c1b1ec2510feb9ec51241aa2c924e3721ed1771eb66ed",
                 "value": "330"
               },
               "type": {
                 "repr": "0x2f820bef796e15cafaeb819be9f7dd2d7847e5cd9d6353a96c3a6018d4f2d249::M1::Object"
->>>>>>> 4647c11f
               }
             }
           }
@@ -309,19 +237,11 @@
             },
             "contents": {
               "json": {
-<<<<<<< HEAD
-                "id": "0xffe72a9c6253907066e163b7de7278981648840a9f81321b6f8556c8d545fbce",
-                "value": "372"
-              },
-              "type": {
-                "repr": "0x0d2a27f669ba2f090cdf8640283601d446a6f047f285e4309bd9d0dd0285b794::M1::Object"
-=======
                 "id": "0xffbe9379a37c07fd73150d9e48e007c6654c6443436af64924c6ba6a284735d1",
                 "value": "307"
               },
               "type": {
                 "repr": "0x2f820bef796e15cafaeb819be9f7dd2d7847e5cd9d6353a96c3a6018d4f2d249::M1::Object"
->>>>>>> 4647c11f
               }
             }
           }
@@ -340,19 +260,11 @@
             },
             "contents": {
               "json": {
-<<<<<<< HEAD
-                "id": "0xff3acaaf7f85c3d9e01921207b614dbf001a67cbbe783f462c6d4959a3f0c130",
-                "value": "327"
-              },
-              "type": {
-                "repr": "0x0d2a27f669ba2f090cdf8640283601d446a6f047f285e4309bd9d0dd0285b794::M1::Object"
-=======
                 "id": "0xfe476a6a9382017f454d5954d8e1f4dab2548eca7dfd30d3a2b68759f857de57",
                 "value": "432"
               },
               "type": {
                 "repr": "0x2f820bef796e15cafaeb819be9f7dd2d7847e5cd9d6353a96c3a6018d4f2d249::M1::Object"
->>>>>>> 4647c11f
               }
             }
           }
@@ -375,19 +287,11 @@
         },
         "contents": {
           "json": {
-<<<<<<< HEAD
-            "id": "0xffe72a9c6253907066e163b7de7278981648840a9f81321b6f8556c8d545fbce",
-            "value": "372"
-          },
-          "type": {
-            "repr": "0x0d2a27f669ba2f090cdf8640283601d446a6f047f285e4309bd9d0dd0285b794::M1::Object"
-=======
             "id": "0xffbe9379a37c07fd73150d9e48e007c6654c6443436af64924c6ba6a284735d1",
             "value": "307"
           },
           "type": {
             "repr": "0x2f820bef796e15cafaeb819be9f7dd2d7847e5cd9d6353a96c3a6018d4f2d249::M1::Object"
->>>>>>> 4647c11f
           }
         }
       }
@@ -401,19 +305,11 @@
         },
         "contents": {
           "json": {
-<<<<<<< HEAD
-            "id": "0xffe72a9c6253907066e163b7de7278981648840a9f81321b6f8556c8d545fbce",
-            "value": "372"
-          },
-          "type": {
-            "repr": "0x0d2a27f669ba2f090cdf8640283601d446a6f047f285e4309bd9d0dd0285b794::M1::Object"
-=======
             "id": "0xffbe9379a37c07fd73150d9e48e007c6654c6443436af64924c6ba6a284735d1",
             "value": "307"
           },
           "type": {
             "repr": "0x2f820bef796e15cafaeb819be9f7dd2d7847e5cd9d6353a96c3a6018d4f2d249::M1::Object"
->>>>>>> 4647c11f
           }
         }
       }
@@ -429,71 +325,47 @@
             },
             "contents": {
               "json": {
-<<<<<<< HEAD
-                "id": "0xffb051b434fa4cbc6862e11dc7aa2d96e3f9f1a4b70fc6f15ba0c14de82c948f",
-                "value": "218"
-              },
-              "type": {
-                "repr": "0x0d2a27f669ba2f090cdf8640283601d446a6f047f285e4309bd9d0dd0285b794::M1::Object"
-=======
                 "id": "0xfe96c7d99c112324b14e1ba80a70401c4d332f7c713550e2ffbcebc864c656a5",
                 "value": "253"
               },
               "type": {
                 "repr": "0x2f820bef796e15cafaeb819be9f7dd2d7847e5cd9d6353a96c3a6018d4f2d249::M1::Object"
->>>>>>> 4647c11f
-              }
-            }
-          }
-        },
-        {
-          "asMoveObject": {
-            "owner": {
-              "owner": {
-                "address": "0x8cca4e1ce0ba5904cea61df9242da2f7d29e3ef328fb7ec07c086b3bf47ca61a"
-              }
-            },
-            "contents": {
-              "json": {
-<<<<<<< HEAD
-                "id": "0xffbb556992aeb48a80e98d0df29aa55b3338ab1efcf084ce409a6e0a4d8a4133",
-                "value": "217"
-              },
-              "type": {
-                "repr": "0x0d2a27f669ba2f090cdf8640283601d446a6f047f285e4309bd9d0dd0285b794::M1::Object"
-=======
+              }
+            }
+          }
+        },
+        {
+          "asMoveObject": {
+            "owner": {
+              "owner": {
+                "address": "0x8cca4e1ce0ba5904cea61df9242da2f7d29e3ef328fb7ec07c086b3bf47ca61a"
+              }
+            },
+            "contents": {
+              "json": {
                 "id": "0xff6b496dbf122382b17c1b1ec2510feb9ec51241aa2c924e3721ed1771eb66ed",
                 "value": "330"
               },
               "type": {
                 "repr": "0x2f820bef796e15cafaeb819be9f7dd2d7847e5cd9d6353a96c3a6018d4f2d249::M1::Object"
->>>>>>> 4647c11f
-              }
-            }
-          }
-        },
-        {
-          "asMoveObject": {
-            "owner": {
-              "owner": {
-                "address": "0x8cca4e1ce0ba5904cea61df9242da2f7d29e3ef328fb7ec07c086b3bf47ca61a"
-              }
-            },
-            "contents": {
-              "json": {
-<<<<<<< HEAD
-                "id": "0xffe72a9c6253907066e163b7de7278981648840a9f81321b6f8556c8d545fbce",
-                "value": "372"
-              },
-              "type": {
-                "repr": "0x0d2a27f669ba2f090cdf8640283601d446a6f047f285e4309bd9d0dd0285b794::M1::Object"
-=======
+              }
+            }
+          }
+        },
+        {
+          "asMoveObject": {
+            "owner": {
+              "owner": {
+                "address": "0x8cca4e1ce0ba5904cea61df9242da2f7d29e3ef328fb7ec07c086b3bf47ca61a"
+              }
+            },
+            "contents": {
+              "json": {
                 "id": "0xffbe9379a37c07fd73150d9e48e007c6654c6443436af64924c6ba6a284735d1",
                 "value": "307"
               },
               "type": {
                 "repr": "0x2f820bef796e15cafaeb819be9f7dd2d7847e5cd9d6353a96c3a6018d4f2d249::M1::Object"
->>>>>>> 4647c11f
               }
             }
           }
@@ -511,71 +383,47 @@
             },
             "contents": {
               "json": {
-<<<<<<< HEAD
-                "id": "0xffb051b434fa4cbc6862e11dc7aa2d96e3f9f1a4b70fc6f15ba0c14de82c948f",
-                "value": "218"
-              },
-              "type": {
-                "repr": "0x0d2a27f669ba2f090cdf8640283601d446a6f047f285e4309bd9d0dd0285b794::M1::Object"
-=======
                 "id": "0xfe96c7d99c112324b14e1ba80a70401c4d332f7c713550e2ffbcebc864c656a5",
                 "value": "253"
               },
               "type": {
                 "repr": "0x2f820bef796e15cafaeb819be9f7dd2d7847e5cd9d6353a96c3a6018d4f2d249::M1::Object"
->>>>>>> 4647c11f
-              }
-            }
-          }
-        },
-        {
-          "asMoveObject": {
-            "owner": {
-              "owner": {
-                "address": "0x28f02a953f3553f51a9365593c7d4bd0643d2085f004b18c6ca9de51682b2c80"
-              }
-            },
-            "contents": {
-              "json": {
-<<<<<<< HEAD
-                "id": "0xffbb556992aeb48a80e98d0df29aa55b3338ab1efcf084ce409a6e0a4d8a4133",
-                "value": "217"
-              },
-              "type": {
-                "repr": "0x0d2a27f669ba2f090cdf8640283601d446a6f047f285e4309bd9d0dd0285b794::M1::Object"
-=======
+              }
+            }
+          }
+        },
+        {
+          "asMoveObject": {
+            "owner": {
+              "owner": {
+                "address": "0x28f02a953f3553f51a9365593c7d4bd0643d2085f004b18c6ca9de51682b2c80"
+              }
+            },
+            "contents": {
+              "json": {
                 "id": "0xff6b496dbf122382b17c1b1ec2510feb9ec51241aa2c924e3721ed1771eb66ed",
                 "value": "330"
               },
               "type": {
                 "repr": "0x2f820bef796e15cafaeb819be9f7dd2d7847e5cd9d6353a96c3a6018d4f2d249::M1::Object"
->>>>>>> 4647c11f
-              }
-            }
-          }
-        },
-        {
-          "asMoveObject": {
-            "owner": {
-              "owner": {
-                "address": "0x28f02a953f3553f51a9365593c7d4bd0643d2085f004b18c6ca9de51682b2c80"
-              }
-            },
-            "contents": {
-              "json": {
-<<<<<<< HEAD
-                "id": "0xffe72a9c6253907066e163b7de7278981648840a9f81321b6f8556c8d545fbce",
-                "value": "372"
-              },
-              "type": {
-                "repr": "0x0d2a27f669ba2f090cdf8640283601d446a6f047f285e4309bd9d0dd0285b794::M1::Object"
-=======
+              }
+            }
+          }
+        },
+        {
+          "asMoveObject": {
+            "owner": {
+              "owner": {
+                "address": "0x28f02a953f3553f51a9365593c7d4bd0643d2085f004b18c6ca9de51682b2c80"
+              }
+            },
+            "contents": {
+              "json": {
                 "id": "0xffbe9379a37c07fd73150d9e48e007c6654c6443436af64924c6ba6a284735d1",
                 "value": "307"
               },
               "type": {
                 "repr": "0x2f820bef796e15cafaeb819be9f7dd2d7847e5cd9d6353a96c3a6018d4f2d249::M1::Object"
->>>>>>> 4647c11f
               }
             }
           }
@@ -594,11 +442,7 @@
             },
             "contents": {
               "json": {
-<<<<<<< HEAD
-                "id": "0x4b5222b0b18ec70dba044437a55632e2e359a1dedce8fdca167dea02849f3bc8",
-=======
                 "id": "0x9dbc88f03fbfa51b5ad6898b36d9184473d05f1b0d30333c535d0fcb4d49b994",
->>>>>>> 4647c11f
                 "balance": {
                   "value": "300000000000000"
                 }
@@ -617,19 +461,11 @@
             },
             "contents": {
               "json": {
-<<<<<<< HEAD
-                "id": "0xffb051b434fa4cbc6862e11dc7aa2d96e3f9f1a4b70fc6f15ba0c14de82c948f",
-                "value": "218"
-              },
-              "type": {
-                "repr": "0x0d2a27f669ba2f090cdf8640283601d446a6f047f285e4309bd9d0dd0285b794::M1::Object"
-=======
                 "id": "0xfe96c7d99c112324b14e1ba80a70401c4d332f7c713550e2ffbcebc864c656a5",
                 "value": "253"
               },
               "type": {
                 "repr": "0x2f820bef796e15cafaeb819be9f7dd2d7847e5cd9d6353a96c3a6018d4f2d249::M1::Object"
->>>>>>> 4647c11f
               }
             }
           },
@@ -642,19 +478,11 @@
             },
             "contents": {
               "json": {
-<<<<<<< HEAD
-                "id": "0xffbb556992aeb48a80e98d0df29aa55b3338ab1efcf084ce409a6e0a4d8a4133",
-                "value": "217"
-              },
-              "type": {
-                "repr": "0x0d2a27f669ba2f090cdf8640283601d446a6f047f285e4309bd9d0dd0285b794::M1::Object"
-=======
                 "id": "0xff6b496dbf122382b17c1b1ec2510feb9ec51241aa2c924e3721ed1771eb66ed",
                 "value": "330"
               },
               "type": {
                 "repr": "0x2f820bef796e15cafaeb819be9f7dd2d7847e5cd9d6353a96c3a6018d4f2d249::M1::Object"
->>>>>>> 4647c11f
               }
             }
           },
@@ -667,19 +495,11 @@
             },
             "contents": {
               "json": {
-<<<<<<< HEAD
-                "id": "0xffe72a9c6253907066e163b7de7278981648840a9f81321b6f8556c8d545fbce",
-                "value": "372"
-              },
-              "type": {
-                "repr": "0x0d2a27f669ba2f090cdf8640283601d446a6f047f285e4309bd9d0dd0285b794::M1::Object"
-=======
                 "id": "0xffbe9379a37c07fd73150d9e48e007c6654c6443436af64924c6ba6a284735d1",
                 "value": "307"
               },
               "type": {
                 "repr": "0x2f820bef796e15cafaeb819be9f7dd2d7847e5cd9d6353a96c3a6018d4f2d249::M1::Object"
->>>>>>> 4647c11f
               }
             }
           }
