--- conflicted
+++ resolved
@@ -7,11 +7,7 @@
     "transactionBlocks": {
       "nodes": [
         {
-<<<<<<< HEAD
-          "digest": "7pGM9x5XuYHm4XxqNTjnBT6gKxHkUEEURefGagt6DPUz",
-=======
           "digest": "2B5WCAR8XmpU5mGFe225Jk8bhnh5oXNjfyfaX72VELvJ",
->>>>>>> 543cdf86
           "sender": null,
           "signatures": [
             "AAAAAAAAAAAAAAAAAAAAAAAAAAAAAAAAAAAAAAAAAAAAAAAAAAAAAAAAAAAAAAAAAAAAAAAAAAAAAAAAAAAAAAAAAAAAAAAAAAAAAAAAAAAAAAAAAAAAAAAAAAAAAAAAAA=="
@@ -1229,11 +1225,7 @@
                   "idDeleted": false,
                   "outputState": {
                     "address": "0x0000000000000000000000000000000000000000000000000000000000000001",
-<<<<<<< HEAD
-                    "digest": "EoWP3WF92sqJcE1qMubtSKfzVhUa73vpGEUgYaArfjp9"
-=======
                     "digest": "ENjiFoxPrZM9nyeHuhGaWKLQmUaW7AGumKmKAtYRAkMx"
->>>>>>> 543cdf86
                   }
                 },
                 {
@@ -1242,11 +1234,7 @@
                   "idDeleted": false,
                   "outputState": {
                     "address": "0x0000000000000000000000000000000000000000000000000000000000000002",
-<<<<<<< HEAD
-                    "digest": "Aj4N7bFuJy6PEzBPBVA4PgCzHcjS4Eap27DyV8ChEzkd"
-=======
                     "digest": "25LNU4kgDKzmLynUBdNydovvBxmFcaqytbpP4v1uDeUb"
->>>>>>> 543cdf86
                   }
                 },
                 {
@@ -1255,11 +1243,7 @@
                   "idDeleted": false,
                   "outputState": {
                     "address": "0x0000000000000000000000000000000000000000000000000000000000000003",
-<<<<<<< HEAD
-                    "digest": "4w6crkkhQ95kYX42mUzriF8Ef6G1wQK4d2VhzUgdXaQz"
-=======
                     "digest": "Hp85vhPRftDufuLYqnkgsj6NXkjqBjAAFTt8Y1kTvi7E"
->>>>>>> 543cdf86
                   }
                 },
                 {
@@ -1268,11 +1252,7 @@
                   "idDeleted": false,
                   "outputState": {
                     "address": "0x0000000000000000000000000000000000000000000000000000000000000005",
-<<<<<<< HEAD
-                    "digest": "8ukmRdt5AVrG2FdUqtPsECGKnPqubVqPxU6foVf3MCAm"
-=======
                     "digest": "BHCkaFS2xS78pxZH9p8zi5thePij2x57c9svkPEGm3KZ"
->>>>>>> 543cdf86
                   }
                 },
                 {
@@ -1281,11 +1261,7 @@
                   "idDeleted": false,
                   "outputState": {
                     "address": "0x0000000000000000000000000000000000000000000000000000000000000006",
-<<<<<<< HEAD
-                    "digest": "Nj6MYCVfHe6RveevxnXgY8Vuk7RGjmMMyzvfgW79PU5"
-=======
                     "digest": "CTBkMWme6atVxkSS7PgV55smTTQKWk84yNT2mqUuJYte"
->>>>>>> 543cdf86
                   }
                 },
                 {
@@ -1294,11 +1270,7 @@
                   "idDeleted": false,
                   "outputState": {
                     "address": "0x0000000000000000000000000000000000000000000000000000000000000008",
-<<<<<<< HEAD
-                    "digest": "8FLvMTFvwXmaC9R6k8BrqaQawdpNQTSjmSHnQNoMyuUV"
-=======
                     "digest": "DSwZ4FmppSRBHwCQPuiuWFeiQ1DWA8XifY26iMoijDpP"
->>>>>>> 543cdf86
                   }
                 },
                 {
@@ -1307,11 +1279,7 @@
                   "idDeleted": false,
                   "outputState": {
                     "address": "0x000000000000000000000000000000000000000000000000000000000000000b",
-<<<<<<< HEAD
-                    "digest": "8fVjmd52bJttrnyvxtVLrRJCE4UF2nVaCGjJmJ7dHHVr"
-=======
                     "digest": "3p6UjMn8i1hnqDYz8Y6ES6MB7Af2tgss6FPhXCyeLSPi"
->>>>>>> 543cdf86
                   }
                 },
                 {
@@ -1320,11 +1288,7 @@
                   "idDeleted": false,
                   "outputState": {
                     "address": "0x0000000000000000000000000000000000000000000000000000000000000403",
-<<<<<<< HEAD
-                    "digest": "77vAPieZpuzhe8nhAdMZv1kpZ1JLpordmh57VFiDAjQb"
-=======
                     "digest": "E3jwUuD8t2nzrDBTv6noK2PUyyvuVAysVUqW7KqnbfCc"
->>>>>>> 543cdf86
                   }
                 },
                 {
@@ -1333,20 +1297,7 @@
                   "idDeleted": false,
                   "outputState": {
                     "address": "0x000000000000000000000000000000000000000000000000000000000000107a",
-<<<<<<< HEAD
-                    "digest": "H6M8sx7ZuQzZNQnzwdWXRbrPC8NJqadt3zzUCCFjka27"
-                  }
-                },
-                {
-                  "address": "0x164543b649913354b964a147ef6abd20991322f9630ea7cd66ada911e9dc0f55",
-                  "idCreated": true,
-                  "idDeleted": false,
-                  "outputState": {
-                    "address": "0x164543b649913354b964a147ef6abd20991322f9630ea7cd66ada911e9dc0f55",
-                    "digest": "5GYsHFPVQFRSJqCtKtSkb9hUN5MD9i3x39eqHQyG2tMK"
-=======
                     "digest": "3cUy8tgrqu5Xk1wgBkDz8ZUes4r9ezn3rx1aJcEEcpo4"
->>>>>>> 543cdf86
                   }
                 },
                 {
@@ -1354,13 +1305,8 @@
                   "idCreated": true,
                   "idDeleted": false,
                   "outputState": {
-<<<<<<< HEAD
-                    "address": "0x164fde98cd2be56bb62ee7adfbcc7d80524ed05ba8ca752b9d934f4e28a2f757",
-                    "digest": "CFb8enfkQjLri4tDnxLfJjrv9MHWUnTcEWVdsW5nPxuE"
-=======
                     "address": "0x1b19651d3c2723e7f6c1eca23c13b72cd7f274524223391e75994dad311828df",
                     "digest": "6nG9sPDXR5jHQaGWhbbAX3rUg7EXtmWe1DxAzaGCoRG5"
->>>>>>> 543cdf86
                   }
                 },
                 {
@@ -1368,13 +1314,8 @@
                   "idCreated": true,
                   "idDeleted": false,
                   "outputState": {
-<<<<<<< HEAD
-                    "address": "0x22be657ef08ce91af272278d86e8514c8c74f9f7553607356122f4004d494fce",
-                    "digest": "99ZM1wXcPY5pMttmgxrQfftGZ5Bvbi8PbaTffDPeZqvz"
-=======
                     "address": "0x27982f48a697a9f61e3f738993c2d00e16b89938eedb74af1849ba6c6d82303b",
                     "digest": "emzdESgN7RfkPjnaP1pvcyQDjVbU5U6iRrhAxLmMCq9"
->>>>>>> 543cdf86
                   }
                 },
                 {
@@ -1382,13 +1323,8 @@
                   "idCreated": true,
                   "idDeleted": false,
                   "outputState": {
-<<<<<<< HEAD
-                    "address": "0x25907b13da722ae96c503c5e5917d6d31d876ffc782e6058fa61812e01a82caf",
-                    "digest": "BLemagK2tWorESS1UCGUydjVD8jH2naPdBEssUr4DVHB"
-=======
                     "address": "0x6af2a2b7ca60bf76174adfd3e9c4957f8e937759603182f9b46c7f6c5f19c6d2",
                     "digest": "7HLikfNn3xnU7J3BZWtbdtX4sjceNmeM8qZdXgJvGWK4"
->>>>>>> 543cdf86
                   }
                 },
                 {
@@ -1396,13 +1332,8 @@
                   "idCreated": true,
                   "idDeleted": false,
                   "outputState": {
-<<<<<<< HEAD
-                    "address": "0x4506822cb9f81abf43c8cacbdfb37228d0ad200e3ac2fe16be070fc966041d93",
-                    "digest": "GUdrQStRw5Vj9HNrSq9UG42CUz3it5yJ1qTfV9T8pqBs"
-=======
                     "address": "0xa0f947f895ffe5715ab529ed16659e9c099bee48524f56c8d5a2eab8e842bd99",
                     "digest": "5HqXsg38zJApoSepyKxKMGjkzXgC2mpXJB7TWTmu3jqm"
->>>>>>> 543cdf86
                   }
                 },
                 {
@@ -1410,13 +1341,8 @@
                   "idCreated": true,
                   "idDeleted": false,
                   "outputState": {
-<<<<<<< HEAD
-                    "address": "0x5a6383eb592bab4ff7c037a2118c514149ba9a86cf5a3b019c7034686365183f",
-                    "digest": "FFee4BKDkpGuKMfwajLT4rpcue19zjb7FEkYMiuaGz3g"
-=======
                     "address": "0xbb5caa62668e66be9dd0a5a74534814bf789fd6ab6335e08eff62a58ee1f287e",
                     "digest": "GbpQCkRKETYZ1mZaCXD1dDVencXtFgjjGHTDLLZLmyKs"
->>>>>>> 543cdf86
                   }
                 },
                 {
@@ -1424,13 +1350,8 @@
                   "idCreated": true,
                   "idDeleted": false,
                   "outputState": {
-<<<<<<< HEAD
-                    "address": "0x6af2a2b7ca60bf76174adfd3e9c4957f8e937759603182f9b46c7f6c5f19c6d2",
-                    "digest": "CVcyhKytaF1MZGfMcwjSVsDr1b3Sj2ZX5ob7R9xZ67d9"
-=======
                     "address": "0xc28024efc650d31011065697e676b6738732dad9f709e54a13b116672c298f25",
                     "digest": "uxV9PrgZ8ufgYxPKEbYoND3RVHajt2ggHn2p3biNM9z"
->>>>>>> 543cdf86
                   }
                 },
                 {
@@ -1438,13 +1359,8 @@
                   "idCreated": true,
                   "idDeleted": false,
                   "outputState": {
-<<<<<<< HEAD
-                    "address": "0xa4c01792653d7a84243b6c30c98b749b84fd12b685572861fd30e3f4c0296719",
-                    "digest": "BRc7eWRrvuGRt1BBQTzdDVXjEFNpNrQQBckgqyjE5PE9"
-=======
                     "address": "0xc928f6f78781333f87efac974403df5a8565e3accb3c16a891a60a18dd2f2f42",
                     "digest": "9htprPEX2u5fQquygzgGj9nP6UaNBP31J6PVSwxwcmwk"
->>>>>>> 543cdf86
                   }
                 },
                 {
@@ -1452,13 +1368,8 @@
                   "idCreated": true,
                   "idDeleted": false,
                   "outputState": {
-<<<<<<< HEAD
-                    "address": "0xa94dd3c09813d05780c293e3382b1b1cdc93babec321926f6d9aeedf74e3811a",
-                    "digest": "8bzQaJLHDLEsVAbrxjY2kL4Y2rDQH2wBCAkKUGth4PrW"
-=======
                     "address": "0xdd6b3a50df67a765e8c59bd37030224138f36bba296535846f490d8dede3c502",
                     "digest": "EwNpAgeEnd1fEmfUDf3xquRkE4RsA7QBetPGvbfAx78q"
->>>>>>> 543cdf86
                   }
                 },
                 {
@@ -1466,13 +1377,8 @@
                   "idCreated": true,
                   "idDeleted": false,
                   "outputState": {
-<<<<<<< HEAD
-                    "address": "0xcfd7d941c2ab08ab7dcdf9a831411d7e0e8f10c2cb6fd19783ba99a38323d53d",
-                    "digest": "FCSZTyMzPw7oW9WBwe8uCjavPqMd2hMBiEgLgRT8jvjG"
-=======
                     "address": "0xe9ee601e69a2f4274ca5f23c16190823a7af496b5b9f2eac0d2c2645634b2737",
                     "digest": "CKk9xibx6DCsz5frc1ponJCY85Wp1TC71NpkJd4TPL6q"
->>>>>>> 543cdf86
                   }
                 },
                 {
@@ -1480,13 +1386,8 @@
                   "idCreated": true,
                   "idDeleted": false,
                   "outputState": {
-<<<<<<< HEAD
-                    "address": "0xe79a6389aa886d0ddf0e05c724fbe0035567341462dc605dece502d718fee58c",
-                    "digest": "J63BrHCXqSmJeNcKEjsrovWaL89HtejxX79rgV6Y5WPX"
-=======
                     "address": "0xf22e2f7e20b84f57fdcf1f44c79c321533b922fa9488c23556356ae3f906b0bb",
                     "digest": "CQvMCiaVuXqqwk8rLcEzYycJkLGkx1K3fKsrWxA5vovf"
->>>>>>> 543cdf86
                   }
                 }
               ]
@@ -1508,11 +1409,7 @@
               "sequenceNumber": 0
             },
             "transactionBlock": {
-<<<<<<< HEAD
-              "digest": "7pGM9x5XuYHm4XxqNTjnBT6gKxHkUEEURefGagt6DPUz"
-=======
               "digest": "2B5WCAR8XmpU5mGFe225Jk8bhnh5oXNjfyfaX72VELvJ"
->>>>>>> 543cdf86
             }
           },
           "expiration": null
@@ -1564,11 +1461,7 @@
             "dependencies": {
               "nodes": [
                 {
-<<<<<<< HEAD
-                  "digest": "7pGM9x5XuYHm4XxqNTjnBT6gKxHkUEEURefGagt6DPUz"
-=======
                   "digest": "2B5WCAR8XmpU5mGFe225Jk8bhnh5oXNjfyfaX72VELvJ"
->>>>>>> 543cdf86
                 }
               ]
             },
@@ -1668,11 +1561,7 @@
             "dependencies": {
               "nodes": [
                 {
-<<<<<<< HEAD
-                  "digest": "7pGM9x5XuYHm4XxqNTjnBT6gKxHkUEEURefGagt6DPUz"
-=======
                   "digest": "2B5WCAR8XmpU5mGFe225Jk8bhnh5oXNjfyfaX72VELvJ"
->>>>>>> 543cdf86
                 }
               ]
             },
@@ -1695,13 +1584,8 @@
                   "idCreated": true,
                   "idDeleted": false,
                   "outputState": {
-<<<<<<< HEAD
-                    "address": "0x362f837fd7f4366332da1a18f0b8654b35cc6ac63bb31984a26611c2a8078a8c",
-                    "digest": "4T115HoYHPVJuCPp92Q7CoxRBSZgwyNwcPEXP21GGpXC"
-=======
                     "address": "0x0d8feaf1c714777ad5401781c55794e0b8f6dda166924176279914bed08951e0",
                     "digest": "DXX64y9MQSS9WD6oemyeURG3ui88kg4Cm4wirWqx9Uzy"
->>>>>>> 543cdf86
                   }
                 },
                 {
@@ -1710,11 +1594,7 @@
                   "idDeleted": false,
                   "outputState": {
                     "address": "0x4509fa198370254af0418248c9718bb206e810e1bce9fc8ffd0c500aef972f4d",
-<<<<<<< HEAD
-                    "digest": "BRjhy74U9xjTFnhU1rG9ASEbG1zhwM4HygrJtDTqMcnZ"
-=======
                     "digest": "BeJhqfZpuFRhdM55Fhu6KUCSz2173Ea6Kmm9NSsUoLvR"
->>>>>>> 543cdf86
                   }
                 },
                 {
@@ -1723,11 +1603,7 @@
                   "idDeleted": false,
                   "outputState": {
                     "address": "0x6af2a2b7ca60bf76174adfd3e9c4957f8e937759603182f9b46c7f6c5f19c6d2",
-<<<<<<< HEAD
-                    "digest": "DtX3KV5YoMqHkcucL7HT2pwUx3B4kGcLqTN98jFU6zKb"
-=======
                     "digest": "XMY7xLE7B9ucBNQsgHgjYJ1vDHfEie94oV7yM46VD5C"
->>>>>>> 543cdf86
                   }
                 }
               ]
