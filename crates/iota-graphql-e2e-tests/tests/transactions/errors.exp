processed 8 tasks

task 1, lines 7-12:
//# publish
created: object(1,0)
mutated: object(0,0)
gas summary: computation_cost: 1000000, storage_cost: 3663200,  storage_rebate: 0, non_refundable_storage_fee: 0

task 2, lines 14-15:
//# programmable
//> P0::m::boom()
Error: Transaction Effects Status: Move Runtime Abort. Location: P0::m::boom (function index 1) at offset 1, Abort Code: 42
Execution Error: ExecutionError: ExecutionError { inner: ExecutionErrorInner { kind: MoveAbort(MoveLocation { module: ModuleId { address: P0, name: Identifier("m") }, function: 1, instruction: 1, function_name: Some("boom") }, 42), source: Some(VMError { major_status: ABORTED, sub_status: Some(42), message: Some("P0::m::boom at offset 1"), exec_state: None, location: Module(ModuleId { address: P0, name: Identifier("m") }), indices: [], offsets: [(FunctionDefinitionIndex(1), 1)] }), command: Some(0) } }

task 3, line 17:
//# create-checkpoint
Checkpoint created: 1

task 4, lines 19-31:
//# run-graphql
Response: {
  "data": {
    "transactionBlocks": {
      "nodes": [
        {
          "effects": {
            "status": "FAILURE",
<<<<<<< HEAD
            "errors": "Error in 1st command, from '0xb0d7faa009aed85a3669a6db3493dbbb2c59c1ca0ea6f2c31f08bf16b750b92a::m::boom' (instruction 1), abort code: 42"
=======
            "errors": "Error in 1st command, from '0xeb1c83c67776e844cbb6af066709ed47641f75be7bf5a850ab338d5ddf99d31b::m::boom' (instruction 1), abort code: 42"
>>>>>>> 4647c11f
          }
        }
      ]
    }
  }
}

task 5, lines 33-36:
//# programmable
//> 0: P0::m::tick();
//> 1: P0::m::tick();
//> P0::m::boom()
Error: Transaction Effects Status: Move Runtime Abort. Location: P0::m::boom (function index 1) at offset 1, Abort Code: 42
Execution Error: ExecutionError: ExecutionError { inner: ExecutionErrorInner { kind: MoveAbort(MoveLocation { module: ModuleId { address: P0, name: Identifier("m") }, function: 1, instruction: 1, function_name: Some("boom") }, 42), source: Some(VMError { major_status: ABORTED, sub_status: Some(42), message: Some("P0::m::boom at offset 1"), exec_state: None, location: Module(ModuleId { address: P0, name: Identifier("m") }), indices: [], offsets: [(FunctionDefinitionIndex(1), 1)] }), command: Some(2) } }

task 6, line 38:
//# create-checkpoint
Checkpoint created: 2

task 7, lines 40-53:
//# run-graphql
Response: {
  "data": {
    "transactionBlocks": {
      "nodes": [
        {
          "effects": {
            "status": "FAILURE",
<<<<<<< HEAD
            "errors": "Error in 3rd command, from '0xb0d7faa009aed85a3669a6db3493dbbb2c59c1ca0ea6f2c31f08bf16b750b92a::m::boom' (instruction 1), abort code: 42"
=======
            "errors": "Error in 3rd command, from '0xeb1c83c67776e844cbb6af066709ed47641f75be7bf5a850ab338d5ddf99d31b::m::boom' (instruction 1), abort code: 42"
>>>>>>> 4647c11f
          }
        }
      ]
    }
  }
}<|MERGE_RESOLUTION|>--- conflicted
+++ resolved
@@ -25,11 +25,7 @@
         {
           "effects": {
             "status": "FAILURE",
-<<<<<<< HEAD
-            "errors": "Error in 1st command, from '0xb0d7faa009aed85a3669a6db3493dbbb2c59c1ca0ea6f2c31f08bf16b750b92a::m::boom' (instruction 1), abort code: 42"
-=======
             "errors": "Error in 1st command, from '0xeb1c83c67776e844cbb6af066709ed47641f75be7bf5a850ab338d5ddf99d31b::m::boom' (instruction 1), abort code: 42"
->>>>>>> 4647c11f
           }
         }
       ]
@@ -58,11 +54,7 @@
         {
           "effects": {
             "status": "FAILURE",
-<<<<<<< HEAD
-            "errors": "Error in 3rd command, from '0xb0d7faa009aed85a3669a6db3493dbbb2c59c1ca0ea6f2c31f08bf16b750b92a::m::boom' (instruction 1), abort code: 42"
-=======
             "errors": "Error in 3rd command, from '0xeb1c83c67776e844cbb6af066709ed47641f75be7bf5a850ab338d5ddf99d31b::m::boom' (instruction 1), abort code: 42"
->>>>>>> 4647c11f
           }
         }
       ]
