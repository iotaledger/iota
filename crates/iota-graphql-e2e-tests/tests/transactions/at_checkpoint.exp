--- conflicted
+++ resolved
@@ -30,11 +30,7 @@
     "c0": {
       "nodes": [
         {
-<<<<<<< HEAD
-          "digest": "9BoMRiBUPt96jz6BzVBdZMrLXSpZNBqjApaZy2wNaQu8",
-=======
-          "digest": "Gri6dhCH1DX3r3x8mp82QdUEGcbfeUJUkoAMdt9sVcYV",
->>>>>>> 69cef807
+          "digest": "1m6E7ncX3oHkud4zThxJbQgFER8fAn4uZAb5UjibWLJ",
           "kind": {
             "__typename": "GenesisTransaction"
           }
@@ -50,11 +46,7 @@
           }
         },
         {
-<<<<<<< HEAD
-          "digest": "FhJmKrBdM86TZaPatMtwP1qp3G7uyzgmY8o7DMMWVsbJ",
-=======
-          "digest": "7RpsViKsnLfnT8UfGt6biJ1vg9aM9FTESi6uGZPc75ha",
->>>>>>> 69cef807
+          "digest": "hZkckBWBHiQPG9VkXQ8szUDdyAyNFzXreST5qozenRu",
           "kind": {
             "__typename": "ProgrammableTransactionBlock"
           }
@@ -95,11 +87,7 @@
       "transactionBlocks": {
         "nodes": [
           {
-<<<<<<< HEAD
-            "digest": "9BoMRiBUPt96jz6BzVBdZMrLXSpZNBqjApaZy2wNaQu8",
-=======
-            "digest": "Gri6dhCH1DX3r3x8mp82QdUEGcbfeUJUkoAMdt9sVcYV",
->>>>>>> 69cef807
+            "digest": "1m6E7ncX3oHkud4zThxJbQgFER8fAn4uZAb5UjibWLJ",
             "kind": {
               "__typename": "GenesisTransaction"
             }
@@ -117,11 +105,7 @@
             }
           },
           {
-<<<<<<< HEAD
-            "digest": "FhJmKrBdM86TZaPatMtwP1qp3G7uyzgmY8o7DMMWVsbJ",
-=======
-            "digest": "7RpsViKsnLfnT8UfGt6biJ1vg9aM9FTESi6uGZPc75ha",
->>>>>>> 69cef807
+            "digest": "hZkckBWBHiQPG9VkXQ8szUDdyAyNFzXreST5qozenRu",
             "kind": {
               "__typename": "ProgrammableTransactionBlock"
             }
@@ -170,11 +154,7 @@
           "transactionBlocks": {
             "nodes": [
               {
-<<<<<<< HEAD
-                "digest": "9BoMRiBUPt96jz6BzVBdZMrLXSpZNBqjApaZy2wNaQu8",
-=======
-                "digest": "Gri6dhCH1DX3r3x8mp82QdUEGcbfeUJUkoAMdt9sVcYV",
->>>>>>> 69cef807
+                "digest": "1m6E7ncX3oHkud4zThxJbQgFER8fAn4uZAb5UjibWLJ",
                 "kind": {
                   "__typename": "GenesisTransaction"
                 }
@@ -192,11 +172,7 @@
                 }
               },
               {
-<<<<<<< HEAD
-                "digest": "FhJmKrBdM86TZaPatMtwP1qp3G7uyzgmY8o7DMMWVsbJ",
-=======
-                "digest": "7RpsViKsnLfnT8UfGt6biJ1vg9aM9FTESi6uGZPc75ha",
->>>>>>> 69cef807
+                "digest": "hZkckBWBHiQPG9VkXQ8szUDdyAyNFzXreST5qozenRu",
                 "kind": {
                   "__typename": "ProgrammableTransactionBlock"
                 }
