processed 16 tasks

init:
A: object(0,0), B: object(0,1), C: object(0,2), D: object(0,3), E: object(0,4)

task 1, lines 7-20:
//# publish
created: object(1,0)
mutated: object(0,5)
gas summary: computation_cost: 1000000, storage_cost: 5175600,  storage_rebate: 0, non_refundable_storage_fee: 0

task 2, line 22:
//# create-checkpoint
Checkpoint created: 1

task 3, line 24:
//# run Test::M1::create --args 0 @A --sender A
created: object(3,0)
mutated: object(0,0)
gas summary: computation_cost: 1000000, storage_cost: 2302800,  storage_rebate: 0, non_refundable_storage_fee: 0

task 4, line 26:
//# run Test::M1::create --args 1 @A --sender B
created: object(4,0)
mutated: object(0,1)
gas summary: computation_cost: 1000000, storage_cost: 2302800,  storage_rebate: 0, non_refundable_storage_fee: 0

task 5, line 28:
//# run Test::M1::create --args 2 @A --sender C
created: object(5,0)
mutated: object(0,2)
gas summary: computation_cost: 1000000, storage_cost: 2302800,  storage_rebate: 0, non_refundable_storage_fee: 0

task 6, line 30:
//# run Test::M1::create --args 3 @A --sender D
created: object(6,0)
mutated: object(0,3)
gas summary: computation_cost: 1000000, storage_cost: 2302800,  storage_rebate: 0, non_refundable_storage_fee: 0

task 7, line 32:
//# run Test::M1::create --args 4 @A --sender E
created: object(7,0)
mutated: object(0,4)
gas summary: computation_cost: 1000000, storage_cost: 2302800,  storage_rebate: 0, non_refundable_storage_fee: 0

task 8, line 34:
//# create-checkpoint
Checkpoint created: 2

task 9, lines 36-54:
//# run-graphql
Response: {
  "data": {
    "transactionBlocks": {
      "pageInfo": {
        "hasNextPage": false,
        "hasPreviousPage": false,
        "endCursor": "eyJjIjoyLCJ0Ijo2LCJpIjpmYWxzZX0",
        "startCursor": "eyJjIjoyLCJ0IjoyLCJpIjpmYWxzZX0"
      },
      "nodes": [
        {
<<<<<<< HEAD
          "digest": "9ErjXKnJdt1Vgcp5MMqg1XdGzRRYVrEAscotCFAFkU1k",
=======
          "digest": "J1u184aPpB6TgHsfDYc5Tsv94vvfBwkhxCfberHTCFZ1",
>>>>>>> 69cef807
          "effects": {
            "checkpoint": {
              "sequenceNumber": 2
            }
          }
        },
        {
<<<<<<< HEAD
          "digest": "8twWra9XHq9nvazCo891Vbb7HvTvjeBvuTe3di1Tord2",
=======
          "digest": "4QwMW1aWPFEzQKYnR4cTJbcKBXj42uek93TooDD5wKuR",
>>>>>>> 69cef807
          "effects": {
            "checkpoint": {
              "sequenceNumber": 2
            }
          }
        },
        {
<<<<<<< HEAD
          "digest": "2JdiVnU8xiDnbpHAWw3M7QLBRf2nexkaQXdH9DjMmmNj",
=======
          "digest": "7xh8bTQJC2t71cGLCHi2h12CQ1ECNheTYpmg5nFJ85hV",
>>>>>>> 69cef807
          "effects": {
            "checkpoint": {
              "sequenceNumber": 2
            }
          }
        },
        {
<<<<<<< HEAD
          "digest": "DFsmMNELxXf3zedc7G6eYFEf2ctKFJc3ADwBfZii6nwy",
=======
          "digest": "LxveXjHLNrnL1Phg738qQe1B6WRNN9rrqHGWNfwzwoa",
>>>>>>> 69cef807
          "effects": {
            "checkpoint": {
              "sequenceNumber": 2
            }
          }
        },
        {
<<<<<<< HEAD
          "digest": "9Msyr3qSfSppgWM8ddW3ps31shFhhJmG7mdp1LReP9R8",
=======
          "digest": "Hv7UJA6pU37uTqwt2MurVJof576haZe4ibst3ALzaDdQ",
>>>>>>> 69cef807
          "effects": {
            "checkpoint": {
              "sequenceNumber": 2
            }
          }
        }
      ]
    }
  }
}

task 10, lines 56-74:
//# run-graphql
Response: {
  "data": {
    "transactionBlocks": {
      "pageInfo": {
        "hasNextPage": false,
        "hasPreviousPage": false,
        "endCursor": "eyJjIjoyLCJ0IjoyLCJpIjpmYWxzZX0",
        "startCursor": "eyJjIjoyLCJ0IjoyLCJpIjpmYWxzZX0"
      },
      "nodes": [
        {
<<<<<<< HEAD
          "digest": "9ErjXKnJdt1Vgcp5MMqg1XdGzRRYVrEAscotCFAFkU1k",
=======
          "digest": "J1u184aPpB6TgHsfDYc5Tsv94vvfBwkhxCfberHTCFZ1",
>>>>>>> 69cef807
          "effects": {
            "checkpoint": {
              "sequenceNumber": 2
            }
          }
        }
      ]
    }
  }
}

task 11, lines 76-94:
//# run-graphql
Response: {
  "data": {
    "transactionBlocks": {
      "pageInfo": {
        "hasNextPage": false,
        "hasPreviousPage": false,
        "endCursor": "eyJjIjoyLCJ0IjozLCJpIjpmYWxzZX0",
        "startCursor": "eyJjIjoyLCJ0IjozLCJpIjpmYWxzZX0"
      },
      "nodes": [
        {
<<<<<<< HEAD
          "digest": "8twWra9XHq9nvazCo891Vbb7HvTvjeBvuTe3di1Tord2",
=======
          "digest": "4QwMW1aWPFEzQKYnR4cTJbcKBXj42uek93TooDD5wKuR",
>>>>>>> 69cef807
          "effects": {
            "checkpoint": {
              "sequenceNumber": 2
            }
          }
        }
      ]
    }
  }
}

task 12, lines 96-114:
//# run-graphql
Response: {
  "data": {
    "transactionBlocks": {
      "pageInfo": {
        "hasNextPage": false,
        "hasPreviousPage": false,
        "endCursor": "eyJjIjoyLCJ0Ijo0LCJpIjpmYWxzZX0",
        "startCursor": "eyJjIjoyLCJ0Ijo0LCJpIjpmYWxzZX0"
      },
      "nodes": [
        {
<<<<<<< HEAD
          "digest": "2JdiVnU8xiDnbpHAWw3M7QLBRf2nexkaQXdH9DjMmmNj",
=======
          "digest": "7xh8bTQJC2t71cGLCHi2h12CQ1ECNheTYpmg5nFJ85hV",
>>>>>>> 69cef807
          "effects": {
            "checkpoint": {
              "sequenceNumber": 2
            }
          }
        }
      ]
    }
  }
}

task 13, lines 116-134:
//# run-graphql
Response: {
  "data": {
    "transactionBlocks": {
      "pageInfo": {
        "hasNextPage": false,
        "hasPreviousPage": false,
        "endCursor": "eyJjIjoyLCJ0Ijo1LCJpIjpmYWxzZX0",
        "startCursor": "eyJjIjoyLCJ0Ijo1LCJpIjpmYWxzZX0"
      },
      "nodes": [
        {
<<<<<<< HEAD
          "digest": "DFsmMNELxXf3zedc7G6eYFEf2ctKFJc3ADwBfZii6nwy",
=======
          "digest": "LxveXjHLNrnL1Phg738qQe1B6WRNN9rrqHGWNfwzwoa",
>>>>>>> 69cef807
          "effects": {
            "checkpoint": {
              "sequenceNumber": 2
            }
          }
        }
      ]
    }
  }
}

task 14, lines 136-154:
//# run-graphql
Response: {
  "data": {
    "transactionBlocks": {
      "pageInfo": {
        "hasNextPage": false,
        "hasPreviousPage": false,
        "endCursor": "eyJjIjoyLCJ0Ijo2LCJpIjpmYWxzZX0",
        "startCursor": "eyJjIjoyLCJ0Ijo2LCJpIjpmYWxzZX0"
      },
      "nodes": [
        {
<<<<<<< HEAD
          "digest": "9Msyr3qSfSppgWM8ddW3ps31shFhhJmG7mdp1LReP9R8",
=======
          "digest": "Hv7UJA6pU37uTqwt2MurVJof576haZe4ibst3ALzaDdQ",
>>>>>>> 69cef807
          "effects": {
            "checkpoint": {
              "sequenceNumber": 2
            }
          }
        }
      ]
    }
  }
}

task 15, lines 156-174:
//# run-graphql
Response: {
  "data": {
    "transactionBlocks": {
      "pageInfo": {
        "hasNextPage": false,
        "hasPreviousPage": false,
        "endCursor": null,
        "startCursor": null
      },
      "nodes": []
    }
  }
}<|MERGE_RESOLUTION|>--- conflicted
+++ resolved
@@ -60,59 +60,39 @@
       },
       "nodes": [
         {
-<<<<<<< HEAD
-          "digest": "9ErjXKnJdt1Vgcp5MMqg1XdGzRRYVrEAscotCFAFkU1k",
-=======
-          "digest": "J1u184aPpB6TgHsfDYc5Tsv94vvfBwkhxCfberHTCFZ1",
->>>>>>> 69cef807
-          "effects": {
-            "checkpoint": {
-              "sequenceNumber": 2
-            }
-          }
-        },
-        {
-<<<<<<< HEAD
-          "digest": "8twWra9XHq9nvazCo891Vbb7HvTvjeBvuTe3di1Tord2",
-=======
-          "digest": "4QwMW1aWPFEzQKYnR4cTJbcKBXj42uek93TooDD5wKuR",
->>>>>>> 69cef807
-          "effects": {
-            "checkpoint": {
-              "sequenceNumber": 2
-            }
-          }
-        },
-        {
-<<<<<<< HEAD
-          "digest": "2JdiVnU8xiDnbpHAWw3M7QLBRf2nexkaQXdH9DjMmmNj",
-=======
-          "digest": "7xh8bTQJC2t71cGLCHi2h12CQ1ECNheTYpmg5nFJ85hV",
->>>>>>> 69cef807
-          "effects": {
-            "checkpoint": {
-              "sequenceNumber": 2
-            }
-          }
-        },
-        {
-<<<<<<< HEAD
-          "digest": "DFsmMNELxXf3zedc7G6eYFEf2ctKFJc3ADwBfZii6nwy",
-=======
-          "digest": "LxveXjHLNrnL1Phg738qQe1B6WRNN9rrqHGWNfwzwoa",
->>>>>>> 69cef807
-          "effects": {
-            "checkpoint": {
-              "sequenceNumber": 2
-            }
-          }
-        },
-        {
-<<<<<<< HEAD
-          "digest": "9Msyr3qSfSppgWM8ddW3ps31shFhhJmG7mdp1LReP9R8",
-=======
-          "digest": "Hv7UJA6pU37uTqwt2MurVJof576haZe4ibst3ALzaDdQ",
->>>>>>> 69cef807
+          "digest": "GekmNGVdjjyrd6sW8pAub66YNG1u1Eaj4g8q2cSk8sAJ",
+          "effects": {
+            "checkpoint": {
+              "sequenceNumber": 2
+            }
+          }
+        },
+        {
+          "digest": "6YmK4AYAz9hcog54kWPiKHP86bYYRM4pQzLfGNiDajWN",
+          "effects": {
+            "checkpoint": {
+              "sequenceNumber": 2
+            }
+          }
+        },
+        {
+          "digest": "3tH6r2ZV13QThA2P5knfJLKMykyyUBujy4XBQsbdaKYb",
+          "effects": {
+            "checkpoint": {
+              "sequenceNumber": 2
+            }
+          }
+        },
+        {
+          "digest": "AQTXzLDYh2mCBFgqUJ2XyjQhWpm1sRZV1jnJo3aBR5th",
+          "effects": {
+            "checkpoint": {
+              "sequenceNumber": 2
+            }
+          }
+        },
+        {
+          "digest": "GW7HDoE398fWZBGzCHcYmN3VyRFbcQt2iHsQTMxoH5Kg",
           "effects": {
             "checkpoint": {
               "sequenceNumber": 2
@@ -137,11 +117,7 @@
       },
       "nodes": [
         {
-<<<<<<< HEAD
-          "digest": "9ErjXKnJdt1Vgcp5MMqg1XdGzRRYVrEAscotCFAFkU1k",
-=======
-          "digest": "J1u184aPpB6TgHsfDYc5Tsv94vvfBwkhxCfberHTCFZ1",
->>>>>>> 69cef807
+          "digest": "GekmNGVdjjyrd6sW8pAub66YNG1u1Eaj4g8q2cSk8sAJ",
           "effects": {
             "checkpoint": {
               "sequenceNumber": 2
@@ -166,11 +142,7 @@
       },
       "nodes": [
         {
-<<<<<<< HEAD
-          "digest": "8twWra9XHq9nvazCo891Vbb7HvTvjeBvuTe3di1Tord2",
-=======
-          "digest": "4QwMW1aWPFEzQKYnR4cTJbcKBXj42uek93TooDD5wKuR",
->>>>>>> 69cef807
+          "digest": "6YmK4AYAz9hcog54kWPiKHP86bYYRM4pQzLfGNiDajWN",
           "effects": {
             "checkpoint": {
               "sequenceNumber": 2
@@ -195,11 +167,7 @@
       },
       "nodes": [
         {
-<<<<<<< HEAD
-          "digest": "2JdiVnU8xiDnbpHAWw3M7QLBRf2nexkaQXdH9DjMmmNj",
-=======
-          "digest": "7xh8bTQJC2t71cGLCHi2h12CQ1ECNheTYpmg5nFJ85hV",
->>>>>>> 69cef807
+          "digest": "3tH6r2ZV13QThA2P5knfJLKMykyyUBujy4XBQsbdaKYb",
           "effects": {
             "checkpoint": {
               "sequenceNumber": 2
@@ -224,11 +192,7 @@
       },
       "nodes": [
         {
-<<<<<<< HEAD
-          "digest": "DFsmMNELxXf3zedc7G6eYFEf2ctKFJc3ADwBfZii6nwy",
-=======
-          "digest": "LxveXjHLNrnL1Phg738qQe1B6WRNN9rrqHGWNfwzwoa",
->>>>>>> 69cef807
+          "digest": "AQTXzLDYh2mCBFgqUJ2XyjQhWpm1sRZV1jnJo3aBR5th",
           "effects": {
             "checkpoint": {
               "sequenceNumber": 2
@@ -253,11 +217,7 @@
       },
       "nodes": [
         {
-<<<<<<< HEAD
-          "digest": "9Msyr3qSfSppgWM8ddW3ps31shFhhJmG7mdp1LReP9R8",
-=======
-          "digest": "Hv7UJA6pU37uTqwt2MurVJof576haZe4ibst3ALzaDdQ",
->>>>>>> 69cef807
+          "digest": "GW7HDoE398fWZBGzCHcYmN3VyRFbcQt2iHsQTMxoH5Kg",
           "effects": {
             "checkpoint": {
               "sequenceNumber": 2
