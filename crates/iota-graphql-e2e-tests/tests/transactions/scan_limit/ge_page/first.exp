--- conflicted
+++ resolved
@@ -7,11 +7,7 @@
 //# publish
 created: object(1,0)
 mutated: object(0,2)
-<<<<<<< HEAD
-gas summary: computation_cost: 1000000, computation_cost_burned: 1000000, storage_cost: 5798800,  storage_rebate: 0, non_refundable_storage_fee: 0
-=======
 gas summary: computation_cost: 1000000, storage_cost: 5791200,  storage_rebate: 0, non_refundable_storage_fee: 0
->>>>>>> 1a2e8e4d
 
 task 2, line 30:
 //# create-checkpoint
@@ -21,51 +17,31 @@
 //# run Test::M1::create --args 0 @A --sender A
 created: object(3,0)
 mutated: object(0,0)
-<<<<<<< HEAD
-gas summary: computation_cost: 1000000, computation_cost_burned: 1000000, storage_cost: 2302800,  storage_rebate: 0, non_refundable_storage_fee: 0
-=======
 gas summary: computation_cost: 1000000, storage_cost: 2287600,  storage_rebate: 0, non_refundable_storage_fee: 0
->>>>>>> 1a2e8e4d
 
 task 4, line 34:
 //# run Test::M1::create --args 1 @A --sender A
 created: object(4,0)
 mutated: object(0,0)
-<<<<<<< HEAD
-gas summary: computation_cost: 1000000, computation_cost_burned: 1000000, storage_cost: 2302800,  storage_rebate: 988000, non_refundable_storage_fee: 0
-=======
-gas summary: computation_cost: 1000000, storage_cost: 2287600,  storage_rebate: 980400, non_refundable_storage_fee: 0
->>>>>>> 1a2e8e4d
+gas summary: computation_cost: 1000000, storage_cost: 2287600,  storage_rebate: 980400, non_refundable_storage_fee: 0
 
 task 5, line 36:
 //# run Test::M1::create --args 2 @B --sender B
 created: object(5,0)
 mutated: object(0,1)
-<<<<<<< HEAD
-gas summary: computation_cost: 1000000, computation_cost_burned: 1000000, storage_cost: 2302800,  storage_rebate: 0, non_refundable_storage_fee: 0
-=======
 gas summary: computation_cost: 1000000, storage_cost: 2287600,  storage_rebate: 0, non_refundable_storage_fee: 0
->>>>>>> 1a2e8e4d
 
 task 6, line 38:
 //# run Test::M1::create --args 3 @B --sender B
 created: object(6,0)
 mutated: object(0,1)
-<<<<<<< HEAD
-gas summary: computation_cost: 1000000, computation_cost_burned: 1000000, storage_cost: 2302800,  storage_rebate: 988000, non_refundable_storage_fee: 0
-=======
-gas summary: computation_cost: 1000000, storage_cost: 2287600,  storage_rebate: 980400, non_refundable_storage_fee: 0
->>>>>>> 1a2e8e4d
+gas summary: computation_cost: 1000000, storage_cost: 2287600,  storage_rebate: 980400, non_refundable_storage_fee: 0
 
 task 7, line 40:
 //# run Test::M1::create --args 4 @B --sender B
 created: object(7,0)
 mutated: object(0,1)
-<<<<<<< HEAD
-gas summary: computation_cost: 1000000, computation_cost_burned: 1000000, storage_cost: 2302800,  storage_rebate: 988000, non_refundable_storage_fee: 0
-=======
-gas summary: computation_cost: 1000000, storage_cost: 2287600,  storage_rebate: 980400, non_refundable_storage_fee: 0
->>>>>>> 1a2e8e4d
+gas summary: computation_cost: 1000000, storage_cost: 2287600,  storage_rebate: 980400, non_refundable_storage_fee: 0
 
 task 8, line 42:
 //# create-checkpoint
@@ -75,51 +51,31 @@
 //# run Test::M1::create --args 100 @B --sender B
 created: object(9,0)
 mutated: object(0,1)
-<<<<<<< HEAD
-gas summary: computation_cost: 1000000, computation_cost_burned: 1000000, storage_cost: 2302800,  storage_rebate: 988000, non_refundable_storage_fee: 0
-=======
-gas summary: computation_cost: 1000000, storage_cost: 2287600,  storage_rebate: 980400, non_refundable_storage_fee: 0
->>>>>>> 1a2e8e4d
+gas summary: computation_cost: 1000000, storage_cost: 2287600,  storage_rebate: 980400, non_refundable_storage_fee: 0
 
 task 10, line 46:
 //# run Test::M1::create --args 101 @B --sender B
 created: object(10,0)
 mutated: object(0,1)
-<<<<<<< HEAD
-gas summary: computation_cost: 1000000, computation_cost_burned: 1000000, storage_cost: 2302800,  storage_rebate: 988000, non_refundable_storage_fee: 0
-=======
-gas summary: computation_cost: 1000000, storage_cost: 2287600,  storage_rebate: 980400, non_refundable_storage_fee: 0
->>>>>>> 1a2e8e4d
+gas summary: computation_cost: 1000000, storage_cost: 2287600,  storage_rebate: 980400, non_refundable_storage_fee: 0
 
 task 11, line 48:
 //# run Test::M1::create --args 102 @B --sender B
 created: object(11,0)
 mutated: object(0,1)
-<<<<<<< HEAD
-gas summary: computation_cost: 1000000, computation_cost_burned: 1000000, storage_cost: 2302800,  storage_rebate: 988000, non_refundable_storage_fee: 0
-=======
-gas summary: computation_cost: 1000000, storage_cost: 2287600,  storage_rebate: 980400, non_refundable_storage_fee: 0
->>>>>>> 1a2e8e4d
+gas summary: computation_cost: 1000000, storage_cost: 2287600,  storage_rebate: 980400, non_refundable_storage_fee: 0
 
 task 12, line 50:
 //# run Test::M1::create --args 103 @B --sender B
 created: object(12,0)
 mutated: object(0,1)
-<<<<<<< HEAD
-gas summary: computation_cost: 1000000, computation_cost_burned: 1000000, storage_cost: 2302800,  storage_rebate: 988000, non_refundable_storage_fee: 0
-=======
-gas summary: computation_cost: 1000000, storage_cost: 2287600,  storage_rebate: 980400, non_refundable_storage_fee: 0
->>>>>>> 1a2e8e4d
+gas summary: computation_cost: 1000000, storage_cost: 2287600,  storage_rebate: 980400, non_refundable_storage_fee: 0
 
 task 13, line 52:
 //# run Test::M1::create --args 104 @B --sender B
 created: object(13,0)
 mutated: object(0,1)
-<<<<<<< HEAD
-gas summary: computation_cost: 1000000, computation_cost_burned: 1000000, storage_cost: 2302800,  storage_rebate: 988000, non_refundable_storage_fee: 0
-=======
-gas summary: computation_cost: 1000000, storage_cost: 2287600,  storage_rebate: 980400, non_refundable_storage_fee: 0
->>>>>>> 1a2e8e4d
+gas summary: computation_cost: 1000000, storage_cost: 2287600,  storage_rebate: 980400, non_refundable_storage_fee: 0
 
 task 14, line 54:
 //# create-checkpoint
@@ -129,51 +85,31 @@
 //# run Test::M1::create --args 100 @B --sender B
 created: object(15,0)
 mutated: object(0,1)
-<<<<<<< HEAD
-gas summary: computation_cost: 1000000, computation_cost_burned: 1000000, storage_cost: 2302800,  storage_rebate: 988000, non_refundable_storage_fee: 0
-=======
-gas summary: computation_cost: 1000000, storage_cost: 2287600,  storage_rebate: 980400, non_refundable_storage_fee: 0
->>>>>>> 1a2e8e4d
+gas summary: computation_cost: 1000000, storage_cost: 2287600,  storage_rebate: 980400, non_refundable_storage_fee: 0
 
 task 16, line 58:
 //# run Test::M1::create --args 101 @B --sender B
 created: object(16,0)
 mutated: object(0,1)
-<<<<<<< HEAD
-gas summary: computation_cost: 1000000, computation_cost_burned: 1000000, storage_cost: 2302800,  storage_rebate: 988000, non_refundable_storage_fee: 0
-=======
-gas summary: computation_cost: 1000000, storage_cost: 2287600,  storage_rebate: 980400, non_refundable_storage_fee: 0
->>>>>>> 1a2e8e4d
+gas summary: computation_cost: 1000000, storage_cost: 2287600,  storage_rebate: 980400, non_refundable_storage_fee: 0
 
 task 17, line 60:
 //# run Test::M1::create --args 102 @B --sender B
 created: object(17,0)
 mutated: object(0,1)
-<<<<<<< HEAD
-gas summary: computation_cost: 1000000, computation_cost_burned: 1000000, storage_cost: 2302800,  storage_rebate: 988000, non_refundable_storage_fee: 0
-=======
-gas summary: computation_cost: 1000000, storage_cost: 2287600,  storage_rebate: 980400, non_refundable_storage_fee: 0
->>>>>>> 1a2e8e4d
+gas summary: computation_cost: 1000000, storage_cost: 2287600,  storage_rebate: 980400, non_refundable_storage_fee: 0
 
 task 18, line 62:
 //# run Test::M1::create --args 103 @B --sender B
 created: object(18,0)
 mutated: object(0,1)
-<<<<<<< HEAD
-gas summary: computation_cost: 1000000, computation_cost_burned: 1000000, storage_cost: 2302800,  storage_rebate: 988000, non_refundable_storage_fee: 0
-=======
-gas summary: computation_cost: 1000000, storage_cost: 2287600,  storage_rebate: 980400, non_refundable_storage_fee: 0
->>>>>>> 1a2e8e4d
+gas summary: computation_cost: 1000000, storage_cost: 2287600,  storage_rebate: 980400, non_refundable_storage_fee: 0
 
 task 19, line 64:
 //# run Test::M1::create --args 104 @B --sender B
 created: object(19,0)
 mutated: object(0,1)
-<<<<<<< HEAD
-gas summary: computation_cost: 1000000, computation_cost_burned: 1000000, storage_cost: 2302800,  storage_rebate: 988000, non_refundable_storage_fee: 0
-=======
-gas summary: computation_cost: 1000000, storage_cost: 2287600,  storage_rebate: 980400, non_refundable_storage_fee: 0
->>>>>>> 1a2e8e4d
+gas summary: computation_cost: 1000000, storage_cost: 2287600,  storage_rebate: 980400, non_refundable_storage_fee: 0
 
 task 20, line 66:
 //# create-checkpoint
@@ -183,51 +119,31 @@
 //# run Test::M1::create --args 200 @A --sender A
 created: object(21,0)
 mutated: object(0,0)
-<<<<<<< HEAD
-gas summary: computation_cost: 1000000, computation_cost_burned: 1000000, storage_cost: 2302800,  storage_rebate: 988000, non_refundable_storage_fee: 0
-=======
-gas summary: computation_cost: 1000000, storage_cost: 2287600,  storage_rebate: 980400, non_refundable_storage_fee: 0
->>>>>>> 1a2e8e4d
+gas summary: computation_cost: 1000000, storage_cost: 2287600,  storage_rebate: 980400, non_refundable_storage_fee: 0
 
 task 22, line 70:
 //# run Test::M1::create --args 201 @B --sender A
 created: object(22,0)
 mutated: object(0,0)
-<<<<<<< HEAD
-gas summary: computation_cost: 1000000, computation_cost_burned: 1000000, storage_cost: 2302800,  storage_rebate: 988000, non_refundable_storage_fee: 0
-=======
-gas summary: computation_cost: 1000000, storage_cost: 2287600,  storage_rebate: 980400, non_refundable_storage_fee: 0
->>>>>>> 1a2e8e4d
+gas summary: computation_cost: 1000000, storage_cost: 2287600,  storage_rebate: 980400, non_refundable_storage_fee: 0
 
 task 23, line 72:
 //# run Test::M1::create --args 202 @B --sender B
 created: object(23,0)
 mutated: object(0,1)
-<<<<<<< HEAD
-gas summary: computation_cost: 1000000, computation_cost_burned: 1000000, storage_cost: 2302800,  storage_rebate: 988000, non_refundable_storage_fee: 0
-=======
-gas summary: computation_cost: 1000000, storage_cost: 2287600,  storage_rebate: 980400, non_refundable_storage_fee: 0
->>>>>>> 1a2e8e4d
+gas summary: computation_cost: 1000000, storage_cost: 2287600,  storage_rebate: 980400, non_refundable_storage_fee: 0
 
 task 24, line 74:
 //# run Test::M1::create --args 203 @B --sender B
 created: object(24,0)
 mutated: object(0,1)
-<<<<<<< HEAD
-gas summary: computation_cost: 1000000, computation_cost_burned: 1000000, storage_cost: 2302800,  storage_rebate: 988000, non_refundable_storage_fee: 0
-=======
-gas summary: computation_cost: 1000000, storage_cost: 2287600,  storage_rebate: 980400, non_refundable_storage_fee: 0
->>>>>>> 1a2e8e4d
+gas summary: computation_cost: 1000000, storage_cost: 2287600,  storage_rebate: 980400, non_refundable_storage_fee: 0
 
 task 25, line 76:
 //# run Test::M1::create --args 204 @A --sender A
 created: object(25,0)
 mutated: object(0,0)
-<<<<<<< HEAD
-gas summary: computation_cost: 1000000, computation_cost_burned: 1000000, storage_cost: 2302800,  storage_rebate: 988000, non_refundable_storage_fee: 0
-=======
-gas summary: computation_cost: 1000000, storage_cost: 2287600,  storage_rebate: 980400, non_refundable_storage_fee: 0
->>>>>>> 1a2e8e4d
+gas summary: computation_cost: 1000000, storage_cost: 2287600,  storage_rebate: 980400, non_refundable_storage_fee: 0
 
 task 26, line 78:
 //# create-checkpoint
