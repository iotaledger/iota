--- conflicted
+++ resolved
@@ -164,11 +164,7 @@
         {
           "cursor": "eyJjIjo1LCJ0IjoyLCJpIjpmYWxzZX0",
           "node": {
-<<<<<<< HEAD
-            "digest": "BxEbW5hJwJPozruWTaRCuQSsycFJg3hzkryTxa8TodHB",
-=======
             "digest": "8cpGKSTWaeL8reosZMhS5id4QZCrvXSgUpgiRMPNjxC3",
->>>>>>> 543cdf86
             "effects": {
               "checkpoint": {
                 "sequenceNumber": 2
@@ -179,11 +175,7 @@
         {
           "cursor": "eyJjIjo1LCJ0IjozLCJpIjpmYWxzZX0",
           "node": {
-<<<<<<< HEAD
-            "digest": "4ArUcvwT3MjqhzfzgdhfDeVtTjXgJHYz14D1EFnkQptd",
-=======
             "digest": "FFGzqxZFuV4ydaJjKHfkjuiiPKdRXu3hVeEQvhVKboHW",
->>>>>>> 543cdf86
             "effects": {
               "checkpoint": {
                 "sequenceNumber": 2
@@ -194,11 +186,7 @@
         {
           "cursor": "eyJjIjo1LCJ0IjoxNywiaSI6ZmFsc2V9",
           "node": {
-<<<<<<< HEAD
-            "digest": "5StxiRN52ySbeZ8xZujRULUquWcL8FFCyrcju4dTnAjk",
-=======
             "digest": "Cipdc7dC4aE4HoRTzMgVTBWdPeM8mF1wJyX55WzPQb1G",
->>>>>>> 543cdf86
             "effects": {
               "checkpoint": {
                 "sequenceNumber": 5
@@ -209,11 +197,7 @@
         {
           "cursor": "eyJjIjo1LCJ0IjoyMSwiaSI6ZmFsc2V9",
           "node": {
-<<<<<<< HEAD
-            "digest": "FXbEEHK1JFAt5Z6BBW2F3H7BdgN2g1soG8u2pMMeLqcc",
-=======
             "digest": "4F7HvMEkm1GpScHmGmvTR9tcE3kY5yZmmmA37NPKdmJa",
->>>>>>> 543cdf86
             "effects": {
               "checkpoint": {
                 "sequenceNumber": 5
@@ -241,11 +225,7 @@
         {
           "cursor": "eyJjIjo1LCJ0IjoyMSwiaSI6ZmFsc2V9",
           "node": {
-<<<<<<< HEAD
-            "digest": "FXbEEHK1JFAt5Z6BBW2F3H7BdgN2g1soG8u2pMMeLqcc",
-=======
             "digest": "4F7HvMEkm1GpScHmGmvTR9tcE3kY5yZmmmA37NPKdmJa",
->>>>>>> 543cdf86
             "effects": {
               "checkpoint": {
                 "sequenceNumber": 5
@@ -273,11 +253,7 @@
         {
           "cursor": "eyJjIjo3LCJ0IjoxNywiaSI6ZmFsc2V9",
           "node": {
-<<<<<<< HEAD
-            "digest": "5StxiRN52ySbeZ8xZujRULUquWcL8FFCyrcju4dTnAjk",
-=======
             "digest": "Cipdc7dC4aE4HoRTzMgVTBWdPeM8mF1wJyX55WzPQb1G",
->>>>>>> 543cdf86
             "effects": {
               "checkpoint": {
                 "sequenceNumber": 5
@@ -337,11 +313,7 @@
         {
           "cursor": "eyJjIjo3LCJ0IjozLCJpIjpmYWxzZX0",
           "node": {
-<<<<<<< HEAD
-            "digest": "4ArUcvwT3MjqhzfzgdhfDeVtTjXgJHYz14D1EFnkQptd",
-=======
             "digest": "FFGzqxZFuV4ydaJjKHfkjuiiPKdRXu3hVeEQvhVKboHW",
->>>>>>> 543cdf86
             "effects": {
               "checkpoint": {
                 "sequenceNumber": 2
@@ -369,11 +341,7 @@
         {
           "cursor": "eyJjIjo3LCJ0IjoyLCJpIjpmYWxzZX0",
           "node": {
-<<<<<<< HEAD
-            "digest": "BxEbW5hJwJPozruWTaRCuQSsycFJg3hzkryTxa8TodHB",
-=======
             "digest": "8cpGKSTWaeL8reosZMhS5id4QZCrvXSgUpgiRMPNjxC3",
->>>>>>> 543cdf86
             "effects": {
               "checkpoint": {
                 "sequenceNumber": 2
