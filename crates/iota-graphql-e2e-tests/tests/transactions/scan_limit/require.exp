--- conflicted
+++ resolved
@@ -94,119 +94,79 @@
       },
       "nodes": [
         {
-<<<<<<< HEAD
-          "digest": "4iVKBH5XcKtb5qLks6puQK1F2NhShSqJQnyE4PeEGUuM",
-=======
-          "digest": "E8kF2A56xvnkYLD4BDps6aLwq2Cie3s9Ukiic1ZH7viP",
->>>>>>> 69cef807
-          "effects": {
-            "checkpoint": {
-              "sequenceNumber": 2
-            }
-          }
-        },
-        {
-<<<<<<< HEAD
-          "digest": "GxvG1w1JCN9Lzxo3mVKHsCnwqfRsEdUq6Ls4rfsfzBJD",
-=======
-          "digest": "381JoeMBiPrexDn1WJRBgXvL8YLm1YD4WrbTMmhVXn8G",
->>>>>>> 69cef807
-          "effects": {
-            "checkpoint": {
-              "sequenceNumber": 2
-            }
-          }
-        },
-        {
-<<<<<<< HEAD
-          "digest": "36bdYJe3VJU76RB5LYSJjWNtwNDCc56cXVQdCCti3vi1",
-=======
-          "digest": "6eQjG3m7dHWpAVFPodWZfvM2UrM3MjW47MdJZn9vzu8W",
->>>>>>> 69cef807
-          "effects": {
-            "checkpoint": {
-              "sequenceNumber": 2
-            }
-          }
-        },
-        {
-<<<<<<< HEAD
-          "digest": "CEzQ1tpAe7ZKxywgp3Hg2ruyEYafCNj4N6d7vKPNj9jv",
-=======
-          "digest": "3vqZRmWevrxy8GQv2FpbuBqge21KZ6ANbp1KKgBJHC75",
->>>>>>> 69cef807
-          "effects": {
-            "checkpoint": {
-              "sequenceNumber": 2
-            }
-          }
-        },
-        {
-<<<<<<< HEAD
-          "digest": "8ik5SPWzyvF93zYTm9vs28DyhBoPXuxqQkJvQo2sfoFA",
-=======
-          "digest": "F5i62q7626r5BpFgS98ipUzH9qKpZYtynQVokRMr4Bud",
->>>>>>> 69cef807
-          "effects": {
-            "checkpoint": {
-              "sequenceNumber": 2
-            }
-          }
-        },
-        {
-<<<<<<< HEAD
-          "digest": "FbkpKzX9JBrPWAba5SyawfyVh8CePGV3CnxhoVWCzQfN",
-=======
-          "digest": "2eeRQ3XbsLZgH21mfmpBaoUiDJj3HbKwGcHMksU5RbT3",
->>>>>>> 69cef807
-          "effects": {
-            "checkpoint": {
-              "sequenceNumber": 3
-            }
-          }
-        },
-        {
-<<<<<<< HEAD
-          "digest": "tZVstgjLzTHTq4k7stz7CkiURrRPd7U16SntdXgXo1b",
-=======
-          "digest": "8XusPMVAwdySmqJL7nMqPMn3Kude5kvrAEKtmT9pa8uy",
->>>>>>> 69cef807
-          "effects": {
-            "checkpoint": {
-              "sequenceNumber": 3
-            }
-          }
-        },
-        {
-<<<<<<< HEAD
-          "digest": "FcRbf279pJSJ5eXp46hRgX4oPgnwwsFAJPT5otatzfp9",
-=======
-          "digest": "5MjTfiLsxWBUGdohn2ugDrmshzgDQVFDta3GEC5SrbdD",
->>>>>>> 69cef807
-          "effects": {
-            "checkpoint": {
-              "sequenceNumber": 3
-            }
-          }
-        },
-        {
-<<<<<<< HEAD
-          "digest": "J3f1649b6MvtsJkwSGAwj8mk51oQyGhJPB2mbKGWecHH",
-=======
-          "digest": "4B6QNjxvt3dpDDf6tAWVRYoft8dYXU9fAHNn7WmKJard",
->>>>>>> 69cef807
-          "effects": {
-            "checkpoint": {
-              "sequenceNumber": 3
-            }
-          }
-        },
-        {
-<<<<<<< HEAD
-          "digest": "CdnrqeTnC7yGbKv6nDo7DTFMNcJHWAAtLAwsEqUNwNUA",
-=======
-          "digest": "2p2mpwjUNzYRm27vpM6aWF8ZRGFZGMfecT3yqmbmCpVK",
->>>>>>> 69cef807
+          "digest": "3y4bjyUhSJCjU7orGVUKvrESayo2T6Dv3G7gGDVoedvU",
+          "effects": {
+            "checkpoint": {
+              "sequenceNumber": 2
+            }
+          }
+        },
+        {
+          "digest": "CN8HGds9HZWqeUVf5YwAamwF9uGGfZvvhTyeB2Y1EgiY",
+          "effects": {
+            "checkpoint": {
+              "sequenceNumber": 2
+            }
+          }
+        },
+        {
+          "digest": "G2xbyU27aPKmshbdYtHgBNTsEqvmFFmczWqA3Vbsbp3v",
+          "effects": {
+            "checkpoint": {
+              "sequenceNumber": 2
+            }
+          }
+        },
+        {
+          "digest": "F9FUt3iFefuYBu7Su6dTwFNnyaWhZjcuK9ak4vpLwxzR",
+          "effects": {
+            "checkpoint": {
+              "sequenceNumber": 2
+            }
+          }
+        },
+        {
+          "digest": "BbHt1AiAy3NpEmpYmbmSZDeTKexKdC1myr18SEr8MVfz",
+          "effects": {
+            "checkpoint": {
+              "sequenceNumber": 2
+            }
+          }
+        },
+        {
+          "digest": "8MFrtyoQ8HZmHoswxbFfioEzL9T1YkGrh8x8iYZg9VzS",
+          "effects": {
+            "checkpoint": {
+              "sequenceNumber": 3
+            }
+          }
+        },
+        {
+          "digest": "2cc5boXCxVNrkSwZDJgW1tQ5FKYFKjCo9tqV1ihGd9bB",
+          "effects": {
+            "checkpoint": {
+              "sequenceNumber": 3
+            }
+          }
+        },
+        {
+          "digest": "Fke6xaRaGFvuJ4GTHR3NAE8Cyedmnk7zxumCwvJcMULD",
+          "effects": {
+            "checkpoint": {
+              "sequenceNumber": 3
+            }
+          }
+        },
+        {
+          "digest": "8crTRXe912J3pVpZ1yQGBYaiuCwKeE4v3BNyvULxMrjF",
+          "effects": {
+            "checkpoint": {
+              "sequenceNumber": 3
+            }
+          }
+        },
+        {
+          "digest": "CVg9KiHWjuZQUg2A9XBReSg9TASLARGtd6SwvetJZDJB",
           "effects": {
             "checkpoint": {
               "sequenceNumber": 3
@@ -231,119 +191,79 @@
       },
       "nodes": [
         {
-<<<<<<< HEAD
-          "digest": "4iVKBH5XcKtb5qLks6puQK1F2NhShSqJQnyE4PeEGUuM",
-=======
-          "digest": "E8kF2A56xvnkYLD4BDps6aLwq2Cie3s9Ukiic1ZH7viP",
->>>>>>> 69cef807
-          "effects": {
-            "checkpoint": {
-              "sequenceNumber": 2
-            }
-          }
-        },
-        {
-<<<<<<< HEAD
-          "digest": "GxvG1w1JCN9Lzxo3mVKHsCnwqfRsEdUq6Ls4rfsfzBJD",
-=======
-          "digest": "381JoeMBiPrexDn1WJRBgXvL8YLm1YD4WrbTMmhVXn8G",
->>>>>>> 69cef807
-          "effects": {
-            "checkpoint": {
-              "sequenceNumber": 2
-            }
-          }
-        },
-        {
-<<<<<<< HEAD
-          "digest": "36bdYJe3VJU76RB5LYSJjWNtwNDCc56cXVQdCCti3vi1",
-=======
-          "digest": "6eQjG3m7dHWpAVFPodWZfvM2UrM3MjW47MdJZn9vzu8W",
->>>>>>> 69cef807
-          "effects": {
-            "checkpoint": {
-              "sequenceNumber": 2
-            }
-          }
-        },
-        {
-<<<<<<< HEAD
-          "digest": "CEzQ1tpAe7ZKxywgp3Hg2ruyEYafCNj4N6d7vKPNj9jv",
-=======
-          "digest": "3vqZRmWevrxy8GQv2FpbuBqge21KZ6ANbp1KKgBJHC75",
->>>>>>> 69cef807
-          "effects": {
-            "checkpoint": {
-              "sequenceNumber": 2
-            }
-          }
-        },
-        {
-<<<<<<< HEAD
-          "digest": "8ik5SPWzyvF93zYTm9vs28DyhBoPXuxqQkJvQo2sfoFA",
-=======
-          "digest": "F5i62q7626r5BpFgS98ipUzH9qKpZYtynQVokRMr4Bud",
->>>>>>> 69cef807
-          "effects": {
-            "checkpoint": {
-              "sequenceNumber": 2
-            }
-          }
-        },
-        {
-<<<<<<< HEAD
-          "digest": "FbkpKzX9JBrPWAba5SyawfyVh8CePGV3CnxhoVWCzQfN",
-=======
-          "digest": "2eeRQ3XbsLZgH21mfmpBaoUiDJj3HbKwGcHMksU5RbT3",
->>>>>>> 69cef807
-          "effects": {
-            "checkpoint": {
-              "sequenceNumber": 3
-            }
-          }
-        },
-        {
-<<<<<<< HEAD
-          "digest": "tZVstgjLzTHTq4k7stz7CkiURrRPd7U16SntdXgXo1b",
-=======
-          "digest": "8XusPMVAwdySmqJL7nMqPMn3Kude5kvrAEKtmT9pa8uy",
->>>>>>> 69cef807
-          "effects": {
-            "checkpoint": {
-              "sequenceNumber": 3
-            }
-          }
-        },
-        {
-<<<<<<< HEAD
-          "digest": "FcRbf279pJSJ5eXp46hRgX4oPgnwwsFAJPT5otatzfp9",
-=======
-          "digest": "5MjTfiLsxWBUGdohn2ugDrmshzgDQVFDta3GEC5SrbdD",
->>>>>>> 69cef807
-          "effects": {
-            "checkpoint": {
-              "sequenceNumber": 3
-            }
-          }
-        },
-        {
-<<<<<<< HEAD
-          "digest": "J3f1649b6MvtsJkwSGAwj8mk51oQyGhJPB2mbKGWecHH",
-=======
-          "digest": "4B6QNjxvt3dpDDf6tAWVRYoft8dYXU9fAHNn7WmKJard",
->>>>>>> 69cef807
-          "effects": {
-            "checkpoint": {
-              "sequenceNumber": 3
-            }
-          }
-        },
-        {
-<<<<<<< HEAD
-          "digest": "CdnrqeTnC7yGbKv6nDo7DTFMNcJHWAAtLAwsEqUNwNUA",
-=======
-          "digest": "2p2mpwjUNzYRm27vpM6aWF8ZRGFZGMfecT3yqmbmCpVK",
->>>>>>> 69cef807
+          "digest": "3y4bjyUhSJCjU7orGVUKvrESayo2T6Dv3G7gGDVoedvU",
+          "effects": {
+            "checkpoint": {
+              "sequenceNumber": 2
+            }
+          }
+        },
+        {
+          "digest": "CN8HGds9HZWqeUVf5YwAamwF9uGGfZvvhTyeB2Y1EgiY",
+          "effects": {
+            "checkpoint": {
+              "sequenceNumber": 2
+            }
+          }
+        },
+        {
+          "digest": "G2xbyU27aPKmshbdYtHgBNTsEqvmFFmczWqA3Vbsbp3v",
+          "effects": {
+            "checkpoint": {
+              "sequenceNumber": 2
+            }
+          }
+        },
+        {
+          "digest": "F9FUt3iFefuYBu7Su6dTwFNnyaWhZjcuK9ak4vpLwxzR",
+          "effects": {
+            "checkpoint": {
+              "sequenceNumber": 2
+            }
+          }
+        },
+        {
+          "digest": "BbHt1AiAy3NpEmpYmbmSZDeTKexKdC1myr18SEr8MVfz",
+          "effects": {
+            "checkpoint": {
+              "sequenceNumber": 2
+            }
+          }
+        },
+        {
+          "digest": "8MFrtyoQ8HZmHoswxbFfioEzL9T1YkGrh8x8iYZg9VzS",
+          "effects": {
+            "checkpoint": {
+              "sequenceNumber": 3
+            }
+          }
+        },
+        {
+          "digest": "2cc5boXCxVNrkSwZDJgW1tQ5FKYFKjCo9tqV1ihGd9bB",
+          "effects": {
+            "checkpoint": {
+              "sequenceNumber": 3
+            }
+          }
+        },
+        {
+          "digest": "Fke6xaRaGFvuJ4GTHR3NAE8Cyedmnk7zxumCwvJcMULD",
+          "effects": {
+            "checkpoint": {
+              "sequenceNumber": 3
+            }
+          }
+        },
+        {
+          "digest": "8crTRXe912J3pVpZ1yQGBYaiuCwKeE4v3BNyvULxMrjF",
+          "effects": {
+            "checkpoint": {
+              "sequenceNumber": 3
+            }
+          }
+        },
+        {
+          "digest": "CVg9KiHWjuZQUg2A9XBReSg9TASLARGtd6SwvetJZDJB",
           "effects": {
             "checkpoint": {
               "sequenceNumber": 3
@@ -391,119 +311,79 @@
       },
       "nodes": [
         {
-<<<<<<< HEAD
-          "digest": "4iVKBH5XcKtb5qLks6puQK1F2NhShSqJQnyE4PeEGUuM",
-=======
-          "digest": "E8kF2A56xvnkYLD4BDps6aLwq2Cie3s9Ukiic1ZH7viP",
->>>>>>> 69cef807
-          "effects": {
-            "checkpoint": {
-              "sequenceNumber": 2
-            }
-          }
-        },
-        {
-<<<<<<< HEAD
-          "digest": "GxvG1w1JCN9Lzxo3mVKHsCnwqfRsEdUq6Ls4rfsfzBJD",
-=======
-          "digest": "381JoeMBiPrexDn1WJRBgXvL8YLm1YD4WrbTMmhVXn8G",
->>>>>>> 69cef807
-          "effects": {
-            "checkpoint": {
-              "sequenceNumber": 2
-            }
-          }
-        },
-        {
-<<<<<<< HEAD
-          "digest": "36bdYJe3VJU76RB5LYSJjWNtwNDCc56cXVQdCCti3vi1",
-=======
-          "digest": "6eQjG3m7dHWpAVFPodWZfvM2UrM3MjW47MdJZn9vzu8W",
->>>>>>> 69cef807
-          "effects": {
-            "checkpoint": {
-              "sequenceNumber": 2
-            }
-          }
-        },
-        {
-<<<<<<< HEAD
-          "digest": "CEzQ1tpAe7ZKxywgp3Hg2ruyEYafCNj4N6d7vKPNj9jv",
-=======
-          "digest": "3vqZRmWevrxy8GQv2FpbuBqge21KZ6ANbp1KKgBJHC75",
->>>>>>> 69cef807
-          "effects": {
-            "checkpoint": {
-              "sequenceNumber": 2
-            }
-          }
-        },
-        {
-<<<<<<< HEAD
-          "digest": "8ik5SPWzyvF93zYTm9vs28DyhBoPXuxqQkJvQo2sfoFA",
-=======
-          "digest": "F5i62q7626r5BpFgS98ipUzH9qKpZYtynQVokRMr4Bud",
->>>>>>> 69cef807
-          "effects": {
-            "checkpoint": {
-              "sequenceNumber": 2
-            }
-          }
-        },
-        {
-<<<<<<< HEAD
-          "digest": "FbkpKzX9JBrPWAba5SyawfyVh8CePGV3CnxhoVWCzQfN",
-=======
-          "digest": "2eeRQ3XbsLZgH21mfmpBaoUiDJj3HbKwGcHMksU5RbT3",
->>>>>>> 69cef807
-          "effects": {
-            "checkpoint": {
-              "sequenceNumber": 3
-            }
-          }
-        },
-        {
-<<<<<<< HEAD
-          "digest": "tZVstgjLzTHTq4k7stz7CkiURrRPd7U16SntdXgXo1b",
-=======
-          "digest": "8XusPMVAwdySmqJL7nMqPMn3Kude5kvrAEKtmT9pa8uy",
->>>>>>> 69cef807
-          "effects": {
-            "checkpoint": {
-              "sequenceNumber": 3
-            }
-          }
-        },
-        {
-<<<<<<< HEAD
-          "digest": "FcRbf279pJSJ5eXp46hRgX4oPgnwwsFAJPT5otatzfp9",
-=======
-          "digest": "5MjTfiLsxWBUGdohn2ugDrmshzgDQVFDta3GEC5SrbdD",
->>>>>>> 69cef807
-          "effects": {
-            "checkpoint": {
-              "sequenceNumber": 3
-            }
-          }
-        },
-        {
-<<<<<<< HEAD
-          "digest": "J3f1649b6MvtsJkwSGAwj8mk51oQyGhJPB2mbKGWecHH",
-=======
-          "digest": "4B6QNjxvt3dpDDf6tAWVRYoft8dYXU9fAHNn7WmKJard",
->>>>>>> 69cef807
-          "effects": {
-            "checkpoint": {
-              "sequenceNumber": 3
-            }
-          }
-        },
-        {
-<<<<<<< HEAD
-          "digest": "CdnrqeTnC7yGbKv6nDo7DTFMNcJHWAAtLAwsEqUNwNUA",
-=======
-          "digest": "2p2mpwjUNzYRm27vpM6aWF8ZRGFZGMfecT3yqmbmCpVK",
->>>>>>> 69cef807
+          "digest": "3y4bjyUhSJCjU7orGVUKvrESayo2T6Dv3G7gGDVoedvU",
+          "effects": {
+            "checkpoint": {
+              "sequenceNumber": 2
+            }
+          }
+        },
+        {
+          "digest": "CN8HGds9HZWqeUVf5YwAamwF9uGGfZvvhTyeB2Y1EgiY",
+          "effects": {
+            "checkpoint": {
+              "sequenceNumber": 2
+            }
+          }
+        },
+        {
+          "digest": "G2xbyU27aPKmshbdYtHgBNTsEqvmFFmczWqA3Vbsbp3v",
+          "effects": {
+            "checkpoint": {
+              "sequenceNumber": 2
+            }
+          }
+        },
+        {
+          "digest": "F9FUt3iFefuYBu7Su6dTwFNnyaWhZjcuK9ak4vpLwxzR",
+          "effects": {
+            "checkpoint": {
+              "sequenceNumber": 2
+            }
+          }
+        },
+        {
+          "digest": "BbHt1AiAy3NpEmpYmbmSZDeTKexKdC1myr18SEr8MVfz",
+          "effects": {
+            "checkpoint": {
+              "sequenceNumber": 2
+            }
+          }
+        },
+        {
+          "digest": "8MFrtyoQ8HZmHoswxbFfioEzL9T1YkGrh8x8iYZg9VzS",
+          "effects": {
+            "checkpoint": {
+              "sequenceNumber": 3
+            }
+          }
+        },
+        {
+          "digest": "2cc5boXCxVNrkSwZDJgW1tQ5FKYFKjCo9tqV1ihGd9bB",
+          "effects": {
+            "checkpoint": {
+              "sequenceNumber": 3
+            }
+          }
+        },
+        {
+          "digest": "Fke6xaRaGFvuJ4GTHR3NAE8Cyedmnk7zxumCwvJcMULD",
+          "effects": {
+            "checkpoint": {
+              "sequenceNumber": 3
+            }
+          }
+        },
+        {
+          "digest": "8crTRXe912J3pVpZ1yQGBYaiuCwKeE4v3BNyvULxMrjF",
+          "effects": {
+            "checkpoint": {
+              "sequenceNumber": 3
+            }
+          }
+        },
+        {
+          "digest": "CVg9KiHWjuZQUg2A9XBReSg9TASLARGtd6SwvetJZDJB",
           "effects": {
             "checkpoint": {
               "sequenceNumber": 3
@@ -551,119 +431,79 @@
       },
       "nodes": [
         {
-<<<<<<< HEAD
-          "digest": "4iVKBH5XcKtb5qLks6puQK1F2NhShSqJQnyE4PeEGUuM",
-=======
-          "digest": "E8kF2A56xvnkYLD4BDps6aLwq2Cie3s9Ukiic1ZH7viP",
->>>>>>> 69cef807
-          "effects": {
-            "checkpoint": {
-              "sequenceNumber": 2
-            }
-          }
-        },
-        {
-<<<<<<< HEAD
-          "digest": "GxvG1w1JCN9Lzxo3mVKHsCnwqfRsEdUq6Ls4rfsfzBJD",
-=======
-          "digest": "381JoeMBiPrexDn1WJRBgXvL8YLm1YD4WrbTMmhVXn8G",
->>>>>>> 69cef807
-          "effects": {
-            "checkpoint": {
-              "sequenceNumber": 2
-            }
-          }
-        },
-        {
-<<<<<<< HEAD
-          "digest": "36bdYJe3VJU76RB5LYSJjWNtwNDCc56cXVQdCCti3vi1",
-=======
-          "digest": "6eQjG3m7dHWpAVFPodWZfvM2UrM3MjW47MdJZn9vzu8W",
->>>>>>> 69cef807
-          "effects": {
-            "checkpoint": {
-              "sequenceNumber": 2
-            }
-          }
-        },
-        {
-<<<<<<< HEAD
-          "digest": "CEzQ1tpAe7ZKxywgp3Hg2ruyEYafCNj4N6d7vKPNj9jv",
-=======
-          "digest": "3vqZRmWevrxy8GQv2FpbuBqge21KZ6ANbp1KKgBJHC75",
->>>>>>> 69cef807
-          "effects": {
-            "checkpoint": {
-              "sequenceNumber": 2
-            }
-          }
-        },
-        {
-<<<<<<< HEAD
-          "digest": "8ik5SPWzyvF93zYTm9vs28DyhBoPXuxqQkJvQo2sfoFA",
-=======
-          "digest": "F5i62q7626r5BpFgS98ipUzH9qKpZYtynQVokRMr4Bud",
->>>>>>> 69cef807
-          "effects": {
-            "checkpoint": {
-              "sequenceNumber": 2
-            }
-          }
-        },
-        {
-<<<<<<< HEAD
-          "digest": "FbkpKzX9JBrPWAba5SyawfyVh8CePGV3CnxhoVWCzQfN",
-=======
-          "digest": "2eeRQ3XbsLZgH21mfmpBaoUiDJj3HbKwGcHMksU5RbT3",
->>>>>>> 69cef807
-          "effects": {
-            "checkpoint": {
-              "sequenceNumber": 3
-            }
-          }
-        },
-        {
-<<<<<<< HEAD
-          "digest": "tZVstgjLzTHTq4k7stz7CkiURrRPd7U16SntdXgXo1b",
-=======
-          "digest": "8XusPMVAwdySmqJL7nMqPMn3Kude5kvrAEKtmT9pa8uy",
->>>>>>> 69cef807
-          "effects": {
-            "checkpoint": {
-              "sequenceNumber": 3
-            }
-          }
-        },
-        {
-<<<<<<< HEAD
-          "digest": "FcRbf279pJSJ5eXp46hRgX4oPgnwwsFAJPT5otatzfp9",
-=======
-          "digest": "5MjTfiLsxWBUGdohn2ugDrmshzgDQVFDta3GEC5SrbdD",
->>>>>>> 69cef807
-          "effects": {
-            "checkpoint": {
-              "sequenceNumber": 3
-            }
-          }
-        },
-        {
-<<<<<<< HEAD
-          "digest": "J3f1649b6MvtsJkwSGAwj8mk51oQyGhJPB2mbKGWecHH",
-=======
-          "digest": "4B6QNjxvt3dpDDf6tAWVRYoft8dYXU9fAHNn7WmKJard",
->>>>>>> 69cef807
-          "effects": {
-            "checkpoint": {
-              "sequenceNumber": 3
-            }
-          }
-        },
-        {
-<<<<<<< HEAD
-          "digest": "CdnrqeTnC7yGbKv6nDo7DTFMNcJHWAAtLAwsEqUNwNUA",
-=======
-          "digest": "2p2mpwjUNzYRm27vpM6aWF8ZRGFZGMfecT3yqmbmCpVK",
->>>>>>> 69cef807
+          "digest": "3y4bjyUhSJCjU7orGVUKvrESayo2T6Dv3G7gGDVoedvU",
+          "effects": {
+            "checkpoint": {
+              "sequenceNumber": 2
+            }
+          }
+        },
+        {
+          "digest": "CN8HGds9HZWqeUVf5YwAamwF9uGGfZvvhTyeB2Y1EgiY",
+          "effects": {
+            "checkpoint": {
+              "sequenceNumber": 2
+            }
+          }
+        },
+        {
+          "digest": "G2xbyU27aPKmshbdYtHgBNTsEqvmFFmczWqA3Vbsbp3v",
+          "effects": {
+            "checkpoint": {
+              "sequenceNumber": 2
+            }
+          }
+        },
+        {
+          "digest": "F9FUt3iFefuYBu7Su6dTwFNnyaWhZjcuK9ak4vpLwxzR",
+          "effects": {
+            "checkpoint": {
+              "sequenceNumber": 2
+            }
+          }
+        },
+        {
+          "digest": "BbHt1AiAy3NpEmpYmbmSZDeTKexKdC1myr18SEr8MVfz",
+          "effects": {
+            "checkpoint": {
+              "sequenceNumber": 2
+            }
+          }
+        },
+        {
+          "digest": "8MFrtyoQ8HZmHoswxbFfioEzL9T1YkGrh8x8iYZg9VzS",
+          "effects": {
+            "checkpoint": {
+              "sequenceNumber": 3
+            }
+          }
+        },
+        {
+          "digest": "2cc5boXCxVNrkSwZDJgW1tQ5FKYFKjCo9tqV1ihGd9bB",
+          "effects": {
+            "checkpoint": {
+              "sequenceNumber": 3
+            }
+          }
+        },
+        {
+          "digest": "Fke6xaRaGFvuJ4GTHR3NAE8Cyedmnk7zxumCwvJcMULD",
+          "effects": {
+            "checkpoint": {
+              "sequenceNumber": 3
+            }
+          }
+        },
+        {
+          "digest": "8crTRXe912J3pVpZ1yQGBYaiuCwKeE4v3BNyvULxMrjF",
+          "effects": {
+            "checkpoint": {
+              "sequenceNumber": 3
+            }
+          }
+        },
+        {
+          "digest": "CVg9KiHWjuZQUg2A9XBReSg9TASLARGtd6SwvetJZDJB",
           "effects": {
             "checkpoint": {
               "sequenceNumber": 3
@@ -752,11 +592,7 @@
         {
           "cursor": "eyJjIjozLCJ0IjoyLCJpIjpmYWxzZX0",
           "node": {
-<<<<<<< HEAD
-            "digest": "4iVKBH5XcKtb5qLks6puQK1F2NhShSqJQnyE4PeEGUuM",
-=======
-            "digest": "E8kF2A56xvnkYLD4BDps6aLwq2Cie3s9Ukiic1ZH7viP",
->>>>>>> 69cef807
+            "digest": "3y4bjyUhSJCjU7orGVUKvrESayo2T6Dv3G7gGDVoedvU",
             "effects": {
               "checkpoint": {
                 "sequenceNumber": 2
