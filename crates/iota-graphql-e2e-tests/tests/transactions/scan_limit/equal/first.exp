processed 25 tasks

init:
A: object(0,0), B: object(0,1)

task 1, lines 10-31:
//# publish
created: object(1,0)
mutated: object(0,2)
gas summary: computation_cost: 1000000, storage_cost: 5798800,  storage_rebate: 0, non_refundable_storage_fee: 0

task 2, line 33:
//# create-checkpoint
Checkpoint created: 1

task 3, line 35:
//# run Test::M1::create --args 0 @B --sender A
created: object(3,0)
mutated: object(0,0)
gas summary: computation_cost: 1000000, storage_cost: 2302800,  storage_rebate: 0, non_refundable_storage_fee: 0

task 4, line 37:
//# run Test::M1::create --args 1 @A --sender A
created: object(4,0)
mutated: object(0,0)
gas summary: computation_cost: 1000000, storage_cost: 2302800,  storage_rebate: 988000, non_refundable_storage_fee: 0

task 5, line 39:
//# run Test::M1::create --args 2 @B --sender A
created: object(5,0)
mutated: object(0,0)
gas summary: computation_cost: 1000000, storage_cost: 2302800,  storage_rebate: 988000, non_refundable_storage_fee: 0

task 6, line 41:
//# run Test::M1::create --args 3 @A --sender A
created: object(6,0)
mutated: object(0,0)
gas summary: computation_cost: 1000000, storage_cost: 2302800,  storage_rebate: 988000, non_refundable_storage_fee: 0

task 7, line 43:
//# run Test::M1::create --args 4 @B --sender A
created: object(7,0)
mutated: object(0,0)
gas summary: computation_cost: 1000000, storage_cost: 2302800,  storage_rebate: 988000, non_refundable_storage_fee: 0

task 8, line 45:
//# create-checkpoint
Checkpoint created: 2

task 9, line 47:
//# run Test::M1::create --args 100 @A --sender A
created: object(9,0)
mutated: object(0,0)
gas summary: computation_cost: 1000000, storage_cost: 2302800,  storage_rebate: 988000, non_refundable_storage_fee: 0

task 10, line 49:
//# run Test::M1::create --args 101 @A --sender A
created: object(10,0)
mutated: object(0,0)
gas summary: computation_cost: 1000000, storage_cost: 2302800,  storage_rebate: 988000, non_refundable_storage_fee: 0

task 11, line 51:
//# run Test::M1::create --args 102 @A --sender A
created: object(11,0)
mutated: object(0,0)
gas summary: computation_cost: 1000000, storage_cost: 2302800,  storage_rebate: 988000, non_refundable_storage_fee: 0

task 12, line 53:
//# run Test::M1::create --args 103 @B --sender A
created: object(12,0)
mutated: object(0,0)
gas summary: computation_cost: 1000000, storage_cost: 2302800,  storage_rebate: 988000, non_refundable_storage_fee: 0

task 13, line 55:
//# run Test::M1::create --args 104 @B --sender A
created: object(13,0)
mutated: object(0,0)
gas summary: computation_cost: 1000000, storage_cost: 2302800,  storage_rebate: 988000, non_refundable_storage_fee: 0

task 14, line 57:
//# create-checkpoint
Checkpoint created: 3

task 15, lines 59-83:
//# run-graphql
Response: {
  "data": {
    "transactionBlocks": {
      "pageInfo": {
        "hasPreviousPage": false,
        "hasNextPage": false,
        "startCursor": "eyJjIjozLCJ0IjoyLCJpIjpmYWxzZX0",
        "endCursor": "eyJjIjozLCJ0IjoxMSwiaSI6ZmFsc2V9"
      },
      "edges": [
        {
          "cursor": "eyJjIjozLCJ0IjoyLCJpIjpmYWxzZX0",
          "node": {
<<<<<<< HEAD
            "digest": "4iVKBH5XcKtb5qLks6puQK1F2NhShSqJQnyE4PeEGUuM",
=======
            "digest": "E8kF2A56xvnkYLD4BDps6aLwq2Cie3s9Ukiic1ZH7viP",
>>>>>>> 69cef807
            "effects": {
              "checkpoint": {
                "sequenceNumber": 2
              }
            }
          }
        },
        {
          "cursor": "eyJjIjozLCJ0Ijo0LCJpIjpmYWxzZX0",
          "node": {
<<<<<<< HEAD
            "digest": "5NkaZYK7psxroVMn4pnWWF7X1L8zvYjcp4kBsNkkjtZE",
=======
            "digest": "6bfFwPs8Hkjc7eaztsXXSKS84ticY27fEL3zq3h6FhSS",
>>>>>>> 69cef807
            "effects": {
              "checkpoint": {
                "sequenceNumber": 2
              }
            }
          }
        },
        {
          "cursor": "eyJjIjozLCJ0Ijo2LCJpIjpmYWxzZX0",
          "node": {
<<<<<<< HEAD
            "digest": "92rSyo6zEeG5qaGvdQTqY1mZGLDRABhe3wif3D3AHxRF",
=======
            "digest": "8upnpxNJkeBDqLwk7zayaVQYANo55oJfZCg1JQwbKsuh",
>>>>>>> 69cef807
            "effects": {
              "checkpoint": {
                "sequenceNumber": 2
              }
            }
          }
        },
        {
          "cursor": "eyJjIjozLCJ0IjoxMCwiaSI6ZmFsc2V9",
          "node": {
<<<<<<< HEAD
            "digest": "E84Jx5JNcTfn8weDjRGhrAiQrk854hhpDECKQhpLkpmB",
=======
            "digest": "5xBgXz26tENUjcExEDjVutzbvCU8HWwWtB2a7razFr1D",
>>>>>>> 69cef807
            "effects": {
              "checkpoint": {
                "sequenceNumber": 3
              }
            }
          }
        },
        {
          "cursor": "eyJjIjozLCJ0IjoxMSwiaSI6ZmFsc2V9",
          "node": {
<<<<<<< HEAD
            "digest": "D1Pd9BhyXD6Cff3ZKBZyfVWgnMtr81LiwNkP8p8WvjY1",
=======
            "digest": "DgudPYaSZbXdypJYSsr9thh9pYvJF22AR78jfYqZG2ej",
>>>>>>> 69cef807
            "effects": {
              "checkpoint": {
                "sequenceNumber": 3
              }
            }
          }
        }
      ]
    }
  }
}

task 16, lines 86-112:
//# run-graphql
Response: {
  "data": {
    "transactionBlocks": {
      "pageInfo": {
        "hasPreviousPage": false,
        "hasNextPage": true,
        "startCursor": "eyJjIjozLCJ0IjoyLCJpIjp0cnVlfQ",
        "endCursor": "eyJjIjozLCJ0IjozLCJpIjp0cnVlfQ"
      },
      "edges": [
        {
          "cursor": "eyJjIjozLCJ0IjoyLCJpIjpmYWxzZX0",
          "node": {
<<<<<<< HEAD
            "digest": "4iVKBH5XcKtb5qLks6puQK1F2NhShSqJQnyE4PeEGUuM",
=======
            "digest": "E8kF2A56xvnkYLD4BDps6aLwq2Cie3s9Ukiic1ZH7viP",
>>>>>>> 69cef807
            "effects": {
              "checkpoint": {
                "sequenceNumber": 2
              }
            }
          }
        }
      ]
    }
  }
}

task 17, lines 114-138:
//# run-graphql --cursors {"c":4,"t":3,"i":true}
Response: {
  "data": {
    "transactionBlocks": {
      "pageInfo": {
        "hasPreviousPage": true,
        "hasNextPage": true,
        "startCursor": "eyJjIjo0LCJ0Ijo0LCJpIjp0cnVlfQ",
        "endCursor": "eyJjIjo0LCJ0Ijo0LCJpIjp0cnVlfQ"
      },
      "edges": [
        {
          "cursor": "eyJjIjo0LCJ0Ijo0LCJpIjpmYWxzZX0",
          "node": {
<<<<<<< HEAD
            "digest": "5NkaZYK7psxroVMn4pnWWF7X1L8zvYjcp4kBsNkkjtZE",
=======
            "digest": "6bfFwPs8Hkjc7eaztsXXSKS84ticY27fEL3zq3h6FhSS",
>>>>>>> 69cef807
            "effects": {
              "checkpoint": {
                "sequenceNumber": 2
              }
            }
          }
        }
      ]
    }
  }
}

task 18, lines 140-166:
//# run-graphql --cursors {"c":4,"t":4,"i":true}
Response: {
  "data": {
    "transactionBlocks": {
      "pageInfo": {
        "hasPreviousPage": true,
        "hasNextPage": true,
        "startCursor": "eyJjIjo0LCJ0Ijo1LCJpIjp0cnVlfQ",
        "endCursor": "eyJjIjo0LCJ0Ijo3LCJpIjp0cnVlfQ"
      },
      "edges": [
        {
          "cursor": "eyJjIjo0LCJ0Ijo2LCJpIjpmYWxzZX0",
          "node": {
<<<<<<< HEAD
            "digest": "92rSyo6zEeG5qaGvdQTqY1mZGLDRABhe3wif3D3AHxRF",
=======
            "digest": "8upnpxNJkeBDqLwk7zayaVQYANo55oJfZCg1JQwbKsuh",
>>>>>>> 69cef807
            "effects": {
              "checkpoint": {
                "sequenceNumber": 2
              }
            }
          }
        }
      ]
    }
  }
}

task 19, lines 168-194:
//# run-graphql --cursors {"c":4,"t":7,"i":true}
Response: {
  "data": {
    "transactionBlocks": {
      "pageInfo": {
        "hasPreviousPage": true,
        "hasNextPage": true,
        "startCursor": "eyJjIjo0LCJ0Ijo4LCJpIjp0cnVlfQ",
        "endCursor": "eyJjIjo0LCJ0Ijo5LCJpIjp0cnVlfQ"
      },
      "edges": []
    }
  }
}

task 20, lines 196-221:
//# run-graphql --cursors {"c":4,"t":9,"i":true}
Response: {
  "data": {
    "transactionBlocks": {
      "pageInfo": {
        "hasPreviousPage": true,
        "hasNextPage": false,
        "startCursor": "eyJjIjo0LCJ0IjoxMCwiaSI6dHJ1ZX0",
        "endCursor": "eyJjIjo0LCJ0IjoxMSwiaSI6dHJ1ZX0"
      },
      "edges": [
        {
          "cursor": "eyJjIjo0LCJ0IjoxMCwiaSI6ZmFsc2V9",
          "node": {
<<<<<<< HEAD
            "digest": "E84Jx5JNcTfn8weDjRGhrAiQrk854hhpDECKQhpLkpmB",
=======
            "digest": "5xBgXz26tENUjcExEDjVutzbvCU8HWwWtB2a7razFr1D",
>>>>>>> 69cef807
            "effects": {
              "checkpoint": {
                "sequenceNumber": 3
              }
            }
          }
        },
        {
          "cursor": "eyJjIjo0LCJ0IjoxMSwiaSI6ZmFsc2V9",
          "node": {
<<<<<<< HEAD
            "digest": "D1Pd9BhyXD6Cff3ZKBZyfVWgnMtr81LiwNkP8p8WvjY1",
=======
            "digest": "DgudPYaSZbXdypJYSsr9thh9pYvJF22AR78jfYqZG2ej",
>>>>>>> 69cef807
            "effects": {
              "checkpoint": {
                "sequenceNumber": 3
              }
            }
          }
        }
      ]
    }
  }
}

task 21, line 223:
//# run Test::M1::create --args 105 @A --sender A
created: object(21,0)
mutated: object(0,0)
gas summary: computation_cost: 1000000, storage_cost: 2302800,  storage_rebate: 988000, non_refundable_storage_fee: 0

task 22, line 225:
//# create-checkpoint
Checkpoint created: 4

task 23, lines 227-253:
//# run-graphql --cursors {"c":4,"t":11,"i":true}
Response: {
  "data": {
    "transactionBlocks": {
      "pageInfo": {
        "hasPreviousPage": true,
        "hasNextPage": false,
        "startCursor": "eyJjIjo0LCJ0IjoxMiwiaSI6dHJ1ZX0",
        "endCursor": "eyJjIjo0LCJ0IjoxMiwiaSI6dHJ1ZX0"
      },
      "edges": []
    }
  }
}

task 24, lines 255-282:
//# run-graphql --cursors {"c":4,"t":12,"i":true}
Response: {
  "data": {
    "transactionBlocks": {
      "pageInfo": {
        "hasPreviousPage": true,
        "hasNextPage": true,
        "startCursor": "eyJjIjo0LCJ0IjoxMCwiaSI6dHJ1ZX0",
        "endCursor": "eyJjIjo0LCJ0IjoxMSwiaSI6dHJ1ZX0"
      },
      "edges": [
        {
          "cursor": "eyJjIjo0LCJ0IjoxMCwiaSI6ZmFsc2V9",
          "node": {
<<<<<<< HEAD
            "digest": "E84Jx5JNcTfn8weDjRGhrAiQrk854hhpDECKQhpLkpmB",
=======
            "digest": "5xBgXz26tENUjcExEDjVutzbvCU8HWwWtB2a7razFr1D",
>>>>>>> 69cef807
            "effects": {
              "checkpoint": {
                "sequenceNumber": 3
              }
            }
          }
        },
        {
          "cursor": "eyJjIjo0LCJ0IjoxMSwiaSI6ZmFsc2V9",
          "node": {
<<<<<<< HEAD
            "digest": "D1Pd9BhyXD6Cff3ZKBZyfVWgnMtr81LiwNkP8p8WvjY1",
=======
            "digest": "DgudPYaSZbXdypJYSsr9thh9pYvJF22AR78jfYqZG2ej",
>>>>>>> 69cef807
            "effects": {
              "checkpoint": {
                "sequenceNumber": 3
              }
            }
          }
        }
      ]
    }
  }
}<|MERGE_RESOLUTION|>--- conflicted
+++ resolved
@@ -96,11 +96,7 @@
         {
           "cursor": "eyJjIjozLCJ0IjoyLCJpIjpmYWxzZX0",
           "node": {
-<<<<<<< HEAD
-            "digest": "4iVKBH5XcKtb5qLks6puQK1F2NhShSqJQnyE4PeEGUuM",
-=======
-            "digest": "E8kF2A56xvnkYLD4BDps6aLwq2Cie3s9Ukiic1ZH7viP",
->>>>>>> 69cef807
+            "digest": "3y4bjyUhSJCjU7orGVUKvrESayo2T6Dv3G7gGDVoedvU",
             "effects": {
               "checkpoint": {
                 "sequenceNumber": 2
@@ -111,11 +107,7 @@
         {
           "cursor": "eyJjIjozLCJ0Ijo0LCJpIjpmYWxzZX0",
           "node": {
-<<<<<<< HEAD
-            "digest": "5NkaZYK7psxroVMn4pnWWF7X1L8zvYjcp4kBsNkkjtZE",
-=======
-            "digest": "6bfFwPs8Hkjc7eaztsXXSKS84ticY27fEL3zq3h6FhSS",
->>>>>>> 69cef807
+            "digest": "5gdNNdh8eFnncFYhXA54YKssXfupVfGu7H2CfW8PuExi",
             "effects": {
               "checkpoint": {
                 "sequenceNumber": 2
@@ -126,11 +118,7 @@
         {
           "cursor": "eyJjIjozLCJ0Ijo2LCJpIjpmYWxzZX0",
           "node": {
-<<<<<<< HEAD
-            "digest": "92rSyo6zEeG5qaGvdQTqY1mZGLDRABhe3wif3D3AHxRF",
-=======
-            "digest": "8upnpxNJkeBDqLwk7zayaVQYANo55oJfZCg1JQwbKsuh",
->>>>>>> 69cef807
+            "digest": "D1HDPyzHyTq4zLqC6baXhyE2SuSbTaZ3Nf1TurxkH96z",
             "effects": {
               "checkpoint": {
                 "sequenceNumber": 2
@@ -141,11 +129,7 @@
         {
           "cursor": "eyJjIjozLCJ0IjoxMCwiaSI6ZmFsc2V9",
           "node": {
-<<<<<<< HEAD
-            "digest": "E84Jx5JNcTfn8weDjRGhrAiQrk854hhpDECKQhpLkpmB",
-=======
-            "digest": "5xBgXz26tENUjcExEDjVutzbvCU8HWwWtB2a7razFr1D",
->>>>>>> 69cef807
+            "digest": "Gm7CJfW8ZAhbBbJKXHY4t7GmW5uT3TGH3meD13mbhQRr",
             "effects": {
               "checkpoint": {
                 "sequenceNumber": 3
@@ -156,11 +140,7 @@
         {
           "cursor": "eyJjIjozLCJ0IjoxMSwiaSI6ZmFsc2V9",
           "node": {
-<<<<<<< HEAD
-            "digest": "D1Pd9BhyXD6Cff3ZKBZyfVWgnMtr81LiwNkP8p8WvjY1",
-=======
-            "digest": "DgudPYaSZbXdypJYSsr9thh9pYvJF22AR78jfYqZG2ej",
->>>>>>> 69cef807
+            "digest": "7cS9BoLEaF7hSpLKJJLA1v3Bi7pbFQgdqfBi2j2hGzMZ",
             "effects": {
               "checkpoint": {
                 "sequenceNumber": 3
@@ -188,11 +168,7 @@
         {
           "cursor": "eyJjIjozLCJ0IjoyLCJpIjpmYWxzZX0",
           "node": {
-<<<<<<< HEAD
-            "digest": "4iVKBH5XcKtb5qLks6puQK1F2NhShSqJQnyE4PeEGUuM",
-=======
-            "digest": "E8kF2A56xvnkYLD4BDps6aLwq2Cie3s9Ukiic1ZH7viP",
->>>>>>> 69cef807
+            "digest": "3y4bjyUhSJCjU7orGVUKvrESayo2T6Dv3G7gGDVoedvU",
             "effects": {
               "checkpoint": {
                 "sequenceNumber": 2
@@ -220,11 +196,7 @@
         {
           "cursor": "eyJjIjo0LCJ0Ijo0LCJpIjpmYWxzZX0",
           "node": {
-<<<<<<< HEAD
-            "digest": "5NkaZYK7psxroVMn4pnWWF7X1L8zvYjcp4kBsNkkjtZE",
-=======
-            "digest": "6bfFwPs8Hkjc7eaztsXXSKS84ticY27fEL3zq3h6FhSS",
->>>>>>> 69cef807
+            "digest": "5gdNNdh8eFnncFYhXA54YKssXfupVfGu7H2CfW8PuExi",
             "effects": {
               "checkpoint": {
                 "sequenceNumber": 2
@@ -252,11 +224,7 @@
         {
           "cursor": "eyJjIjo0LCJ0Ijo2LCJpIjpmYWxzZX0",
           "node": {
-<<<<<<< HEAD
-            "digest": "92rSyo6zEeG5qaGvdQTqY1mZGLDRABhe3wif3D3AHxRF",
-=======
-            "digest": "8upnpxNJkeBDqLwk7zayaVQYANo55oJfZCg1JQwbKsuh",
->>>>>>> 69cef807
+            "digest": "D1HDPyzHyTq4zLqC6baXhyE2SuSbTaZ3Nf1TurxkH96z",
             "effects": {
               "checkpoint": {
                 "sequenceNumber": 2
@@ -300,11 +268,7 @@
         {
           "cursor": "eyJjIjo0LCJ0IjoxMCwiaSI6ZmFsc2V9",
           "node": {
-<<<<<<< HEAD
-            "digest": "E84Jx5JNcTfn8weDjRGhrAiQrk854hhpDECKQhpLkpmB",
-=======
-            "digest": "5xBgXz26tENUjcExEDjVutzbvCU8HWwWtB2a7razFr1D",
->>>>>>> 69cef807
+            "digest": "Gm7CJfW8ZAhbBbJKXHY4t7GmW5uT3TGH3meD13mbhQRr",
             "effects": {
               "checkpoint": {
                 "sequenceNumber": 3
@@ -315,11 +279,7 @@
         {
           "cursor": "eyJjIjo0LCJ0IjoxMSwiaSI6ZmFsc2V9",
           "node": {
-<<<<<<< HEAD
-            "digest": "D1Pd9BhyXD6Cff3ZKBZyfVWgnMtr81LiwNkP8p8WvjY1",
-=======
-            "digest": "DgudPYaSZbXdypJYSsr9thh9pYvJF22AR78jfYqZG2ej",
->>>>>>> 69cef807
+            "digest": "7cS9BoLEaF7hSpLKJJLA1v3Bi7pbFQgdqfBi2j2hGzMZ",
             "effects": {
               "checkpoint": {
                 "sequenceNumber": 3
@@ -373,11 +333,7 @@
         {
           "cursor": "eyJjIjo0LCJ0IjoxMCwiaSI6ZmFsc2V9",
           "node": {
-<<<<<<< HEAD
-            "digest": "E84Jx5JNcTfn8weDjRGhrAiQrk854hhpDECKQhpLkpmB",
-=======
-            "digest": "5xBgXz26tENUjcExEDjVutzbvCU8HWwWtB2a7razFr1D",
->>>>>>> 69cef807
+            "digest": "Gm7CJfW8ZAhbBbJKXHY4t7GmW5uT3TGH3meD13mbhQRr",
             "effects": {
               "checkpoint": {
                 "sequenceNumber": 3
@@ -388,11 +344,7 @@
         {
           "cursor": "eyJjIjo0LCJ0IjoxMSwiaSI6ZmFsc2V9",
           "node": {
-<<<<<<< HEAD
-            "digest": "D1Pd9BhyXD6Cff3ZKBZyfVWgnMtr81LiwNkP8p8WvjY1",
-=======
-            "digest": "DgudPYaSZbXdypJYSsr9thh9pYvJF22AR78jfYqZG2ej",
->>>>>>> 69cef807
+            "digest": "7cS9BoLEaF7hSpLKJJLA1v3Bi7pbFQgdqfBi2j2hGzMZ",
             "effects": {
               "checkpoint": {
                 "sequenceNumber": 3
