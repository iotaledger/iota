--- conflicted
+++ resolved
@@ -96,11 +96,7 @@
         {
           "cursor": "eyJjIjozLCJ0IjoyLCJpIjpmYWxzZX0",
           "node": {
-<<<<<<< HEAD
-            "digest": "534nNMC3uDHb82imUGTyEd5hWoQ9aaSgJFH1g4DSSXT8",
-=======
             "digest": "4zKyKcWSZ8q5JAis9wDq6s6Dd2QK3xxZJGbj4kA3xeDs",
->>>>>>> 4647c11f
             "effects": {
               "checkpoint": {
                 "sequenceNumber": 2
@@ -111,11 +107,7 @@
         {
           "cursor": "eyJjIjozLCJ0Ijo0LCJpIjpmYWxzZX0",
           "node": {
-<<<<<<< HEAD
-            "digest": "AuwYwdQGw2YWRArGLXyQDXCdmwoyzVsaNLEzFCzu5t2R",
-=======
             "digest": "3gWiKogJTZXwNofPHC8o6VSFAqZ94YDqw2nJkWxKj9UW",
->>>>>>> 4647c11f
             "effects": {
               "checkpoint": {
                 "sequenceNumber": 2
@@ -126,11 +118,7 @@
         {
           "cursor": "eyJjIjozLCJ0Ijo2LCJpIjpmYWxzZX0",
           "node": {
-<<<<<<< HEAD
-            "digest": "9XBfbnZ5C3pALuWxFRbRaqDETHg5o9m61Z6HQUF2nTCw",
-=======
             "digest": "b4pDNoqxfBPsQ7WnHcLG5sZ81CrxVtUgWiUJ8DPggxk",
->>>>>>> 4647c11f
             "effects": {
               "checkpoint": {
                 "sequenceNumber": 2
@@ -141,11 +129,7 @@
         {
           "cursor": "eyJjIjozLCJ0IjoxMCwiaSI6ZmFsc2V9",
           "node": {
-<<<<<<< HEAD
-            "digest": "EGU17DT8xE71tHpoUpWL9RVMdMJh8jbgBGRQrQhxPgXa",
-=======
             "digest": "638XQvJJ3thhxEWXSguc1CgYogWZ4qbJqRv8GoX93q3J",
->>>>>>> 4647c11f
             "effects": {
               "checkpoint": {
                 "sequenceNumber": 3
@@ -156,11 +140,7 @@
         {
           "cursor": "eyJjIjozLCJ0IjoxMSwiaSI6ZmFsc2V9",
           "node": {
-<<<<<<< HEAD
-            "digest": "4qixoaozVeYEQR6RkmVFMnQpQyFCrjCcxkp6Erh4hLp8",
-=======
             "digest": "ECJfcn3hTE2pb5PruJsfjZNHiRezpFTPRxBS9XMy6HwH",
->>>>>>> 4647c11f
             "effects": {
               "checkpoint": {
                 "sequenceNumber": 3
@@ -188,11 +168,7 @@
         {
           "cursor": "eyJjIjozLCJ0IjoyLCJpIjpmYWxzZX0",
           "node": {
-<<<<<<< HEAD
-            "digest": "534nNMC3uDHb82imUGTyEd5hWoQ9aaSgJFH1g4DSSXT8",
-=======
             "digest": "4zKyKcWSZ8q5JAis9wDq6s6Dd2QK3xxZJGbj4kA3xeDs",
->>>>>>> 4647c11f
             "effects": {
               "checkpoint": {
                 "sequenceNumber": 2
@@ -220,11 +196,7 @@
         {
           "cursor": "eyJjIjo0LCJ0Ijo0LCJpIjpmYWxzZX0",
           "node": {
-<<<<<<< HEAD
-            "digest": "AuwYwdQGw2YWRArGLXyQDXCdmwoyzVsaNLEzFCzu5t2R",
-=======
             "digest": "3gWiKogJTZXwNofPHC8o6VSFAqZ94YDqw2nJkWxKj9UW",
->>>>>>> 4647c11f
             "effects": {
               "checkpoint": {
                 "sequenceNumber": 2
@@ -252,11 +224,7 @@
         {
           "cursor": "eyJjIjo0LCJ0Ijo2LCJpIjpmYWxzZX0",
           "node": {
-<<<<<<< HEAD
-            "digest": "9XBfbnZ5C3pALuWxFRbRaqDETHg5o9m61Z6HQUF2nTCw",
-=======
             "digest": "b4pDNoqxfBPsQ7WnHcLG5sZ81CrxVtUgWiUJ8DPggxk",
->>>>>>> 4647c11f
             "effects": {
               "checkpoint": {
                 "sequenceNumber": 2
@@ -300,11 +268,7 @@
         {
           "cursor": "eyJjIjo0LCJ0IjoxMCwiaSI6ZmFsc2V9",
           "node": {
-<<<<<<< HEAD
-            "digest": "EGU17DT8xE71tHpoUpWL9RVMdMJh8jbgBGRQrQhxPgXa",
-=======
             "digest": "638XQvJJ3thhxEWXSguc1CgYogWZ4qbJqRv8GoX93q3J",
->>>>>>> 4647c11f
             "effects": {
               "checkpoint": {
                 "sequenceNumber": 3
@@ -315,11 +279,7 @@
         {
           "cursor": "eyJjIjo0LCJ0IjoxMSwiaSI6ZmFsc2V9",
           "node": {
-<<<<<<< HEAD
-            "digest": "4qixoaozVeYEQR6RkmVFMnQpQyFCrjCcxkp6Erh4hLp8",
-=======
             "digest": "ECJfcn3hTE2pb5PruJsfjZNHiRezpFTPRxBS9XMy6HwH",
->>>>>>> 4647c11f
             "effects": {
               "checkpoint": {
                 "sequenceNumber": 3
@@ -373,11 +333,7 @@
         {
           "cursor": "eyJjIjo0LCJ0IjoxMCwiaSI6ZmFsc2V9",
           "node": {
-<<<<<<< HEAD
-            "digest": "EGU17DT8xE71tHpoUpWL9RVMdMJh8jbgBGRQrQhxPgXa",
-=======
             "digest": "638XQvJJ3thhxEWXSguc1CgYogWZ4qbJqRv8GoX93q3J",
->>>>>>> 4647c11f
             "effects": {
               "checkpoint": {
                 "sequenceNumber": 3
@@ -388,11 +344,7 @@
         {
           "cursor": "eyJjIjo0LCJ0IjoxMSwiaSI6ZmFsc2V9",
           "node": {
-<<<<<<< HEAD
-            "digest": "4qixoaozVeYEQR6RkmVFMnQpQyFCrjCcxkp6Erh4hLp8",
-=======
             "digest": "ECJfcn3hTE2pb5PruJsfjZNHiRezpFTPRxBS9XMy6HwH",
->>>>>>> 4647c11f
             "effects": {
               "checkpoint": {
                 "sequenceNumber": 3
