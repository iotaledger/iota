processed 25 tasks

init:
A: object(0,0), B: object(0,1)

task 1, lines 10-31:
//# publish
created: object(1,0)
mutated: object(0,2)
gas summary: computation_cost: 1000000, storage_cost: 5791200,  storage_rebate: 0, non_refundable_storage_fee: 0

task 2, line 33:
//# create-checkpoint
Checkpoint created: 1

task 3, line 35:
//# run Test::M1::create --args 0 @B --sender A
created: object(3,0)
mutated: object(0,0)
gas summary: computation_cost: 1000000, storage_cost: 2287600,  storage_rebate: 0, non_refundable_storage_fee: 0

task 4, line 37:
//# run Test::M1::create --args 1 @A --sender A
created: object(4,0)
mutated: object(0,0)
gas summary: computation_cost: 1000000, storage_cost: 2287600,  storage_rebate: 980400, non_refundable_storage_fee: 0

task 5, line 39:
//# run Test::M1::create --args 2 @B --sender A
created: object(5,0)
mutated: object(0,0)
gas summary: computation_cost: 1000000, storage_cost: 2287600,  storage_rebate: 980400, non_refundable_storage_fee: 0

task 6, line 41:
//# run Test::M1::create --args 3 @A --sender A
created: object(6,0)
mutated: object(0,0)
gas summary: computation_cost: 1000000, storage_cost: 2287600,  storage_rebate: 980400, non_refundable_storage_fee: 0

task 7, line 43:
//# run Test::M1::create --args 4 @B --sender A
created: object(7,0)
mutated: object(0,0)
gas summary: computation_cost: 1000000, storage_cost: 2287600,  storage_rebate: 980400, non_refundable_storage_fee: 0

task 8, line 45:
//# create-checkpoint
Checkpoint created: 2

task 9, line 47:
//# run Test::M1::create --args 100 @A --sender A
created: object(9,0)
mutated: object(0,0)
gas summary: computation_cost: 1000000, storage_cost: 2287600,  storage_rebate: 980400, non_refundable_storage_fee: 0

task 10, line 49:
//# run Test::M1::create --args 101 @A --sender A
created: object(10,0)
mutated: object(0,0)
gas summary: computation_cost: 1000000, storage_cost: 2287600,  storage_rebate: 980400, non_refundable_storage_fee: 0

task 11, line 51:
//# run Test::M1::create --args 102 @A --sender A
created: object(11,0)
mutated: object(0,0)
gas summary: computation_cost: 1000000, storage_cost: 2287600,  storage_rebate: 980400, non_refundable_storage_fee: 0

task 12, line 53:
//# run Test::M1::create --args 103 @B --sender A
created: object(12,0)
mutated: object(0,0)
gas summary: computation_cost: 1000000, storage_cost: 2287600,  storage_rebate: 980400, non_refundable_storage_fee: 0

task 13, line 55:
//# run Test::M1::create --args 104 @B --sender A
created: object(13,0)
mutated: object(0,0)
gas summary: computation_cost: 1000000, storage_cost: 2287600,  storage_rebate: 980400, non_refundable_storage_fee: 0

task 14, line 57:
//# create-checkpoint
Checkpoint created: 3

task 15, lines 59-83:
//# run-graphql
Response: {
  "data": {
    "transactionBlocks": {
      "pageInfo": {
        "hasPreviousPage": false,
        "hasNextPage": false,
        "startCursor": "eyJjIjozLCJ0IjoyLCJpIjpmYWxzZX0",
        "endCursor": "eyJjIjozLCJ0IjoxMSwiaSI6ZmFsc2V9"
      },
      "edges": [
        {
          "cursor": "eyJjIjozLCJ0IjoyLCJpIjpmYWxzZX0",
          "node": {
<<<<<<< HEAD
            "digest": "AQBYcmpqiMKEQeHK7Kqf4sw16yNsnzDNZoP8PHDua3Jo",
=======
            "digest": "57AHRnaYzfkSHWFvDUGLRzwYCAuPYEqW1qRiraXM1ojX",
>>>>>>> 543cdf86
            "effects": {
              "checkpoint": {
                "sequenceNumber": 2
              }
            }
          }
        },
        {
          "cursor": "eyJjIjozLCJ0Ijo0LCJpIjpmYWxzZX0",
          "node": {
<<<<<<< HEAD
            "digest": "E4wDnyqYgvKFdZf9sm1vQCqegcbBsh1zC3epZZKg1fmW",
=======
            "digest": "BXT54PdMqXqVD9dX8Theh5qaF4xfGPGaNmcpicfnSrJv",
>>>>>>> 543cdf86
            "effects": {
              "checkpoint": {
                "sequenceNumber": 2
              }
            }
          }
        },
        {
          "cursor": "eyJjIjozLCJ0Ijo2LCJpIjpmYWxzZX0",
          "node": {
<<<<<<< HEAD
            "digest": "wSkVsp6mU8btJ3jfEzVVKSbhRv1msBkUVctqXB3eAuh",
=======
            "digest": "9SuLzZ4KjmPmEGSH2yxda1bN4Uc1MLkfXENGr4x4r8kg",
>>>>>>> 543cdf86
            "effects": {
              "checkpoint": {
                "sequenceNumber": 2
              }
            }
          }
        },
        {
          "cursor": "eyJjIjozLCJ0IjoxMCwiaSI6ZmFsc2V9",
          "node": {
<<<<<<< HEAD
            "digest": "AutxgXWtn4hWzfBs1SL51hRGdF5erMmVSmTERCAzcWWq",
=======
            "digest": "7t5vBT9SQ9huJhs1naw3wYm6F5XGWgUfw7UmGMUmybU7",
>>>>>>> 543cdf86
            "effects": {
              "checkpoint": {
                "sequenceNumber": 3
              }
            }
          }
        },
        {
          "cursor": "eyJjIjozLCJ0IjoxMSwiaSI6ZmFsc2V9",
          "node": {
<<<<<<< HEAD
            "digest": "2DsAoLmbqMMTWzryLrkuGHyzGiHN2rmPd7c7FvpXDReS",
=======
            "digest": "EaX6VYsBJhzHKfa8FrnQdJEZLcjs398YJH9YP7JvhdiJ",
>>>>>>> 543cdf86
            "effects": {
              "checkpoint": {
                "sequenceNumber": 3
              }
            }
          }
        }
      ]
    }
  }
}

task 16, lines 86-112:
//# run-graphql
Response: {
  "data": {
    "transactionBlocks": {
      "pageInfo": {
        "hasPreviousPage": false,
        "hasNextPage": true,
        "startCursor": "eyJjIjozLCJ0IjoyLCJpIjp0cnVlfQ",
        "endCursor": "eyJjIjozLCJ0IjozLCJpIjp0cnVlfQ"
      },
      "edges": [
        {
          "cursor": "eyJjIjozLCJ0IjoyLCJpIjpmYWxzZX0",
          "node": {
<<<<<<< HEAD
            "digest": "AQBYcmpqiMKEQeHK7Kqf4sw16yNsnzDNZoP8PHDua3Jo",
=======
            "digest": "57AHRnaYzfkSHWFvDUGLRzwYCAuPYEqW1qRiraXM1ojX",
>>>>>>> 543cdf86
            "effects": {
              "checkpoint": {
                "sequenceNumber": 2
              }
            }
          }
        }
      ]
    }
  }
}

task 17, lines 114-138:
//# run-graphql --cursors {"c":4,"t":3,"i":true}
Response: {
  "data": {
    "transactionBlocks": {
      "pageInfo": {
        "hasPreviousPage": true,
        "hasNextPage": true,
        "startCursor": "eyJjIjo0LCJ0Ijo0LCJpIjp0cnVlfQ",
        "endCursor": "eyJjIjo0LCJ0Ijo0LCJpIjp0cnVlfQ"
      },
      "edges": [
        {
          "cursor": "eyJjIjo0LCJ0Ijo0LCJpIjpmYWxzZX0",
          "node": {
<<<<<<< HEAD
            "digest": "E4wDnyqYgvKFdZf9sm1vQCqegcbBsh1zC3epZZKg1fmW",
=======
            "digest": "BXT54PdMqXqVD9dX8Theh5qaF4xfGPGaNmcpicfnSrJv",
>>>>>>> 543cdf86
            "effects": {
              "checkpoint": {
                "sequenceNumber": 2
              }
            }
          }
        }
      ]
    }
  }
}

task 18, lines 140-166:
//# run-graphql --cursors {"c":4,"t":4,"i":true}
Response: {
  "data": {
    "transactionBlocks": {
      "pageInfo": {
        "hasPreviousPage": true,
        "hasNextPage": true,
        "startCursor": "eyJjIjo0LCJ0Ijo1LCJpIjp0cnVlfQ",
        "endCursor": "eyJjIjo0LCJ0Ijo3LCJpIjp0cnVlfQ"
      },
      "edges": [
        {
          "cursor": "eyJjIjo0LCJ0Ijo2LCJpIjpmYWxzZX0",
          "node": {
<<<<<<< HEAD
            "digest": "wSkVsp6mU8btJ3jfEzVVKSbhRv1msBkUVctqXB3eAuh",
=======
            "digest": "9SuLzZ4KjmPmEGSH2yxda1bN4Uc1MLkfXENGr4x4r8kg",
>>>>>>> 543cdf86
            "effects": {
              "checkpoint": {
                "sequenceNumber": 2
              }
            }
          }
        }
      ]
    }
  }
}

task 19, lines 168-194:
//# run-graphql --cursors {"c":4,"t":7,"i":true}
Response: {
  "data": {
    "transactionBlocks": {
      "pageInfo": {
        "hasPreviousPage": true,
        "hasNextPage": true,
        "startCursor": "eyJjIjo0LCJ0Ijo4LCJpIjp0cnVlfQ",
        "endCursor": "eyJjIjo0LCJ0Ijo5LCJpIjp0cnVlfQ"
      },
      "edges": []
    }
  }
}

task 20, lines 196-221:
//# run-graphql --cursors {"c":4,"t":9,"i":true}
Response: {
  "data": {
    "transactionBlocks": {
      "pageInfo": {
        "hasPreviousPage": true,
        "hasNextPage": false,
        "startCursor": "eyJjIjo0LCJ0IjoxMCwiaSI6dHJ1ZX0",
        "endCursor": "eyJjIjo0LCJ0IjoxMSwiaSI6dHJ1ZX0"
      },
      "edges": [
        {
          "cursor": "eyJjIjo0LCJ0IjoxMCwiaSI6ZmFsc2V9",
          "node": {
<<<<<<< HEAD
            "digest": "AutxgXWtn4hWzfBs1SL51hRGdF5erMmVSmTERCAzcWWq",
=======
            "digest": "7t5vBT9SQ9huJhs1naw3wYm6F5XGWgUfw7UmGMUmybU7",
>>>>>>> 543cdf86
            "effects": {
              "checkpoint": {
                "sequenceNumber": 3
              }
            }
          }
        },
        {
          "cursor": "eyJjIjo0LCJ0IjoxMSwiaSI6ZmFsc2V9",
          "node": {
<<<<<<< HEAD
            "digest": "2DsAoLmbqMMTWzryLrkuGHyzGiHN2rmPd7c7FvpXDReS",
=======
            "digest": "EaX6VYsBJhzHKfa8FrnQdJEZLcjs398YJH9YP7JvhdiJ",
>>>>>>> 543cdf86
            "effects": {
              "checkpoint": {
                "sequenceNumber": 3
              }
            }
          }
        }
      ]
    }
  }
}

task 21, line 223:
//# run Test::M1::create --args 105 @A --sender A
created: object(21,0)
mutated: object(0,0)
gas summary: computation_cost: 1000000, storage_cost: 2287600,  storage_rebate: 980400, non_refundable_storage_fee: 0

task 22, line 225:
//# create-checkpoint
Checkpoint created: 4

task 23, lines 227-253:
//# run-graphql --cursors {"c":4,"t":11,"i":true}
Response: {
  "data": {
    "transactionBlocks": {
      "pageInfo": {
        "hasPreviousPage": true,
        "hasNextPage": false,
        "startCursor": "eyJjIjo0LCJ0IjoxMiwiaSI6dHJ1ZX0",
        "endCursor": "eyJjIjo0LCJ0IjoxMiwiaSI6dHJ1ZX0"
      },
      "edges": []
    }
  }
}

task 24, lines 255-282:
//# run-graphql --cursors {"c":4,"t":12,"i":true}
Response: {
  "data": {
    "transactionBlocks": {
      "pageInfo": {
        "hasPreviousPage": true,
        "hasNextPage": true,
        "startCursor": "eyJjIjo0LCJ0IjoxMCwiaSI6dHJ1ZX0",
        "endCursor": "eyJjIjo0LCJ0IjoxMSwiaSI6dHJ1ZX0"
      },
      "edges": [
        {
          "cursor": "eyJjIjo0LCJ0IjoxMCwiaSI6ZmFsc2V9",
          "node": {
<<<<<<< HEAD
            "digest": "AutxgXWtn4hWzfBs1SL51hRGdF5erMmVSmTERCAzcWWq",
=======
            "digest": "7t5vBT9SQ9huJhs1naw3wYm6F5XGWgUfw7UmGMUmybU7",
>>>>>>> 543cdf86
            "effects": {
              "checkpoint": {
                "sequenceNumber": 3
              }
            }
          }
        },
        {
          "cursor": "eyJjIjo0LCJ0IjoxMSwiaSI6ZmFsc2V9",
          "node": {
<<<<<<< HEAD
            "digest": "2DsAoLmbqMMTWzryLrkuGHyzGiHN2rmPd7c7FvpXDReS",
=======
            "digest": "EaX6VYsBJhzHKfa8FrnQdJEZLcjs398YJH9YP7JvhdiJ",
>>>>>>> 543cdf86
            "effects": {
              "checkpoint": {
                "sequenceNumber": 3
              }
            }
          }
        }
      ]
    }
  }
}<|MERGE_RESOLUTION|>--- conflicted
+++ resolved
@@ -96,11 +96,7 @@
         {
           "cursor": "eyJjIjozLCJ0IjoyLCJpIjpmYWxzZX0",
           "node": {
-<<<<<<< HEAD
-            "digest": "AQBYcmpqiMKEQeHK7Kqf4sw16yNsnzDNZoP8PHDua3Jo",
-=======
             "digest": "57AHRnaYzfkSHWFvDUGLRzwYCAuPYEqW1qRiraXM1ojX",
->>>>>>> 543cdf86
             "effects": {
               "checkpoint": {
                 "sequenceNumber": 2
@@ -111,11 +107,7 @@
         {
           "cursor": "eyJjIjozLCJ0Ijo0LCJpIjpmYWxzZX0",
           "node": {
-<<<<<<< HEAD
-            "digest": "E4wDnyqYgvKFdZf9sm1vQCqegcbBsh1zC3epZZKg1fmW",
-=======
             "digest": "BXT54PdMqXqVD9dX8Theh5qaF4xfGPGaNmcpicfnSrJv",
->>>>>>> 543cdf86
             "effects": {
               "checkpoint": {
                 "sequenceNumber": 2
@@ -126,11 +118,7 @@
         {
           "cursor": "eyJjIjozLCJ0Ijo2LCJpIjpmYWxzZX0",
           "node": {
-<<<<<<< HEAD
-            "digest": "wSkVsp6mU8btJ3jfEzVVKSbhRv1msBkUVctqXB3eAuh",
-=======
             "digest": "9SuLzZ4KjmPmEGSH2yxda1bN4Uc1MLkfXENGr4x4r8kg",
->>>>>>> 543cdf86
             "effects": {
               "checkpoint": {
                 "sequenceNumber": 2
@@ -141,11 +129,7 @@
         {
           "cursor": "eyJjIjozLCJ0IjoxMCwiaSI6ZmFsc2V9",
           "node": {
-<<<<<<< HEAD
-            "digest": "AutxgXWtn4hWzfBs1SL51hRGdF5erMmVSmTERCAzcWWq",
-=======
             "digest": "7t5vBT9SQ9huJhs1naw3wYm6F5XGWgUfw7UmGMUmybU7",
->>>>>>> 543cdf86
             "effects": {
               "checkpoint": {
                 "sequenceNumber": 3
@@ -156,11 +140,7 @@
         {
           "cursor": "eyJjIjozLCJ0IjoxMSwiaSI6ZmFsc2V9",
           "node": {
-<<<<<<< HEAD
-            "digest": "2DsAoLmbqMMTWzryLrkuGHyzGiHN2rmPd7c7FvpXDReS",
-=======
             "digest": "EaX6VYsBJhzHKfa8FrnQdJEZLcjs398YJH9YP7JvhdiJ",
->>>>>>> 543cdf86
             "effects": {
               "checkpoint": {
                 "sequenceNumber": 3
@@ -188,11 +168,7 @@
         {
           "cursor": "eyJjIjozLCJ0IjoyLCJpIjpmYWxzZX0",
           "node": {
-<<<<<<< HEAD
-            "digest": "AQBYcmpqiMKEQeHK7Kqf4sw16yNsnzDNZoP8PHDua3Jo",
-=======
             "digest": "57AHRnaYzfkSHWFvDUGLRzwYCAuPYEqW1qRiraXM1ojX",
->>>>>>> 543cdf86
             "effects": {
               "checkpoint": {
                 "sequenceNumber": 2
@@ -220,11 +196,7 @@
         {
           "cursor": "eyJjIjo0LCJ0Ijo0LCJpIjpmYWxzZX0",
           "node": {
-<<<<<<< HEAD
-            "digest": "E4wDnyqYgvKFdZf9sm1vQCqegcbBsh1zC3epZZKg1fmW",
-=======
             "digest": "BXT54PdMqXqVD9dX8Theh5qaF4xfGPGaNmcpicfnSrJv",
->>>>>>> 543cdf86
             "effects": {
               "checkpoint": {
                 "sequenceNumber": 2
@@ -252,11 +224,7 @@
         {
           "cursor": "eyJjIjo0LCJ0Ijo2LCJpIjpmYWxzZX0",
           "node": {
-<<<<<<< HEAD
-            "digest": "wSkVsp6mU8btJ3jfEzVVKSbhRv1msBkUVctqXB3eAuh",
-=======
             "digest": "9SuLzZ4KjmPmEGSH2yxda1bN4Uc1MLkfXENGr4x4r8kg",
->>>>>>> 543cdf86
             "effects": {
               "checkpoint": {
                 "sequenceNumber": 2
@@ -300,11 +268,7 @@
         {
           "cursor": "eyJjIjo0LCJ0IjoxMCwiaSI6ZmFsc2V9",
           "node": {
-<<<<<<< HEAD
-            "digest": "AutxgXWtn4hWzfBs1SL51hRGdF5erMmVSmTERCAzcWWq",
-=======
             "digest": "7t5vBT9SQ9huJhs1naw3wYm6F5XGWgUfw7UmGMUmybU7",
->>>>>>> 543cdf86
             "effects": {
               "checkpoint": {
                 "sequenceNumber": 3
@@ -315,11 +279,7 @@
         {
           "cursor": "eyJjIjo0LCJ0IjoxMSwiaSI6ZmFsc2V9",
           "node": {
-<<<<<<< HEAD
-            "digest": "2DsAoLmbqMMTWzryLrkuGHyzGiHN2rmPd7c7FvpXDReS",
-=======
             "digest": "EaX6VYsBJhzHKfa8FrnQdJEZLcjs398YJH9YP7JvhdiJ",
->>>>>>> 543cdf86
             "effects": {
               "checkpoint": {
                 "sequenceNumber": 3
@@ -373,11 +333,7 @@
         {
           "cursor": "eyJjIjo0LCJ0IjoxMCwiaSI6ZmFsc2V9",
           "node": {
-<<<<<<< HEAD
-            "digest": "AutxgXWtn4hWzfBs1SL51hRGdF5erMmVSmTERCAzcWWq",
-=======
             "digest": "7t5vBT9SQ9huJhs1naw3wYm6F5XGWgUfw7UmGMUmybU7",
->>>>>>> 543cdf86
             "effects": {
               "checkpoint": {
                 "sequenceNumber": 3
@@ -388,11 +344,7 @@
         {
           "cursor": "eyJjIjo0LCJ0IjoxMSwiaSI6ZmFsc2V9",
           "node": {
-<<<<<<< HEAD
-            "digest": "2DsAoLmbqMMTWzryLrkuGHyzGiHN2rmPd7c7FvpXDReS",
-=======
             "digest": "EaX6VYsBJhzHKfa8FrnQdJEZLcjs398YJH9YP7JvhdiJ",
->>>>>>> 543cdf86
             "effects": {
               "checkpoint": {
                 "sequenceNumber": 3
