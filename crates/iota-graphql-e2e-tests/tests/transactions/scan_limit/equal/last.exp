processed 22 tasks

init:
A: object(0,0), B: object(0,1)

task 1, lines 9-30:
//# publish
created: object(1,0)
mutated: object(0,2)
gas summary: computation_cost: 1000000, storage_cost: 5798800,  storage_rebate: 0, non_refundable_storage_fee: 0

task 2, line 32:
//# create-checkpoint
Checkpoint created: 1

task 3, line 34:
//# run Test::M1::create --args 0 @B --sender A
created: object(3,0)
mutated: object(0,0)
gas summary: computation_cost: 1000000, storage_cost: 2302800,  storage_rebate: 0, non_refundable_storage_fee: 0

task 4, line 36:
//# run Test::M1::create --args 1 @B --sender A
created: object(4,0)
mutated: object(0,0)
gas summary: computation_cost: 1000000, storage_cost: 2302800,  storage_rebate: 988000, non_refundable_storage_fee: 0

task 5, line 38:
//# run Test::M1::create --args 2 @A --sender A
created: object(5,0)
mutated: object(0,0)
gas summary: computation_cost: 1000000, storage_cost: 2302800,  storage_rebate: 988000, non_refundable_storage_fee: 0

task 6, line 40:
//# run Test::M1::create --args 3 @A --sender A
created: object(6,0)
mutated: object(0,0)
gas summary: computation_cost: 1000000, storage_cost: 2302800,  storage_rebate: 988000, non_refundable_storage_fee: 0

task 7, line 42:
//# run Test::M1::create --args 4 @A --sender A
created: object(7,0)
mutated: object(0,0)
gas summary: computation_cost: 1000000, storage_cost: 2302800,  storage_rebate: 988000, non_refundable_storage_fee: 0

task 8, line 44:
//# create-checkpoint
Checkpoint created: 2

task 9, line 46:
//# run Test::M1::create --args 100 @B --sender A
created: object(9,0)
mutated: object(0,0)
gas summary: computation_cost: 1000000, storage_cost: 2302800,  storage_rebate: 988000, non_refundable_storage_fee: 0

task 10, line 48:
//# run Test::M1::create --args 101 @A --sender A
created: object(10,0)
mutated: object(0,0)
gas summary: computation_cost: 1000000, storage_cost: 2302800,  storage_rebate: 988000, non_refundable_storage_fee: 0

task 11, line 50:
//# run Test::M1::create --args 102 @B --sender A
created: object(11,0)
mutated: object(0,0)
gas summary: computation_cost: 1000000, storage_cost: 2302800,  storage_rebate: 988000, non_refundable_storage_fee: 0

task 12, line 52:
//# run Test::M1::create --args 103 @A --sender A
created: object(12,0)
mutated: object(0,0)
gas summary: computation_cost: 1000000, storage_cost: 2302800,  storage_rebate: 988000, non_refundable_storage_fee: 0

task 13, line 54:
//# run Test::M1::create --args 104 @B --sender A
created: object(13,0)
mutated: object(0,0)
gas summary: computation_cost: 1000000, storage_cost: 2302800,  storage_rebate: 988000, non_refundable_storage_fee: 0

task 14, line 56:
//# create-checkpoint
Checkpoint created: 3

task 15, lines 58-80:
//# run-graphql
Response: {
  "data": {
    "transactionBlocks": {
      "pageInfo": {
        "hasPreviousPage": false,
        "hasNextPage": false,
        "startCursor": "eyJjIjozLCJ0IjoyLCJpIjpmYWxzZX0",
        "endCursor": "eyJjIjozLCJ0IjoxMSwiaSI6ZmFsc2V9"
      },
      "edges": [
        {
          "cursor": "eyJjIjozLCJ0IjoyLCJpIjpmYWxzZX0",
          "node": {
<<<<<<< HEAD
            "digest": "4iVKBH5XcKtb5qLks6puQK1F2NhShSqJQnyE4PeEGUuM",
=======
            "digest": "E8kF2A56xvnkYLD4BDps6aLwq2Cie3s9Ukiic1ZH7viP",
>>>>>>> 69cef807
            "effects": {
              "checkpoint": {
                "sequenceNumber": 2
              }
            }
          }
        },
        {
          "cursor": "eyJjIjozLCJ0IjozLCJpIjpmYWxzZX0",
          "node": {
<<<<<<< HEAD
            "digest": "GxvG1w1JCN9Lzxo3mVKHsCnwqfRsEdUq6Ls4rfsfzBJD",
=======
            "digest": "381JoeMBiPrexDn1WJRBgXvL8YLm1YD4WrbTMmhVXn8G",
>>>>>>> 69cef807
            "effects": {
              "checkpoint": {
                "sequenceNumber": 2
              }
            }
          }
        },
        {
          "cursor": "eyJjIjozLCJ0Ijo3LCJpIjpmYWxzZX0",
          "node": {
<<<<<<< HEAD
            "digest": "2qgir4Q8zVvLTAqopnQZmkbEQ5Vvek6Xba7KUs63pZ8i",
=======
            "digest": "DxABrPfCXkTBM5EpSdjuUSWjz7XfcXQhQrk62iezziaV",
>>>>>>> 69cef807
            "effects": {
              "checkpoint": {
                "sequenceNumber": 3
              }
            }
          }
        },
        {
          "cursor": "eyJjIjozLCJ0Ijo5LCJpIjpmYWxzZX0",
          "node": {
<<<<<<< HEAD
            "digest": "9GH9Pr6eqdqJyfcs385wTJryFsTfzgNeqJHAdsqcjKU1",
=======
            "digest": "kUr2QWovVEmFs7E5Gfhh5v3u99HcKS8pEoDFmKuEHYd",
>>>>>>> 69cef807
            "effects": {
              "checkpoint": {
                "sequenceNumber": 3
              }
            }
          }
        },
        {
          "cursor": "eyJjIjozLCJ0IjoxMSwiaSI6ZmFsc2V9",
          "node": {
<<<<<<< HEAD
            "digest": "3nroMxhWCeAkHqXNJjiSD3uqp1S2m3AZzwo4bP5LVDpr",
=======
            "digest": "E3Rn9vkpCiZcJtYFHdAUMbD4RKFNFq9Kpmav2hAnm98f",
>>>>>>> 69cef807
            "effects": {
              "checkpoint": {
                "sequenceNumber": 3
              }
            }
          }
        }
      ]
    }
  }
}

task 16, lines 83-107:
//# run-graphql
Response: {
  "data": {
    "transactionBlocks": {
      "pageInfo": {
        "hasPreviousPage": true,
        "hasNextPage": false,
        "startCursor": "eyJjIjozLCJ0IjoxMCwiaSI6dHJ1ZX0",
        "endCursor": "eyJjIjozLCJ0IjoxMSwiaSI6dHJ1ZX0"
      },
      "edges": [
        {
          "cursor": "eyJjIjozLCJ0IjoxMSwiaSI6ZmFsc2V9",
          "node": {
<<<<<<< HEAD
            "digest": "3nroMxhWCeAkHqXNJjiSD3uqp1S2m3AZzwo4bP5LVDpr",
=======
            "digest": "E3Rn9vkpCiZcJtYFHdAUMbD4RKFNFq9Kpmav2hAnm98f",
>>>>>>> 69cef807
            "effects": {
              "checkpoint": {
                "sequenceNumber": 3
              }
            }
          }
        }
      ]
    }
  }
}

task 17, lines 109-133:
//# run-graphql --cursors {"c":4,"t":10,"i":true}
Response: {
  "data": {
    "transactionBlocks": {
      "pageInfo": {
        "hasPreviousPage": true,
        "hasNextPage": true,
        "startCursor": "eyJjIjo0LCJ0Ijo5LCJpIjp0cnVlfQ",
        "endCursor": "eyJjIjo0LCJ0Ijo5LCJpIjp0cnVlfQ"
      },
      "edges": [
        {
          "cursor": "eyJjIjo0LCJ0Ijo5LCJpIjpmYWxzZX0",
          "node": {
<<<<<<< HEAD
            "digest": "9GH9Pr6eqdqJyfcs385wTJryFsTfzgNeqJHAdsqcjKU1",
=======
            "digest": "kUr2QWovVEmFs7E5Gfhh5v3u99HcKS8pEoDFmKuEHYd",
>>>>>>> 69cef807
            "effects": {
              "checkpoint": {
                "sequenceNumber": 3
              }
            }
          }
        }
      ]
    }
  }
}

task 18, lines 135-159:
//# run-graphql --cursors {"c":4,"t":9,"i":true}
Response: {
  "data": {
    "transactionBlocks": {
      "pageInfo": {
        "hasPreviousPage": true,
        "hasNextPage": true,
        "startCursor": "eyJjIjo0LCJ0Ijo2LCJpIjp0cnVlfQ",
        "endCursor": "eyJjIjo0LCJ0Ijo4LCJpIjp0cnVlfQ"
      },
      "edges": [
        {
          "cursor": "eyJjIjo0LCJ0Ijo3LCJpIjpmYWxzZX0",
          "node": {
<<<<<<< HEAD
            "digest": "2qgir4Q8zVvLTAqopnQZmkbEQ5Vvek6Xba7KUs63pZ8i",
=======
            "digest": "DxABrPfCXkTBM5EpSdjuUSWjz7XfcXQhQrk62iezziaV",
>>>>>>> 69cef807
            "effects": {
              "checkpoint": {
                "sequenceNumber": 3
              }
            }
          }
        }
      ]
    }
  }
}

task 19, lines 161-185:
//# run-graphql --cursors {"c":4,"t":6,"i":true}
Response: {
  "data": {
    "transactionBlocks": {
      "pageInfo": {
        "hasPreviousPage": true,
        "hasNextPage": true,
        "startCursor": "eyJjIjo0LCJ0Ijo0LCJpIjp0cnVlfQ",
        "endCursor": "eyJjIjo0LCJ0Ijo1LCJpIjp0cnVlfQ"
      },
      "edges": []
    }
  }
}

task 20, lines 187-210:
//# run-graphql --cursors {"c":4,"t":4,"i":true}
Response: {
  "data": {
    "transactionBlocks": {
      "pageInfo": {
        "hasPreviousPage": false,
        "hasNextPage": true,
        "startCursor": "eyJjIjo0LCJ0IjoyLCJpIjp0cnVlfQ",
        "endCursor": "eyJjIjo0LCJ0IjozLCJpIjp0cnVlfQ"
      },
      "edges": [
        {
          "cursor": "eyJjIjo0LCJ0IjoyLCJpIjpmYWxzZX0",
          "node": {
<<<<<<< HEAD
            "digest": "4iVKBH5XcKtb5qLks6puQK1F2NhShSqJQnyE4PeEGUuM",
=======
            "digest": "E8kF2A56xvnkYLD4BDps6aLwq2Cie3s9Ukiic1ZH7viP",
>>>>>>> 69cef807
            "effects": {
              "checkpoint": {
                "sequenceNumber": 2
              }
            }
          }
        },
        {
          "cursor": "eyJjIjo0LCJ0IjozLCJpIjpmYWxzZX0",
          "node": {
<<<<<<< HEAD
            "digest": "GxvG1w1JCN9Lzxo3mVKHsCnwqfRsEdUq6Ls4rfsfzBJD",
=======
            "digest": "381JoeMBiPrexDn1WJRBgXvL8YLm1YD4WrbTMmhVXn8G",
>>>>>>> 69cef807
            "effects": {
              "checkpoint": {
                "sequenceNumber": 2
              }
            }
          }
        }
      ]
    }
  }
}

task 21, lines 213-236:
//# run-graphql --cursors {"c":4,"t":2,"i":true}
Response: {
  "data": {
    "transactionBlocks": {
      "pageInfo": {
        "hasPreviousPage": false,
        "hasNextPage": false,
        "startCursor": null,
        "endCursor": null
      },
      "edges": []
    }
  }
}<|MERGE_RESOLUTION|>--- conflicted
+++ resolved
@@ -96,11 +96,7 @@
         {
           "cursor": "eyJjIjozLCJ0IjoyLCJpIjpmYWxzZX0",
           "node": {
-<<<<<<< HEAD
-            "digest": "4iVKBH5XcKtb5qLks6puQK1F2NhShSqJQnyE4PeEGUuM",
-=======
-            "digest": "E8kF2A56xvnkYLD4BDps6aLwq2Cie3s9Ukiic1ZH7viP",
->>>>>>> 69cef807
+            "digest": "3y4bjyUhSJCjU7orGVUKvrESayo2T6Dv3G7gGDVoedvU",
             "effects": {
               "checkpoint": {
                 "sequenceNumber": 2
@@ -111,11 +107,7 @@
         {
           "cursor": "eyJjIjozLCJ0IjozLCJpIjpmYWxzZX0",
           "node": {
-<<<<<<< HEAD
-            "digest": "GxvG1w1JCN9Lzxo3mVKHsCnwqfRsEdUq6Ls4rfsfzBJD",
-=======
-            "digest": "381JoeMBiPrexDn1WJRBgXvL8YLm1YD4WrbTMmhVXn8G",
->>>>>>> 69cef807
+            "digest": "CN8HGds9HZWqeUVf5YwAamwF9uGGfZvvhTyeB2Y1EgiY",
             "effects": {
               "checkpoint": {
                 "sequenceNumber": 2
@@ -126,11 +118,7 @@
         {
           "cursor": "eyJjIjozLCJ0Ijo3LCJpIjpmYWxzZX0",
           "node": {
-<<<<<<< HEAD
-            "digest": "2qgir4Q8zVvLTAqopnQZmkbEQ5Vvek6Xba7KUs63pZ8i",
-=======
-            "digest": "DxABrPfCXkTBM5EpSdjuUSWjz7XfcXQhQrk62iezziaV",
->>>>>>> 69cef807
+            "digest": "9c6eHv3YGYEXhDxuTtTDKDMUQieZuUyXywPnFWJMeptT",
             "effects": {
               "checkpoint": {
                 "sequenceNumber": 3
@@ -141,11 +129,7 @@
         {
           "cursor": "eyJjIjozLCJ0Ijo5LCJpIjpmYWxzZX0",
           "node": {
-<<<<<<< HEAD
-            "digest": "9GH9Pr6eqdqJyfcs385wTJryFsTfzgNeqJHAdsqcjKU1",
-=======
-            "digest": "kUr2QWovVEmFs7E5Gfhh5v3u99HcKS8pEoDFmKuEHYd",
->>>>>>> 69cef807
+            "digest": "9vq1zpGQzgURQMY4Q9osCsCetc6QDbWp9eU9DCJvfE2q",
             "effects": {
               "checkpoint": {
                 "sequenceNumber": 3
@@ -156,11 +140,7 @@
         {
           "cursor": "eyJjIjozLCJ0IjoxMSwiaSI6ZmFsc2V9",
           "node": {
-<<<<<<< HEAD
-            "digest": "3nroMxhWCeAkHqXNJjiSD3uqp1S2m3AZzwo4bP5LVDpr",
-=======
-            "digest": "E3Rn9vkpCiZcJtYFHdAUMbD4RKFNFq9Kpmav2hAnm98f",
->>>>>>> 69cef807
+            "digest": "FnJngss2n7rh5ZGFCgiEW5jotrKmMvgBgaT2vEBWTv3j",
             "effects": {
               "checkpoint": {
                 "sequenceNumber": 3
@@ -188,11 +168,7 @@
         {
           "cursor": "eyJjIjozLCJ0IjoxMSwiaSI6ZmFsc2V9",
           "node": {
-<<<<<<< HEAD
-            "digest": "3nroMxhWCeAkHqXNJjiSD3uqp1S2m3AZzwo4bP5LVDpr",
-=======
-            "digest": "E3Rn9vkpCiZcJtYFHdAUMbD4RKFNFq9Kpmav2hAnm98f",
->>>>>>> 69cef807
+            "digest": "FnJngss2n7rh5ZGFCgiEW5jotrKmMvgBgaT2vEBWTv3j",
             "effects": {
               "checkpoint": {
                 "sequenceNumber": 3
@@ -220,11 +196,7 @@
         {
           "cursor": "eyJjIjo0LCJ0Ijo5LCJpIjpmYWxzZX0",
           "node": {
-<<<<<<< HEAD
-            "digest": "9GH9Pr6eqdqJyfcs385wTJryFsTfzgNeqJHAdsqcjKU1",
-=======
-            "digest": "kUr2QWovVEmFs7E5Gfhh5v3u99HcKS8pEoDFmKuEHYd",
->>>>>>> 69cef807
+            "digest": "9vq1zpGQzgURQMY4Q9osCsCetc6QDbWp9eU9DCJvfE2q",
             "effects": {
               "checkpoint": {
                 "sequenceNumber": 3
@@ -252,11 +224,7 @@
         {
           "cursor": "eyJjIjo0LCJ0Ijo3LCJpIjpmYWxzZX0",
           "node": {
-<<<<<<< HEAD
-            "digest": "2qgir4Q8zVvLTAqopnQZmkbEQ5Vvek6Xba7KUs63pZ8i",
-=======
-            "digest": "DxABrPfCXkTBM5EpSdjuUSWjz7XfcXQhQrk62iezziaV",
->>>>>>> 69cef807
+            "digest": "9c6eHv3YGYEXhDxuTtTDKDMUQieZuUyXywPnFWJMeptT",
             "effects": {
               "checkpoint": {
                 "sequenceNumber": 3
@@ -300,11 +268,7 @@
         {
           "cursor": "eyJjIjo0LCJ0IjoyLCJpIjpmYWxzZX0",
           "node": {
-<<<<<<< HEAD
-            "digest": "4iVKBH5XcKtb5qLks6puQK1F2NhShSqJQnyE4PeEGUuM",
-=======
-            "digest": "E8kF2A56xvnkYLD4BDps6aLwq2Cie3s9Ukiic1ZH7viP",
->>>>>>> 69cef807
+            "digest": "3y4bjyUhSJCjU7orGVUKvrESayo2T6Dv3G7gGDVoedvU",
             "effects": {
               "checkpoint": {
                 "sequenceNumber": 2
@@ -315,11 +279,7 @@
         {
           "cursor": "eyJjIjo0LCJ0IjozLCJpIjpmYWxzZX0",
           "node": {
-<<<<<<< HEAD
-            "digest": "GxvG1w1JCN9Lzxo3mVKHsCnwqfRsEdUq6Ls4rfsfzBJD",
-=======
-            "digest": "381JoeMBiPrexDn1WJRBgXvL8YLm1YD4WrbTMmhVXn8G",
->>>>>>> 69cef807
+            "digest": "CN8HGds9HZWqeUVf5YwAamwF9uGGfZvvhTyeB2Y1EgiY",
             "effects": {
               "checkpoint": {
                 "sequenceNumber": 2
