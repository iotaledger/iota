--- conflicted
+++ resolved
@@ -96,11 +96,7 @@
         {
           "cursor": "eyJjIjo0LCJ0Ijo0LCJpIjpmYWxzZX0",
           "node": {
-<<<<<<< HEAD
-            "digest": "5NkaZYK7psxroVMn4pnWWF7X1L8zvYjcp4kBsNkkjtZE",
-=======
-            "digest": "6bfFwPs8Hkjc7eaztsXXSKS84ticY27fEL3zq3h6FhSS",
->>>>>>> 69cef807
+            "digest": "5gdNNdh8eFnncFYhXA54YKssXfupVfGu7H2CfW8PuExi",
             "effects": {
               "checkpoint": {
                 "sequenceNumber": 2
@@ -128,11 +124,7 @@
         {
           "cursor": "eyJjIjo0LCJ0Ijo0LCJpIjpmYWxzZX0",
           "node": {
-<<<<<<< HEAD
-            "digest": "5NkaZYK7psxroVMn4pnWWF7X1L8zvYjcp4kBsNkkjtZE",
-=======
-            "digest": "6bfFwPs8Hkjc7eaztsXXSKS84ticY27fEL3zq3h6FhSS",
->>>>>>> 69cef807
+            "digest": "5gdNNdh8eFnncFYhXA54YKssXfupVfGu7H2CfW8PuExi",
             "effects": {
               "checkpoint": {
                 "sequenceNumber": 2
@@ -143,11 +135,7 @@
         {
           "cursor": "eyJjIjo0LCJ0Ijo2LCJpIjpmYWxzZX0",
           "node": {
-<<<<<<< HEAD
-            "digest": "92rSyo6zEeG5qaGvdQTqY1mZGLDRABhe3wif3D3AHxRF",
-=======
-            "digest": "8upnpxNJkeBDqLwk7zayaVQYANo55oJfZCg1JQwbKsuh",
->>>>>>> 69cef807
+            "digest": "D1HDPyzHyTq4zLqC6baXhyE2SuSbTaZ3Nf1TurxkH96z",
             "effects": {
               "checkpoint": {
                 "sequenceNumber": 2
@@ -175,11 +163,7 @@
         {
           "cursor": "eyJjIjo0LCJ0Ijo1LCJpIjpmYWxzZX0",
           "node": {
-<<<<<<< HEAD
-            "digest": "96JbCXL2LWNjMxFjnj7h7XXKHjbFuznC8go8anZMBnJf",
-=======
-            "digest": "8KCuLqYGLc8tVcbDYZPyv8nUjXRiCFt2PTs5Z8HQAXmt",
->>>>>>> 69cef807
+            "digest": "Fi593Fs2qtobnop1tvErC6z7wWbYpABRrZMpFkiBqwPd",
             "effects": {
               "checkpoint": {
                 "sequenceNumber": 2
