processed 18 tasks

init:
A: object(0,0), B: object(0,1)

task 1, lines 10-31:
//# publish
created: object(1,0)
mutated: object(0,2)
<<<<<<< HEAD
gas summary: computation_cost: 1000000, computation_cost_burned: 1000000, storage_cost: 5798800,  storage_rebate: 0, non_refundable_storage_fee: 0
=======
gas summary: computation_cost: 1000000, storage_cost: 5791200,  storage_rebate: 0, non_refundable_storage_fee: 0
>>>>>>> 1a2e8e4d

task 2, line 33:
//# create-checkpoint
Checkpoint created: 1

task 3, line 35:
//# run Test::M1::create --args 0 @B --sender A
created: object(3,0)
mutated: object(0,0)
<<<<<<< HEAD
gas summary: computation_cost: 1000000, computation_cost_burned: 1000000, storage_cost: 2302800,  storage_rebate: 0, non_refundable_storage_fee: 0
=======
gas summary: computation_cost: 1000000, storage_cost: 2287600,  storage_rebate: 0, non_refundable_storage_fee: 0
>>>>>>> 1a2e8e4d

task 4, line 37:
//# run Test::M1::create --args 1 @A --sender A
created: object(4,0)
mutated: object(0,0)
<<<<<<< HEAD
gas summary: computation_cost: 1000000, computation_cost_burned: 1000000, storage_cost: 2302800,  storage_rebate: 988000, non_refundable_storage_fee: 0
=======
gas summary: computation_cost: 1000000, storage_cost: 2287600,  storage_rebate: 980400, non_refundable_storage_fee: 0
>>>>>>> 1a2e8e4d

task 5, line 39:
//# run Test::M1::create --args 2 @B --sender A
created: object(5,0)
mutated: object(0,0)
<<<<<<< HEAD
gas summary: computation_cost: 1000000, computation_cost_burned: 1000000, storage_cost: 2302800,  storage_rebate: 988000, non_refundable_storage_fee: 0
=======
gas summary: computation_cost: 1000000, storage_cost: 2287600,  storage_rebate: 980400, non_refundable_storage_fee: 0
>>>>>>> 1a2e8e4d

task 6, line 41:
//# run Test::M1::create --args 3 @A --sender A
created: object(6,0)
mutated: object(0,0)
<<<<<<< HEAD
gas summary: computation_cost: 1000000, computation_cost_burned: 1000000, storage_cost: 2302800,  storage_rebate: 988000, non_refundable_storage_fee: 0
=======
gas summary: computation_cost: 1000000, storage_cost: 2287600,  storage_rebate: 980400, non_refundable_storage_fee: 0
>>>>>>> 1a2e8e4d

task 7, line 43:
//# run Test::M1::create --args 4 @B --sender A
created: object(7,0)
mutated: object(0,0)
<<<<<<< HEAD
gas summary: computation_cost: 1000000, computation_cost_burned: 1000000, storage_cost: 2302800,  storage_rebate: 988000, non_refundable_storage_fee: 0
=======
gas summary: computation_cost: 1000000, storage_cost: 2287600,  storage_rebate: 980400, non_refundable_storage_fee: 0
>>>>>>> 1a2e8e4d

task 8, line 45:
//# create-checkpoint
Checkpoint created: 2

task 9, line 47:
//# run Test::M1::create --args 100 @A --sender A
created: object(9,0)
mutated: object(0,0)
<<<<<<< HEAD
gas summary: computation_cost: 1000000, computation_cost_burned: 1000000, storage_cost: 2302800,  storage_rebate: 988000, non_refundable_storage_fee: 0
=======
gas summary: computation_cost: 1000000, storage_cost: 2287600,  storage_rebate: 980400, non_refundable_storage_fee: 0
>>>>>>> 1a2e8e4d

task 10, line 49:
//# run Test::M1::create --args 101 @A --sender A
created: object(10,0)
mutated: object(0,0)
<<<<<<< HEAD
gas summary: computation_cost: 1000000, computation_cost_burned: 1000000, storage_cost: 2302800,  storage_rebate: 988000, non_refundable_storage_fee: 0
=======
gas summary: computation_cost: 1000000, storage_cost: 2287600,  storage_rebate: 980400, non_refundable_storage_fee: 0
>>>>>>> 1a2e8e4d

task 11, line 51:
//# run Test::M1::create --args 102 @A --sender A
created: object(11,0)
mutated: object(0,0)
<<<<<<< HEAD
gas summary: computation_cost: 1000000, computation_cost_burned: 1000000, storage_cost: 2302800,  storage_rebate: 988000, non_refundable_storage_fee: 0
=======
gas summary: computation_cost: 1000000, storage_cost: 2287600,  storage_rebate: 980400, non_refundable_storage_fee: 0
>>>>>>> 1a2e8e4d

task 12, line 53:
//# run Test::M1::create --args 103 @B --sender A
created: object(12,0)
mutated: object(0,0)
<<<<<<< HEAD
gas summary: computation_cost: 1000000, computation_cost_burned: 1000000, storage_cost: 2302800,  storage_rebate: 988000, non_refundable_storage_fee: 0
=======
gas summary: computation_cost: 1000000, storage_cost: 2287600,  storage_rebate: 980400, non_refundable_storage_fee: 0
>>>>>>> 1a2e8e4d

task 13, line 55:
//# run Test::M1::create --args 104 @B --sender A
created: object(13,0)
mutated: object(0,0)
<<<<<<< HEAD
gas summary: computation_cost: 1000000, computation_cost_burned: 1000000, storage_cost: 2302800,  storage_rebate: 988000, non_refundable_storage_fee: 0
=======
gas summary: computation_cost: 1000000, storage_cost: 2287600,  storage_rebate: 980400, non_refundable_storage_fee: 0
>>>>>>> 1a2e8e4d

task 14, line 57:
//# create-checkpoint
Checkpoint created: 3

task 15, lines 59-82:
//# run-graphql --cursors {"c":4,"t":2,"i":true} {"c":4,"t":7,"i":true}
Response: {
  "data": {
    "transactionBlocks": {
      "pageInfo": {
        "hasPreviousPage": true,
        "hasNextPage": true,
        "startCursor": "eyJjIjo0LCJ0IjozLCJpIjp0cnVlfQ",
        "endCursor": "eyJjIjo0LCJ0Ijo0LCJpIjpmYWxzZX0"
      },
      "edges": [
        {
          "cursor": "eyJjIjo0LCJ0Ijo0LCJpIjpmYWxzZX0",
          "node": {
            "digest": "CQYnSfH6y3QuQjbzBYRDRYPr8sNMYp34tLf2NES2SdGm",
            "effects": {
              "checkpoint": {
                "sequenceNumber": 2
              }
            }
          }
        }
      ]
    }
  }
}

task 16, lines 84-109:
//# run-graphql --cursors {"c":4,"t":2,"i":true} {"c":4,"t":7,"i":true}
Response: {
  "data": {
    "transactionBlocks": {
      "pageInfo": {
        "hasPreviousPage": true,
        "hasNextPage": true,
        "startCursor": "eyJjIjo0LCJ0IjozLCJpIjp0cnVlfQ",
        "endCursor": "eyJjIjo0LCJ0Ijo2LCJpIjp0cnVlfQ"
      },
      "edges": [
        {
          "cursor": "eyJjIjo0LCJ0Ijo0LCJpIjpmYWxzZX0",
          "node": {
            "digest": "CQYnSfH6y3QuQjbzBYRDRYPr8sNMYp34tLf2NES2SdGm",
            "effects": {
              "checkpoint": {
                "sequenceNumber": 2
              }
            }
          }
        },
        {
          "cursor": "eyJjIjo0LCJ0Ijo2LCJpIjpmYWxzZX0",
          "node": {
            "digest": "7jDvB5qNfUzvhzSer2KBHYwYvuXwfRemZ6TjpUZvcEjA",
            "effects": {
              "checkpoint": {
                "sequenceNumber": 2
              }
            }
          }
        }
      ]
    }
  }
}

task 17, lines 111-134:
//# run-graphql --cursors {"c":4,"t":4,"i":true} {"c":4,"t":8,"i":true}
Response: {
  "data": {
    "transactionBlocks": {
      "pageInfo": {
        "hasPreviousPage": true,
        "hasNextPage": true,
        "startCursor": "eyJjIjo0LCJ0Ijo1LCJpIjp0cnVlfQ",
        "endCursor": "eyJjIjo0LCJ0Ijo1LCJpIjpmYWxzZX0"
      },
      "edges": [
        {
          "cursor": "eyJjIjo0LCJ0Ijo1LCJpIjpmYWxzZX0",
          "node": {
            "digest": "6hvDK848GxrWavhtQx6613ALsYctTEayGjqJw6z1qDvJ",
            "effects": {
              "checkpoint": {
                "sequenceNumber": 2
              }
            }
          }
        }
      ]
    }
  }
}<|MERGE_RESOLUTION|>--- conflicted
+++ resolved
@@ -7,11 +7,7 @@
 //# publish
 created: object(1,0)
 mutated: object(0,2)
-<<<<<<< HEAD
-gas summary: computation_cost: 1000000, computation_cost_burned: 1000000, storage_cost: 5798800,  storage_rebate: 0, non_refundable_storage_fee: 0
-=======
 gas summary: computation_cost: 1000000, storage_cost: 5791200,  storage_rebate: 0, non_refundable_storage_fee: 0
->>>>>>> 1a2e8e4d
 
 task 2, line 33:
 //# create-checkpoint
@@ -21,51 +17,31 @@
 //# run Test::M1::create --args 0 @B --sender A
 created: object(3,0)
 mutated: object(0,0)
-<<<<<<< HEAD
-gas summary: computation_cost: 1000000, computation_cost_burned: 1000000, storage_cost: 2302800,  storage_rebate: 0, non_refundable_storage_fee: 0
-=======
 gas summary: computation_cost: 1000000, storage_cost: 2287600,  storage_rebate: 0, non_refundable_storage_fee: 0
->>>>>>> 1a2e8e4d
 
 task 4, line 37:
 //# run Test::M1::create --args 1 @A --sender A
 created: object(4,0)
 mutated: object(0,0)
-<<<<<<< HEAD
-gas summary: computation_cost: 1000000, computation_cost_burned: 1000000, storage_cost: 2302800,  storage_rebate: 988000, non_refundable_storage_fee: 0
-=======
 gas summary: computation_cost: 1000000, storage_cost: 2287600,  storage_rebate: 980400, non_refundable_storage_fee: 0
->>>>>>> 1a2e8e4d
 
 task 5, line 39:
 //# run Test::M1::create --args 2 @B --sender A
 created: object(5,0)
 mutated: object(0,0)
-<<<<<<< HEAD
-gas summary: computation_cost: 1000000, computation_cost_burned: 1000000, storage_cost: 2302800,  storage_rebate: 988000, non_refundable_storage_fee: 0
-=======
 gas summary: computation_cost: 1000000, storage_cost: 2287600,  storage_rebate: 980400, non_refundable_storage_fee: 0
->>>>>>> 1a2e8e4d
 
 task 6, line 41:
 //# run Test::M1::create --args 3 @A --sender A
 created: object(6,0)
 mutated: object(0,0)
-<<<<<<< HEAD
-gas summary: computation_cost: 1000000, computation_cost_burned: 1000000, storage_cost: 2302800,  storage_rebate: 988000, non_refundable_storage_fee: 0
-=======
 gas summary: computation_cost: 1000000, storage_cost: 2287600,  storage_rebate: 980400, non_refundable_storage_fee: 0
->>>>>>> 1a2e8e4d
 
 task 7, line 43:
 //# run Test::M1::create --args 4 @B --sender A
 created: object(7,0)
 mutated: object(0,0)
-<<<<<<< HEAD
-gas summary: computation_cost: 1000000, computation_cost_burned: 1000000, storage_cost: 2302800,  storage_rebate: 988000, non_refundable_storage_fee: 0
-=======
 gas summary: computation_cost: 1000000, storage_cost: 2287600,  storage_rebate: 980400, non_refundable_storage_fee: 0
->>>>>>> 1a2e8e4d
 
 task 8, line 45:
 //# create-checkpoint
@@ -75,51 +51,31 @@
 //# run Test::M1::create --args 100 @A --sender A
 created: object(9,0)
 mutated: object(0,0)
-<<<<<<< HEAD
-gas summary: computation_cost: 1000000, computation_cost_burned: 1000000, storage_cost: 2302800,  storage_rebate: 988000, non_refundable_storage_fee: 0
-=======
 gas summary: computation_cost: 1000000, storage_cost: 2287600,  storage_rebate: 980400, non_refundable_storage_fee: 0
->>>>>>> 1a2e8e4d
 
 task 10, line 49:
 //# run Test::M1::create --args 101 @A --sender A
 created: object(10,0)
 mutated: object(0,0)
-<<<<<<< HEAD
-gas summary: computation_cost: 1000000, computation_cost_burned: 1000000, storage_cost: 2302800,  storage_rebate: 988000, non_refundable_storage_fee: 0
-=======
 gas summary: computation_cost: 1000000, storage_cost: 2287600,  storage_rebate: 980400, non_refundable_storage_fee: 0
->>>>>>> 1a2e8e4d
 
 task 11, line 51:
 //# run Test::M1::create --args 102 @A --sender A
 created: object(11,0)
 mutated: object(0,0)
-<<<<<<< HEAD
-gas summary: computation_cost: 1000000, computation_cost_burned: 1000000, storage_cost: 2302800,  storage_rebate: 988000, non_refundable_storage_fee: 0
-=======
 gas summary: computation_cost: 1000000, storage_cost: 2287600,  storage_rebate: 980400, non_refundable_storage_fee: 0
->>>>>>> 1a2e8e4d
 
 task 12, line 53:
 //# run Test::M1::create --args 103 @B --sender A
 created: object(12,0)
 mutated: object(0,0)
-<<<<<<< HEAD
-gas summary: computation_cost: 1000000, computation_cost_burned: 1000000, storage_cost: 2302800,  storage_rebate: 988000, non_refundable_storage_fee: 0
-=======
 gas summary: computation_cost: 1000000, storage_cost: 2287600,  storage_rebate: 980400, non_refundable_storage_fee: 0
->>>>>>> 1a2e8e4d
 
 task 13, line 55:
 //# run Test::M1::create --args 104 @B --sender A
 created: object(13,0)
 mutated: object(0,0)
-<<<<<<< HEAD
-gas summary: computation_cost: 1000000, computation_cost_burned: 1000000, storage_cost: 2302800,  storage_rebate: 988000, non_refundable_storage_fee: 0
-=======
 gas summary: computation_cost: 1000000, storage_cost: 2287600,  storage_rebate: 980400, non_refundable_storage_fee: 0
->>>>>>> 1a2e8e4d
 
 task 14, line 57:
 //# create-checkpoint
