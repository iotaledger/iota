processed 7 tasks

task 1, lines 7-23:
//# publish
created: object(1,0), object(1,1)
mutated: object(0,0)
gas summary: computation_cost: 1000000, storage_cost: 6862800,  storage_rebate: 0, non_refundable_storage_fee: 0

task 2, lines 25-26:
//# programmable --inputs immshared(1,0)
//> 0: P0::m::get(Input(0))
mutated: object(0,0)
unchanged_shared: object(1,0)
gas summary: computation_cost: 1000000, storage_cost: 988000,  storage_rebate: 988000, non_refundable_storage_fee: 0

task 3, lines 28-29:
//# programmable --inputs object(1,0)
//> 0: P0::m::inc(Input(0))
mutated: object(0,0), object(1,0)
gas summary: computation_cost: 1000000, storage_cost: 2272400,  storage_rebate: 2272400, non_refundable_storage_fee: 0

task 4, lines 31-33:
//# programmable --inputs object(1,0)
//> 0: P0::m::get(Input(0));
//> P0::m::inc(Input(0))
mutated: object(0,0), object(1,0)
gas summary: computation_cost: 1000000, storage_cost: 2272400,  storage_rebate: 2272400, non_refundable_storage_fee: 0

task 5, line 35:
//# create-checkpoint
Checkpoint created: 1

task 6, lines 37-85:
//# run-graphql
Response: {
  "data": {
    "transactionBlocks": {
      "nodes": [
        {
          "kind": {
            "__typename": "ProgrammableTransactionBlock",
            "transactions": {
              "nodes": [
                {
<<<<<<< HEAD
                  "package": "0x185b1dba6bdaec1ae8e35a5db53e582f5ae6db633b42566053598ca5073c229e",
=======
                  "package": "0x81fecfec8cda1ae043aaf7af6c09e893ed847c1551585cef97e4f66e48d2f979",
>>>>>>> 4647c11f
                  "module": "m",
                  "functionName": "get"
                }
              ]
            }
          },
          "effects": {
            "status": "SUCCESS",
            "unchangedSharedObjects": {
              "nodes": [
                {
                  "__typename": "SharedObjectRead",
<<<<<<< HEAD
                  "address": "0xf1ecf05a9c55d81d37ff9ab3fd4b354119b05acd315615f164fbe6855abe02a9",
                  "version": 2,
                  "digest": "wSRviLEwvAccgAx86uDMCjNHqCirJMKJkdUCzN632Lb",
=======
                  "address": "0x925dea6dd7c8fcb192b66c8ca68159433a2c4bc13a418b330d2da39c5dacb4ed",
                  "version": 2,
                  "digest": "8sg1MfrfY93MygRY2VmiZNkq94uWETfK3BihkyMrgzag",
>>>>>>> 4647c11f
                  "object": {
                    "asMoveObject": {
                      "contents": {
                        "type": {
<<<<<<< HEAD
                          "repr": "0x185b1dba6bdaec1ae8e35a5db53e582f5ae6db633b42566053598ca5073c229e::m::Foo"
                        },
                        "json": {
                          "id": "0xf1ecf05a9c55d81d37ff9ab3fd4b354119b05acd315615f164fbe6855abe02a9",
=======
                          "repr": "0x81fecfec8cda1ae043aaf7af6c09e893ed847c1551585cef97e4f66e48d2f979::m::Foo"
                        },
                        "json": {
                          "id": "0x925dea6dd7c8fcb192b66c8ca68159433a2c4bc13a418b330d2da39c5dacb4ed",
>>>>>>> 4647c11f
                          "x": "0"
                        }
                      }
                    }
                  }
                }
              ]
            }
          }
        },
        {
          "kind": {
            "__typename": "ProgrammableTransactionBlock",
            "transactions": {
              "nodes": [
                {
<<<<<<< HEAD
                  "package": "0x185b1dba6bdaec1ae8e35a5db53e582f5ae6db633b42566053598ca5073c229e",
=======
                  "package": "0x81fecfec8cda1ae043aaf7af6c09e893ed847c1551585cef97e4f66e48d2f979",
>>>>>>> 4647c11f
                  "module": "m",
                  "functionName": "inc"
                }
              ]
            }
          },
          "effects": {
            "status": "SUCCESS",
            "unchangedSharedObjects": {
              "nodes": []
            }
          }
        },
        {
          "kind": {
            "__typename": "ProgrammableTransactionBlock",
            "transactions": {
              "nodes": [
                {
<<<<<<< HEAD
                  "package": "0x185b1dba6bdaec1ae8e35a5db53e582f5ae6db633b42566053598ca5073c229e",
=======
                  "package": "0x81fecfec8cda1ae043aaf7af6c09e893ed847c1551585cef97e4f66e48d2f979",
>>>>>>> 4647c11f
                  "module": "m",
                  "functionName": "get"
                },
                {
<<<<<<< HEAD
                  "package": "0x185b1dba6bdaec1ae8e35a5db53e582f5ae6db633b42566053598ca5073c229e",
=======
                  "package": "0x81fecfec8cda1ae043aaf7af6c09e893ed847c1551585cef97e4f66e48d2f979",
>>>>>>> 4647c11f
                  "module": "m",
                  "functionName": "inc"
                }
              ]
            }
          },
          "effects": {
            "status": "SUCCESS",
            "unchangedSharedObjects": {
              "nodes": []
            }
          }
        }
      ]
    }
  }
}<|MERGE_RESOLUTION|>--- conflicted
+++ resolved
@@ -42,11 +42,7 @@
             "transactions": {
               "nodes": [
                 {
-<<<<<<< HEAD
-                  "package": "0x185b1dba6bdaec1ae8e35a5db53e582f5ae6db633b42566053598ca5073c229e",
-=======
                   "package": "0x81fecfec8cda1ae043aaf7af6c09e893ed847c1551585cef97e4f66e48d2f979",
->>>>>>> 4647c11f
                   "module": "m",
                   "functionName": "get"
                 }
@@ -59,30 +55,17 @@
               "nodes": [
                 {
                   "__typename": "SharedObjectRead",
-<<<<<<< HEAD
-                  "address": "0xf1ecf05a9c55d81d37ff9ab3fd4b354119b05acd315615f164fbe6855abe02a9",
-                  "version": 2,
-                  "digest": "wSRviLEwvAccgAx86uDMCjNHqCirJMKJkdUCzN632Lb",
-=======
                   "address": "0x925dea6dd7c8fcb192b66c8ca68159433a2c4bc13a418b330d2da39c5dacb4ed",
                   "version": 2,
                   "digest": "8sg1MfrfY93MygRY2VmiZNkq94uWETfK3BihkyMrgzag",
->>>>>>> 4647c11f
                   "object": {
                     "asMoveObject": {
                       "contents": {
                         "type": {
-<<<<<<< HEAD
-                          "repr": "0x185b1dba6bdaec1ae8e35a5db53e582f5ae6db633b42566053598ca5073c229e::m::Foo"
-                        },
-                        "json": {
-                          "id": "0xf1ecf05a9c55d81d37ff9ab3fd4b354119b05acd315615f164fbe6855abe02a9",
-=======
                           "repr": "0x81fecfec8cda1ae043aaf7af6c09e893ed847c1551585cef97e4f66e48d2f979::m::Foo"
                         },
                         "json": {
                           "id": "0x925dea6dd7c8fcb192b66c8ca68159433a2c4bc13a418b330d2da39c5dacb4ed",
->>>>>>> 4647c11f
                           "x": "0"
                         }
                       }
@@ -99,11 +82,7 @@
             "transactions": {
               "nodes": [
                 {
-<<<<<<< HEAD
-                  "package": "0x185b1dba6bdaec1ae8e35a5db53e582f5ae6db633b42566053598ca5073c229e",
-=======
                   "package": "0x81fecfec8cda1ae043aaf7af6c09e893ed847c1551585cef97e4f66e48d2f979",
->>>>>>> 4647c11f
                   "module": "m",
                   "functionName": "inc"
                 }
@@ -123,20 +102,12 @@
             "transactions": {
               "nodes": [
                 {
-<<<<<<< HEAD
-                  "package": "0x185b1dba6bdaec1ae8e35a5db53e582f5ae6db633b42566053598ca5073c229e",
-=======
                   "package": "0x81fecfec8cda1ae043aaf7af6c09e893ed847c1551585cef97e4f66e48d2f979",
->>>>>>> 4647c11f
                   "module": "m",
                   "functionName": "get"
                 },
                 {
-<<<<<<< HEAD
-                  "package": "0x185b1dba6bdaec1ae8e35a5db53e582f5ae6db633b42566053598ca5073c229e",
-=======
                   "package": "0x81fecfec8cda1ae043aaf7af6c09e893ed847c1551585cef97e4f66e48d2f979",
->>>>>>> 4647c11f
                   "module": "m",
                   "functionName": "inc"
                 }
