--- conflicted
+++ resolved
@@ -42,11 +42,7 @@
             "transactions": {
               "nodes": [
                 {
-<<<<<<< HEAD
-                  "package": "0xbdb330154278907b67b652840e36ea7a17344e858e0d582bc73a29ece1d200dc",
-=======
-                  "package": "0xf9fc400a000c3d386bc82b2fce66cfd9af411aa08644ae3ec0b12931079f3747",
->>>>>>> 69cef807
+                  "package": "0x71d87e5791ff3906a59a0b2eadfd040b887268dc8e7884306955093c3619fe52",
                   "module": "m",
                   "functionName": "get"
                 }
@@ -59,30 +55,17 @@
               "nodes": [
                 {
                   "__typename": "SharedObjectRead",
-<<<<<<< HEAD
-                  "address": "0x95e6d9952ac8897e76dfd3aa13798263034fded2565dc3a52713b9cab248247d",
+                  "address": "0x88e7759df0b28bfbbd82a3c53839e2b2f13d6cbb24e1db5f61c4d9d4f9666d2a",
                   "version": 2,
-                  "digest": "A6oBMaAnevpcp2X5hXm8WeX14v6u4Z5hDf2W1kkLJXiq",
-=======
-                  "address": "0x86326d81edb82c2f82fa925fcb6e69bbd02dda8f19b61efb01621e555bf8de6a",
-                  "version": 2,
-                  "digest": "GTLkfmQnXxUTskYsN5PZwgtutXdgaEqK2xHeKvVakZTZ",
->>>>>>> 69cef807
+                  "digest": "Edb4KNHLUj8S5V3zq9Q9mT8pj7UxHdTX8s3hQY9aTuiv",
                   "object": {
                     "asMoveObject": {
                       "contents": {
                         "type": {
-<<<<<<< HEAD
-                          "repr": "0xbdb330154278907b67b652840e36ea7a17344e858e0d582bc73a29ece1d200dc::m::Foo"
+                          "repr": "0x71d87e5791ff3906a59a0b2eadfd040b887268dc8e7884306955093c3619fe52::m::Foo"
                         },
                         "json": {
-                          "id": "0x95e6d9952ac8897e76dfd3aa13798263034fded2565dc3a52713b9cab248247d",
-=======
-                          "repr": "0xf9fc400a000c3d386bc82b2fce66cfd9af411aa08644ae3ec0b12931079f3747::m::Foo"
-                        },
-                        "json": {
-                          "id": "0x86326d81edb82c2f82fa925fcb6e69bbd02dda8f19b61efb01621e555bf8de6a",
->>>>>>> 69cef807
+                          "id": "0x88e7759df0b28bfbbd82a3c53839e2b2f13d6cbb24e1db5f61c4d9d4f9666d2a",
                           "x": "0"
                         }
                       }
@@ -99,11 +82,7 @@
             "transactions": {
               "nodes": [
                 {
-<<<<<<< HEAD
-                  "package": "0xbdb330154278907b67b652840e36ea7a17344e858e0d582bc73a29ece1d200dc",
-=======
-                  "package": "0xf9fc400a000c3d386bc82b2fce66cfd9af411aa08644ae3ec0b12931079f3747",
->>>>>>> 69cef807
+                  "package": "0x71d87e5791ff3906a59a0b2eadfd040b887268dc8e7884306955093c3619fe52",
                   "module": "m",
                   "functionName": "inc"
                 }
@@ -123,20 +102,12 @@
             "transactions": {
               "nodes": [
                 {
-<<<<<<< HEAD
-                  "package": "0xbdb330154278907b67b652840e36ea7a17344e858e0d582bc73a29ece1d200dc",
-=======
-                  "package": "0xf9fc400a000c3d386bc82b2fce66cfd9af411aa08644ae3ec0b12931079f3747",
->>>>>>> 69cef807
+                  "package": "0x71d87e5791ff3906a59a0b2eadfd040b887268dc8e7884306955093c3619fe52",
                   "module": "m",
                   "functionName": "get"
                 },
                 {
-<<<<<<< HEAD
-                  "package": "0xbdb330154278907b67b652840e36ea7a17344e858e0d582bc73a29ece1d200dc",
-=======
-                  "package": "0xf9fc400a000c3d386bc82b2fce66cfd9af411aa08644ae3ec0b12931079f3747",
->>>>>>> 69cef807
+                  "package": "0x71d87e5791ff3906a59a0b2eadfd040b887268dc8e7884306955093c3619fe52",
                   "module": "m",
                   "functionName": "inc"
                 }
