--- conflicted
+++ resolved
@@ -20,20 +20,12 @@
     "transactionBlocks": {
       "nodes": [
         {
-<<<<<<< HEAD
-          "digest": "7QYK3sVyd6aJ2NKcfrQWQY481khSRRo6DrfnxG3Cx2RD",
-=======
           "digest": "ZUbAobS9qYvY2zJRbjLRktjrF2iYTbB71VeF3G1AH9h",
->>>>>>> 4647c11f
           "sender": {
             "address": "0x8cca4e1ce0ba5904cea61df9242da2f7d29e3ef328fb7ec07c086b3bf47ca61a"
           },
           "signatures": [
-<<<<<<< HEAD
-            "AP/GBW95TVjDvL9li4Zw97QjZwUC9rIzk56j9yG1rWW6tGgCVX1k/8yroyZ3eGqsyGGynix14eUYyDrw8P4O4wV/UUY663bYjcm3XmNyULIgxJz1t5Z9vxfB+fp8WUoJKA=="
-=======
             "APNPMlU6mtK7kyV+DrL5Fp/WskzHMYZipLckBE+bVvCK9Ubp7gjioKxQF3Unpe9X4vZClyXfowHm7O+yUAphpg1/UUY663bYjcm3XmNyULIgxJz1t5Z9vxfB+fp8WUoJKA=="
->>>>>>> 4647c11f
           ],
           "gasInput": {
             "gasSponsor": {
@@ -42,11 +34,7 @@
             "gasPayment": {
               "nodes": [
                 {
-<<<<<<< HEAD
-                  "address": "0x2fe5f956580dc291056b64304c9be53b3ebb5184cab159034159197ec0f533a1"
-=======
                   "address": "0x7ab276e07bc81d3c00ac3f5234cce7214b5e69f5cbfa07535f14b05eeca5597c"
->>>>>>> 4647c11f
                 }
               ]
             },
@@ -108,11 +96,7 @@
             "dependencies": {
               "nodes": [
                 {
-<<<<<<< HEAD
-                  "digest": "D5tamwocU56oGJ6V1k56CKw2hc5jgnyVZSMh5JmKFPMq"
-=======
                   "digest": "JBuShctBdzAwMsiNHQnxTJqUhRuJgrTdUEyCbFc8S86L"
->>>>>>> 4647c11f
                 }
               ]
             },
@@ -132,32 +116,6 @@
             "objectChanges": {
               "nodes": [
                 {
-<<<<<<< HEAD
-                  "address": "0x2fe5f956580dc291056b64304c9be53b3ebb5184cab159034159197ec0f533a1",
-                  "idCreated": false,
-                  "idDeleted": false,
-                  "outputState": {
-                    "address": "0x2fe5f956580dc291056b64304c9be53b3ebb5184cab159034159197ec0f533a1",
-                    "digest": "7JVNy81jaBDxoLBdmjUkfr3AYnWzotCNUXFdkmKNgcAQ"
-                  }
-                },
-                {
-                  "address": "0x905640f2cb32ee3941b7d071d01373ba528aaea1644c56a66073d2c96c1dcce5",
-                  "idCreated": true,
-                  "idDeleted": false,
-                  "outputState": {
-                    "address": "0x905640f2cb32ee3941b7d071d01373ba528aaea1644c56a66073d2c96c1dcce5",
-                    "digest": "E7YPJyxnnGzZW5D65fVYWEuskcNSsATCFsw3N7zcwAmo"
-                  }
-                },
-                {
-                  "address": "0xa8547906981ade3ff0eba51ba5187b7cea72e0c50555e4043afe6c4b9e56742e",
-                  "idCreated": true,
-                  "idDeleted": false,
-                  "outputState": {
-                    "address": "0xa8547906981ade3ff0eba51ba5187b7cea72e0c50555e4043afe6c4b9e56742e",
-                    "digest": "CXS6vcwxd11azN1tJwMJ9yJWvtocaL8ZHsCR72PVgW2R"
-=======
                   "address": "0x546651aa715c29ee68ae0bb3d18aada7c2e76d51c82776bf400b13e864415294",
                   "idCreated": true,
                   "idDeleted": false,
@@ -182,18 +140,13 @@
                   "outputState": {
                     "address": "0x7ab276e07bc81d3c00ac3f5234cce7214b5e69f5cbfa07535f14b05eeca5597c",
                     "digest": "4rLL3j957kPuUUA392cdFdUEg1P4UGopS1PpXQPwfSty"
->>>>>>> 4647c11f
                   }
                 }
               ]
             },
             "gasEffects": {
               "gasObject": {
-<<<<<<< HEAD
-                "address": "0x2fe5f956580dc291056b64304c9be53b3ebb5184cab159034159197ec0f533a1"
-=======
                 "address": "0x7ab276e07bc81d3c00ac3f5234cce7214b5e69f5cbfa07535f14b05eeca5597c"
->>>>>>> 4647c11f
               },
               "gasSummary": {
                 "computationCost": "1000000",
@@ -210,11 +163,7 @@
               "sequenceNumber": 1
             },
             "transactionBlock": {
-<<<<<<< HEAD
-              "digest": "7QYK3sVyd6aJ2NKcfrQWQY481khSRRo6DrfnxG3Cx2RD"
-=======
               "digest": "ZUbAobS9qYvY2zJRbjLRktjrF2iYTbB71VeF3G1AH9h"
->>>>>>> 4647c11f
             }
           },
           "expiration": null
@@ -241,20 +190,12 @@
     "transactionBlocks": {
       "nodes": [
         {
-<<<<<<< HEAD
-          "digest": "H2FB7qypBGdNrPXfsy6XqbUz1VRc9KhCeUFT4ZqMkQfj",
-=======
           "digest": "BecbdoVwCC8UzhxBZTe4W9PYRQ8sTmd24eN8PTkvC6mp",
->>>>>>> 4647c11f
           "sender": {
             "address": "0x8cca4e1ce0ba5904cea61df9242da2f7d29e3ef328fb7ec07c086b3bf47ca61a"
           },
           "signatures": [
-<<<<<<< HEAD
-            "ANQpPGmATb7BjiHaUhuRVxfsAnrAbzwOCxxbnavNH5OHoCpSLfsUqRiuEJ8Wjty3jO7rBNjF8PP9fAQRdMUbTQ9/UUY663bYjcm3XmNyULIgxJz1t5Z9vxfB+fp8WUoJKA=="
-=======
             "AOSbBTMsSnDQBiaV6h0zRPeXAZ9OSBfvS8kdAGOHFOm3i79pjXeBWS1ZKwfpc9/lrHDVRp2EfFlrDZ/hmz5MfAR/UUY663bYjcm3XmNyULIgxJz1t5Z9vxfB+fp8WUoJKA=="
->>>>>>> 4647c11f
           ],
           "gasInput": {
             "gasSponsor": {
@@ -263,11 +204,7 @@
             "gasPayment": {
               "nodes": [
                 {
-<<<<<<< HEAD
-                  "address": "0x2fe5f956580dc291056b64304c9be53b3ebb5184cab159034159197ec0f533a1"
-=======
                   "address": "0x7ab276e07bc81d3c00ac3f5234cce7214b5e69f5cbfa07535f14b05eeca5597c"
->>>>>>> 4647c11f
                 }
               ]
             },
@@ -282,15 +219,6 @@
                   "cursor": "eyJpIjowLCJjIjoyfQ",
                   "node": {
                     "__typename": "OwnedOrImmutable",
-<<<<<<< HEAD
-                    "address": "0x905640f2cb32ee3941b7d071d01373ba528aaea1644c56a66073d2c96c1dcce5",
-                    "version": 2,
-                    "digest": "E7YPJyxnnGzZW5D65fVYWEuskcNSsATCFsw3N7zcwAmo",
-                    "object": {
-                      "address": "0x905640f2cb32ee3941b7d071d01373ba528aaea1644c56a66073d2c96c1dcce5",
-                      "version": 2,
-                      "digest": "E7YPJyxnnGzZW5D65fVYWEuskcNSsATCFsw3N7zcwAmo",
-=======
                     "address": "0x546651aa715c29ee68ae0bb3d18aada7c2e76d51c82776bf400b13e864415294",
                     "version": 2,
                     "digest": "AEVaWDFKA3n7tVyT4wUk2s8kLdk3sYio2JnZseCWVNZb",
@@ -298,20 +226,14 @@
                       "address": "0x546651aa715c29ee68ae0bb3d18aada7c2e76d51c82776bf400b13e864415294",
                       "version": 2,
                       "digest": "AEVaWDFKA3n7tVyT4wUk2s8kLdk3sYio2JnZseCWVNZb",
->>>>>>> 4647c11f
                       "asMoveObject": {
                         "contents": {
                           "type": {
                             "repr": "0x0000000000000000000000000000000000000000000000000000000000000002::package::UpgradeCap"
                           },
                           "json": {
-<<<<<<< HEAD
-                            "id": "0x905640f2cb32ee3941b7d071d01373ba528aaea1644c56a66073d2c96c1dcce5",
-                            "package": "0xa8547906981ade3ff0eba51ba5187b7cea72e0c50555e4043afe6c4b9e56742e",
-=======
                             "id": "0x546651aa715c29ee68ae0bb3d18aada7c2e76d51c82776bf400b13e864415294",
                             "package": "0x728c8a7066d6ddefc37cc27f5fa9d8da87d3fbb14ea89b7e086ad243f90c1377",
->>>>>>> 4647c11f
                             "version": "1",
                             "policy": 0
                           }
@@ -393,11 +315,7 @@
                       "0x0000000000000000000000000000000000000000000000000000000000000001",
                       "0x0000000000000000000000000000000000000000000000000000000000000002"
                     ],
-<<<<<<< HEAD
-                    "currentPackage": "0xa8547906981ade3ff0eba51ba5187b7cea72e0c50555e4043afe6c4b9e56742e",
-=======
                     "currentPackage": "0x728c8a7066d6ddefc37cc27f5fa9d8da87d3fbb14ea89b7e086ad243f90c1377",
->>>>>>> 4647c11f
                     "upgradeTicket": {
                       "__typename": "Result",
                       "cmd": 0,
@@ -449,17 +367,10 @@
             "dependencies": {
               "nodes": [
                 {
-<<<<<<< HEAD
-                  "digest": "7QYK3sVyd6aJ2NKcfrQWQY481khSRRo6DrfnxG3Cx2RD"
-                },
-                {
-                  "digest": "D5tamwocU56oGJ6V1k56CKw2hc5jgnyVZSMh5JmKFPMq"
-=======
                   "digest": "ZUbAobS9qYvY2zJRbjLRktjrF2iYTbB71VeF3G1AH9h"
                 },
                 {
                   "digest": "JBuShctBdzAwMsiNHQnxTJqUhRuJgrTdUEyCbFc8S86L"
->>>>>>> 4647c11f
                 }
               ]
             },
@@ -479,32 +390,6 @@
             "objectChanges": {
               "nodes": [
                 {
-<<<<<<< HEAD
-                  "address": "0x2fe5f956580dc291056b64304c9be53b3ebb5184cab159034159197ec0f533a1",
-                  "idCreated": false,
-                  "idDeleted": false,
-                  "outputState": {
-                    "address": "0x2fe5f956580dc291056b64304c9be53b3ebb5184cab159034159197ec0f533a1",
-                    "digest": "BTQLRYqwgXwwL3ndhYDM8oXzVad7bM5VNVFovYathqDm"
-                  }
-                },
-                {
-                  "address": "0x905640f2cb32ee3941b7d071d01373ba528aaea1644c56a66073d2c96c1dcce5",
-                  "idCreated": false,
-                  "idDeleted": false,
-                  "outputState": {
-                    "address": "0x905640f2cb32ee3941b7d071d01373ba528aaea1644c56a66073d2c96c1dcce5",
-                    "digest": "NPjcYZoApgAxzizvgya78hSHvPZGk4mKUxtnt4BaAq4"
-                  }
-                },
-                {
-                  "address": "0xd262b96c3fcd3830c65cd0e1d61f3ec1a693226a097381bb56e2bb5ec416e2ac",
-                  "idCreated": true,
-                  "idDeleted": false,
-                  "outputState": {
-                    "address": "0xd262b96c3fcd3830c65cd0e1d61f3ec1a693226a097381bb56e2bb5ec416e2ac",
-                    "digest": "HQnNaKz2Eo6ZdHGjbG6QzZQQ3fwh2xuqseecdViekTEH"
-=======
                   "address": "0x169bb0aedf2afe70f81aab6fa4ca35821ecfdf49aa4387e541f593922152294a",
                   "idCreated": true,
                   "idDeleted": false,
@@ -529,18 +414,13 @@
                   "outputState": {
                     "address": "0x7ab276e07bc81d3c00ac3f5234cce7214b5e69f5cbfa07535f14b05eeca5597c",
                     "digest": "EyDiCnSu3gSi8XRcFEwzG4qdjPzLG33asQ4P81TraEfq"
->>>>>>> 4647c11f
                   }
                 }
               ]
             },
             "gasEffects": {
               "gasObject": {
-<<<<<<< HEAD
-                "address": "0x2fe5f956580dc291056b64304c9be53b3ebb5184cab159034159197ec0f533a1"
-=======
                 "address": "0x7ab276e07bc81d3c00ac3f5234cce7214b5e69f5cbfa07535f14b05eeca5597c"
->>>>>>> 4647c11f
               },
               "gasSummary": {
                 "computationCost": "1000000",
@@ -557,11 +437,7 @@
               "sequenceNumber": 2
             },
             "transactionBlock": {
-<<<<<<< HEAD
-              "digest": "H2FB7qypBGdNrPXfsy6XqbUz1VRc9KhCeUFT4ZqMkQfj"
-=======
               "digest": "BecbdoVwCC8UzhxBZTe4W9PYRQ8sTmd24eN8PTkvC6mp"
->>>>>>> 4647c11f
             }
           },
           "expiration": null
@@ -606,20 +482,12 @@
     "transactionBlocks": {
       "nodes": [
         {
-<<<<<<< HEAD
-          "digest": "CwyouJARqyCpUkWrk5GcabtvjvxQK8FoWEE8RTt8JLAf",
-=======
           "digest": "GWe4UJgcoRJZDmjc2ayBhfwM8Yy7KvWXUHJ4wK5oPe9F",
->>>>>>> 4647c11f
           "sender": {
             "address": "0x8cca4e1ce0ba5904cea61df9242da2f7d29e3ef328fb7ec07c086b3bf47ca61a"
           },
           "signatures": [
-<<<<<<< HEAD
-            "APbMVZ60aU7GLLL15jJ5mlmg7i0t45HyoUR5hXFEUajavjtkVG7cz9w4KXZvF7igvowK2x/8C6Z5tXrEMv+BPAB/UUY663bYjcm3XmNyULIgxJz1t5Z9vxfB+fp8WUoJKA=="
-=======
             "AMeXJ/X9zAOnWVa5Go9e4sfrB2Ays1ZOwMbWYjBmpx5VePg5a5rGBal1Umeps8GS+Yzqvf6kFH/M1uRBIC64FwN/UUY663bYjcm3XmNyULIgxJz1t5Z9vxfB+fp8WUoJKA=="
->>>>>>> 4647c11f
           ],
           "gasInput": {
             "gasSponsor": {
@@ -628,11 +496,7 @@
             "gasPayment": {
               "nodes": [
                 {
-<<<<<<< HEAD
-                  "address": "0x2fe5f956580dc291056b64304c9be53b3ebb5184cab159034159197ec0f533a1"
-=======
                   "address": "0x7ab276e07bc81d3c00ac3f5234cce7214b5e69f5cbfa07535f14b05eeca5597c"
->>>>>>> 4647c11f
                 }
               ]
             },
@@ -727,11 +591,7 @@
                   "cursor": "eyJpIjozLCJjIjozfQ",
                   "node": {
                     "__typename": "MoveCallTransaction",
-<<<<<<< HEAD
-                    "package": "0xd262b96c3fcd3830c65cd0e1d61f3ec1a693226a097381bb56e2bb5ec416e2ac",
-=======
                     "package": "0x169bb0aedf2afe70f81aab6fa4ca35821ecfdf49aa4387e541f593922152294a",
->>>>>>> 4647c11f
                     "module": "m",
                     "functionName": "new",
                     "typeArguments": [],
@@ -755,11 +615,7 @@
                       ],
                       "return": [
                         {
-<<<<<<< HEAD
-                          "repr": "0xa8547906981ade3ff0eba51ba5187b7cea72e0c50555e4043afe6c4b9e56742e::m::Foo"
-=======
                           "repr": "0x728c8a7066d6ddefc37cc27f5fa9d8da87d3fbb14ea89b7e086ad243f90c1377::m::Foo"
->>>>>>> 4647c11f
                         }
                       ]
                     }
@@ -786,11 +642,7 @@
                   "cursor": "eyJpIjo1LCJjIjozfQ",
                   "node": {
                     "__typename": "MoveCallTransaction",
-<<<<<<< HEAD
-                    "package": "0xd262b96c3fcd3830c65cd0e1d61f3ec1a693226a097381bb56e2bb5ec416e2ac",
-=======
                     "package": "0x169bb0aedf2afe70f81aab6fa4ca35821ecfdf49aa4387e541f593922152294a",
->>>>>>> 4647c11f
                     "module": "m",
                     "functionName": "new",
                     "typeArguments": [],
@@ -814,11 +666,7 @@
                       ],
                       "return": [
                         {
-<<<<<<< HEAD
-                          "repr": "0xa8547906981ade3ff0eba51ba5187b7cea72e0c50555e4043afe6c4b9e56742e::m::Foo"
-=======
                           "repr": "0x728c8a7066d6ddefc37cc27f5fa9d8da87d3fbb14ea89b7e086ad243f90c1377::m::Foo"
->>>>>>> 4647c11f
                         }
                       ]
                     }
@@ -828,11 +676,7 @@
                   "cursor": "eyJpIjo2LCJjIjozfQ",
                   "node": {
                     "__typename": "MoveCallTransaction",
-<<<<<<< HEAD
-                    "package": "0xd262b96c3fcd3830c65cd0e1d61f3ec1a693226a097381bb56e2bb5ec416e2ac",
-=======
                     "package": "0x169bb0aedf2afe70f81aab6fa4ca35821ecfdf49aa4387e541f593922152294a",
->>>>>>> 4647c11f
                     "module": "m",
                     "functionName": "burn",
                     "typeArguments": [],
@@ -848,11 +692,7 @@
                       "typeParameters": [],
                       "parameters": [
                         {
-<<<<<<< HEAD
-                          "repr": "0xa8547906981ade3ff0eba51ba5187b7cea72e0c50555e4043afe6c4b9e56742e::m::Foo"
-=======
                           "repr": "0x728c8a7066d6ddefc37cc27f5fa9d8da87d3fbb14ea89b7e086ad243f90c1377::m::Foo"
->>>>>>> 4647c11f
                         }
                       ],
                       "return": []
@@ -904,17 +744,10 @@
             "dependencies": {
               "nodes": [
                 {
-<<<<<<< HEAD
-                  "digest": "ABMtBtFZ9avVrn8ivEE9oVStsRxeBnQzzWXQeWNrzQAU"
-                },
-                {
-                  "digest": "H2FB7qypBGdNrPXfsy6XqbUz1VRc9KhCeUFT4ZqMkQfj"
-=======
                   "digest": "9SGG8wjvABKmhGZGN8ZS8UzzqP3LHnTikE14z5P91e3B"
                 },
                 {
                   "digest": "BecbdoVwCC8UzhxBZTe4W9PYRQ8sTmd24eN8PTkvC6mp"
->>>>>>> 4647c11f
                 }
               ]
             },
@@ -934,34 +767,21 @@
             "objectChanges": {
               "nodes": [
                 {
-<<<<<<< HEAD
-                  "address": "0x12798a2bf1e548ee9db1d0fb4189f40a914b12f12b908bef47bfa44e95444514",
-                  "idCreated": true,
-                  "idDeleted": false,
-                  "outputState": {
-                    "address": "0x12798a2bf1e548ee9db1d0fb4189f40a914b12f12b908bef47bfa44e95444514",
-                    "digest": "9Bh4jULCxyYHV6sLhDcxTtVnC5ruBkLZ1Bpjyb3MiuQP",
-=======
                   "address": "0x7ab276e07bc81d3c00ac3f5234cce7214b5e69f5cbfa07535f14b05eeca5597c",
                   "idCreated": false,
                   "idDeleted": false,
                   "outputState": {
                     "address": "0x7ab276e07bc81d3c00ac3f5234cce7214b5e69f5cbfa07535f14b05eeca5597c",
                     "digest": "6ZNLDZAUBWeWxUBnLg65KWXnYHxutPpbBakZe8k2tPsE",
->>>>>>> 4647c11f
                     "asMoveObject": {
                       "contents": {
                         "type": {
                           "repr": "0x0000000000000000000000000000000000000000000000000000000000000002::coin::Coin<0x0000000000000000000000000000000000000000000000000000000000000002::iota::IOTA>"
                         },
                         "json": {
-<<<<<<< HEAD
-                          "id": "0x12798a2bf1e548ee9db1d0fb4189f40a914b12f12b908bef47bfa44e95444514",
-=======
                           "id": "0x7ab276e07bc81d3c00ac3f5234cce7214b5e69f5cbfa07535f14b05eeca5597c",
->>>>>>> 4647c11f
                           "balance": {
-                            "value": "2000"
+                            "value": "299999982082400"
                           }
                         }
                       }
@@ -969,56 +789,18 @@
                   }
                 },
                 {
-<<<<<<< HEAD
-                  "address": "0x2fe5f956580dc291056b64304c9be53b3ebb5184cab159034159197ec0f533a1",
-                  "idCreated": false,
-                  "idDeleted": false,
-                  "outputState": {
-                    "address": "0x2fe5f956580dc291056b64304c9be53b3ebb5184cab159034159197ec0f533a1",
-                    "digest": "CZXk68VBRKFGCskBCKBckyLdvKMzUaCeNA4kqfTFNpp5",
-=======
                   "address": "0x836d268782552c67bfba754975f2a4c65eba95bfb20e90109f2cd0042b86e138",
                   "idCreated": true,
                   "idDeleted": false,
                   "outputState": {
                     "address": "0x836d268782552c67bfba754975f2a4c65eba95bfb20e90109f2cd0042b86e138",
                     "digest": "8z6Et5PK2UemWbFaA7DyRrHjQcymBmzYHYRf3AbvNqWL",
->>>>>>> 4647c11f
                     "asMoveObject": {
                       "contents": {
                         "type": {
                           "repr": "0x728c8a7066d6ddefc37cc27f5fa9d8da87d3fbb14ea89b7e086ad243f90c1377::m::Foo"
                         },
                         "json": {
-<<<<<<< HEAD
-                          "id": "0x2fe5f956580dc291056b64304c9be53b3ebb5184cab159034159197ec0f533a1",
-                          "balance": {
-                            "value": "299999982082400"
-                          }
-                        }
-                      }
-                    }
-                  }
-                },
-                {
-                  "address": "0x3eaed9da402396fb544411efca4247fdee77ec3e8bb569186f71b2ae7d8d527f",
-                  "idCreated": true,
-                  "idDeleted": false,
-                  "outputState": {
-                    "address": "0x3eaed9da402396fb544411efca4247fdee77ec3e8bb569186f71b2ae7d8d527f",
-                    "digest": "3EDfpiY6rEZ57NQp5QSBvKTCRf4FqMXCRjKkhTK7rUGL",
-                    "asMoveObject": {
-                      "contents": {
-                        "type": {
-                          "repr": "0xa8547906981ade3ff0eba51ba5187b7cea72e0c50555e4043afe6c4b9e56742e::m::Foo"
-                        },
-                        "json": {
-                          "id": "0x3eaed9da402396fb544411efca4247fdee77ec3e8bb569186f71b2ae7d8d527f",
-                          "xs": [
-                            "42",
-                            "43"
-                          ]
-=======
                           "id": "0x836d268782552c67bfba754975f2a4c65eba95bfb20e90109f2cd0042b86e138",
                           "xs": [
                             "42",
@@ -1046,7 +828,6 @@
                           "balance": {
                             "value": "2000"
                           }
->>>>>>> 4647c11f
                         }
                       }
                     }
@@ -1056,11 +837,7 @@
             },
             "gasEffects": {
               "gasObject": {
-<<<<<<< HEAD
-                "address": "0x2fe5f956580dc291056b64304c9be53b3ebb5184cab159034159197ec0f533a1"
-=======
                 "address": "0x7ab276e07bc81d3c00ac3f5234cce7214b5e69f5cbfa07535f14b05eeca5597c"
->>>>>>> 4647c11f
               },
               "gasSummary": {
                 "computationCost": "1000000",
@@ -1077,11 +854,7 @@
               "sequenceNumber": 3
             },
             "transactionBlock": {
-<<<<<<< HEAD
-              "digest": "CwyouJARqyCpUkWrk5GcabtvjvxQK8FoWEE8RTt8JLAf"
-=======
               "digest": "GWe4UJgcoRJZDmjc2ayBhfwM8Yy7KvWXUHJ4wK5oPe9F"
->>>>>>> 4647c11f
             }
           },
           "expiration": null
@@ -1108,20 +881,12 @@
     "transactionBlocks": {
       "nodes": [
         {
-<<<<<<< HEAD
-          "digest": "DRTbQNR6A4Fyp6XAGP6tSYaVZrL6V5VByCytshgp7Tg7",
-=======
           "digest": "AkfM4f9bFkhH3oHtk1SxQoJg6hd4YEUipZ5nEHGUuyhE",
->>>>>>> 4647c11f
           "sender": {
             "address": "0x8cca4e1ce0ba5904cea61df9242da2f7d29e3ef328fb7ec07c086b3bf47ca61a"
           },
           "signatures": [
-<<<<<<< HEAD
-            "AI8tWNs/Herxb3fiedMsTMpKT0t8seVElSG1d4CPzVo2hepTo94pZtULuQDLeHUIdFWJbfd3dflpFPgBldKJAwt/UUY663bYjcm3XmNyULIgxJz1t5Z9vxfB+fp8WUoJKA=="
-=======
             "AHhUjshtxmJOoXShHpdM4zp2PIV/veE97JWH2BhKRa/njO9/CFKGf31/VXHKilUTj7zuRfC4/hPhNd0meG+KDwp/UUY663bYjcm3XmNyULIgxJz1t5Z9vxfB+fp8WUoJKA=="
->>>>>>> 4647c11f
           ],
           "gasInput": {
             "gasSponsor": {
@@ -1130,11 +895,7 @@
             "gasPayment": {
               "nodes": [
                 {
-<<<<<<< HEAD
-                  "address": "0x2fe5f956580dc291056b64304c9be53b3ebb5184cab159034159197ec0f533a1"
-=======
                   "address": "0x7ab276e07bc81d3c00ac3f5234cce7214b5e69f5cbfa07535f14b05eeca5597c"
->>>>>>> 4647c11f
                 }
               ]
             },
@@ -1181,11 +942,7 @@
             "dependencies": {
               "nodes": [
                 {
-<<<<<<< HEAD
-                  "digest": "CwyouJARqyCpUkWrk5GcabtvjvxQK8FoWEE8RTt8JLAf"
-=======
                   "digest": "GWe4UJgcoRJZDmjc2ayBhfwM8Yy7KvWXUHJ4wK5oPe9F"
->>>>>>> 4647c11f
                 }
               ]
             },
@@ -1205,32 +962,19 @@
             "objectChanges": {
               "nodes": [
                 {
-<<<<<<< HEAD
-                  "address": "0x2fe5f956580dc291056b64304c9be53b3ebb5184cab159034159197ec0f533a1",
-                  "idCreated": false,
-                  "idDeleted": false,
-                  "outputState": {
-                    "address": "0x2fe5f956580dc291056b64304c9be53b3ebb5184cab159034159197ec0f533a1",
-                    "digest": "2dZMYRYUa1DLwxXwrBE7gLuuYnZjXNL4cCQ8ebtWxmoH"
-=======
                   "address": "0x7ab276e07bc81d3c00ac3f5234cce7214b5e69f5cbfa07535f14b05eeca5597c",
                   "idCreated": false,
                   "idDeleted": false,
                   "outputState": {
                     "address": "0x7ab276e07bc81d3c00ac3f5234cce7214b5e69f5cbfa07535f14b05eeca5597c",
                     "digest": "7TpRhyt5go4geHBvPgiMPNWrFVfi1j6sAfTW5YrLszDu"
->>>>>>> 4647c11f
                   }
                 }
               ]
             },
             "gasEffects": {
               "gasObject": {
-<<<<<<< HEAD
-                "address": "0x2fe5f956580dc291056b64304c9be53b3ebb5184cab159034159197ec0f533a1"
-=======
                 "address": "0x7ab276e07bc81d3c00ac3f5234cce7214b5e69f5cbfa07535f14b05eeca5597c"
->>>>>>> 4647c11f
               },
               "gasSummary": {
                 "computationCost": "1000000",
@@ -1247,11 +991,7 @@
               "sequenceNumber": 4
             },
             "transactionBlock": {
-<<<<<<< HEAD
-              "digest": "DRTbQNR6A4Fyp6XAGP6tSYaVZrL6V5VByCytshgp7Tg7"
-=======
               "digest": "AkfM4f9bFkhH3oHtk1SxQoJg6hd4YEUipZ5nEHGUuyhE"
->>>>>>> 4647c11f
             }
           },
           "expiration": null
