--- conflicted
+++ resolved
@@ -7,11 +7,7 @@
 //# publish --upgradeable --sender A
 created: object(1,0), object(1,1)
 mutated: object(0,0)
-<<<<<<< HEAD
-gas summary: computation_cost: 1000000, computation_cost_burned: 1000000, storage_cost: 6315600,  storage_rebate: 0, non_refundable_storage_fee: 0
-=======
 gas summary: computation_cost: 1000000, storage_cost: 6300400,  storage_rebate: 0, non_refundable_storage_fee: 0
->>>>>>> 1a2e8e4d
 
 task 2, line 19:
 //# create-checkpoint
@@ -181,11 +177,7 @@
 //# upgrade --package P0 --upgrade-capability 1,0 --sender A
 created: object(4,0)
 mutated: object(0,0), object(1,0)
-<<<<<<< HEAD
-gas summary: computation_cost: 1000000, computation_cost_burned: 1000000, storage_cost: 6589200,  storage_rebate: 2622000, non_refundable_storage_fee: 0
-=======
 gas summary: computation_cost: 1000000, storage_cost: 6574000,  storage_rebate: 2606800, non_refundable_storage_fee: 0
->>>>>>> 1a2e8e4d
 
 task 5, line 219:
 //# create-checkpoint
@@ -462,11 +454,7 @@
 //> iota::transfer::public_transfer<P0::m::Foo>(Result(1), Input(1))
 created: object(7,0)
 mutated: object(0,0)
-<<<<<<< HEAD
-gas summary: computation_cost: 1000000, computation_cost_burned: 1000000, storage_cost: 2280000,  storage_rebate: 988000, non_refundable_storage_fee: 0
-=======
 gas summary: computation_cost: 1000000, storage_cost: 2264800,  storage_rebate: 980400, non_refundable_storage_fee: 0
->>>>>>> 1a2e8e4d
 
 task 8, lines 407-416:
 //# programmable --sender A --inputs 42u64 43u64 1000 @A
@@ -481,11 +469,7 @@
 //> TransferObjects([NestedResult(2,0)], Input(3))
 created: object(8,0), object(8,1)
 mutated: object(0,0)
-<<<<<<< HEAD
-gas summary: computation_cost: 1000000, computation_cost_burned: 1000000, storage_cost: 3328800,  storage_rebate: 988000, non_refundable_storage_fee: 0
-=======
 gas summary: computation_cost: 1000000, storage_cost: 3306000,  storage_rebate: 980400, non_refundable_storage_fee: 0
->>>>>>> 1a2e8e4d
 
 task 9, line 418:
 //# create-checkpoint
