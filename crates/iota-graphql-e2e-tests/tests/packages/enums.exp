processed 8 tasks

init:
A: object(0,0)

task 1, lines 7-18:
//# publish --upgradeable --sender A
created: object(1,0), object(1,1)
mutated: object(0,0)
gas summary: computation_cost: 1000000, storage_cost: 5783600,  storage_rebate: 0, non_refundable_storage_fee: 0

task 2, line 20:
//# create-checkpoint
Checkpoint created: 1

task 3, lines 22-67:
//# run-graphql
Response: {
  "data": {
    "transactionBlocks": {
      "nodes": [
        {
          "effects": {
            "objectChanges": {
              "nodes": [
                {
                  "outputState": {
                    "address": "0x0a77506b9bd59f357c8fa9ff72a7d28973a388c9a98f93c4c49ae99c1103dfdb",
                    "asMovePackage": null
                  }
                },
                {
                  "outputState": {
<<<<<<< HEAD
                    "address": "0x33d37ade74e3a488031df7f154d829cdd933dd50de67fae44bfb59495ef3339c",
=======
                    "address": "0x117dbe24ded293eb0aa777ff51fa9663f963c9817c193bc8abf8807e50ae8c23",
>>>>>>> 56d3890a
                    "asMovePackage": {
                      "module": {
                        "enum": {
                          "name": "S",
                          "abilities": [
                            "COPY",
                            "DROP"
                          ],
                          "typeParameters": [],
                          "variants": [
                            {
                              "name": "V1",
                              "fields": [
                                {
                                  "name": "pos0",
                                  "type": {
                                    "repr": "u64",
                                    "signature": {
                                      "ref": null,
                                      "body": "u64"
                                    }
                                  }
                                }
                              ]
                            },
                            {
                              "name": "V2",
                              "fields": [
                                {
                                  "name": "x",
                                  "type": {
                                    "repr": "bool",
                                    "signature": {
                                      "ref": null,
                                      "body": "bool"
                                    }
                                  }
                                },
                                {
                                  "name": "y",
                                  "type": {
                                    "repr": "u64",
                                    "signature": {
                                      "ref": null,
                                      "body": "u64"
                                    }
                                  }
                                }
                              ]
                            }
                          ]
                        }
                      }
                    }
                  }
                },
                {
                  "outputState": {
<<<<<<< HEAD
                    "address": "0x60993177b721fb0ccd833d0937c9d0777d72da1262bf8cfc987b6aa23eb2a481",
=======
                    "address": "0x932198d2fd5ae2a882032e897502bc340a4eeb0d18d64d0920941f8256a6887e",
>>>>>>> 56d3890a
                    "asMovePackage": null
                  }
                }
              ]
            }
          }
        }
      ]
    }
  }
}

task 4, lines 69-82:
//# upgrade --package P0 --upgrade-capability 1,0 --sender A
created: object(4,0)
mutated: object(0,0), object(1,0)
gas summary: computation_cost: 1000000, storage_cost: 6657600,  storage_rebate: 2622000, non_refundable_storage_fee: 0

task 5, line 84:
//# create-checkpoint
Checkpoint created: 2

task 6, lines 86-149:
//# run-graphql
Response: {
  "data": {
    "transactionBlocks": {
      "nodes": [
        {
          "effects": {
            "objectChanges": {
              "nodes": [
                {
                  "outputState": {
                    "address": "0x0a77506b9bd59f357c8fa9ff72a7d28973a388c9a98f93c4c49ae99c1103dfdb",
                    "asMovePackage": null
                  }
                },
                {
                  "outputState": {
<<<<<<< HEAD
                    "address": "0x60993177b721fb0ccd833d0937c9d0777d72da1262bf8cfc987b6aa23eb2a481",
                    "asMovePackage": null
                  }
                },
                {
                  "outputState": {
                    "address": "0x92e1d4ad46c34bd6e9e88e84ba3dde34b2439a273ee1041eaced461bfbd3b35c",
=======
                    "address": "0x50fb41a13a41fb1972d68ccbbad501eabde411263815643a04dfa4abc75b9ce2",
>>>>>>> 56d3890a
                    "asMovePackage": {
                      "module": {
                        "s": {
                          "module": {
                            "package": {
<<<<<<< HEAD
                              "address": "0x33d37ade74e3a488031df7f154d829cdd933dd50de67fae44bfb59495ef3339c"
=======
                              "address": "0x117dbe24ded293eb0aa777ff51fa9663f963c9817c193bc8abf8807e50ae8c23"
>>>>>>> 56d3890a
                            }
                          },
                          "name": "S",
                          "abilities": [
                            "COPY",
                            "DROP"
                          ],
                          "typeParameters": [],
                          "variants": [
                            {
                              "name": "V1",
                              "fields": [
                                {
                                  "name": "pos0",
                                  "type": {
                                    "repr": "u64",
                                    "signature": {
                                      "ref": null,
                                      "body": "u64"
                                    }
                                  }
                                }
                              ]
                            },
                            {
                              "name": "V2",
                              "fields": [
                                {
                                  "name": "x",
                                  "type": {
                                    "repr": "bool",
                                    "signature": {
                                      "ref": null,
                                      "body": "bool"
                                    }
                                  }
                                },
                                {
                                  "name": "y",
                                  "type": {
                                    "repr": "u64",
                                    "signature": {
                                      "ref": null,
                                      "body": "u64"
                                    }
                                  }
                                }
                              ]
                            }
                          ]
                        },
                        "t": {
                          "module": {
                            "package": {
<<<<<<< HEAD
                              "address": "0x92e1d4ad46c34bd6e9e88e84ba3dde34b2439a273ee1041eaced461bfbd3b35c"
=======
                              "address": "0x50fb41a13a41fb1972d68ccbbad501eabde411263815643a04dfa4abc75b9ce2"
>>>>>>> 56d3890a
                            }
                          },
                          "name": "T",
                          "abilities": [],
                          "typeParameters": [
                            {
                              "constraints": [
                                "DROP"
                              ],
                              "isPhantom": false
                            }
                          ],
                          "variants": [
                            {
                              "name": "VV",
                              "fields": [
                                {
                                  "name": "y",
                                  "type": {
                                    "repr": "u64",
                                    "signature": {
                                      "ref": null,
                                      "body": "u64"
                                    }
                                  }
                                },
                                {
                                  "name": "s",
                                  "type": {
<<<<<<< HEAD
                                    "repr": "0x33d37ade74e3a488031df7f154d829cdd933dd50de67fae44bfb59495ef3339c::m::S",
=======
                                    "repr": "0x117dbe24ded293eb0aa777ff51fa9663f963c9817c193bc8abf8807e50ae8c23::m::S",
>>>>>>> 56d3890a
                                    "signature": {
                                      "ref": null,
                                      "body": {
                                        "datatype": {
<<<<<<< HEAD
                                          "package": "0x33d37ade74e3a488031df7f154d829cdd933dd50de67fae44bfb59495ef3339c",
=======
                                          "package": "0x117dbe24ded293eb0aa777ff51fa9663f963c9817c193bc8abf8807e50ae8c23",
>>>>>>> 56d3890a
                                          "module": "m",
                                          "type": "S",
                                          "typeParameters": []
                                        }
                                      }
                                    }
                                  }
                                },
                                {
                                  "name": "u",
                                  "type": {
                                    "repr": "$0",
                                    "signature": {
                                      "ref": null,
                                      "body": {
                                        "typeParameter": 0
                                      }
                                    }
                                  }
                                }
                              ]
                            }
                          ]
                        },
                        "v": {
                          "name": "V",
                          "variants": [
                            {
                              "name": "V",
                              "fields": [
                                {
                                  "name": "t",
                                  "type": {
<<<<<<< HEAD
                                    "repr": "0x33d37ade74e3a488031df7f154d829cdd933dd50de67fae44bfb59495ef3339c::m::T<0x33d37ade74e3a488031df7f154d829cdd933dd50de67fae44bfb59495ef3339c::m::S>"
=======
                                    "repr": "0x117dbe24ded293eb0aa777ff51fa9663f963c9817c193bc8abf8807e50ae8c23::m::T<0x117dbe24ded293eb0aa777ff51fa9663f963c9817c193bc8abf8807e50ae8c23::m::S>"
>>>>>>> 56d3890a
                                  }
                                }
                              ]
                            }
                          ]
                        }
                      }
                    }
                  }
                },
                {
                  "outputState": {
                    "address": "0x932198d2fd5ae2a882032e897502bc340a4eeb0d18d64d0920941f8256a6887e",
                    "asMovePackage": null
                  }
                }
              ]
            }
          }
        }
      ]
    }
  }
}

task 7, lines 151-186:
//# run-graphql
Response: {
  "data": {
    "transactionBlocks": {
      "nodes": [
        {
          "effects": {
            "objectChanges": {
              "nodes": [
                {
                  "outputState": {
                    "asMovePackage": null
                  }
                },
                {
                  "outputState": {
                    "asMovePackage": {
                      "module": {
                        "s": {
                          "module": {
                            "enum": null
                          }
                        },
                        "t": {
                          "module": {
                            "enum": {
                              "name": "T"
                            }
                          }
                        }
                      }
                    }
                  }
                },
                {
                  "outputState": {
                    "asMovePackage": null
                  }
                }
              ]
            }
          }
        }
      ]
    }
  }
}<|MERGE_RESOLUTION|>--- conflicted
+++ resolved
@@ -25,17 +25,19 @@
               "nodes": [
                 {
                   "outputState": {
-                    "address": "0x0a77506b9bd59f357c8fa9ff72a7d28973a388c9a98f93c4c49ae99c1103dfdb",
-                    "asMovePackage": null
-                  }
-                },
-                {
-                  "outputState": {
-<<<<<<< HEAD
-                    "address": "0x33d37ade74e3a488031df7f154d829cdd933dd50de67fae44bfb59495ef3339c",
-=======
-                    "address": "0x117dbe24ded293eb0aa777ff51fa9663f963c9817c193bc8abf8807e50ae8c23",
->>>>>>> 56d3890a
+                    "address": "0x60993177b721fb0ccd833d0937c9d0777d72da1262bf8cfc987b6aa23eb2a481",
+                    "asMovePackage": null
+                  }
+                },
+                {
+                  "outputState": {
+                    "address": "0x757684f090f8e7f49bfc1d2a981120b7c2dbea225888c02627d9620e727d0f45",
+                    "asMovePackage": null
+                  }
+                },
+                {
+                  "outputState": {
+                    "address": "0xeb71391759a323df9b2a52e1728b84a4b95e78fe3b0a99deea1dfa413769ea0c",
                     "asMovePackage": {
                       "module": {
                         "enum": {
@@ -91,16 +93,6 @@
                       }
                     }
                   }
-                },
-                {
-                  "outputState": {
-<<<<<<< HEAD
-                    "address": "0x60993177b721fb0ccd833d0937c9d0777d72da1262bf8cfc987b6aa23eb2a481",
-=======
-                    "address": "0x932198d2fd5ae2a882032e897502bc340a4eeb0d18d64d0920941f8256a6887e",
->>>>>>> 56d3890a
-                    "asMovePackage": null
-                  }
                 }
               ]
             }
@@ -133,33 +125,25 @@
               "nodes": [
                 {
                   "outputState": {
-                    "address": "0x0a77506b9bd59f357c8fa9ff72a7d28973a388c9a98f93c4c49ae99c1103dfdb",
-                    "asMovePackage": null
-                  }
-                },
-                {
-                  "outputState": {
-<<<<<<< HEAD
                     "address": "0x60993177b721fb0ccd833d0937c9d0777d72da1262bf8cfc987b6aa23eb2a481",
                     "asMovePackage": null
                   }
                 },
                 {
                   "outputState": {
-                    "address": "0x92e1d4ad46c34bd6e9e88e84ba3dde34b2439a273ee1041eaced461bfbd3b35c",
-=======
-                    "address": "0x50fb41a13a41fb1972d68ccbbad501eabde411263815643a04dfa4abc75b9ce2",
->>>>>>> 56d3890a
+                    "address": "0x757684f090f8e7f49bfc1d2a981120b7c2dbea225888c02627d9620e727d0f45",
+                    "asMovePackage": null
+                  }
+                },
+                {
+                  "outputState": {
+                    "address": "0xdc80986b2774ff8d4590279f610f139e7e68faaa6e3c995c8ccbd62486978c31",
                     "asMovePackage": {
                       "module": {
                         "s": {
                           "module": {
                             "package": {
-<<<<<<< HEAD
-                              "address": "0x33d37ade74e3a488031df7f154d829cdd933dd50de67fae44bfb59495ef3339c"
-=======
-                              "address": "0x117dbe24ded293eb0aa777ff51fa9663f963c9817c193bc8abf8807e50ae8c23"
->>>>>>> 56d3890a
+                              "address": "0xeb71391759a323df9b2a52e1728b84a4b95e78fe3b0a99deea1dfa413769ea0c"
                             }
                           },
                           "name": "S",
@@ -214,11 +198,7 @@
                         "t": {
                           "module": {
                             "package": {
-<<<<<<< HEAD
-                              "address": "0x92e1d4ad46c34bd6e9e88e84ba3dde34b2439a273ee1041eaced461bfbd3b35c"
-=======
-                              "address": "0x50fb41a13a41fb1972d68ccbbad501eabde411263815643a04dfa4abc75b9ce2"
->>>>>>> 56d3890a
+                              "address": "0xdc80986b2774ff8d4590279f610f139e7e68faaa6e3c995c8ccbd62486978c31"
                             }
                           },
                           "name": "T",
@@ -248,20 +228,12 @@
                                 {
                                   "name": "s",
                                   "type": {
-<<<<<<< HEAD
-                                    "repr": "0x33d37ade74e3a488031df7f154d829cdd933dd50de67fae44bfb59495ef3339c::m::S",
-=======
-                                    "repr": "0x117dbe24ded293eb0aa777ff51fa9663f963c9817c193bc8abf8807e50ae8c23::m::S",
->>>>>>> 56d3890a
+                                    "repr": "0xeb71391759a323df9b2a52e1728b84a4b95e78fe3b0a99deea1dfa413769ea0c::m::S",
                                     "signature": {
                                       "ref": null,
                                       "body": {
                                         "datatype": {
-<<<<<<< HEAD
-                                          "package": "0x33d37ade74e3a488031df7f154d829cdd933dd50de67fae44bfb59495ef3339c",
-=======
-                                          "package": "0x117dbe24ded293eb0aa777ff51fa9663f963c9817c193bc8abf8807e50ae8c23",
->>>>>>> 56d3890a
+                                          "package": "0xeb71391759a323df9b2a52e1728b84a4b95e78fe3b0a99deea1dfa413769ea0c",
                                           "module": "m",
                                           "type": "S",
                                           "typeParameters": []
@@ -295,11 +267,7 @@
                                 {
                                   "name": "t",
                                   "type": {
-<<<<<<< HEAD
-                                    "repr": "0x33d37ade74e3a488031df7f154d829cdd933dd50de67fae44bfb59495ef3339c::m::T<0x33d37ade74e3a488031df7f154d829cdd933dd50de67fae44bfb59495ef3339c::m::S>"
-=======
-                                    "repr": "0x117dbe24ded293eb0aa777ff51fa9663f963c9817c193bc8abf8807e50ae8c23::m::T<0x117dbe24ded293eb0aa777ff51fa9663f963c9817c193bc8abf8807e50ae8c23::m::S>"
->>>>>>> 56d3890a
+                                    "repr": "0xeb71391759a323df9b2a52e1728b84a4b95e78fe3b0a99deea1dfa413769ea0c::m::T<0xeb71391759a323df9b2a52e1728b84a4b95e78fe3b0a99deea1dfa413769ea0c::m::S>"
                                   }
                                 }
                               ]
@@ -308,12 +276,6 @@
                         }
                       }
                     }
-                  }
-                },
-                {
-                  "outputState": {
-                    "address": "0x932198d2fd5ae2a882032e897502bc340a4eeb0d18d64d0920941f8256a6887e",
-                    "asMovePackage": null
                   }
                 }
               ]
@@ -335,6 +297,11 @@
           "effects": {
             "objectChanges": {
               "nodes": [
+                {
+                  "outputState": {
+                    "asMovePackage": null
+                  }
+                },
                 {
                   "outputState": {
                     "asMovePackage": null
@@ -359,11 +326,6 @@
                       }
                     }
                   }
-                },
-                {
-                  "outputState": {
-                    "asMovePackage": null
-                  }
                 }
               ]
             }
