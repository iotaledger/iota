processed 11 tasks

init:
A: object(0,0)

task 1, lines 7-51:
//# run-graphql
Response: {
  "data": {
    "object": {
      "asMovePackage": {
        "coin": {
          "struct": {
            "name": "Coin",
            "abilities": [
              "STORE",
              "KEY"
            ],
            "typeParameters": [
              {
                "constraints": [],
                "isPhantom": true
              }
            ],
            "fields": [
              {
                "name": "id",
                "type": {
                  "repr": "0x0000000000000000000000000000000000000000000000000000000000000002::object::UID",
                  "signature": {
                    "ref": null,
                    "body": {
                      "datatype": {
                        "package": "0x0000000000000000000000000000000000000000000000000000000000000002",
                        "module": "object",
                        "type": "UID",
                        "typeParameters": []
                      }
                    }
                  }
                }
              },
              {
                "name": "balance",
                "type": {
                  "repr": "0x0000000000000000000000000000000000000000000000000000000000000002::balance::Balance<$0>",
                  "signature": {
                    "ref": null,
                    "body": {
                      "datatype": {
                        "package": "0x0000000000000000000000000000000000000000000000000000000000000002",
                        "module": "balance",
                        "type": "Balance",
                        "typeParameters": [
                          {
                            "typeParameter": 0
                          }
                        ]
                      }
                    }
                  }
                }
              }
            ]
          }
        },
        "tx_context": {
          "struct": {
            "name": "TxContext",
            "abilities": [
              "DROP"
            ],
            "typeParameters": [],
            "fields": [
              {
                "name": "sender",
                "type": {
                  "repr": "address",
                  "signature": {
                    "ref": null,
                    "body": "address"
                  }
                }
              },
              {
                "name": "tx_hash",
                "type": {
                  "repr": "vector<u8>",
                  "signature": {
                    "ref": null,
                    "body": {
                      "vector": "u8"
                    }
                  }
                }
              },
              {
                "name": "epoch",
                "type": {
                  "repr": "u64",
                  "signature": {
                    "ref": null,
                    "body": "u64"
                  }
                }
              },
              {
                "name": "epoch_timestamp_ms",
                "type": {
                  "repr": "u64",
                  "signature": {
                    "ref": null,
                    "body": "u64"
                  }
                }
              },
              {
                "name": "ids_created",
                "type": {
                  "repr": "u64",
                  "signature": {
                    "ref": null,
                    "body": "u64"
                  }
                }
              }
            ]
          }
        }
      }
    }
  }
}

task 2, lines 53-57:
//# publish --upgradeable --sender A
created: object(2,0), object(2,1)
mutated: object(0,0)
gas summary: computation_cost: 1000000, storage_cost: 5213600,  storage_rebate: 0, non_refundable_storage_fee: 0

task 3, line 59:
//# create-checkpoint
Checkpoint created: 1

task 4, lines 61-103:
//# run-graphql
Response: {
  "data": {
    "transactionBlocks": {
      "nodes": [
        {
          "effects": {
            "objectChanges": {
              "nodes": [
                {
                  "outputState": {
<<<<<<< HEAD
                    "address": "0x1c97066ec03a4978ec9e6c8010189e7927a60c9770627b7ffe79b78471a8a86f",
=======
                    "address": "0x3e7da712102730fe4b1e22606d7df9502dbd13fd9f8424101c70d509e5a74117",
                    "asMovePackage": null
                  }
                },
                {
                  "outputState": {
                    "address": "0x627b9b56673e42b32a8e911925d1f509363f09fc10805435d5c158b2334bb0b6",
>>>>>>> 69cef807
                    "asMovePackage": {
                      "module": {
                        "struct": {
                          "name": "S",
                          "abilities": [
                            "COPY",
                            "DROP"
                          ],
                          "typeParameters": [],
                          "fields": [
                            {
                              "name": "x",
                              "type": {
                                "repr": "u64",
                                "signature": {
                                  "ref": null,
                                  "body": "u64"
                                }
                              }
                            }
                          ]
                        }
                      }
                    }
                  }
                },
                {
                  "outputState": {
<<<<<<< HEAD
                    "address": "0x6e4f51e9a082897fb23e23a699deed7fed0f08579c9ed0bd483ed086f87a1e29",
                    "asMovePackage": null
                  }
                },
                {
                  "outputState": {
                    "address": "0xdd0ff907d86200b03fa0b7a629e439e9681ba3145976e34760be2a2539092fdd",
=======
                    "address": "0x95cd9a125215d9a9c2f0e7886a58f854bacad26d8112fba1221d32b88812ddc3",
>>>>>>> 69cef807
                    "asMovePackage": null
                  }
                }
              ]
            }
          }
        }
      ]
    }
  }
}

task 5, lines 105-111:
//# upgrade --package P0 --upgrade-capability 2,0 --sender A
created: object(5,0)
mutated: object(0,0), object(2,0)
gas summary: computation_cost: 1000000, storage_cost: 6049600,  storage_rebate: 2622000, non_refundable_storage_fee: 0

task 6, line 113:
//# create-checkpoint
Checkpoint created: 2

task 7, lines 115-172:
//# run-graphql
Response: {
  "data": {
    "transactionBlocks": {
      "nodes": [
        {
          "effects": {
            "objectChanges": {
              "nodes": [
                {
                  "outputState": {
<<<<<<< HEAD
                    "address": "0x6e4f51e9a082897fb23e23a699deed7fed0f08579c9ed0bd483ed086f87a1e29",
=======
                    "address": "0x3e7da712102730fe4b1e22606d7df9502dbd13fd9f8424101c70d509e5a74117",
>>>>>>> 69cef807
                    "asMovePackage": null
                  }
                },
                {
                  "outputState": {
<<<<<<< HEAD
                    "address": "0xdd0ff907d86200b03fa0b7a629e439e9681ba3145976e34760be2a2539092fdd",
=======
                    "address": "0x95cd9a125215d9a9c2f0e7886a58f854bacad26d8112fba1221d32b88812ddc3",
>>>>>>> 69cef807
                    "asMovePackage": null
                  }
                },
                {
                  "outputState": {
<<<<<<< HEAD
                    "address": "0xf9afd1f1697411699c0ffd05a254a2abab2e0808a5780740ed623584d9e7cd42",
=======
                    "address": "0xa61843baeef134a5c51631e34a1d9e26cc93fe8e3b866b75211a1215c6ab2de0",
>>>>>>> 69cef807
                    "asMovePackage": {
                      "module": {
                        "s": {
                          "module": {
                            "package": {
<<<<<<< HEAD
                              "address": "0x1c97066ec03a4978ec9e6c8010189e7927a60c9770627b7ffe79b78471a8a86f"
=======
                              "address": "0x627b9b56673e42b32a8e911925d1f509363f09fc10805435d5c158b2334bb0b6"
>>>>>>> 69cef807
                            }
                          },
                          "name": "S",
                          "abilities": [
                            "COPY",
                            "DROP"
                          ],
                          "typeParameters": [],
                          "fields": [
                            {
                              "name": "x",
                              "type": {
                                "repr": "u64",
                                "signature": {
                                  "ref": null,
                                  "body": "u64"
                                }
                              }
                            }
                          ]
                        },
                        "t": {
                          "module": {
                            "package": {
<<<<<<< HEAD
                              "address": "0xf9afd1f1697411699c0ffd05a254a2abab2e0808a5780740ed623584d9e7cd42"
=======
                              "address": "0xa61843baeef134a5c51631e34a1d9e26cc93fe8e3b866b75211a1215c6ab2de0"
>>>>>>> 69cef807
                            }
                          },
                          "name": "T",
                          "abilities": [],
                          "typeParameters": [
                            {
                              "constraints": [
                                "DROP"
                              ],
                              "isPhantom": false
                            }
                          ],
                          "fields": [
                            {
                              "name": "y",
                              "type": {
                                "repr": "u64",
                                "signature": {
                                  "ref": null,
                                  "body": "u64"
                                }
                              }
                            },
                            {
                              "name": "s",
                              "type": {
<<<<<<< HEAD
                                "repr": "0x1c97066ec03a4978ec9e6c8010189e7927a60c9770627b7ffe79b78471a8a86f::m::S",
=======
                                "repr": "0x627b9b56673e42b32a8e911925d1f509363f09fc10805435d5c158b2334bb0b6::m::S",
>>>>>>> 69cef807
                                "signature": {
                                  "ref": null,
                                  "body": {
                                    "datatype": {
<<<<<<< HEAD
                                      "package": "0x1c97066ec03a4978ec9e6c8010189e7927a60c9770627b7ffe79b78471a8a86f",
=======
                                      "package": "0x627b9b56673e42b32a8e911925d1f509363f09fc10805435d5c158b2334bb0b6",
>>>>>>> 69cef807
                                      "module": "m",
                                      "type": "S",
                                      "typeParameters": []
                                    }
                                  }
                                }
                              }
                            },
                            {
                              "name": "u",
                              "type": {
                                "repr": "$0",
                                "signature": {
                                  "ref": null,
                                  "body": {
                                    "typeParameter": 0
                                  }
                                }
                              }
                            }
                          ]
                        },
                        "v": {
                          "name": "V",
                          "fields": [
                            {
                              "name": "t",
                              "type": {
<<<<<<< HEAD
                                "repr": "0x1c97066ec03a4978ec9e6c8010189e7927a60c9770627b7ffe79b78471a8a86f::m::T<0x1c97066ec03a4978ec9e6c8010189e7927a60c9770627b7ffe79b78471a8a86f::m::S>"
=======
                                "repr": "0x627b9b56673e42b32a8e911925d1f509363f09fc10805435d5c158b2334bb0b6::m::T<0x627b9b56673e42b32a8e911925d1f509363f09fc10805435d5c158b2334bb0b6::m::S>"
>>>>>>> 69cef807
                              }
                            }
                          ]
                        }
                      }
                    }
                  }
                }
              ]
            }
          }
        }
      ]
    }
  }
}

task 8, lines 174-209:
//# run-graphql
Response: {
  "data": {
    "transactionBlocks": {
      "nodes": [
        {
          "effects": {
            "objectChanges": {
              "nodes": [
                {
                  "outputState": {
                    "asMovePackage": null
                  }
                },
                {
                  "outputState": {
                    "asMovePackage": null
                  }
                },
                {
                  "outputState": {
                    "asMovePackage": {
                      "module": {
                        "s": {
                          "module": {
                            "struct": null
                          }
                        },
                        "t": {
                          "module": {
                            "struct": {
                              "name": "T"
                            }
                          }
                        }
                      }
                    }
                  }
                }
              ]
            }
          }
        }
      ]
    }
  }
}

task 9, lines 212-252:
//# run-graphql --cursors {"n":"Coin","c":2} {"n":"TreasuryCap","c":2}
Response: {
  "data": {
    "object": {
      "asMovePackage": {
        "module": {
          "all": {
            "nodes": [
              {
                "name": "Coin",
                "fields": [
                  {
                    "name": "id",
                    "type": {
                      "repr": "0x0000000000000000000000000000000000000000000000000000000000000002::object::UID"
                    }
                  },
                  {
                    "name": "balance",
                    "type": {
                      "repr": "0x0000000000000000000000000000000000000000000000000000000000000002::balance::Balance<$0>"
                    }
                  }
                ]
              },
              {
                "name": "CoinMetadata",
                "fields": [
                  {
                    "name": "id",
                    "type": {
                      "repr": "0x0000000000000000000000000000000000000000000000000000000000000002::object::UID"
                    }
                  },
                  {
                    "name": "decimals",
                    "type": {
                      "repr": "u8"
                    }
                  },
                  {
                    "name": "name",
                    "type": {
                      "repr": "0x0000000000000000000000000000000000000000000000000000000000000001::string::String"
                    }
                  },
                  {
                    "name": "symbol",
                    "type": {
                      "repr": "0x0000000000000000000000000000000000000000000000000000000000000001::ascii::String"
                    }
                  },
                  {
                    "name": "description",
                    "type": {
                      "repr": "0x0000000000000000000000000000000000000000000000000000000000000001::string::String"
                    }
                  },
                  {
                    "name": "icon_url",
                    "type": {
                      "repr": "0x0000000000000000000000000000000000000000000000000000000000000001::option::Option<0x0000000000000000000000000000000000000000000000000000000000000002::url::Url>"
                    }
                  }
                ]
              },
              {
                "name": "CurrencyCreated",
                "fields": [
                  {
                    "name": "decimals",
                    "type": {
                      "repr": "u8"
                    }
                  }
                ]
              },
              {
                "name": "DenyCapV1",
                "fields": [
                  {
                    "name": "id",
                    "type": {
                      "repr": "0x0000000000000000000000000000000000000000000000000000000000000002::object::UID"
                    }
                  },
                  {
                    "name": "allow_global_pause",
                    "type": {
                      "repr": "bool"
                    }
                  }
                ]
              },
              {
                "name": "RegulatedCoinMetadata",
                "fields": [
                  {
                    "name": "id",
                    "type": {
                      "repr": "0x0000000000000000000000000000000000000000000000000000000000000002::object::UID"
                    }
                  },
                  {
                    "name": "coin_metadata_object",
                    "type": {
                      "repr": "0x0000000000000000000000000000000000000000000000000000000000000002::object::ID"
                    }
                  },
                  {
                    "name": "deny_cap_object",
                    "type": {
                      "repr": "0x0000000000000000000000000000000000000000000000000000000000000002::object::ID"
                    }
                  }
                ]
              },
              {
                "name": "TreasuryCap",
                "fields": [
                  {
                    "name": "id",
                    "type": {
                      "repr": "0x0000000000000000000000000000000000000000000000000000000000000002::object::UID"
                    }
                  },
                  {
                    "name": "total_supply",
                    "type": {
                      "repr": "0x0000000000000000000000000000000000000000000000000000000000000002::balance::Supply<$0>"
                    }
                  }
                ]
              }
            ],
            "pageInfo": {
              "hasNextPage": false,
              "hasPreviousPage": false
            }
          },
          "after": {
            "edges": [
              {
                "cursor": "eyJuIjoiQ29pbk1ldGFkYXRhIiwiYyI6Mn0",
                "node": {
                  "name": "CoinMetadata"
                }
              },
              {
                "cursor": "eyJuIjoiQ3VycmVuY3lDcmVhdGVkIiwiYyI6Mn0",
                "node": {
                  "name": "CurrencyCreated"
                }
              },
              {
                "cursor": "eyJuIjoiRGVueUNhcFYxIiwiYyI6Mn0",
                "node": {
                  "name": "DenyCapV1"
                }
              },
              {
                "cursor": "eyJuIjoiUmVndWxhdGVkQ29pbk1ldGFkYXRhIiwiYyI6Mn0",
                "node": {
                  "name": "RegulatedCoinMetadata"
                }
              },
              {
                "cursor": "eyJuIjoiVHJlYXN1cnlDYXAiLCJjIjoyfQ",
                "node": {
                  "name": "TreasuryCap"
                }
              }
            ],
            "pageInfo": {
              "hasNextPage": false,
              "hasPreviousPage": true
            }
          },
          "before": {
            "edges": [
              {
                "cursor": "eyJuIjoiQ29pbiIsImMiOjJ9",
                "node": {
                  "name": "Coin"
                }
              },
              {
                "cursor": "eyJuIjoiQ29pbk1ldGFkYXRhIiwiYyI6Mn0",
                "node": {
                  "name": "CoinMetadata"
                }
              },
              {
                "cursor": "eyJuIjoiQ3VycmVuY3lDcmVhdGVkIiwiYyI6Mn0",
                "node": {
                  "name": "CurrencyCreated"
                }
              },
              {
                "cursor": "eyJuIjoiRGVueUNhcFYxIiwiYyI6Mn0",
                "node": {
                  "name": "DenyCapV1"
                }
              },
              {
                "cursor": "eyJuIjoiUmVndWxhdGVkQ29pbk1ldGFkYXRhIiwiYyI6Mn0",
                "node": {
                  "name": "RegulatedCoinMetadata"
                }
              }
            ],
            "pageInfo": {
              "hasNextPage": true,
              "hasPreviousPage": false
            }
          }
        }
      }
    }
  }
}

task 10, lines 254-301:
//# run-graphql --cursors {"n":"Coin","c":2} {"n":"TreasuryCap","c":2}
Response: {
  "data": {
    "object": {
      "asMovePackage": {
        "module": {
          "prefix": {
            "edges": [
              {
                "cursor": "eyJuIjoiQ29pbk1ldGFkYXRhIiwiYyI6Mn0",
                "node": {
                  "name": "CoinMetadata"
                }
              },
              {
                "cursor": "eyJuIjoiQ3VycmVuY3lDcmVhdGVkIiwiYyI6Mn0",
                "node": {
                  "name": "CurrencyCreated"
                }
              }
            ],
            "pageInfo": {
              "hasNextPage": true,
              "hasPreviousPage": true
            }
          },
          "prefixAll": {
            "edges": [
              {
                "cursor": "eyJuIjoiQ29pbk1ldGFkYXRhIiwiYyI6Mn0",
                "node": {
                  "name": "CoinMetadata"
                }
              },
              {
                "cursor": "eyJuIjoiQ3VycmVuY3lDcmVhdGVkIiwiYyI6Mn0",
                "node": {
                  "name": "CurrencyCreated"
                }
              },
              {
                "cursor": "eyJuIjoiRGVueUNhcFYxIiwiYyI6Mn0",
                "node": {
                  "name": "DenyCapV1"
                }
              }
            ],
            "pageInfo": {
              "hasNextPage": true,
              "hasPreviousPage": true
            }
          },
          "prefixExcess": {
            "edges": [
              {
                "cursor": "eyJuIjoiQ29pbk1ldGFkYXRhIiwiYyI6Mn0",
                "node": {
                  "name": "CoinMetadata"
                }
              },
              {
                "cursor": "eyJuIjoiQ3VycmVuY3lDcmVhdGVkIiwiYyI6Mn0",
                "node": {
                  "name": "CurrencyCreated"
                }
              },
              {
                "cursor": "eyJuIjoiRGVueUNhcFYxIiwiYyI6Mn0",
                "node": {
                  "name": "DenyCapV1"
                }
              },
              {
                "cursor": "eyJuIjoiUmVndWxhdGVkQ29pbk1ldGFkYXRhIiwiYyI6Mn0",
                "node": {
                  "name": "RegulatedCoinMetadata"
                }
              },
              {
                "cursor": "eyJuIjoiVHJlYXN1cnlDYXAiLCJjIjoyfQ",
                "node": {
                  "name": "TreasuryCap"
                }
              }
            ],
            "pageInfo": {
              "hasNextPage": false,
              "hasPreviousPage": true
            }
          },
          "suffix": {
            "edges": [
              {
                "cursor": "eyJuIjoiRGVueUNhcFYxIiwiYyI6Mn0",
                "node": {
                  "name": "DenyCapV1"
                }
              },
              {
                "cursor": "eyJuIjoiUmVndWxhdGVkQ29pbk1ldGFkYXRhIiwiYyI6Mn0",
                "node": {
                  "name": "RegulatedCoinMetadata"
                }
              }
            ],
            "pageInfo": {
              "hasNextPage": true,
              "hasPreviousPage": true
            }
          },
          "suffixAll": {
            "edges": [
              {
                "cursor": "eyJuIjoiQ3VycmVuY3lDcmVhdGVkIiwiYyI6Mn0",
                "node": {
                  "name": "CurrencyCreated"
                }
              },
              {
                "cursor": "eyJuIjoiRGVueUNhcFYxIiwiYyI6Mn0",
                "node": {
                  "name": "DenyCapV1"
                }
              },
              {
                "cursor": "eyJuIjoiUmVndWxhdGVkQ29pbk1ldGFkYXRhIiwiYyI6Mn0",
                "node": {
                  "name": "RegulatedCoinMetadata"
                }
              }
            ],
            "pageInfo": {
              "hasNextPage": true,
              "hasPreviousPage": true
            }
          },
          "suffixExcess": {
            "edges": [
              {
                "cursor": "eyJuIjoiQ29pbiIsImMiOjJ9",
                "node": {
                  "name": "Coin"
                }
              },
              {
                "cursor": "eyJuIjoiQ29pbk1ldGFkYXRhIiwiYyI6Mn0",
                "node": {
                  "name": "CoinMetadata"
                }
              },
              {
                "cursor": "eyJuIjoiQ3VycmVuY3lDcmVhdGVkIiwiYyI6Mn0",
                "node": {
                  "name": "CurrencyCreated"
                }
              },
              {
                "cursor": "eyJuIjoiRGVueUNhcFYxIiwiYyI6Mn0",
                "node": {
                  "name": "DenyCapV1"
                }
              },
              {
                "cursor": "eyJuIjoiUmVndWxhdGVkQ29pbk1ldGFkYXRhIiwiYyI6Mn0",
                "node": {
                  "name": "RegulatedCoinMetadata"
                }
              }
            ],
            "pageInfo": {
              "hasNextPage": true,
              "hasPreviousPage": false
            }
          }
        }
      }
    }
  }
}<|MERGE_RESOLUTION|>--- conflicted
+++ resolved
@@ -154,17 +154,19 @@
               "nodes": [
                 {
                   "outputState": {
-<<<<<<< HEAD
-                    "address": "0x1c97066ec03a4978ec9e6c8010189e7927a60c9770627b7ffe79b78471a8a86f",
-=======
-                    "address": "0x3e7da712102730fe4b1e22606d7df9502dbd13fd9f8424101c70d509e5a74117",
+                    "address": "0x42401c46274adec40c7c1cc0d547f01bec7b7bcb44e38f6c9b0acd9955e92b60",
                     "asMovePackage": null
                   }
                 },
                 {
                   "outputState": {
-                    "address": "0x627b9b56673e42b32a8e911925d1f509363f09fc10805435d5c158b2334bb0b6",
->>>>>>> 69cef807
+                    "address": "0xdc2bf5aaedaaa7b47c24cead743b2fe02c29ecc57190673542c746ed460ea785",
+                    "asMovePackage": null
+                  }
+                },
+                {
+                  "outputState": {
+                    "address": "0xe69a1914da253e18ab30848e518e612f0db8a3aca32b87f0327519f4df4c3aca",
                     "asMovePackage": {
                       "module": {
                         "struct": {
@@ -190,22 +192,6 @@
                       }
                     }
                   }
-                },
-                {
-                  "outputState": {
-<<<<<<< HEAD
-                    "address": "0x6e4f51e9a082897fb23e23a699deed7fed0f08579c9ed0bd483ed086f87a1e29",
-                    "asMovePackage": null
-                  }
-                },
-                {
-                  "outputState": {
-                    "address": "0xdd0ff907d86200b03fa0b7a629e439e9681ba3145976e34760be2a2539092fdd",
-=======
-                    "address": "0x95cd9a125215d9a9c2f0e7886a58f854bacad26d8112fba1221d32b88812ddc3",
->>>>>>> 69cef807
-                    "asMovePackage": null
-                  }
                 }
               ]
             }
@@ -238,41 +224,19 @@
               "nodes": [
                 {
                   "outputState": {
-<<<<<<< HEAD
-                    "address": "0x6e4f51e9a082897fb23e23a699deed7fed0f08579c9ed0bd483ed086f87a1e29",
-=======
-                    "address": "0x3e7da712102730fe4b1e22606d7df9502dbd13fd9f8424101c70d509e5a74117",
->>>>>>> 69cef807
+                    "address": "0x42401c46274adec40c7c1cc0d547f01bec7b7bcb44e38f6c9b0acd9955e92b60",
                     "asMovePackage": null
                   }
                 },
                 {
                   "outputState": {
-<<<<<<< HEAD
-                    "address": "0xdd0ff907d86200b03fa0b7a629e439e9681ba3145976e34760be2a2539092fdd",
-=======
-                    "address": "0x95cd9a125215d9a9c2f0e7886a58f854bacad26d8112fba1221d32b88812ddc3",
->>>>>>> 69cef807
-                    "asMovePackage": null
-                  }
-                },
-                {
-                  "outputState": {
-<<<<<<< HEAD
-                    "address": "0xf9afd1f1697411699c0ffd05a254a2abab2e0808a5780740ed623584d9e7cd42",
-=======
-                    "address": "0xa61843baeef134a5c51631e34a1d9e26cc93fe8e3b866b75211a1215c6ab2de0",
->>>>>>> 69cef807
+                    "address": "0xafd4057ea9ea60b6a607ce74d347e2e322381134e6348871aeb2e5ac1ebd6e42",
                     "asMovePackage": {
                       "module": {
                         "s": {
                           "module": {
                             "package": {
-<<<<<<< HEAD
-                              "address": "0x1c97066ec03a4978ec9e6c8010189e7927a60c9770627b7ffe79b78471a8a86f"
-=======
-                              "address": "0x627b9b56673e42b32a8e911925d1f509363f09fc10805435d5c158b2334bb0b6"
->>>>>>> 69cef807
+                              "address": "0xe69a1914da253e18ab30848e518e612f0db8a3aca32b87f0327519f4df4c3aca"
                             }
                           },
                           "name": "S",
@@ -297,11 +261,7 @@
                         "t": {
                           "module": {
                             "package": {
-<<<<<<< HEAD
-                              "address": "0xf9afd1f1697411699c0ffd05a254a2abab2e0808a5780740ed623584d9e7cd42"
-=======
-                              "address": "0xa61843baeef134a5c51631e34a1d9e26cc93fe8e3b866b75211a1215c6ab2de0"
->>>>>>> 69cef807
+                              "address": "0xafd4057ea9ea60b6a607ce74d347e2e322381134e6348871aeb2e5ac1ebd6e42"
                             }
                           },
                           "name": "T",
@@ -328,20 +288,12 @@
                             {
                               "name": "s",
                               "type": {
-<<<<<<< HEAD
-                                "repr": "0x1c97066ec03a4978ec9e6c8010189e7927a60c9770627b7ffe79b78471a8a86f::m::S",
-=======
-                                "repr": "0x627b9b56673e42b32a8e911925d1f509363f09fc10805435d5c158b2334bb0b6::m::S",
->>>>>>> 69cef807
+                                "repr": "0xe69a1914da253e18ab30848e518e612f0db8a3aca32b87f0327519f4df4c3aca::m::S",
                                 "signature": {
                                   "ref": null,
                                   "body": {
                                     "datatype": {
-<<<<<<< HEAD
-                                      "package": "0x1c97066ec03a4978ec9e6c8010189e7927a60c9770627b7ffe79b78471a8a86f",
-=======
-                                      "package": "0x627b9b56673e42b32a8e911925d1f509363f09fc10805435d5c158b2334bb0b6",
->>>>>>> 69cef807
+                                      "package": "0xe69a1914da253e18ab30848e518e612f0db8a3aca32b87f0327519f4df4c3aca",
                                       "module": "m",
                                       "type": "S",
                                       "typeParameters": []
@@ -370,17 +322,19 @@
                             {
                               "name": "t",
                               "type": {
-<<<<<<< HEAD
-                                "repr": "0x1c97066ec03a4978ec9e6c8010189e7927a60c9770627b7ffe79b78471a8a86f::m::T<0x1c97066ec03a4978ec9e6c8010189e7927a60c9770627b7ffe79b78471a8a86f::m::S>"
-=======
-                                "repr": "0x627b9b56673e42b32a8e911925d1f509363f09fc10805435d5c158b2334bb0b6::m::T<0x627b9b56673e42b32a8e911925d1f509363f09fc10805435d5c158b2334bb0b6::m::S>"
->>>>>>> 69cef807
+                                "repr": "0xe69a1914da253e18ab30848e518e612f0db8a3aca32b87f0327519f4df4c3aca::m::T<0xe69a1914da253e18ab30848e518e612f0db8a3aca32b87f0327519f4df4c3aca::m::S>"
                               }
                             }
                           ]
                         }
                       }
                     }
+                  }
+                },
+                {
+                  "outputState": {
+                    "address": "0xdc2bf5aaedaaa7b47c24cead743b2fe02c29ecc57190673542c746ed460ea785",
+                    "asMovePackage": null
                   }
                 }
               ]
@@ -402,11 +356,6 @@
           "effects": {
             "objectChanges": {
               "nodes": [
-                {
-                  "outputState": {
-                    "asMovePackage": null
-                  }
-                },
                 {
                   "outputState": {
                     "asMovePackage": null
@@ -431,6 +380,11 @@
                       }
                     }
                   }
+                },
+                {
+                  "outputState": {
+                    "asMovePackage": null
+                  }
                 }
               ]
             }
