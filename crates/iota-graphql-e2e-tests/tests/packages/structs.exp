processed 11 tasks

init:
A: object(0,0)

task 1, lines 7-51:
//# run-graphql
Response: {
  "data": {
    "object": {
      "asMovePackage": {
        "coin": {
          "struct": {
            "name": "Coin",
            "abilities": [
              "STORE",
              "KEY"
            ],
            "typeParameters": [
              {
                "constraints": [],
                "isPhantom": true
              }
            ],
            "fields": [
              {
                "name": "id",
                "type": {
                  "repr": "0x0000000000000000000000000000000000000000000000000000000000000002::object::UID",
                  "signature": {
                    "ref": null,
                    "body": {
                      "datatype": {
                        "package": "0x0000000000000000000000000000000000000000000000000000000000000002",
                        "module": "object",
                        "type": "UID",
                        "typeParameters": []
                      }
                    }
                  }
                }
              },
              {
                "name": "balance",
                "type": {
                  "repr": "0x0000000000000000000000000000000000000000000000000000000000000002::balance::Balance<$0>",
                  "signature": {
                    "ref": null,
                    "body": {
                      "datatype": {
                        "package": "0x0000000000000000000000000000000000000000000000000000000000000002",
                        "module": "balance",
                        "type": "Balance",
                        "typeParameters": [
                          {
                            "typeParameter": 0
                          }
                        ]
                      }
                    }
                  }
                }
              }
            ]
          }
        },
        "tx_context": {
          "struct": {
            "name": "TxContext",
            "abilities": [
              "DROP"
            ],
            "typeParameters": [],
            "fields": [
              {
                "name": "sender",
                "type": {
                  "repr": "address",
                  "signature": {
                    "ref": null,
                    "body": "address"
                  }
                }
              },
              {
                "name": "tx_hash",
                "type": {
                  "repr": "vector<u8>",
                  "signature": {
                    "ref": null,
                    "body": {
                      "vector": "u8"
                    }
                  }
                }
              },
              {
                "name": "epoch",
                "type": {
                  "repr": "u64",
                  "signature": {
                    "ref": null,
                    "body": "u64"
                  }
                }
              },
              {
                "name": "epoch_timestamp_ms",
                "type": {
                  "repr": "u64",
                  "signature": {
                    "ref": null,
                    "body": "u64"
                  }
                }
              },
              {
                "name": "ids_created",
                "type": {
                  "repr": "u64",
                  "signature": {
                    "ref": null,
                    "body": "u64"
                  }
                }
              }
            ]
          }
        }
      }
    }
  }
}

task 2, lines 53-57:
//# publish --upgradeable --sender A
created: object(2,0), object(2,1)
mutated: object(0,0)
gas summary: computation_cost: 1000000, storage_cost: 5213600,  storage_rebate: 0, non_refundable_storage_fee: 0

task 3, line 59:
//# create-checkpoint
Checkpoint created: 1

task 4, lines 61-103:
//# run-graphql
Response: {
  "data": {
    "transactionBlocks": {
      "nodes": [
        {
          "effects": {
            "objectChanges": {
              "nodes": [
                {
                  "outputState": {
<<<<<<< HEAD
                    "address": "0x2fe5f956580dc291056b64304c9be53b3ebb5184cab159034159197ec0f533a1",
=======
                    "address": "0x37256da94764212f98d6ad0e8127abfa76f1f162ef41d95418647d57e8eaca7a",
>>>>>>> 4647c11f
                    "asMovePackage": null
                  }
                },
                {
                  "outputState": {
<<<<<<< HEAD
                    "address": "0x7ec952beee5417dad3df9d26dc50fa29be30ca08bfdb44b6a31da815c65de817",
=======
                    "address": "0x7ab276e07bc81d3c00ac3f5234cce7214b5e69f5cbfa07535f14b05eeca5597c",
                    "asMovePackage": null
                  }
                },
                {
                  "outputState": {
                    "address": "0x9f6e2de5e33a325a9cdb4202adeef86f2f8b503595fcbf291a8c697e2ff8e8ce",
>>>>>>> 4647c11f
                    "asMovePackage": {
                      "module": {
                        "struct": {
                          "name": "S",
                          "abilities": [
                            "COPY",
                            "DROP"
                          ],
                          "typeParameters": [],
                          "fields": [
                            {
                              "name": "x",
                              "type": {
                                "repr": "u64",
                                "signature": {
                                  "ref": null,
                                  "body": "u64"
                                }
                              }
                            }
                          ]
                        }
                      }
                    }
                  }
<<<<<<< HEAD
                },
                {
                  "outputState": {
                    "address": "0xbdccdc4188dcc5ccf549c562edb8e1e3d471f92ee8d4cd80a755fd740da7924c",
                    "asMovePackage": null
                  }
=======
>>>>>>> 4647c11f
                }
              ]
            }
          }
        }
      ]
    }
  }
}

task 5, lines 105-111:
//# upgrade --package P0 --upgrade-capability 2,0 --sender A
created: object(5,0)
mutated: object(0,0), object(2,0)
gas summary: computation_cost: 1000000, storage_cost: 6049600,  storage_rebate: 2622000, non_refundable_storage_fee: 0

task 6, line 113:
//# create-checkpoint
Checkpoint created: 2

task 7, lines 115-172:
//# run-graphql
Response: {
  "data": {
    "transactionBlocks": {
      "nodes": [
        {
          "effects": {
            "objectChanges": {
              "nodes": [
                {
                  "outputState": {
<<<<<<< HEAD
                    "address": "0x2fe5f956580dc291056b64304c9be53b3ebb5184cab159034159197ec0f533a1",
                    "asMovePackage": null
                  }
                },
                {
                  "outputState": {
                    "address": "0x7d35feb5a565d1a2d52f405fb31b02ab5e8d8e24782d95bb88d5cf4171165dbb",
=======
                    "address": "0x10be345598e39acb2359e836c0b9abc86e1d7f952964f32e94bc7df976af1639",
>>>>>>> 4647c11f
                    "asMovePackage": {
                      "module": {
                        "s": {
                          "module": {
                            "package": {
<<<<<<< HEAD
                              "address": "0x7ec952beee5417dad3df9d26dc50fa29be30ca08bfdb44b6a31da815c65de817"
=======
                              "address": "0x9f6e2de5e33a325a9cdb4202adeef86f2f8b503595fcbf291a8c697e2ff8e8ce"
>>>>>>> 4647c11f
                            }
                          },
                          "name": "S",
                          "abilities": [
                            "COPY",
                            "DROP"
                          ],
                          "typeParameters": [],
                          "fields": [
                            {
                              "name": "x",
                              "type": {
                                "repr": "u64",
                                "signature": {
                                  "ref": null,
                                  "body": "u64"
                                }
                              }
                            }
                          ]
                        },
                        "t": {
                          "module": {
                            "package": {
<<<<<<< HEAD
                              "address": "0x7d35feb5a565d1a2d52f405fb31b02ab5e8d8e24782d95bb88d5cf4171165dbb"
=======
                              "address": "0x10be345598e39acb2359e836c0b9abc86e1d7f952964f32e94bc7df976af1639"
>>>>>>> 4647c11f
                            }
                          },
                          "name": "T",
                          "abilities": [],
                          "typeParameters": [
                            {
                              "constraints": [
                                "DROP"
                              ],
                              "isPhantom": false
                            }
                          ],
                          "fields": [
                            {
                              "name": "y",
                              "type": {
                                "repr": "u64",
                                "signature": {
                                  "ref": null,
                                  "body": "u64"
                                }
                              }
                            },
                            {
                              "name": "s",
                              "type": {
<<<<<<< HEAD
                                "repr": "0x7ec952beee5417dad3df9d26dc50fa29be30ca08bfdb44b6a31da815c65de817::m::S",
=======
                                "repr": "0x9f6e2de5e33a325a9cdb4202adeef86f2f8b503595fcbf291a8c697e2ff8e8ce::m::S",
>>>>>>> 4647c11f
                                "signature": {
                                  "ref": null,
                                  "body": {
                                    "datatype": {
<<<<<<< HEAD
                                      "package": "0x7ec952beee5417dad3df9d26dc50fa29be30ca08bfdb44b6a31da815c65de817",
=======
                                      "package": "0x9f6e2de5e33a325a9cdb4202adeef86f2f8b503595fcbf291a8c697e2ff8e8ce",
>>>>>>> 4647c11f
                                      "module": "m",
                                      "type": "S",
                                      "typeParameters": []
                                    }
                                  }
                                }
                              }
                            },
                            {
                              "name": "u",
                              "type": {
                                "repr": "$0",
                                "signature": {
                                  "ref": null,
                                  "body": {
                                    "typeParameter": 0
                                  }
                                }
                              }
                            }
                          ]
                        },
                        "v": {
                          "name": "V",
                          "fields": [
                            {
                              "name": "t",
                              "type": {
<<<<<<< HEAD
                                "repr": "0x7ec952beee5417dad3df9d26dc50fa29be30ca08bfdb44b6a31da815c65de817::m::T<0x7ec952beee5417dad3df9d26dc50fa29be30ca08bfdb44b6a31da815c65de817::m::S>"
=======
                                "repr": "0x9f6e2de5e33a325a9cdb4202adeef86f2f8b503595fcbf291a8c697e2ff8e8ce::m::T<0x9f6e2de5e33a325a9cdb4202adeef86f2f8b503595fcbf291a8c697e2ff8e8ce::m::S>"
>>>>>>> 4647c11f
                              }
                            }
                          ]
                        }
                      }
                    }
                  }
                },
                {
                  "outputState": {
<<<<<<< HEAD
                    "address": "0xbdccdc4188dcc5ccf549c562edb8e1e3d471f92ee8d4cd80a755fd740da7924c",
=======
                    "address": "0x37256da94764212f98d6ad0e8127abfa76f1f162ef41d95418647d57e8eaca7a",
                    "asMovePackage": null
                  }
                },
                {
                  "outputState": {
                    "address": "0x7ab276e07bc81d3c00ac3f5234cce7214b5e69f5cbfa07535f14b05eeca5597c",
>>>>>>> 4647c11f
                    "asMovePackage": null
                  }
                }
              ]
            }
          }
        }
      ]
    }
  }
}

task 8, lines 174-209:
//# run-graphql
Response: {
  "data": {
    "transactionBlocks": {
      "nodes": [
        {
          "effects": {
            "objectChanges": {
              "nodes": [
                {
                  "outputState": {
<<<<<<< HEAD
                    "asMovePackage": null
                  }
                },
                {
                  "outputState": {
=======
>>>>>>> 4647c11f
                    "asMovePackage": {
                      "module": {
                        "s": {
                          "module": {
                            "struct": null
                          }
                        },
                        "t": {
                          "module": {
                            "struct": {
                              "name": "T"
                            }
                          }
                        }
                      }
                    }
                  }
                },
                {
                  "outputState": {
                    "asMovePackage": null
                  }
<<<<<<< HEAD
=======
                },
                {
                  "outputState": {
                    "asMovePackage": null
                  }
>>>>>>> 4647c11f
                }
              ]
            }
          }
        }
      ]
    }
  }
}

task 9, lines 212-252:
//# run-graphql --cursors {"n":"Coin","c":2} {"n":"TreasuryCap","c":2}
Response: {
  "data": {
    "object": {
      "asMovePackage": {
        "module": {
          "all": {
            "nodes": [
              {
                "name": "Coin",
                "fields": [
                  {
                    "name": "id",
                    "type": {
                      "repr": "0x0000000000000000000000000000000000000000000000000000000000000002::object::UID"
                    }
                  },
                  {
                    "name": "balance",
                    "type": {
                      "repr": "0x0000000000000000000000000000000000000000000000000000000000000002::balance::Balance<$0>"
                    }
                  }
                ]
              },
              {
                "name": "CoinMetadata",
                "fields": [
                  {
                    "name": "id",
                    "type": {
                      "repr": "0x0000000000000000000000000000000000000000000000000000000000000002::object::UID"
                    }
                  },
                  {
                    "name": "decimals",
                    "type": {
                      "repr": "u8"
                    }
                  },
                  {
                    "name": "name",
                    "type": {
                      "repr": "0x0000000000000000000000000000000000000000000000000000000000000001::string::String"
                    }
                  },
                  {
                    "name": "symbol",
                    "type": {
                      "repr": "0x0000000000000000000000000000000000000000000000000000000000000001::ascii::String"
                    }
                  },
                  {
                    "name": "description",
                    "type": {
                      "repr": "0x0000000000000000000000000000000000000000000000000000000000000001::string::String"
                    }
                  },
                  {
                    "name": "icon_url",
                    "type": {
                      "repr": "0x0000000000000000000000000000000000000000000000000000000000000001::option::Option<0x0000000000000000000000000000000000000000000000000000000000000002::url::Url>"
                    }
                  }
                ]
              },
              {
                "name": "CurrencyCreated",
                "fields": [
                  {
                    "name": "decimals",
                    "type": {
                      "repr": "u8"
                    }
                  }
                ]
              },
              {
                "name": "DenyCapV1",
                "fields": [
                  {
                    "name": "id",
                    "type": {
                      "repr": "0x0000000000000000000000000000000000000000000000000000000000000002::object::UID"
                    }
                  },
                  {
                    "name": "allow_global_pause",
                    "type": {
                      "repr": "bool"
                    }
                  }
                ]
              },
              {
                "name": "RegulatedCoinMetadata",
                "fields": [
                  {
                    "name": "id",
                    "type": {
                      "repr": "0x0000000000000000000000000000000000000000000000000000000000000002::object::UID"
                    }
                  },
                  {
                    "name": "coin_metadata_object",
                    "type": {
                      "repr": "0x0000000000000000000000000000000000000000000000000000000000000002::object::ID"
                    }
                  },
                  {
                    "name": "deny_cap_object",
                    "type": {
                      "repr": "0x0000000000000000000000000000000000000000000000000000000000000002::object::ID"
                    }
                  }
                ]
              },
              {
                "name": "TreasuryCap",
                "fields": [
                  {
                    "name": "id",
                    "type": {
                      "repr": "0x0000000000000000000000000000000000000000000000000000000000000002::object::UID"
                    }
                  },
                  {
                    "name": "total_supply",
                    "type": {
                      "repr": "0x0000000000000000000000000000000000000000000000000000000000000002::balance::Supply<$0>"
                    }
                  }
                ]
              }
            ],
            "pageInfo": {
              "hasNextPage": false,
              "hasPreviousPage": false
            }
          },
          "after": {
            "edges": [
              {
                "cursor": "eyJuIjoiQ29pbk1ldGFkYXRhIiwiYyI6Mn0",
                "node": {
                  "name": "CoinMetadata"
                }
              },
              {
                "cursor": "eyJuIjoiQ3VycmVuY3lDcmVhdGVkIiwiYyI6Mn0",
                "node": {
                  "name": "CurrencyCreated"
                }
              },
              {
                "cursor": "eyJuIjoiRGVueUNhcFYxIiwiYyI6Mn0",
                "node": {
                  "name": "DenyCapV1"
                }
              },
              {
                "cursor": "eyJuIjoiUmVndWxhdGVkQ29pbk1ldGFkYXRhIiwiYyI6Mn0",
                "node": {
                  "name": "RegulatedCoinMetadata"
                }
              },
              {
                "cursor": "eyJuIjoiVHJlYXN1cnlDYXAiLCJjIjoyfQ",
                "node": {
                  "name": "TreasuryCap"
                }
              }
            ],
            "pageInfo": {
              "hasNextPage": false,
              "hasPreviousPage": true
            }
          },
          "before": {
            "edges": [
              {
                "cursor": "eyJuIjoiQ29pbiIsImMiOjJ9",
                "node": {
                  "name": "Coin"
                }
              },
              {
                "cursor": "eyJuIjoiQ29pbk1ldGFkYXRhIiwiYyI6Mn0",
                "node": {
                  "name": "CoinMetadata"
                }
              },
              {
                "cursor": "eyJuIjoiQ3VycmVuY3lDcmVhdGVkIiwiYyI6Mn0",
                "node": {
                  "name": "CurrencyCreated"
                }
              },
              {
                "cursor": "eyJuIjoiRGVueUNhcFYxIiwiYyI6Mn0",
                "node": {
                  "name": "DenyCapV1"
                }
              },
              {
                "cursor": "eyJuIjoiUmVndWxhdGVkQ29pbk1ldGFkYXRhIiwiYyI6Mn0",
                "node": {
                  "name": "RegulatedCoinMetadata"
                }
              }
            ],
            "pageInfo": {
              "hasNextPage": true,
              "hasPreviousPage": false
            }
          }
        }
      }
    }
  }
}

task 10, lines 254-301:
//# run-graphql --cursors {"n":"Coin","c":2} {"n":"TreasuryCap","c":2}
Response: {
  "data": {
    "object": {
      "asMovePackage": {
        "module": {
          "prefix": {
            "edges": [
              {
                "cursor": "eyJuIjoiQ29pbk1ldGFkYXRhIiwiYyI6Mn0",
                "node": {
                  "name": "CoinMetadata"
                }
              },
              {
                "cursor": "eyJuIjoiQ3VycmVuY3lDcmVhdGVkIiwiYyI6Mn0",
                "node": {
                  "name": "CurrencyCreated"
                }
              }
            ],
            "pageInfo": {
              "hasNextPage": true,
              "hasPreviousPage": true
            }
          },
          "prefixAll": {
            "edges": [
              {
                "cursor": "eyJuIjoiQ29pbk1ldGFkYXRhIiwiYyI6Mn0",
                "node": {
                  "name": "CoinMetadata"
                }
              },
              {
                "cursor": "eyJuIjoiQ3VycmVuY3lDcmVhdGVkIiwiYyI6Mn0",
                "node": {
                  "name": "CurrencyCreated"
                }
              },
              {
                "cursor": "eyJuIjoiRGVueUNhcFYxIiwiYyI6Mn0",
                "node": {
                  "name": "DenyCapV1"
                }
              }
            ],
            "pageInfo": {
              "hasNextPage": true,
              "hasPreviousPage": true
            }
          },
          "prefixExcess": {
            "edges": [
              {
                "cursor": "eyJuIjoiQ29pbk1ldGFkYXRhIiwiYyI6Mn0",
                "node": {
                  "name": "CoinMetadata"
                }
              },
              {
                "cursor": "eyJuIjoiQ3VycmVuY3lDcmVhdGVkIiwiYyI6Mn0",
                "node": {
                  "name": "CurrencyCreated"
                }
              },
              {
                "cursor": "eyJuIjoiRGVueUNhcFYxIiwiYyI6Mn0",
                "node": {
                  "name": "DenyCapV1"
                }
              },
              {
                "cursor": "eyJuIjoiUmVndWxhdGVkQ29pbk1ldGFkYXRhIiwiYyI6Mn0",
                "node": {
                  "name": "RegulatedCoinMetadata"
                }
              },
              {
                "cursor": "eyJuIjoiVHJlYXN1cnlDYXAiLCJjIjoyfQ",
                "node": {
                  "name": "TreasuryCap"
                }
              }
            ],
            "pageInfo": {
              "hasNextPage": false,
              "hasPreviousPage": true
            }
          },
          "suffix": {
            "edges": [
              {
                "cursor": "eyJuIjoiRGVueUNhcFYxIiwiYyI6Mn0",
                "node": {
                  "name": "DenyCapV1"
                }
              },
              {
                "cursor": "eyJuIjoiUmVndWxhdGVkQ29pbk1ldGFkYXRhIiwiYyI6Mn0",
                "node": {
                  "name": "RegulatedCoinMetadata"
                }
              }
            ],
            "pageInfo": {
              "hasNextPage": true,
              "hasPreviousPage": true
            }
          },
          "suffixAll": {
            "edges": [
              {
                "cursor": "eyJuIjoiQ3VycmVuY3lDcmVhdGVkIiwiYyI6Mn0",
                "node": {
                  "name": "CurrencyCreated"
                }
              },
              {
                "cursor": "eyJuIjoiRGVueUNhcFYxIiwiYyI6Mn0",
                "node": {
                  "name": "DenyCapV1"
                }
              },
              {
                "cursor": "eyJuIjoiUmVndWxhdGVkQ29pbk1ldGFkYXRhIiwiYyI6Mn0",
                "node": {
                  "name": "RegulatedCoinMetadata"
                }
              }
            ],
            "pageInfo": {
              "hasNextPage": true,
              "hasPreviousPage": true
            }
          },
          "suffixExcess": {
            "edges": [
              {
                "cursor": "eyJuIjoiQ29pbiIsImMiOjJ9",
                "node": {
                  "name": "Coin"
                }
              },
              {
                "cursor": "eyJuIjoiQ29pbk1ldGFkYXRhIiwiYyI6Mn0",
                "node": {
                  "name": "CoinMetadata"
                }
              },
              {
                "cursor": "eyJuIjoiQ3VycmVuY3lDcmVhdGVkIiwiYyI6Mn0",
                "node": {
                  "name": "CurrencyCreated"
                }
              },
              {
                "cursor": "eyJuIjoiRGVueUNhcFYxIiwiYyI6Mn0",
                "node": {
                  "name": "DenyCapV1"
                }
              },
              {
                "cursor": "eyJuIjoiUmVndWxhdGVkQ29pbk1ldGFkYXRhIiwiYyI6Mn0",
                "node": {
                  "name": "RegulatedCoinMetadata"
                }
              }
            ],
            "pageInfo": {
              "hasNextPage": true,
              "hasPreviousPage": false
            }
          }
        }
      }
    }
  }
}<|MERGE_RESOLUTION|>--- conflicted
+++ resolved
@@ -154,19 +154,12 @@
               "nodes": [
                 {
                   "outputState": {
-<<<<<<< HEAD
-                    "address": "0x2fe5f956580dc291056b64304c9be53b3ebb5184cab159034159197ec0f533a1",
-=======
                     "address": "0x37256da94764212f98d6ad0e8127abfa76f1f162ef41d95418647d57e8eaca7a",
->>>>>>> 4647c11f
                     "asMovePackage": null
                   }
                 },
                 {
                   "outputState": {
-<<<<<<< HEAD
-                    "address": "0x7ec952beee5417dad3df9d26dc50fa29be30ca08bfdb44b6a31da815c65de817",
-=======
                     "address": "0x7ab276e07bc81d3c00ac3f5234cce7214b5e69f5cbfa07535f14b05eeca5597c",
                     "asMovePackage": null
                   }
@@ -174,7 +167,6 @@
                 {
                   "outputState": {
                     "address": "0x9f6e2de5e33a325a9cdb4202adeef86f2f8b503595fcbf291a8c697e2ff8e8ce",
->>>>>>> 4647c11f
                     "asMovePackage": {
                       "module": {
                         "struct": {
@@ -200,15 +192,6 @@
                       }
                     }
                   }
-<<<<<<< HEAD
-                },
-                {
-                  "outputState": {
-                    "address": "0xbdccdc4188dcc5ccf549c562edb8e1e3d471f92ee8d4cd80a755fd740da7924c",
-                    "asMovePackage": null
-                  }
-=======
->>>>>>> 4647c11f
                 }
               ]
             }
@@ -241,27 +224,13 @@
               "nodes": [
                 {
                   "outputState": {
-<<<<<<< HEAD
-                    "address": "0x2fe5f956580dc291056b64304c9be53b3ebb5184cab159034159197ec0f533a1",
-                    "asMovePackage": null
-                  }
-                },
-                {
-                  "outputState": {
-                    "address": "0x7d35feb5a565d1a2d52f405fb31b02ab5e8d8e24782d95bb88d5cf4171165dbb",
-=======
                     "address": "0x10be345598e39acb2359e836c0b9abc86e1d7f952964f32e94bc7df976af1639",
->>>>>>> 4647c11f
                     "asMovePackage": {
                       "module": {
                         "s": {
                           "module": {
                             "package": {
-<<<<<<< HEAD
-                              "address": "0x7ec952beee5417dad3df9d26dc50fa29be30ca08bfdb44b6a31da815c65de817"
-=======
                               "address": "0x9f6e2de5e33a325a9cdb4202adeef86f2f8b503595fcbf291a8c697e2ff8e8ce"
->>>>>>> 4647c11f
                             }
                           },
                           "name": "S",
@@ -286,11 +255,7 @@
                         "t": {
                           "module": {
                             "package": {
-<<<<<<< HEAD
-                              "address": "0x7d35feb5a565d1a2d52f405fb31b02ab5e8d8e24782d95bb88d5cf4171165dbb"
-=======
                               "address": "0x10be345598e39acb2359e836c0b9abc86e1d7f952964f32e94bc7df976af1639"
->>>>>>> 4647c11f
                             }
                           },
                           "name": "T",
@@ -317,20 +282,12 @@
                             {
                               "name": "s",
                               "type": {
-<<<<<<< HEAD
-                                "repr": "0x7ec952beee5417dad3df9d26dc50fa29be30ca08bfdb44b6a31da815c65de817::m::S",
-=======
                                 "repr": "0x9f6e2de5e33a325a9cdb4202adeef86f2f8b503595fcbf291a8c697e2ff8e8ce::m::S",
->>>>>>> 4647c11f
                                 "signature": {
                                   "ref": null,
                                   "body": {
                                     "datatype": {
-<<<<<<< HEAD
-                                      "package": "0x7ec952beee5417dad3df9d26dc50fa29be30ca08bfdb44b6a31da815c65de817",
-=======
                                       "package": "0x9f6e2de5e33a325a9cdb4202adeef86f2f8b503595fcbf291a8c697e2ff8e8ce",
->>>>>>> 4647c11f
                                       "module": "m",
                                       "type": "S",
                                       "typeParameters": []
@@ -359,11 +316,7 @@
                             {
                               "name": "t",
                               "type": {
-<<<<<<< HEAD
-                                "repr": "0x7ec952beee5417dad3df9d26dc50fa29be30ca08bfdb44b6a31da815c65de817::m::T<0x7ec952beee5417dad3df9d26dc50fa29be30ca08bfdb44b6a31da815c65de817::m::S>"
-=======
                                 "repr": "0x9f6e2de5e33a325a9cdb4202adeef86f2f8b503595fcbf291a8c697e2ff8e8ce::m::T<0x9f6e2de5e33a325a9cdb4202adeef86f2f8b503595fcbf291a8c697e2ff8e8ce::m::S>"
->>>>>>> 4647c11f
                               }
                             }
                           ]
@@ -374,9 +327,6 @@
                 },
                 {
                   "outputState": {
-<<<<<<< HEAD
-                    "address": "0xbdccdc4188dcc5ccf549c562edb8e1e3d471f92ee8d4cd80a755fd740da7924c",
-=======
                     "address": "0x37256da94764212f98d6ad0e8127abfa76f1f162ef41d95418647d57e8eaca7a",
                     "asMovePackage": null
                   }
@@ -384,7 +334,6 @@
                 {
                   "outputState": {
                     "address": "0x7ab276e07bc81d3c00ac3f5234cce7214b5e69f5cbfa07535f14b05eeca5597c",
->>>>>>> 4647c11f
                     "asMovePackage": null
                   }
                 }
@@ -409,14 +358,6 @@
               "nodes": [
                 {
                   "outputState": {
-<<<<<<< HEAD
-                    "asMovePackage": null
-                  }
-                },
-                {
-                  "outputState": {
-=======
->>>>>>> 4647c11f
                     "asMovePackage": {
                       "module": {
                         "s": {
@@ -439,14 +380,11 @@
                   "outputState": {
                     "asMovePackage": null
                   }
-<<<<<<< HEAD
-=======
                 },
                 {
                   "outputState": {
                     "asMovePackage": null
                   }
->>>>>>> 4647c11f
                 }
               ]
             }
