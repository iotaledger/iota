--- conflicted
+++ resolved
@@ -136,11 +136,7 @@
 //# publish --upgradeable --sender A
 created: object(2,0), object(2,1)
 mutated: object(0,0)
-<<<<<<< HEAD
-gas summary: computation_cost: 1000000, computation_cost_burned: 1000000, storage_cost: 5213600,  storage_rebate: 0, non_refundable_storage_fee: 0
-=======
 gas summary: computation_cost: 1000000, storage_cost: 5198400,  storage_rebate: 0, non_refundable_storage_fee: 0
->>>>>>> 1a2e8e4d
 
 task 3, line 59:
 //# create-checkpoint
@@ -210,11 +206,7 @@
 //# upgrade --package P0 --upgrade-capability 2,0 --sender A
 created: object(5,0)
 mutated: object(0,0), object(2,0)
-<<<<<<< HEAD
-gas summary: computation_cost: 1000000, computation_cost_burned: 1000000, storage_cost: 6049600,  storage_rebate: 2622000, non_refundable_storage_fee: 0
-=======
 gas summary: computation_cost: 1000000, storage_cost: 6034400,  storage_rebate: 2606800, non_refundable_storage_fee: 0
->>>>>>> 1a2e8e4d
 
 task 6, line 113:
 //# create-checkpoint
