--- conflicted
+++ resolved
@@ -155,11 +155,7 @@
 Response: {
   "data": {
     "object": {
-<<<<<<< HEAD
-      "address": "0x43a63b2c9fb259de96175cc174ee692ef70a8c06ac57a0c83dbef7f5f9e4a3aa",
-=======
-      "address": "0x9cae0bcc704b6f2d3a59d5181915cbe134c92c4383b291db57fc4b7f53ae17c9",
->>>>>>> 56d3890a
+      "address": "0x8767714082b06488435afc6c2f9755f77f4fc8bd1964d443e150f8dcbb698894",
       "asMovePackage": {
         "module": {
           "datatypes": {
@@ -194,11 +190,7 @@
 Response: {
   "data": {
     "object": {
-<<<<<<< HEAD
-      "address": "0x43a63b2c9fb259de96175cc174ee692ef70a8c06ac57a0c83dbef7f5f9e4a3aa",
-=======
-      "address": "0x9cae0bcc704b6f2d3a59d5181915cbe134c92c4383b291db57fc4b7f53ae17c9",
->>>>>>> 56d3890a
+      "address": "0x8767714082b06488435afc6c2f9755f77f4fc8bd1964d443e150f8dcbb698894",
       "asMovePackage": {
         "module": {
           "datatypes": {
