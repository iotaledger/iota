processed 17 tasks

init:
A: object(0,0)

task 1, lines 7-87:
//# publish
created: object(1,0)
mutated: object(0,1)
gas summary: computation_cost: 1000000, storage_cost: 10586800,  storage_rebate: 0, non_refundable_storage_fee: 0

task 2, lines 89-90:
//# run P0::M::new_o
created: object(2,0)
mutated: object(0,1)
gas summary: computation_cost: 1000000, storage_cost: 2264800,  storage_rebate: 988000, non_refundable_storage_fee: 0

task 3, lines 92-93:
//# run P0::M::new_w
created: object(3,0)
mutated: object(0,1)
gas summary: computation_cost: 1000000, storage_cost: 2257200,  storage_rebate: 988000, non_refundable_storage_fee: 0

task 4, lines 95-96:
//# run P0::M::new_dof
created: object(4,0)
mutated: object(0,1)
gas summary: computation_cost: 1000000, storage_cost: 2272400,  storage_rebate: 988000, non_refundable_storage_fee: 0

task 5, lines 98-99:
//# run P0::M::new_dof
created: object(5,0)
mutated: object(0,1)
gas summary: computation_cost: 1000000, storage_cost: 2272400,  storage_rebate: 988000, non_refundable_storage_fee: 0

task 6, lines 102-105:
//# run P0::M::connect --args object(2,0) object(3,0) object(4,0) object(5,0)
created: object(6,0), object(6,1)
mutated: object(0,1), object(2,0), object(4,0), object(5,0)
wrapped: object(3,0)
gas summary: computation_cost: 1000000, storage_cost: 9940800,  storage_rebate: 6102800, non_refundable_storage_fee: 0

task 7, lines 107-109:
//# view-object 2,0
Owner: Account Address ( _ )
Version: 7
Contents: P0::M::O {
    id: iota::object::UID {
        id: iota::object::ID {
            bytes: fake(2,0),
        },
    },
    count: 0u64,
    wrapped: std::option::Option<P0::M::W> {
        vec: vector[
            P0::M::W {
                id: iota::object::UID {
                    id: iota::object::ID {
                        bytes: fake(3,0),
                    },
                },
                count: 0u64,
            },
        ],
    },
}

task 8, lines 111-112:
//# run P0::M::touch_root --args object(2,0)
mutated: object(0,1), object(2,0)
gas summary: computation_cost: 1000000, storage_cost: 2568800,  storage_rebate: 2568800, non_refundable_storage_fee: 0

task 9, lines 114-115:
//# run P0::M::touch_wrapped --args object(2,0)
mutated: object(0,1), object(2,0)
gas summary: computation_cost: 1000000, storage_cost: 2568800,  storage_rebate: 2568800, non_refundable_storage_fee: 0

task 10, lines 117-118:
//# run P0::M::touch_inner --args object(2,0)
mutated: object(0,1), object(2,0), object(4,0)
gas summary: computation_cost: 1000000, storage_cost: 3853200,  storage_rebate: 3853200, non_refundable_storage_fee: 0

task 11, lines 120-121:
//# run P0::M::touch_outer --args object(2,0)
mutated: object(0,1), object(2,0), object(5,0)
gas summary: computation_cost: 1000000, storage_cost: 3853200,  storage_rebate: 3853200, non_refundable_storage_fee: 0

task 12, line 123:
//# view-object 2,0
Owner: Account Address ( _ )
Version: 11
Contents: P0::M::O {
    id: iota::object::UID {
        id: iota::object::ID {
            bytes: fake(2,0),
        },
    },
    count: 1u64,
    wrapped: std::option::Option<P0::M::W> {
        vec: vector[
            P0::M::W {
                id: iota::object::UID {
                    id: iota::object::ID {
                        bytes: fake(3,0),
                    },
                },
                count: 1u64,
            },
        ],
    },
}

task 13, line 125:
//# create-checkpoint
Checkpoint created: 1

task 14, lines 127-142:
//# run-graphql
Response: {
  "data": {
    "latest": {
      "asObject": {
        "asMoveObject": {
          "version": 11,
          "contents": {
            "json": {
<<<<<<< HEAD
              "id": "0xc1114b6eb407a92b7a0b197badbc1823407e9c97633b607268ee5f65b1a2a389",
              "count": "1",
              "wrapped": {
                "id": "0xa23f5d74ef5fe24cf1a38ed845299a13a43bfe54ad4b77e655d8c20932ee3171",
=======
              "id": "0x929221e11df0175aa1eabad96d59c8d410b9d21b645aaf79d7dffe8a2ca6fd5e",
              "count": "1",
              "wrapped": {
                "id": "0xc63a859ad3565d14dd2a6e86727feeb50f7c83e8fd6ef0ba6060a27a987a6779",
>>>>>>> 4647c11f
                "count": "1"
              }
            }
          }
        }
      }
    },
    "versioned": {
      "asObject": {
        "asMoveObject": {
          "version": 10,
          "contents": {
            "json": {
<<<<<<< HEAD
              "id": "0xc1114b6eb407a92b7a0b197badbc1823407e9c97633b607268ee5f65b1a2a389",
              "count": "1",
              "wrapped": {
                "id": "0xa23f5d74ef5fe24cf1a38ed845299a13a43bfe54ad4b77e655d8c20932ee3171",
=======
              "id": "0x929221e11df0175aa1eabad96d59c8d410b9d21b645aaf79d7dffe8a2ca6fd5e",
              "count": "1",
              "wrapped": {
                "id": "0xc63a859ad3565d14dd2a6e86727feeb50f7c83e8fd6ef0ba6060a27a987a6779",
>>>>>>> 4647c11f
                "count": "1"
              }
            }
          }
        }
      }
    },
    "beforeWrappedBump": {
      "asObject": {
        "asMoveObject": {
          "version": 8,
          "contents": {
            "json": {
<<<<<<< HEAD
              "id": "0xc1114b6eb407a92b7a0b197badbc1823407e9c97633b607268ee5f65b1a2a389",
              "count": "1",
              "wrapped": {
                "id": "0xa23f5d74ef5fe24cf1a38ed845299a13a43bfe54ad4b77e655d8c20932ee3171",
=======
              "id": "0x929221e11df0175aa1eabad96d59c8d410b9d21b645aaf79d7dffe8a2ca6fd5e",
              "count": "1",
              "wrapped": {
                "id": "0xc63a859ad3565d14dd2a6e86727feeb50f7c83e8fd6ef0ba6060a27a987a6779",
>>>>>>> 4647c11f
                "count": "0"
              }
            }
          }
        }
      }
    },
    "beforeBump": {
      "asObject": {
        "asMoveObject": {
          "version": 7,
          "contents": {
            "json": {
<<<<<<< HEAD
              "id": "0xc1114b6eb407a92b7a0b197badbc1823407e9c97633b607268ee5f65b1a2a389",
              "count": "0",
              "wrapped": {
                "id": "0xa23f5d74ef5fe24cf1a38ed845299a13a43bfe54ad4b77e655d8c20932ee3171",
=======
              "id": "0x929221e11df0175aa1eabad96d59c8d410b9d21b645aaf79d7dffe8a2ca6fd5e",
              "count": "0",
              "wrapped": {
                "id": "0xc63a859ad3565d14dd2a6e86727feeb50f7c83e8fd6ef0ba6060a27a987a6779",
>>>>>>> 4647c11f
                "count": "0"
              }
            }
          }
        }
      }
    }
  }
}

task 15, lines 144-172:
//# run-graphql
Response: {
  "data": {
    "unversioned": {
      "dynamicObjectField": {
        "value": {
          "version": 7,
          "contents": {
            "json": {
<<<<<<< HEAD
              "id": "0x99d77391300fa6cc55ffa0b9ff022bf378b5bc3772788cde1abdb9ae49376d32",
=======
              "id": "0x4ad8511fbee8662b83da22a400b18d49bf895a1bad9949f877664346cb778d6d",
>>>>>>> 4647c11f
              "count": "0"
            }
          }
        }
      }
    },
    "latest": {
      "dynamicObjectField": {
        "value": {
          "version": 10,
          "contents": {
            "json": {
<<<<<<< HEAD
              "id": "0x99d77391300fa6cc55ffa0b9ff022bf378b5bc3772788cde1abdb9ae49376d32",
=======
              "id": "0x4ad8511fbee8662b83da22a400b18d49bf895a1bad9949f877664346cb778d6d",
>>>>>>> 4647c11f
              "count": "1"
            }
          }
        }
      }
    },
    "afterFirstInnerBump": {
      "dynamicObjectField": {
        "value": {
          "version": 10,
          "contents": {
            "json": {
<<<<<<< HEAD
              "id": "0x99d77391300fa6cc55ffa0b9ff022bf378b5bc3772788cde1abdb9ae49376d32",
=======
              "id": "0x4ad8511fbee8662b83da22a400b18d49bf895a1bad9949f877664346cb778d6d",
>>>>>>> 4647c11f
              "count": "1"
            }
          }
        }
      }
    },
    "beforeFirstInnerBump": {
      "dynamicObjectField": {
        "value": {
          "version": 7,
          "contents": {
            "json": {
<<<<<<< HEAD
              "id": "0x99d77391300fa6cc55ffa0b9ff022bf378b5bc3772788cde1abdb9ae49376d32",
=======
              "id": "0x4ad8511fbee8662b83da22a400b18d49bf895a1bad9949f877664346cb778d6d",
>>>>>>> 4647c11f
              "count": "0"
            }
          }
        }
      }
    },
    "beforeBumps": {
      "dynamicObjectField": {
        "value": {
          "version": 7,
          "contents": {
            "json": {
<<<<<<< HEAD
              "id": "0x99d77391300fa6cc55ffa0b9ff022bf378b5bc3772788cde1abdb9ae49376d32",
=======
              "id": "0x4ad8511fbee8662b83da22a400b18d49bf895a1bad9949f877664346cb778d6d",
>>>>>>> 4647c11f
              "count": "0"
            }
          }
        }
      }
    }
  }
}

task 16, lines 174-195:
//# run-graphql
Response: {
  "data": {
    "unversioned": {
      "dynamicObjectField": {
        "value": {
          "version": 7,
          "contents": {
            "json": {
<<<<<<< HEAD
              "id": "0xd6445664256f204eaa3e8783aee17750b97aebee9b8c51a2a9e648c77d12fbf8",
=======
              "id": "0x4e0d15c4938faa6096532976870ea525d839acc4c009c31f1c91b2d583f0ca2a",
>>>>>>> 4647c11f
              "count": "0"
            }
          }
        }
      }
    },
    "latest": {
      "dynamicObjectField": {
        "value": {
          "version": 11,
          "contents": {
            "json": {
<<<<<<< HEAD
              "id": "0xd6445664256f204eaa3e8783aee17750b97aebee9b8c51a2a9e648c77d12fbf8",
=======
              "id": "0x4e0d15c4938faa6096532976870ea525d839acc4c009c31f1c91b2d583f0ca2a",
>>>>>>> 4647c11f
              "count": "1"
            }
          }
        }
      }
    },
    "beforeInnerBump": {
      "dynamicObjectField": {
        "value": {
          "version": 7,
          "contents": {
            "json": {
<<<<<<< HEAD
              "id": "0xd6445664256f204eaa3e8783aee17750b97aebee9b8c51a2a9e648c77d12fbf8",
=======
              "id": "0x4e0d15c4938faa6096532976870ea525d839acc4c009c31f1c91b2d583f0ca2a",
>>>>>>> 4647c11f
              "count": "0"
            }
          }
        }
      }
    }
  }
}<|MERGE_RESOLUTION|>--- conflicted
+++ resolved
@@ -124,17 +124,10 @@
           "version": 11,
           "contents": {
             "json": {
-<<<<<<< HEAD
-              "id": "0xc1114b6eb407a92b7a0b197badbc1823407e9c97633b607268ee5f65b1a2a389",
-              "count": "1",
-              "wrapped": {
-                "id": "0xa23f5d74ef5fe24cf1a38ed845299a13a43bfe54ad4b77e655d8c20932ee3171",
-=======
               "id": "0x929221e11df0175aa1eabad96d59c8d410b9d21b645aaf79d7dffe8a2ca6fd5e",
               "count": "1",
               "wrapped": {
                 "id": "0xc63a859ad3565d14dd2a6e86727feeb50f7c83e8fd6ef0ba6060a27a987a6779",
->>>>>>> 4647c11f
                 "count": "1"
               }
             }
@@ -148,17 +141,10 @@
           "version": 10,
           "contents": {
             "json": {
-<<<<<<< HEAD
-              "id": "0xc1114b6eb407a92b7a0b197badbc1823407e9c97633b607268ee5f65b1a2a389",
-              "count": "1",
-              "wrapped": {
-                "id": "0xa23f5d74ef5fe24cf1a38ed845299a13a43bfe54ad4b77e655d8c20932ee3171",
-=======
               "id": "0x929221e11df0175aa1eabad96d59c8d410b9d21b645aaf79d7dffe8a2ca6fd5e",
               "count": "1",
               "wrapped": {
                 "id": "0xc63a859ad3565d14dd2a6e86727feeb50f7c83e8fd6ef0ba6060a27a987a6779",
->>>>>>> 4647c11f
                 "count": "1"
               }
             }
@@ -172,17 +158,10 @@
           "version": 8,
           "contents": {
             "json": {
-<<<<<<< HEAD
-              "id": "0xc1114b6eb407a92b7a0b197badbc1823407e9c97633b607268ee5f65b1a2a389",
-              "count": "1",
-              "wrapped": {
-                "id": "0xa23f5d74ef5fe24cf1a38ed845299a13a43bfe54ad4b77e655d8c20932ee3171",
-=======
               "id": "0x929221e11df0175aa1eabad96d59c8d410b9d21b645aaf79d7dffe8a2ca6fd5e",
               "count": "1",
               "wrapped": {
                 "id": "0xc63a859ad3565d14dd2a6e86727feeb50f7c83e8fd6ef0ba6060a27a987a6779",
->>>>>>> 4647c11f
                 "count": "0"
               }
             }
@@ -196,17 +175,10 @@
           "version": 7,
           "contents": {
             "json": {
-<<<<<<< HEAD
-              "id": "0xc1114b6eb407a92b7a0b197badbc1823407e9c97633b607268ee5f65b1a2a389",
-              "count": "0",
-              "wrapped": {
-                "id": "0xa23f5d74ef5fe24cf1a38ed845299a13a43bfe54ad4b77e655d8c20932ee3171",
-=======
               "id": "0x929221e11df0175aa1eabad96d59c8d410b9d21b645aaf79d7dffe8a2ca6fd5e",
               "count": "0",
               "wrapped": {
                 "id": "0xc63a859ad3565d14dd2a6e86727feeb50f7c83e8fd6ef0ba6060a27a987a6779",
->>>>>>> 4647c11f
                 "count": "0"
               }
             }
@@ -227,11 +199,7 @@
           "version": 7,
           "contents": {
             "json": {
-<<<<<<< HEAD
-              "id": "0x99d77391300fa6cc55ffa0b9ff022bf378b5bc3772788cde1abdb9ae49376d32",
-=======
-              "id": "0x4ad8511fbee8662b83da22a400b18d49bf895a1bad9949f877664346cb778d6d",
->>>>>>> 4647c11f
+              "id": "0x4ad8511fbee8662b83da22a400b18d49bf895a1bad9949f877664346cb778d6d",
               "count": "0"
             }
           }
@@ -244,11 +212,7 @@
           "version": 10,
           "contents": {
             "json": {
-<<<<<<< HEAD
-              "id": "0x99d77391300fa6cc55ffa0b9ff022bf378b5bc3772788cde1abdb9ae49376d32",
-=======
-              "id": "0x4ad8511fbee8662b83da22a400b18d49bf895a1bad9949f877664346cb778d6d",
->>>>>>> 4647c11f
+              "id": "0x4ad8511fbee8662b83da22a400b18d49bf895a1bad9949f877664346cb778d6d",
               "count": "1"
             }
           }
@@ -261,11 +225,7 @@
           "version": 10,
           "contents": {
             "json": {
-<<<<<<< HEAD
-              "id": "0x99d77391300fa6cc55ffa0b9ff022bf378b5bc3772788cde1abdb9ae49376d32",
-=======
-              "id": "0x4ad8511fbee8662b83da22a400b18d49bf895a1bad9949f877664346cb778d6d",
->>>>>>> 4647c11f
+              "id": "0x4ad8511fbee8662b83da22a400b18d49bf895a1bad9949f877664346cb778d6d",
               "count": "1"
             }
           }
@@ -278,11 +238,7 @@
           "version": 7,
           "contents": {
             "json": {
-<<<<<<< HEAD
-              "id": "0x99d77391300fa6cc55ffa0b9ff022bf378b5bc3772788cde1abdb9ae49376d32",
-=======
-              "id": "0x4ad8511fbee8662b83da22a400b18d49bf895a1bad9949f877664346cb778d6d",
->>>>>>> 4647c11f
+              "id": "0x4ad8511fbee8662b83da22a400b18d49bf895a1bad9949f877664346cb778d6d",
               "count": "0"
             }
           }
@@ -295,11 +251,7 @@
           "version": 7,
           "contents": {
             "json": {
-<<<<<<< HEAD
-              "id": "0x99d77391300fa6cc55ffa0b9ff022bf378b5bc3772788cde1abdb9ae49376d32",
-=======
-              "id": "0x4ad8511fbee8662b83da22a400b18d49bf895a1bad9949f877664346cb778d6d",
->>>>>>> 4647c11f
+              "id": "0x4ad8511fbee8662b83da22a400b18d49bf895a1bad9949f877664346cb778d6d",
               "count": "0"
             }
           }
@@ -319,11 +271,7 @@
           "version": 7,
           "contents": {
             "json": {
-<<<<<<< HEAD
-              "id": "0xd6445664256f204eaa3e8783aee17750b97aebee9b8c51a2a9e648c77d12fbf8",
-=======
               "id": "0x4e0d15c4938faa6096532976870ea525d839acc4c009c31f1c91b2d583f0ca2a",
->>>>>>> 4647c11f
               "count": "0"
             }
           }
@@ -336,11 +284,7 @@
           "version": 11,
           "contents": {
             "json": {
-<<<<<<< HEAD
-              "id": "0xd6445664256f204eaa3e8783aee17750b97aebee9b8c51a2a9e648c77d12fbf8",
-=======
               "id": "0x4e0d15c4938faa6096532976870ea525d839acc4c009c31f1c91b2d583f0ca2a",
->>>>>>> 4647c11f
               "count": "1"
             }
           }
@@ -353,11 +297,7 @@
           "version": 7,
           "contents": {
             "json": {
-<<<<<<< HEAD
-              "id": "0xd6445664256f204eaa3e8783aee17750b97aebee9b8c51a2a9e648c77d12fbf8",
-=======
               "id": "0x4e0d15c4938faa6096532976870ea525d839acc4c009c31f1c91b2d583f0ca2a",
->>>>>>> 4647c11f
               "count": "0"
             }
           }
