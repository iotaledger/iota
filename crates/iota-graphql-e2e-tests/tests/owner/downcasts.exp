processed 4 tasks

init:
A: object(0,0)

task 1, lines 8-10:
//# programmable --sender A --inputs 1000 @A
//> 0: SplitCoins(Gas, [Input(0)]);
//> TransferObjects([Result(0)], Input(1))
created: object(1,0)
mutated: object(0,0)
gas summary: computation_cost: 1000000, storage_cost: 1976000,  storage_rebate: 0, non_refundable_storage_fee: 0

task 2, line 12:
//# create-checkpoint
Checkpoint created: 1

task 3, lines 14-23:
//# run-graphql
Response: {
  "data": {
    "sender": {
      "asObject": null
    },
    "coin": {
      "asObject": {
<<<<<<< HEAD
        "digest": "AcnXTUFxvAsrhQrYxzX7Q2XWVMAQVbuRzPXuZv2kuYvU"
=======
        "digest": "9rXc1hh6fHCUWT8uWeruzekvFK37sdbGqvoLKRBezxjS"
>>>>>>> 56d3890a
      }
    }
  }
}<|MERGE_RESOLUTION|>--- conflicted
+++ resolved
@@ -24,11 +24,7 @@
     },
     "coin": {
       "asObject": {
-<<<<<<< HEAD
-        "digest": "AcnXTUFxvAsrhQrYxzX7Q2XWVMAQVbuRzPXuZv2kuYvU"
-=======
-        "digest": "9rXc1hh6fHCUWT8uWeruzekvFK37sdbGqvoLKRBezxjS"
->>>>>>> 56d3890a
+        "digest": "6NMe8qMLwiKqMthe8Kbvz15U6QhqeNyCDr724AjokvAy"
       }
     }
   }
