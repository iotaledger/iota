processed 4 tasks

init:
A: object(0,0)

task 1, lines 8-10:
//# programmable --sender A --inputs 1000 @A
//> 0: SplitCoins(Gas, [Input(0)]);
//> TransferObjects([Result(0)], Input(1))
created: object(1,0)
mutated: object(0,0)
gas summary: computation_cost: 1000000, storage_cost: 1976000,  storage_rebate: 0, non_refundable_storage_fee: 0

task 2, line 12:
//# create-checkpoint
Checkpoint created: 1

task 3, lines 14-23:
//# run-graphql
Response: {
  "data": {
    "sender": {
      "asObject": null
    },
    "coin": {
      "asObject": {
<<<<<<< HEAD
        "digest": "HU4ujpmsSUJM9zxTFhSzLCBecVZo6erpqdJhCh4xjQUQ"
=======
        "digest": "CJYTW4TXXaEQJvcmgyenkLnWccpto2ydL5GsngYtKh6r"
>>>>>>> 4647c11f
      }
    }
  }
}<|MERGE_RESOLUTION|>--- conflicted
+++ resolved
@@ -24,11 +24,7 @@
     },
     "coin": {
       "asObject": {
-<<<<<<< HEAD
-        "digest": "HU4ujpmsSUJM9zxTFhSzLCBecVZo6erpqdJhCh4xjQUQ"
-=======
         "digest": "CJYTW4TXXaEQJvcmgyenkLnWccpto2ydL5GsngYtKh6r"
->>>>>>> 4647c11f
       }
     }
   }
