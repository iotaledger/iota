{
  "openrpc": "1.2.6",
  "info": {
    "title": "Iota JSON-RPC",
    "description": "Iota JSON-RPC API for interaction with Iota Full node. Make RPC calls using https://fullnode.NETWORK.iota.io:443, where NETWORK is the network you want to use (testnet, devnet, mainnet). By default, local networks use port 9000.",
    "contact": {
      "name": "IOTA Foundation",
      "url": "https://iota.org",
      "email": "info@iota.org"
    },
    "license": {
      "name": "Apache-2.0",
      "url": "https://raw.githubusercontent.com/iotaledger/iota/main/LICENSE"
    },
    "version": "0.3.1"
  },
  "methods": [
    {
      "name": "iota_devInspectTransactionBlock",
      "tags": [
        {
          "name": "Write API"
        }
      ],
      "description": "Runs the transaction in dev-inspect mode. Which allows for nearly any transaction (or Move call) with any arguments. Detailed results are provided, including both the transaction effects and any return values.",
      "params": [
        {
          "name": "sender_address",
          "required": true,
          "schema": {
            "$ref": "#/components/schemas/IotaAddress"
          }
        },
        {
          "name": "tx_bytes",
          "description": "BCS encoded TransactionKind(as opposed to TransactionData, which include gasBudget and gasPrice)",
          "required": true,
          "schema": {
            "$ref": "#/components/schemas/Base64"
          }
        },
        {
          "name": "gas_price",
          "description": "Gas is not charged, but gas usage is still calculated. Default to use reference gas price",
          "schema": {
            "$ref": "#/components/schemas/BigInt_for_uint64"
          }
        },
        {
          "name": "epoch",
          "description": "The epoch to perform the call. Will be set from the system state object if not provided",
          "schema": {
            "$ref": "#/components/schemas/BigInt_for_uint64"
          }
        },
        {
          "name": "additional_args",
          "description": "Additional arguments including gas_budget, gas_objects, gas_sponsor and skip_checks.",
          "schema": {
            "$ref": "#/components/schemas/DevInspectArgs"
          }
        }
      ],
      "result": {
        "name": "DevInspectResults",
        "required": true,
        "schema": {
          "$ref": "#/components/schemas/DevInspectResults"
        }
      },
      "examples": [
        {
          "name": "Runs the transaction in dev-inspect mode. Which allows for nearly any transaction (or Move call) with any arguments. Detailed results are provided, including both the transaction effects and any return values.",
          "params": [
            {
              "name": "sender_address",
              "value": "0xd70420418b84502e506794227f897237764dde8d79a01ab2104bf742a277a2ab"
            },
            {
              "name": "tx_bytes",
              "value": "AAACACBnxtMcbJcOVn8D72fYEaT4Q2ZbjePygvpIs+AQO6m77QEAagYVO5/EhuEB8OnicDrIZm0GrsxN3355JqNhlwxlpbECAAAAAAAAACDoQ3EipycU+/EOvBcDPFtMkZiSbdzWAw3CwdmQCAtBWAEBAQEBAAEAAMKwMSYiOSHAg+aAydIFAV6gYWuOXEniP/ORldAFiheCASxDgF0Nb1QCp60Npb3sVJx83qBrxKHTOaIlIe6pM7iJAgAAAAAAAAAgnvsgc1pPauyCE27/c+aBnHN3fSsxRAWdEJYzYFOryNDCsDEmIjkhwIPmgMnSBQFeoGFrjlxJ4j/zkZXQBYoXggoAAAAAAAAAoIYBAAAAAAAA"
            },
            {
              "name": "gas_price",
              "value": 1000
            },
            {
              "name": "epoch",
              "value": 8888
            },
            {
              "name": "additional_args",
              "value": null
            }
          ],
          "result": {
            "name": "Result",
            "value": {
              "effects": {
                "messageVersion": "v1",
                "status": {
                  "status": "success"
                },
                "executedEpoch": "0",
                "gasUsed": {
                  "computationCost": "100",
                  "storageCost": "100",
                  "storageRebate": "10",
                  "nonRefundableStorageFee": "0"
                },
                "transactionDigest": "76gyHCk7FRrGACRqXM7Ybj5uJLtAzgEMJ5P9CeEzxZSG",
                "mutated": [
                  {
                    "owner": {
                      "AddressOwner": "0xc2b03126223921c083e680c9d205015ea0616b8e5c49e23ff39195d0058a1782"
                    },
                    "reference": {
                      "objectId": "0x2c43805d0d6f5402a7ad0da5bdec549c7cdea06bc4a1d339a22521eea933b889",
                      "version": 2,
                      "digest": "BhbWpBeESxuRWvmvLMyb2JNUuFa6j4aG1T4WUiPgKAHm"
                    }
                  },
                  {
                    "owner": {
                      "AddressOwner": "0x67c6d31c6c970e567f03ef67d811a4f843665b8de3f282fa48b3e0103ba9bbed"
                    },
                    "reference": {
                      "objectId": "0x6a06153b9fc486e101f0e9e2703ac8666d06aecc4ddf7e7926a361970c65a5b1",
                      "version": 2,
                      "digest": "GdfET1avZReDftpJNB8LSuHJ2cKUheSbEaLMzuPVXHsM"
                    }
                  }
                ],
                "gasObject": {
                  "owner": {
                    "ObjectOwner": "0xc2b03126223921c083e680c9d205015ea0616b8e5c49e23ff39195d0058a1782"
                  },
                  "reference": {
                    "objectId": "0x2c43805d0d6f5402a7ad0da5bdec549c7cdea06bc4a1d339a22521eea933b889",
                    "version": 2,
                    "digest": "BhbWpBeESxuRWvmvLMyb2JNUuFa6j4aG1T4WUiPgKAHm"
                  }
                },
                "eventsDigest": "6kerMphN4S5QTfd9TAhwMiFq1q9c2YwfpheBfWm85vUq"
              },
              "events": []
            }
          }
        }
      ]
    },
    {
      "name": "iota_dryRunTransactionBlock",
      "tags": [
        {
          "name": "Write API"
        }
      ],
      "description": "Return transaction execution effects including the gas cost summary, while the effects are not committed to the chain.",
      "params": [
        {
          "name": "tx_bytes",
          "required": true,
          "schema": {
            "$ref": "#/components/schemas/Base64"
          }
        }
      ],
      "result": {
        "name": "DryRunTransactionBlockResponse",
        "required": true,
        "schema": {
          "$ref": "#/components/schemas/DryRunTransactionBlockResponse"
        }
      },
      "examples": [
        {
          "name": "Dry runs a transaction block to get back estimated gas fees and other potential effects.",
          "params": [
            {
              "name": "tx_bytes",
              "value": "AAACACB7qR3cfnF89wjJNwYPBASHNuwz+xdG2Zml5YzVxnftgAEAT4LxyFh7mNZMAL+0bDhDvYv2zPp8ZahhOGmM0f3Kw9wCAAAAAAAAACCxDABG4pPAjOwPQHg9msS/SrtNf4IGR/2F0ZGD3ufH/wEBAQEBAAEAAE9XTdl6Y4BapdPcmZyAyccZhwIZVzDQIcZrRpqqsEQ4AejYx86GPzE9o9vZKoPvJtEouI/ma/JuDg0Jza9yfR2EAgAAAAAAAAAgzMqpegLMOpgEFnDhYJ23FOmFjJbp5GmFXxzzv9+X6GVPV03ZemOAWqXT3JmcgMnHGYcCGVcw0CHGa0aaqrBEOAoAAAAAAAAAoIYBAAAAAAAA"
            }
          ],
          "result": {
            "name": "Result",
            "value": {
              "digest": "B9CPdGjcArAtZXAiqHU874B5D9ZcFHj6kx4W3LaHdgAk",
              "transaction": {
                "data": {
                  "messageVersion": "v1",
                  "transaction": {
                    "kind": "ProgrammableTransaction",
                    "inputs": [
                      {
                        "type": "pure",
                        "valueType": "address",
                        "value": "0x7ba91ddc7e717cf708c937060f04048736ec33fb1746d999a5e58cd5c677ed80"
                      },
                      {
                        "type": "object",
                        "objectType": "immOrOwnedObject",
                        "objectId": "0x4f82f1c8587b98d64c00bfb46c3843bd8bf6ccfa7c65a86138698cd1fdcac3dc",
                        "version": "2",
                        "digest": "Cv7n2YaM7Am1ssZGu4khsFkcKHnpgVhwFCSs4kLjrtLW"
                      }
                    ],
                    "transactions": [
                      {
                        "TransferObjects": [
                          [
                            {
                              "Input": 1
                            }
                          ],
                          {
                            "Input": 0
                          }
                        ]
                      }
                    ]
                  },
                  "sender": "0x4f574dd97a63805aa5d3dc999c80c9c7198702195730d021c66b469aaab04438",
                  "gasData": {
                    "payment": [
                      {
                        "objectId": "0xe8d8c7ce863f313da3dbd92a83ef26d128b88fe66bf26e0e0d09cdaf727d1d84",
                        "version": 2,
                        "digest": "EnRQXe1hDGAJCFyF2ds2GmPHdvf9V6yxf24LisEsDkYt"
                      }
                    ],
                    "owner": "0x4f574dd97a63805aa5d3dc999c80c9c7198702195730d021c66b469aaab04438",
                    "price": "10",
                    "budget": "100000"
                  }
                },
                "txSignatures": [
                  "AAk0zWxFHoW4PChs3RzxsnNgLYMAvtk8maZHBNEUiupqyV8ptMZrc/tt5rzi09oguNn1JeRsrO6sIH0JDn/sqAdDij1TvBYKLcfLNo8fq6GASb9yfo6uvuwNUBGkTf54wQ=="
                ]
              },
              "rawTransaction": "AQAAAAAAAgAge6kd3H5xfPcIyTcGDwQEhzbsM/sXRtmZpeWM1cZ37YABAE+C8chYe5jWTAC/tGw4Q72L9sz6fGWoYThpjNH9ysPcAgAAAAAAAAAgsQwARuKTwIzsD0B4PZrEv0q7TX+CBkf9hdGRg97nx/8BAQEBAQABAABPV03ZemOAWqXT3JmcgMnHGYcCGVcw0CHGa0aaqrBEOAHo2MfOhj8xPaPb2SqD7ybRKLiP5mvybg4NCc2vcn0dhAIAAAAAAAAAIMzKqXoCzDqYBBZw4WCdtxTphYyW6eRphV8c87/fl+hlT1dN2XpjgFql09yZnIDJxxmHAhlXMNAhxmtGmqqwRDgKAAAAAAAAAKCGAQAAAAAAAAFhAAk0zWxFHoW4PChs3RzxsnNgLYMAvtk8maZHBNEUiupqyV8ptMZrc/tt5rzi09oguNn1JeRsrO6sIH0JDn/sqAdDij1TvBYKLcfLNo8fq6GASb9yfo6uvuwNUBGkTf54wQ==",
              "effects": {
                "messageVersion": "v1",
                "status": {
                  "status": "success"
                },
                "executedEpoch": "0",
                "gasUsed": {
                  "computationCost": "100",
                  "storageCost": "100",
                  "storageRebate": "10",
                  "nonRefundableStorageFee": "0"
                },
                "transactionDigest": "8UExPV121BEfWkbymSPDYhh23rVNh3MSWtC5juJ9JGMJ",
                "mutated": [
                  {
                    "owner": {
                      "AddressOwner": "0x4f574dd97a63805aa5d3dc999c80c9c7198702195730d021c66b469aaab04438"
                    },
                    "reference": {
                      "objectId": "0xe8d8c7ce863f313da3dbd92a83ef26d128b88fe66bf26e0e0d09cdaf727d1d84",
                      "version": 2,
                      "digest": "EnRQXe1hDGAJCFyF2ds2GmPHdvf9V6yxf24LisEsDkYt"
                    }
                  },
                  {
                    "owner": {
                      "AddressOwner": "0x7ba91ddc7e717cf708c937060f04048736ec33fb1746d999a5e58cd5c677ed80"
                    },
                    "reference": {
                      "objectId": "0x4f82f1c8587b98d64c00bfb46c3843bd8bf6ccfa7c65a86138698cd1fdcac3dc",
                      "version": 2,
                      "digest": "Cv7n2YaM7Am1ssZGu4khsFkcKHnpgVhwFCSs4kLjrtLW"
                    }
                  }
                ],
                "gasObject": {
                  "owner": {
                    "ObjectOwner": "0x4f574dd97a63805aa5d3dc999c80c9c7198702195730d021c66b469aaab04438"
                  },
                  "reference": {
                    "objectId": "0xe8d8c7ce863f313da3dbd92a83ef26d128b88fe66bf26e0e0d09cdaf727d1d84",
                    "version": 2,
                    "digest": "EnRQXe1hDGAJCFyF2ds2GmPHdvf9V6yxf24LisEsDkYt"
                  }
                },
                "eventsDigest": "55TNn3v5vpuXjQfjqamw76P9GZD522pumo4NuT7RYeFB"
              },
              "objectChanges": [
                {
                  "type": "transferred",
                  "sender": "0x4f574dd97a63805aa5d3dc999c80c9c7198702195730d021c66b469aaab04438",
                  "recipient": {
                    "AddressOwner": "0x7ba91ddc7e717cf708c937060f04048736ec33fb1746d999a5e58cd5c677ed80"
                  },
                  "objectType": "0x2::example::Object",
                  "objectId": "0x4f82f1c8587b98d64c00bfb46c3843bd8bf6ccfa7c65a86138698cd1fdcac3dc",
                  "version": "2",
                  "digest": "B3xLC8EbyvTxy5pgiwTNUzHLa6kS7uwD6sZdErKB8F8f"
                }
              ]
            }
          }
        }
      ]
    },
    {
      "name": "iota_executeTransactionBlock",
      "tags": [
        {
          "name": "Write API"
        }
      ],
      "description": "Execute the transaction and wait for results if desired. Request types: 1. WaitForEffectsCert: waits for TransactionEffectsCert and then return to client.     This mode is a proxy for transaction finality. 2. WaitForLocalExecution: waits for TransactionEffectsCert and make sure the node     executed the transaction locally before returning the client. The local execution     makes sure this node is aware of this transaction when client fires subsequent queries.     However if the node fails to execute the transaction locally in a timely manner,     a bool type in the response is set to false to indicated the case. request_type is default to be `WaitForEffectsCert` unless options.show_events or options.show_effects is true",
      "params": [
        {
          "name": "tx_bytes",
          "description": "BCS serialized transaction data bytes without its type tag, as base-64 encoded string.",
          "required": true,
          "schema": {
            "$ref": "#/components/schemas/Base64"
          }
        },
        {
          "name": "signatures",
          "description": "A list of signatures (`flag || signature || pubkey` bytes, as base-64 encoded string). Signature is committed to the intent message of the transaction data, as base-64 encoded string.",
          "required": true,
          "schema": {
            "type": "array",
            "items": {
              "$ref": "#/components/schemas/Base64"
            }
          }
        },
        {
          "name": "options",
          "description": "options for specifying the content to be returned",
          "schema": {
            "$ref": "#/components/schemas/TransactionBlockResponseOptions"
          }
        },
        {
          "name": "request_type",
          "description": "The request type, derived from `IotaTransactionBlockResponseOptions` if None",
          "schema": {
            "$ref": "#/components/schemas/ExecuteTransactionRequestType"
          }
        }
      ],
      "result": {
        "name": "IotaTransactionBlockResponse",
        "required": true,
        "schema": {
          "$ref": "#/components/schemas/TransactionBlockResponse"
        }
      },
      "examples": [
        {
          "name": "Executes a transaction with serialized signatures.",
          "params": [
            {
              "name": "tx_bytes",
              "value": "AAACACBqEB6aOvXIBwES+Ahkizbvv43uihqC3kbZUE6WoRCKFwEAjvdvVsOZYzousxC8qRJOXy84znOeqsu2YAaIgE4HhEgCAAAAAAAAACB9w3+ufZMpihJFwxtCBojBaGy00TVtFxgN2C6TpIPFqwEBAQEBAAEAAL5N77yuKRb4g/2ejPxYvLpjZ2SwXH6wsX5+CabmRdtkAZ+Q9/hmzCnfsdpjc86U+dldylpA9OF2mRjuv5+64AvTAgAAAAAAAAAgjleHL0UiRGjh/BfIFHCJ3EMY/dQA22c2TvNQyVJnbYW+Te+8rikW+IP9noz8WLy6Y2dksFx+sLF+fgmm5kXbZAoAAAAAAAAAoIYBAAAAAAAA"
            },
            {
              "name": "signatures",
              "value": [
                "ANM+jgFPQLHI7qyW/zmHCIi+gStO1jiw2S/b6tR7A9dbt/86/06SB4Z5/gdkRT5pkN5TRdd1INmxxbDZAOyK/AvqvbuA0Q1Bqu4RHV3JPpqmH+C527hWJGUBOZN1j9sg8w=="
              ]
            },
            {
              "name": "options",
              "value": {
                "showInput": true,
                "showRawInput": true,
                "showEffects": true,
                "showEvents": true,
                "showObjectChanges": true,
                "showBalanceChanges": true,
                "showRawEffects": false
              }
            },
            {
              "name": "request_type",
              "value": "WaitForLocalExecution"
            }
          ],
          "result": {
            "name": "Result",
            "value": {
              "digest": "6x6axDu4LwDWuSjseCAwBzdKsyJ59iuV7QPNzctdfw7h",
              "transaction": {
                "data": {
                  "messageVersion": "v1",
                  "transaction": {
                    "kind": "ProgrammableTransaction",
                    "inputs": [
                      {
                        "type": "pure",
                        "valueType": "address",
                        "value": "0x6a101e9a3af5c8070112f808648b36efbf8dee8a1a82de46d9504e96a1108a17"
                      },
                      {
                        "type": "object",
                        "objectType": "immOrOwnedObject",
                        "objectId": "0x8ef76f56c399633a2eb310bca9124e5f2f38ce739eaacbb6600688804e078448",
                        "version": "2",
                        "digest": "9Tvs1pGrMbNv7kkr1PoKLsWamyQpaFz5UWbL2AQ1ezk2"
                      }
                    ],
                    "transactions": [
                      {
                        "TransferObjects": [
                          [
                            {
                              "Input": 1
                            }
                          ],
                          {
                            "Input": 0
                          }
                        ]
                      }
                    ]
                  },
                  "sender": "0xbe4defbcae2916f883fd9e8cfc58bcba636764b05c7eb0b17e7e09a6e645db64",
                  "gasData": {
                    "payment": [
                      {
                        "objectId": "0x9f90f7f866cc29dfb1da6373ce94f9d95dca5a40f4e1769918eebf9fbae00bd3",
                        "version": 2,
                        "digest": "AaeJbTYkUuyromsivxzkoxSkHt7pCESTyQG7xz6nbQ2G"
                      }
                    ],
                    "owner": "0xbe4defbcae2916f883fd9e8cfc58bcba636764b05c7eb0b17e7e09a6e645db64",
                    "price": "10",
                    "budget": "100000"
                  }
                },
                "txSignatures": [
                  "ANM+jgFPQLHI7qyW/zmHCIi+gStO1jiw2S/b6tR7A9dbt/86/06SB4Z5/gdkRT5pkN5TRdd1INmxxbDZAOyK/AvqvbuA0Q1Bqu4RHV3JPpqmH+C527hWJGUBOZN1j9sg8w=="
                ]
              },
              "rawTransaction": "AQAAAAAAAgAgahAemjr1yAcBEvgIZIs277+N7ooagt5G2VBOlqEQihcBAI73b1bDmWM6LrMQvKkSTl8vOM5znqrLtmAGiIBOB4RIAgAAAAAAAAAgfcN/rn2TKYoSRcMbQgaIwWhstNE1bRcYDdguk6SDxasBAQEBAQABAAC+Te+8rikW+IP9noz8WLy6Y2dksFx+sLF+fgmm5kXbZAGfkPf4Zswp37HaY3POlPnZXcpaQPThdpkY7r+fuuAL0wIAAAAAAAAAII5Xhy9FIkRo4fwXyBRwidxDGP3UANtnNk7zUMlSZ22Fvk3vvK4pFviD/Z6M/Fi8umNnZLBcfrCxfn4JpuZF22QKAAAAAAAAAKCGAQAAAAAAAAFhANM+jgFPQLHI7qyW/zmHCIi+gStO1jiw2S/b6tR7A9dbt/86/06SB4Z5/gdkRT5pkN5TRdd1INmxxbDZAOyK/AvqvbuA0Q1Bqu4RHV3JPpqmH+C527hWJGUBOZN1j9sg8w==",
              "effects": {
                "messageVersion": "v1",
                "status": {
                  "status": "success"
                },
                "executedEpoch": "0",
                "gasUsed": {
                  "computationCost": "100",
                  "storageCost": "100",
                  "storageRebate": "10",
                  "nonRefundableStorageFee": "0"
                },
                "transactionDigest": "9agZ3azEMgMqxrDVG8P4GddELfWag2HhimEkpjixHhGE",
                "mutated": [
                  {
                    "owner": {
                      "AddressOwner": "0xbe4defbcae2916f883fd9e8cfc58bcba636764b05c7eb0b17e7e09a6e645db64"
                    },
                    "reference": {
                      "objectId": "0x9f90f7f866cc29dfb1da6373ce94f9d95dca5a40f4e1769918eebf9fbae00bd3",
                      "version": 2,
                      "digest": "AaeJbTYkUuyromsivxzkoxSkHt7pCESTyQG7xz6nbQ2G"
                    }
                  },
                  {
                    "owner": {
                      "AddressOwner": "0x6a101e9a3af5c8070112f808648b36efbf8dee8a1a82de46d9504e96a1108a17"
                    },
                    "reference": {
                      "objectId": "0x8ef76f56c399633a2eb310bca9124e5f2f38ce739eaacbb6600688804e078448",
                      "version": 2,
                      "digest": "9Tvs1pGrMbNv7kkr1PoKLsWamyQpaFz5UWbL2AQ1ezk2"
                    }
                  }
                ],
                "gasObject": {
                  "owner": {
                    "ObjectOwner": "0xbe4defbcae2916f883fd9e8cfc58bcba636764b05c7eb0b17e7e09a6e645db64"
                  },
                  "reference": {
                    "objectId": "0x9f90f7f866cc29dfb1da6373ce94f9d95dca5a40f4e1769918eebf9fbae00bd3",
                    "version": 2,
                    "digest": "AaeJbTYkUuyromsivxzkoxSkHt7pCESTyQG7xz6nbQ2G"
                  }
                },
                "eventsDigest": "816hEv4WAW2reK9xkf11PeHiaZJrp7PQT9oGJZhdf9TN"
              },
              "objectChanges": [
                {
                  "type": "transferred",
                  "sender": "0xbe4defbcae2916f883fd9e8cfc58bcba636764b05c7eb0b17e7e09a6e645db64",
                  "recipient": {
                    "AddressOwner": "0x6a101e9a3af5c8070112f808648b36efbf8dee8a1a82de46d9504e96a1108a17"
                  },
                  "objectType": "0x2::example::Object",
                  "objectId": "0x8ef76f56c399633a2eb310bca9124e5f2f38ce739eaacbb6600688804e078448",
                  "version": "2",
                  "digest": "7PsBHpUW6yfGNov2WrbVafLjgT9nYziQ3gVDbRq6zTbF"
                }
              ]
            }
          }
        }
      ]
    },
    {
      "name": "iota_getChainIdentifier",
      "tags": [
        {
          "name": "Read API"
        }
      ],
      "description": "Return the first four bytes of the chain's genesis checkpoint digest.",
      "params": [],
      "result": {
        "name": "String",
        "required": true,
        "schema": {
          "type": "string"
        }
      },
      "examples": [
        {
          "name": "Gets the identifier for the chain receiving the POST.",
          "params": [],
          "result": {
            "name": "Result",
            "value": "4c78adac"
          }
        }
      ]
    },
    {
      "name": "iota_getCheckpoint",
      "tags": [
        {
          "name": "Read API"
        }
      ],
      "description": "Return a checkpoint",
      "params": [
        {
          "name": "id",
          "description": "Checkpoint identifier, can use either checkpoint digest, or checkpoint sequence number as input.",
          "required": true,
          "schema": {
            "$ref": "#/components/schemas/CheckpointId"
          }
        }
      ],
      "result": {
        "name": "Checkpoint",
        "required": true,
        "schema": {
          "$ref": "#/components/schemas/Checkpoint"
        }
      },
      "examples": [
        {
          "name": "Gets checkpoint information for the checkpoint ID in the request.",
          "params": [
            {
              "name": "id",
              "value": "1000"
            }
          ],
          "result": {
            "name": "Result",
            "value": {
              "epoch": "5000",
              "sequenceNumber": "1000",
              "digest": "G6Dtzr1ZSfHFhotGsTE3cLENa7L1ooe1BBvknAUsARbV",
              "networkTotalTransactions": "792385",
              "previousDigest": "6tBy8RXZKrdrB4XkMQn7J3MNG4fQCo9XcRduFFvYrL5Z",
              "epochRollingGasCostSummary": {
                "computationCost": "0",
                "storageCost": "0",
                "storageRebate": "0",
                "nonRefundableStorageFee": "0"
              },
              "timestampMs": "1676911928",
              "transactions": [
                "mN8YNBgVR3wB7vfXmjVgDRF4oqxVRRjzmJ6U4mzbq77"
              ],
              "checkpointCommitments": [],
              "validatorSignature": "wAAAAAAAAAAAAAAAAAAAAAAAAAAAAAAAAAAAAAAAAAAAAAAAAAAAAAAAAAAAAAAA"
            }
          }
        }
      ]
    },
    {
      "name": "iota_getCheckpoints",
      "tags": [
        {
          "name": "Read API"
        }
      ],
      "description": "Return paginated list of checkpoints",
      "params": [
        {
          "name": "cursor",
          "description": "An optional paging cursor. If provided, the query will start from the next item after the specified cursor. Default to start from the first item if not specified.",
          "schema": {
            "$ref": "#/components/schemas/BigInt_for_uint64"
          }
        },
        {
          "name": "limit",
          "description": "Maximum item returned per page, default to [QUERY_MAX_RESULT_LIMIT_CHECKPOINTS] if not specified.",
          "schema": {
            "type": "integer",
            "format": "uint",
            "minimum": 0.0
          }
        },
        {
          "name": "descending_order",
          "description": "query result ordering, default to false (ascending order), oldest record first.",
          "required": true,
          "schema": {
            "type": "boolean"
          }
        }
      ],
      "result": {
        "name": "CheckpointPage",
        "required": true,
        "schema": {
          "$ref": "#/components/schemas/Page_for_Checkpoint_and_BigInt_for_uint64"
        }
      },
      "examples": [
        {
          "name": "Gets a paginated list in descending order of all checkpoints starting at the provided cursor. Each page of results has a maximum number of checkpoints set by the provided limit.",
          "params": [
            {
              "name": "cursor",
              "value": "1004"
            },
            {
              "name": "limit",
              "value": 4
            },
            {
              "name": "descending_order",
              "value": false
            }
          ],
          "result": {
            "name": "Result",
            "value": {
              "data": [
                {
                  "epoch": "5000",
                  "sequenceNumber": "1005",
                  "digest": "9zA7Q9Ka1ykvYjSQGhQCdCf32FZkcWNWx7L22JczXGsk",
                  "networkTotalTransactions": "792385",
                  "previousDigest": "8BLFxLTjWZ2KqaGc3FjR1o9aL6kbyYrmhuNfJLU1ehYt",
                  "epochRollingGasCostSummary": {
                    "computationCost": "0",
                    "storageCost": "0",
                    "storageRebate": "0",
                    "nonRefundableStorageFee": "0"
                  },
                  "timestampMs": "1676911928",
                  "transactions": [
                    "7RudGLkQDBNJyqrptkrNU66Zd3pvq8MHVAHYz9WpBm59"
                  ],
                  "checkpointCommitments": [],
                  "validatorSignature": "wAAAAAAAAAAAAAAAAAAAAAAAAAAAAAAAAAAAAAAAAAAAAAAAAAAAAAAAAAAAAAAA"
                },
                {
                  "epoch": "5000",
                  "sequenceNumber": "1006",
                  "digest": "FAUWHyWacmb4Vg4QGi9a6gqeVb7ixAZiL73FaGd6WpoV",
                  "networkTotalTransactions": "792385",
                  "previousDigest": "6Pn25cieaE62AT6BwCeBoca13AGZuneucaaTGqt3gNCo",
                  "epochRollingGasCostSummary": {
                    "computationCost": "0",
                    "storageCost": "0",
                    "storageRebate": "0",
                    "nonRefundableStorageFee": "0"
                  },
                  "timestampMs": "1676911928",
                  "transactions": [
                    "7r7tmP5hzgrusiN6cucFwfTveqDb7K75tMJ7oNCyoDmy"
                  ],
                  "checkpointCommitments": [],
                  "validatorSignature": "wAAAAAAAAAAAAAAAAAAAAAAAAAAAAAAAAAAAAAAAAAAAAAAAAAAAAAAAAAAAAAAA"
                },
                {
                  "epoch": "5000",
                  "sequenceNumber": "1007",
                  "digest": "B3mzC6gy87SomUQwPsmVY7mtwkZLxfm5WwNi3kKyEb3x",
                  "networkTotalTransactions": "792385",
                  "previousDigest": "CnHTfdUJr1UUqwXkYUhbQjXeM16xR33UR62jE72toCis",
                  "epochRollingGasCostSummary": {
                    "computationCost": "0",
                    "storageCost": "0",
                    "storageRebate": "0",
                    "nonRefundableStorageFee": "0"
                  },
                  "timestampMs": "1676911928",
                  "transactions": [
                    "Gb1UDqhmKMzMJ5FL37kBqCcuy4TtBL2ay3qec8tEUBLj"
                  ],
                  "checkpointCommitments": [],
                  "validatorSignature": "wAAAAAAAAAAAAAAAAAAAAAAAAAAAAAAAAAAAAAAAAAAAAAAAAAAAAAAAAAAAAAAA"
                },
                {
                  "epoch": "5000",
                  "sequenceNumber": "1008",
                  "digest": "HunuJWKu7azBfS47rJTq9FHTMvUDNVo2SK4hQeh5brXp",
                  "networkTotalTransactions": "792385",
                  "previousDigest": "38fLUfuigyzLPEDrsmRhcQmhKtbEUohuFBP9NDcWBmFz",
                  "epochRollingGasCostSummary": {
                    "computationCost": "0",
                    "storageCost": "0",
                    "storageRebate": "0",
                    "nonRefundableStorageFee": "0"
                  },
                  "timestampMs": "1676911928",
                  "transactions": [
                    "GWTS9QR7mjNz9fBWGkk4JZU3mrzMXrmj74uS59Cd5und"
                  ],
                  "checkpointCommitments": [],
                  "validatorSignature": "wAAAAAAAAAAAAAAAAAAAAAAAAAAAAAAAAAAAAAAAAAAAAAAAAAAAAAAAAAAAAAAA"
                }
              ],
              "nextCursor": "1008",
              "hasNextPage": true
            }
          }
        }
      ]
    },
    {
      "name": "iota_getEvents",
      "tags": [
        {
          "name": "Read API"
        }
      ],
      "description": "Return transaction events.",
      "params": [
        {
          "name": "transaction_digest",
          "description": "the event query criteria.",
          "required": true,
          "schema": {
            "$ref": "#/components/schemas/TransactionDigest"
          }
        }
      ],
      "result": {
        "name": "Vec<IotaEvent>",
        "required": true,
        "schema": {
          "type": "array",
          "items": {
            "$ref": "#/components/schemas/Event"
          }
        }
      },
      "examples": [
        {
          "name": "Returns the events the transaction in the request emits.",
          "params": [
            {
              "name": "transaction_digest",
              "value": "11a72GCQ5hGNpWGh2QhQkkusTEGS6EDqifJqxr7nSYX"
            }
          ],
          "result": {
            "name": "Result",
            "value": {
              "data": [
                {
                  "id": {
                    "txDigest": "11a72GCQ5hGNpWGh2QhQkkusTEGS6EDqifJqxr7nSYX",
                    "eventSeq": "0"
                  },
                  "packageId": "0xc54ab30a3d9adc07c1429c4d6bbecaf9457c9af77a91f631760853934d383634",
                  "transactionModule": "test_module",
                  "sender": "0xbcf7c32655009a61f1de0eae420a2e4ae1bb772ab2dd5d5a7dfa949c0ef06908",
                  "type": "0x0000000000000000000000000000000000000000000000000000000000000009::test::TestEvent",
                  "parsedJson": {
                    "test": "example value"
                  },
                  "bcs": ""
                }
              ],
              "nextCursor": {
                "txDigest": "11a72GCQ5hGNpWGh2QhQkkusTEGS6EDqifJqxr7nSYX",
                "eventSeq": "5"
              },
              "hasNextPage": false
            }
          }
        }
      ]
    },
    {
      "name": "iota_getLatestCheckpointSequenceNumber",
      "tags": [
        {
          "name": "Read API"
        }
      ],
      "description": "Return the sequence number of the latest checkpoint that has been executed",
      "params": [],
      "result": {
        "name": "BigInt<u64>",
        "required": true,
        "schema": {
          "$ref": "#/components/schemas/BigInt_for_uint64"
        }
      },
      "examples": [
        {
          "name": "Gets the sequence number for the latest checkpoint.",
          "params": [],
          "result": {
            "name": "Result",
            "value": "507021"
          }
        }
      ]
    },
    {
      "name": "iota_getMoveFunctionArgTypes",
      "tags": [
        {
          "name": "Move Utils"
        }
      ],
      "description": "Return the argument types of a Move function, based on normalized Type.",
      "params": [
        {
          "name": "package",
          "required": true,
          "schema": {
            "$ref": "#/components/schemas/ObjectID"
          }
        },
        {
          "name": "module",
          "required": true,
          "schema": {
            "type": "string"
          }
        },
        {
          "name": "function",
          "required": true,
          "schema": {
            "type": "string"
          }
        }
      ],
      "result": {
        "name": "Vec<MoveFunctionArgType>",
        "required": true,
        "schema": {
          "type": "array",
          "items": {
            "$ref": "#/components/schemas/MoveFunctionArgType"
          }
        }
      },
      "examples": [
        {
          "name": "Returns the argument types for the package and function the request provides.",
          "params": [
            {
              "name": "package",
              "value": "0x9c4eb6769ca8b6a23efeb7298cf0a8d0b837b78749c2cfc711c42036cc6b7621"
            },
            {
              "name": "module",
              "value": "iotafrens"
            },
            {
              "name": "function",
              "value": "mint"
            }
          ],
          "result": {
            "name": "Result",
            "value": [
              {
                "Object": "ByMutableReference"
              },
              "Pure",
              "Pure",
              {
                "Object": "ByValue"
              },
              {
                "Object": "ByImmutableReference"
              },
              {
                "Object": "ByValue"
              },
              {
                "Object": "ByMutableReference"
              }
            ]
          }
        }
      ]
    },
    {
      "name": "iota_getNormalizedMoveFunction",
      "tags": [
        {
          "name": "Move Utils"
        }
      ],
      "description": "Return a structured representation of Move function",
      "params": [
        {
          "name": "package",
          "required": true,
          "schema": {
            "$ref": "#/components/schemas/ObjectID"
          }
        },
        {
          "name": "module_name",
          "required": true,
          "schema": {
            "type": "string"
          }
        },
        {
          "name": "function_name",
          "required": true,
          "schema": {
            "type": "string"
          }
        }
      ],
      "result": {
        "name": "IotaMoveNormalizedFunction",
        "required": true,
        "schema": {
          "$ref": "#/components/schemas/IotaMoveNormalizedFunction"
        }
      },
      "examples": [
        {
          "name": "Returns the structured representation of the function the request provides.",
          "params": [
            {
              "name": "package",
              "value": "0x1639f3606a53f61f3a566963b3eac49fe3bb57d304a454ed2f4859b44f4e4918"
            },
            {
              "name": "module_name",
              "value": "moduleName"
            },
            {
              "name": "function_name",
              "value": "functionName"
            }
          ],
          "result": {
            "name": "Result",
            "value": {
              "visibility": "Public",
              "isEntry": false,
              "typeParameters": [
                {
                  "abilities": [
                    "Store",
                    "Key"
                  ]
                }
              ],
              "parameters": [
                "U64"
              ],
              "return": [
                "U64"
              ]
            }
          }
        }
      ]
    },
    {
      "name": "iota_getNormalizedMoveModule",
      "tags": [
        {
          "name": "Move Utils"
        }
      ],
      "description": "Return a structured representation of Move module",
      "params": [
        {
          "name": "package",
          "required": true,
          "schema": {
            "$ref": "#/components/schemas/ObjectID"
          }
        },
        {
          "name": "module_name",
          "required": true,
          "schema": {
            "type": "string"
          }
        }
      ],
      "result": {
        "name": "IotaMoveNormalizedModule",
        "required": true,
        "schema": {
          "$ref": "#/components/schemas/IotaMoveNormalizedModule"
        }
      },
      "examples": [
        {
          "name": "Gets a structured representation of the Move module for the package in the request.",
          "params": [
            {
              "name": "package",
              "value": "0x800105867da4655eca6d9eb1258bfd1ad92af329a07781ee71e60065e00f2de9"
            },
            {
              "name": "module_name",
              "value": "module"
            }
          ],
          "result": {
            "name": "Result",
            "value": {
              "fileFormatVersion": 6,
              "address": "0x0047d5fa0a823e7d0ff4d55c32b09995a0ae1eedfee9c7b1354e805ed10ee3d0",
              "name": "module",
              "friends": [],
              "structs": {},
              "exposedFunctions": {}
            }
          }
        }
      ]
    },
    {
      "name": "iota_getNormalizedMoveModulesByPackage",
      "tags": [
        {
          "name": "Move Utils"
        }
      ],
      "description": "Return structured representations of all modules in the given package",
      "params": [
        {
          "name": "package",
          "required": true,
          "schema": {
            "$ref": "#/components/schemas/ObjectID"
          }
        }
      ],
      "result": {
        "name": "BTreeMap<String,IotaMoveNormalizedModule>",
        "required": true,
        "schema": {
          "type": "object",
          "additionalProperties": {
            "$ref": "#/components/schemas/IotaMoveNormalizedModule"
          }
        }
      },
      "examples": [
        {
          "name": "Gets structured representations of all the modules for the package in the request.",
          "params": [
            {
              "name": "package",
              "value": "0xc95b9e341bc3aba1654bdbad707dcd773bd6309363447ef3fe58a960de92aa93"
            }
          ],
          "result": {
            "name": "Result",
            "value": {
              "fileFormatVersion": 6,
              "address": "0x61630d3505f8905a0f4d42c6ff39a78a6ba2b28f68a3299ec3417bbabc6717dc",
              "name": "module",
              "friends": [],
              "structs": {},
              "exposedFunctions": {}
            }
          }
        }
      ]
    },
    {
      "name": "iota_getNormalizedMoveStruct",
      "tags": [
        {
          "name": "Move Utils"
        }
      ],
      "description": "Return a structured representation of Move struct",
      "params": [
        {
          "name": "package",
          "required": true,
          "schema": {
            "$ref": "#/components/schemas/ObjectID"
          }
        },
        {
          "name": "module_name",
          "required": true,
          "schema": {
            "type": "string"
          }
        },
        {
          "name": "struct_name",
          "required": true,
          "schema": {
            "type": "string"
          }
        }
      ],
      "result": {
        "name": "IotaMoveNormalizedStruct",
        "required": true,
        "schema": {
          "$ref": "#/components/schemas/IotaMoveNormalizedStruct"
        }
      },
      "examples": [
        {
          "name": "Gets a structured representation of the struct in the request.",
          "params": [
            {
              "name": "package",
              "value": "0x77b3482580ee8d5bdc5b824808df54bfec4fc817622e5add0e48f749f01def98"
            },
            {
              "name": "module_name",
              "value": "module"
            },
            {
              "name": "struct_name",
              "value": "StructName"
            }
          ],
          "result": {
            "name": "Result",
            "value": {
              "abilities": {
                "abilities": [
                  "Store",
                  "Key"
                ]
              },
              "typeParameters": [],
              "fields": []
            }
          }
        }
      ]
    },
    {
      "name": "iota_getObject",
      "tags": [
        {
          "name": "Read API"
        }
      ],
      "description": "Return the object information for a specified object",
      "params": [
        {
          "name": "object_id",
          "description": "the ID of the queried object",
          "required": true,
          "schema": {
            "$ref": "#/components/schemas/ObjectID"
          }
        },
        {
          "name": "options",
          "description": "options for specifying the content to be returned",
          "schema": {
            "$ref": "#/components/schemas/ObjectDataOptions"
          }
        }
      ],
      "result": {
        "name": "IotaObjectResponse",
        "required": true,
        "schema": {
          "$ref": "#/components/schemas/IotaObjectResponse"
        }
      },
      "examples": [
        {
          "name": "Gets Object data for the ID in the request.",
          "params": [
            {
              "name": "object_id",
              "value": "0x53e4567ccafa5f36ce84c80aa8bc9be64e0d5ae796884274aef3005ae6733809"
            },
            {
              "name": "options",
              "value": {
                "showType": true,
                "showOwner": true,
                "showPreviousTransaction": true,
                "showDisplay": false,
                "showContent": true,
                "showBcs": false,
                "showStorageRebate": true
              }
            }
          ],
          "result": {
            "name": "Result",
            "value": {
              "data": {
                "objectId": "0x53e4567ccafa5f36ce84c80aa8bc9be64e0d5ae796884274aef3005ae6733809",
                "version": "1",
                "digest": "33K5ZXJ3RyubvYaHuEnQ1QXmmbhgtrFwp199dnEbL4n7",
                "type": "0x2::coin::Coin<0x2::iota::IOTA>",
                "owner": {
                  "AddressOwner": "0xc8ec1d5b84dd6289e193b9f88de4a994358c9f856135236c3e75a925e1c77ac3"
                },
                "previousTransaction": "5PLgmQye6rraDYqpV3npV6H1cUXoJZgJh1dPCyRa3WCv",
                "storageRebate": "100",
                "content": {
                  "dataType": "moveObject",
                  "type": "0x2::coin::Coin<0x2::iota::IOTA>",
                  "hasPublicTransfer": true,
                  "fields": {
                    "balance": "100000000",
                    "id": {
                      "id": "0x53e4567ccafa5f36ce84c80aa8bc9be64e0d5ae796884274aef3005ae6733809"
                    }
                  }
                }
              }
            }
          }
        }
      ]
    },
    {
      "name": "iota_getProtocolConfig",
      "tags": [
        {
          "name": "Read API"
        }
      ],
      "description": "Return the protocol config table for the given version number. If the version number is not specified, If none is specified, the node uses the version of the latest epoch it has processed.",
      "params": [
        {
          "name": "version",
          "description": "An optional protocol version specifier. If omitted, the latest protocol config table for the node will be returned.",
          "schema": {
            "$ref": "#/components/schemas/BigInt_for_uint64"
          }
        }
      ],
      "result": {
        "name": "ProtocolConfigResponse",
        "required": true,
        "schema": {
          "$ref": "#/components/schemas/ProtocolConfig"
        }
      },
      "examples": [
        {
          "name": "Returns the protocol config for the given protocol version. If none is specified, the node uses the version of the latest epoch it has processed",
          "params": [
            {
              "name": "version",
              "value": 6
            }
          ],
          "result": {
            "name": "Result",
            "value": {
              "minSupportedProtocolVersion": "1",
              "maxSupportedProtocolVersion": "1",
              "protocolVersion": "1",
              "featureFlags": {
                "accept_zklogin_in_multisig": false,
                "advance_to_highest_supported_protocol_version": true,
                "allow_receiving_object_id": true,
                "authority_capabilities_v2": true,
                "bridge": false,
                "disable_invariant_violation_check_in_swap_loc": true,
                "enable_coin_deny_list": true,
                "enable_coin_deny_list_v2": true,
                "enable_group_ops_native_function_msm": true,
                "enable_group_ops_native_functions": true,
                "enable_jwk_consensus_updates": false,
                "enable_poseidon": true,
                "enable_vdf": true,
                "hardened_otw_check": true,
<<<<<<< HEAD
                "include_consensus_digest_in_prologue": true,
=======
                "loaded_child_object_format": true,
>>>>>>> c75ff3a3
                "loaded_child_object_format_type": true,
                "mysticeti_leader_scoring_and_schedule": true,
                "mysticeti_use_committed_subdag_digest": true,
                "no_extraneous_module_bytes": true,
                "passkey_auth": true,
                "random_beacon": true,
                "recompute_has_public_transfer_in_execution": true,
                "reject_mutable_random_on_entry_functions": true,
                "reshare_at_same_initial_version": true,
                "resolve_abort_locations_to_package_id": true,
                "rethrow_serialization_type_layout_errors": true,
                "shared_object_deletion": true,
                "soft_bundle": true,
                "throughput_aware_consensus_submission": false,
                "zklogin_auth": false
              },
              "attributes": {
                "address_from_bytes_cost_base": {
                  "u64": "52"
                },
                "address_from_u256_cost_base": {
                  "u64": "52"
                },
                "address_to_u256_cost_base": {
                  "u64": "52"
                },
                "base_tx_cost_fixed": {
                  "u64": "1000"
                },
                "base_tx_cost_per_byte": {
                  "u64": "0"
                },
                "bcs_failure_cost": {
                  "u64": "52"
                },
                "bcs_legacy_min_output_size_cost": {
                  "u64": "1"
                },
                "bcs_per_byte_serialized_cost": {
                  "u64": "2"
                },
                "binary_address_identifiers": {
                  "u16": "100"
                },
                "binary_constant_pool": {
                  "u16": "4000"
                },
                "binary_enum_def_instantiations": null,
                "binary_enum_defs": null,
                "binary_field_handles": {
                  "u16": "500"
                },
                "binary_field_instantiations": {
                  "u16": "250"
                },
                "binary_friend_decls": {
                  "u16": "100"
                },
                "binary_function_defs": {
                  "u16": "1000"
                },
                "binary_function_handles": {
                  "u16": "1500"
                },
                "binary_function_instantiations": {
                  "u16": "750"
                },
                "binary_identifiers": {
                  "u16": "10000"
                },
                "binary_module_handles": {
                  "u16": "100"
                },
                "binary_signatures": {
                  "u16": "1000"
                },
                "binary_struct_def_instantiations": {
                  "u16": "100"
                },
                "binary_struct_defs": {
                  "u16": "200"
                },
                "binary_struct_handles": {
                  "u16": "300"
                },
                "binary_variant_handles": null,
                "binary_variant_instantiation_handles": null,
                "bls12381_bls12381_min_pk_verify_cost_base": {
                  "u64": "52"
                },
                "bls12381_bls12381_min_pk_verify_msg_cost_per_block": {
                  "u64": "2"
                },
                "bls12381_bls12381_min_pk_verify_msg_cost_per_byte": {
                  "u64": "2"
                },
                "bls12381_bls12381_min_sig_verify_cost_base": {
                  "u64": "52"
                },
                "bls12381_bls12381_min_sig_verify_msg_cost_per_block": {
                  "u64": "2"
                },
                "bls12381_bls12381_min_sig_verify_msg_cost_per_byte": {
                  "u64": "2"
                },
                "bridge_should_try_to_finalize_committee": {
                  "bool": "true"
                },
                "buffer_stake_for_protocol_upgrade_bps": {
                  "u64": "5000"
                },
                "check_zklogin_id_cost_base": {
                  "u64": "200"
                },
                "check_zklogin_issuer_cost_base": {
                  "u64": "200"
                },
                "checkpoint_summary_version_specific_data": {
                  "u64": "1"
                },
                "config_read_setting_impl_cost_base": {
                  "u64": "100"
                },
                "config_read_setting_impl_cost_per_byte": {
                  "u64": "40"
                },
                "consensus_bad_nodes_stake_threshold": {
                  "u64": "20"
                },
                "consensus_max_num_transactions_in_block": {
                  "u64": "512"
                },
                "consensus_max_transaction_size_bytes": {
                  "u64": "262144"
                },
                "consensus_max_transactions_in_block_bytes": {
                  "u64": "524288"
                },
                "crypto_invalid_arguments_cost": {
                  "u64": "100"
                },
                "debug_print_base_cost": {
                  "u64": "52"
                },
                "debug_print_stack_trace_base_cost": {
                  "u64": "52"
                },
                "dynamic_field_add_child_object_cost_base": {
                  "u64": "100"
                },
                "dynamic_field_add_child_object_struct_tag_cost_per_byte": {
                  "u64": "10"
                },
                "dynamic_field_add_child_object_type_cost_per_byte": {
                  "u64": "10"
                },
                "dynamic_field_add_child_object_value_cost_per_byte": {
                  "u64": "10"
                },
                "dynamic_field_borrow_child_object_child_ref_cost_per_byte": {
                  "u64": "10"
                },
                "dynamic_field_borrow_child_object_cost_base": {
                  "u64": "100"
                },
                "dynamic_field_borrow_child_object_type_cost_per_byte": {
                  "u64": "10"
                },
                "dynamic_field_has_child_object_cost_base": {
                  "u64": "100"
                },
                "dynamic_field_has_child_object_with_ty_cost_base": {
                  "u64": "100"
                },
                "dynamic_field_has_child_object_with_ty_type_cost_per_byte": {
                  "u64": "2"
                },
                "dynamic_field_has_child_object_with_ty_type_tag_cost_per_byte": {
                  "u64": "2"
                },
                "dynamic_field_hash_type_and_key_cost_base": {
                  "u64": "100"
                },
                "dynamic_field_hash_type_and_key_type_cost_per_byte": {
                  "u64": "2"
                },
                "dynamic_field_hash_type_and_key_type_tag_cost_per_byte": {
                  "u64": "2"
                },
                "dynamic_field_hash_type_and_key_value_cost_per_byte": {
                  "u64": "2"
                },
                "dynamic_field_remove_child_object_child_cost_per_byte": {
                  "u64": "2"
                },
                "dynamic_field_remove_child_object_cost_base": {
                  "u64": "100"
                },
                "dynamic_field_remove_child_object_type_cost_per_byte": {
                  "u64": "2"
                },
                "ecdsa_k1_decompress_pubkey_cost_base": {
                  "u64": "52"
                },
                "ecdsa_k1_ecrecover_keccak256_cost_base": {
                  "u64": "52"
                },
                "ecdsa_k1_ecrecover_keccak256_msg_cost_per_block": {
                  "u64": "2"
                },
                "ecdsa_k1_ecrecover_keccak256_msg_cost_per_byte": {
                  "u64": "2"
                },
                "ecdsa_k1_ecrecover_sha256_cost_base": {
                  "u64": "52"
                },
                "ecdsa_k1_ecrecover_sha256_msg_cost_per_block": {
                  "u64": "2"
                },
                "ecdsa_k1_ecrecover_sha256_msg_cost_per_byte": {
                  "u64": "2"
                },
                "ecdsa_k1_secp256k1_verify_keccak256_cost_base": {
                  "u64": "52"
                },
                "ecdsa_k1_secp256k1_verify_keccak256_msg_cost_per_block": {
                  "u64": "2"
                },
                "ecdsa_k1_secp256k1_verify_keccak256_msg_cost_per_byte": {
                  "u64": "2"
                },
                "ecdsa_k1_secp256k1_verify_sha256_cost_base": {
                  "u64": "52"
                },
                "ecdsa_k1_secp256k1_verify_sha256_msg_cost_per_block": {
                  "u64": "2"
                },
                "ecdsa_k1_secp256k1_verify_sha256_msg_cost_per_byte": {
                  "u64": "2"
                },
                "ecdsa_r1_ecrecover_keccak256_cost_base": {
                  "u64": "52"
                },
                "ecdsa_r1_ecrecover_keccak256_msg_cost_per_block": {
                  "u64": "2"
                },
                "ecdsa_r1_ecrecover_keccak256_msg_cost_per_byte": {
                  "u64": "2"
                },
                "ecdsa_r1_ecrecover_sha256_cost_base": {
                  "u64": "52"
                },
                "ecdsa_r1_ecrecover_sha256_msg_cost_per_block": {
                  "u64": "2"
                },
                "ecdsa_r1_ecrecover_sha256_msg_cost_per_byte": {
                  "u64": "2"
                },
                "ecdsa_r1_secp256r1_verify_keccak256_cost_base": {
                  "u64": "52"
                },
                "ecdsa_r1_secp256r1_verify_keccak256_msg_cost_per_block": {
                  "u64": "2"
                },
                "ecdsa_r1_secp256r1_verify_keccak256_msg_cost_per_byte": {
                  "u64": "2"
                },
                "ecdsa_r1_secp256r1_verify_sha256_cost_base": {
                  "u64": "52"
                },
                "ecdsa_r1_secp256r1_verify_sha256_msg_cost_per_block": {
                  "u64": "2"
                },
                "ecdsa_r1_secp256r1_verify_sha256_msg_cost_per_byte": {
                  "u64": "2"
                },
                "ecvrf_ecvrf_verify_alpha_string_cost_per_block": {
                  "u64": "2"
                },
                "ecvrf_ecvrf_verify_alpha_string_cost_per_byte": {
                  "u64": "2"
                },
                "ecvrf_ecvrf_verify_cost_base": {
                  "u64": "52"
                },
                "ed25519_ed25519_verify_cost_base": {
                  "u64": "52"
                },
                "ed25519_ed25519_verify_msg_cost_per_block": {
                  "u64": "2"
                },
                "ed25519_ed25519_verify_msg_cost_per_byte": {
                  "u64": "2"
                },
                "event_emit_cost_base": {
                  "u64": "52"
                },
                "event_emit_output_cost_per_byte": {
                  "u64": "10"
                },
                "event_emit_tag_size_derivation_cost_per_byte": {
                  "u64": "5"
                },
                "event_emit_value_size_derivation_cost_per_byte": {
                  "u64": "2"
                },
                "execution_version": {
                  "u64": "1"
                },
                "gas_model_version": {
                  "u64": "8"
                },
                "gas_rounding_step": {
                  "u64": "1000"
                },
                "groth16_prepare_verifying_key_bls12381_cost_base": {
                  "u64": "52"
                },
                "groth16_prepare_verifying_key_bn254_cost_base": {
                  "u64": "52"
                },
                "groth16_verify_groth16_proof_internal_bls12381_cost_base": {
                  "u64": "52"
                },
                "groth16_verify_groth16_proof_internal_bls12381_cost_per_public_input": {
                  "u64": "2"
                },
                "groth16_verify_groth16_proof_internal_bn254_cost_base": {
                  "u64": "52"
                },
                "groth16_verify_groth16_proof_internal_bn254_cost_per_public_input": {
                  "u64": "2"
                },
                "groth16_verify_groth16_proof_internal_public_input_cost_per_byte": {
                  "u64": "2"
                },
                "group_ops_bls12381_decode_g1_cost": {
                  "u64": "52"
                },
                "group_ops_bls12381_decode_g2_cost": {
                  "u64": "52"
                },
                "group_ops_bls12381_decode_gt_cost": {
                  "u64": "52"
                },
                "group_ops_bls12381_decode_scalar_cost": {
                  "u64": "52"
                },
                "group_ops_bls12381_g1_add_cost": {
                  "u64": "52"
                },
                "group_ops_bls12381_g1_div_cost": {
                  "u64": "52"
                },
                "group_ops_bls12381_g1_hash_to_base_cost": {
                  "u64": "52"
                },
                "group_ops_bls12381_g1_hash_to_cost_per_byte": {
                  "u64": "2"
                },
                "group_ops_bls12381_g1_msm_base_cost": {
                  "u64": "52"
                },
                "group_ops_bls12381_g1_msm_base_cost_per_input": {
                  "u64": "52"
                },
                "group_ops_bls12381_g1_mul_cost": {
                  "u64": "52"
                },
                "group_ops_bls12381_g1_sub_cost": {
                  "u64": "52"
                },
                "group_ops_bls12381_g2_add_cost": {
                  "u64": "52"
                },
                "group_ops_bls12381_g2_div_cost": {
                  "u64": "52"
                },
                "group_ops_bls12381_g2_hash_to_base_cost": {
                  "u64": "52"
                },
                "group_ops_bls12381_g2_hash_to_cost_per_byte": {
                  "u64": "2"
                },
                "group_ops_bls12381_g2_msm_base_cost": {
                  "u64": "52"
                },
                "group_ops_bls12381_g2_msm_base_cost_per_input": {
                  "u64": "52"
                },
                "group_ops_bls12381_g2_mul_cost": {
                  "u64": "52"
                },
                "group_ops_bls12381_g2_sub_cost": {
                  "u64": "52"
                },
                "group_ops_bls12381_gt_add_cost": {
                  "u64": "52"
                },
                "group_ops_bls12381_gt_div_cost": {
                  "u64": "52"
                },
                "group_ops_bls12381_gt_mul_cost": {
                  "u64": "52"
                },
                "group_ops_bls12381_gt_sub_cost": {
                  "u64": "52"
                },
                "group_ops_bls12381_msm_max_len": {
                  "u32": "32"
                },
                "group_ops_bls12381_pairing_cost": {
                  "u64": "52"
                },
                "group_ops_bls12381_scalar_add_cost": {
                  "u64": "52"
                },
                "group_ops_bls12381_scalar_div_cost": {
                  "u64": "52"
                },
                "group_ops_bls12381_scalar_mul_cost": {
                  "u64": "52"
                },
                "group_ops_bls12381_scalar_sub_cost": {
                  "u64": "52"
                },
                "hash_blake2b256_cost_base": {
                  "u64": "52"
                },
                "hash_blake2b256_data_cost_per_block": {
                  "u64": "2"
                },
                "hash_blake2b256_data_cost_per_byte": {
                  "u64": "2"
                },
                "hash_keccak256_cost_base": {
                  "u64": "52"
                },
                "hash_keccak256_data_cost_per_block": {
                  "u64": "2"
                },
                "hash_keccak256_data_cost_per_byte": {
                  "u64": "2"
                },
                "hash_sha2_256_base_cost": {
                  "u64": "52"
                },
                "hash_sha2_256_legacy_min_input_len_cost": {
                  "u64": "1"
                },
                "hash_sha2_256_per_byte_cost": {
                  "u64": "2"
                },
                "hash_sha3_256_base_cost": {
                  "u64": "52"
                },
                "hash_sha3_256_legacy_min_input_len_cost": {
                  "u64": "1"
                },
                "hash_sha3_256_per_byte_cost": {
                  "u64": "2"
                },
                "hmac_hmac_sha3_256_cost_base": {
                  "u64": "52"
                },
                "hmac_hmac_sha3_256_input_cost_per_block": {
                  "u64": "2"
                },
                "hmac_hmac_sha3_256_input_cost_per_byte": {
                  "u64": "2"
                },
                "max_accumulated_txn_cost_per_object_in_mysticeti_commit": {
                  "u64": "10"
                },
                "max_accumulated_txn_cost_per_object_in_narwhal_commit": {
                  "u64": "100"
                },
                "max_age_of_jwk_in_epochs": {
                  "u64": "1"
                },
                "max_arguments": {
                  "u32": "512"
                },
                "max_back_edges_per_function": {
                  "u64": "10000"
                },
                "max_back_edges_per_module": {
                  "u64": "10000"
                },
                "max_basic_blocks": {
                  "u64": "1024"
                },
                "max_checkpoint_size_bytes": {
                  "u64": "31457280"
                },
                "max_deferral_rounds_for_congestion_control": {
                  "u64": "10"
                },
                "max_dependency_depth": {
                  "u64": "100"
                },
                "max_event_emit_size": {
                  "u64": "256000"
                },
                "max_event_emit_size_total": {
                  "u64": "65536000"
                },
                "max_fields_in_struct": {
                  "u64": "32"
                },
                "max_function_definitions": {
                  "u64": "1000"
                },
                "max_function_parameters": {
                  "u64": "128"
                },
                "max_gas_computation_bucket": {
                  "u64": "5000000"
                },
                "max_gas_payment_objects": {
                  "u32": "256"
                },
                "max_gas_price": {
                  "u64": "100000"
                },
                "max_generic_instantiation_length": {
                  "u64": "32"
                },
                "max_input_objects": {
                  "u64": "2048"
                },
                "max_jwk_votes_per_validator_per_epoch": {
                  "u64": "240"
                },
                "max_loop_depth": {
                  "u64": "5"
                },
                "max_meter_ticks_per_module": {
                  "u64": "16000000"
                },
                "max_meter_ticks_per_package": {
                  "u64": "16000000"
                },
                "max_modules_in_publish": {
                  "u32": "64"
                },
                "max_move_enum_variants": null,
                "max_move_identifier_len": {
                  "u64": "128"
                },
                "max_move_object_size": {
                  "u64": "256000"
                },
                "max_move_package_size": {
                  "u64": "102400"
                },
                "max_move_value_depth": {
                  "u64": "128"
                },
                "max_move_vector_len": {
                  "u64": "262144"
                },
                "max_num_deleted_move_object_ids": {
                  "u64": "2048"
                },
                "max_num_deleted_move_object_ids_system_tx": {
                  "u64": "32768"
                },
                "max_num_event_emit": {
                  "u64": "1024"
                },
                "max_num_new_move_object_ids": {
                  "u64": "2048"
                },
                "max_num_new_move_object_ids_system_tx": {
                  "u64": "32768"
                },
                "max_num_transferred_move_object_ids": {
                  "u64": "2048"
                },
                "max_num_transferred_move_object_ids_system_tx": {
                  "u64": "32768"
                },
                "max_package_dependencies": {
                  "u32": "32"
                },
                "max_programmable_tx_commands": {
                  "u32": "1024"
                },
                "max_publish_or_upgrade_per_ptb": {
                  "u64": "5"
                },
                "max_pure_argument_size": {
                  "u32": "16384"
                },
                "max_push_size": {
                  "u64": "10000"
                },
                "max_serialized_tx_effects_size_bytes": {
                  "u64": "524288"
                },
                "max_serialized_tx_effects_size_bytes_system_tx": {
                  "u64": "8388608"
                },
                "max_size_written_objects": {
                  "u64": "5000000"
                },
                "max_size_written_objects_system_tx": {
                  "u64": "50000000"
                },
                "max_soft_bundle_size": {
                  "u64": "5"
                },
                "max_struct_definitions": {
                  "u64": "200"
                },
                "max_transactions_per_checkpoint": {
                  "u64": "10000"
                },
                "max_tx_gas": {
                  "u64": "50000000000"
                },
                "max_tx_size_bytes": {
                  "u64": "131072"
                },
                "max_type_argument_depth": {
                  "u32": "16"
                },
                "max_type_arguments": {
                  "u32": "16"
                },
                "max_type_nodes": {
                  "u64": "256"
                },
                "max_value_stack_size": {
                  "u64": "1024"
                },
                "max_verifier_meter_ticks_per_function": {
                  "u64": "16000000"
                },
                "min_checkpoint_interval_ms": {
                  "u64": "200"
                },
                "min_move_binary_format_version": {
                  "u32": "6"
                },
                "move_binary_format_version": {
                  "u32": "7"
                },
                "obj_access_cost_delete_per_byte": {
                  "u64": "40"
                },
                "obj_access_cost_mutate_per_byte": {
                  "u64": "40"
                },
                "obj_access_cost_read_per_byte": {
                  "u64": "15"
                },
                "obj_access_cost_verify_per_byte": {
                  "u64": "200"
                },
                "obj_data_cost_refundable": {
                  "u64": "100"
                },
                "obj_metadata_cost_non_refundable": {
                  "u64": "50"
                },
                "object_borrow_uid_cost_base": {
                  "u64": "52"
                },
                "object_delete_impl_cost_base": {
                  "u64": "52"
                },
                "object_record_new_uid_cost_base": {
                  "u64": "52"
                },
                "object_runtime_max_num_cached_objects": {
                  "u64": "1000"
                },
                "object_runtime_max_num_cached_objects_system_tx": {
                  "u64": "16000"
                },
                "object_runtime_max_num_store_entries": {
                  "u64": "1000"
                },
                "object_runtime_max_num_store_entries_system_tx": {
                  "u64": "16000"
                },
                "package_publish_cost_fixed": {
                  "u64": "1000"
                },
                "package_publish_cost_per_byte": {
                  "u64": "80"
                },
                "poseidon_bn254_cost_base": {
                  "u64": "260"
                },
                "poseidon_bn254_cost_per_block": {
                  "u64": "10"
                },
                "random_beacon_dkg_timeout_round": {
                  "u32": "3000"
                },
                "random_beacon_dkg_version": {
                  "u64": "1"
                },
                "random_beacon_min_round_interval_ms": {
                  "u64": "500"
                },
                "random_beacon_reduction_allowed_delta": {
                  "u16": "800"
                },
                "random_beacon_reduction_lower_bound": {
                  "u32": "1000"
                },
                "reward_slashing_rate": {
                  "u64": "10000"
                },
                "storage_gas_price": {
                  "u64": "76"
                },
                "storage_rebate_rate": {
                  "u64": "10000"
                },
                "string_check_utf8_base_cost": {
                  "u64": "52"
                },
                "string_check_utf8_per_byte_cost": {
                  "u64": "2"
                },
                "string_index_of_base_cost": {
                  "u64": "52"
                },
                "string_index_of_per_byte_pattern_cost": {
                  "u64": "2"
                },
                "string_index_of_per_byte_searched_cost": {
                  "u64": "2"
                },
                "string_is_char_boundary_base_cost": {
                  "u64": "52"
                },
                "string_sub_string_base_cost": {
                  "u64": "52"
                },
                "string_sub_string_per_byte_cost": {
                  "u64": "2"
                },
                "transfer_freeze_object_cost_base": {
                  "u64": "52"
                },
                "transfer_receive_object_cost_base": {
                  "u64": "52"
                },
                "transfer_share_object_cost_base": {
                  "u64": "52"
                },
                "transfer_transfer_internal_cost_base": {
                  "u64": "52"
                },
                "tx_context_derive_id_cost_base": {
                  "u64": "52"
                },
                "type_name_get_base_cost": {
                  "u64": "52"
                },
                "type_name_get_per_byte_cost": {
                  "u64": "2"
                },
                "types_is_one_time_witness_cost_base": {
                  "u64": "52"
                },
                "types_is_one_time_witness_type_cost_per_byte": {
                  "u64": "2"
                },
                "types_is_one_time_witness_type_tag_cost_per_byte": {
                  "u64": "2"
                },
                "validator_target_reward": {
                  "u64": "767000000000000"
                },
                "validator_validate_metadata_cost_base": {
                  "u64": "52"
                },
                "validator_validate_metadata_data_cost_per_byte": {
                  "u64": "2"
                },
                "vdf_hash_to_input_cost": {
                  "u64": "100"
                },
                "vdf_verify_vdf_cost": {
                  "u64": "1500"
                },
                "vector_borrow_base_cost": {
                  "u64": "52"
                },
                "vector_destroy_empty_base_cost": {
                  "u64": "52"
                },
                "vector_empty_base_cost": {
                  "u64": "52"
                },
                "vector_length_base_cost": {
                  "u64": "52"
                },
                "vector_pop_back_base_cost": {
                  "u64": "52"
                },
                "vector_push_back_base_cost": {
                  "u64": "52"
                },
                "vector_push_back_legacy_per_abstract_memory_unit_cost": {
                  "u64": "2"
                },
                "vector_swap_base_cost": {
                  "u64": "52"
                }
              }
            }
          }
        }
      ]
    },
    {
      "name": "iota_getTotalTransactionBlocks",
      "tags": [
        {
          "name": "Read API"
        }
      ],
      "description": "Return the total number of transaction blocks known to the server.",
      "params": [],
      "result": {
        "name": "BigInt<u64>",
        "required": true,
        "schema": {
          "$ref": "#/components/schemas/BigInt_for_uint64"
        }
      },
      "examples": [
        {
          "name": "Gets total number of transactions on the network.",
          "params": [],
          "result": {
            "name": "Result",
            "value": "2451485"
          }
        }
      ]
    },
    {
      "name": "iota_getTransactionBlock",
      "tags": [
        {
          "name": "Read API"
        }
      ],
      "description": "Return the transaction response object.",
      "params": [
        {
          "name": "digest",
          "description": "the digest of the queried transaction",
          "required": true,
          "schema": {
            "$ref": "#/components/schemas/TransactionDigest"
          }
        },
        {
          "name": "options",
          "description": "options for specifying the content to be returned",
          "schema": {
            "$ref": "#/components/schemas/TransactionBlockResponseOptions"
          }
        }
      ],
      "result": {
        "name": "IotaTransactionBlockResponse",
        "required": true,
        "schema": {
          "$ref": "#/components/schemas/TransactionBlockResponse"
        }
      },
      "examples": [
        {
          "name": "Returns the transaction response object for specified transaction digest.",
          "params": [
            {
              "name": "digest",
              "value": "FpGNjXf3aHK61cqMAxLVaaRAzU7Dav8QW6DNg5qnGo3x"
            },
            {
              "name": "options",
              "value": {
                "showInput": true,
                "showRawInput": false,
                "showEffects": true,
                "showEvents": true,
                "showObjectChanges": false,
                "showBalanceChanges": false,
                "showRawEffects": false
              }
            }
          ],
          "result": {
            "name": "Result",
            "value": {
              "digest": "FpGNjXf3aHK61cqMAxLVaaRAzU7Dav8QW6DNg5qnGo3x",
              "transaction": {
                "data": {
                  "messageVersion": "v1",
                  "transaction": {
                    "kind": "ProgrammableTransaction",
                    "inputs": [
                      {
                        "type": "pure",
                        "valueType": "address",
                        "value": "0x8196d048b7a6d04c8edc89579d86fd3fc90c52f9a14c6b812b94fe613c5bcebb"
                      },
                      {
                        "type": "object",
                        "objectType": "immOrOwnedObject",
                        "objectId": "0x5eeb1d449e2516166d57d71fdeb154d0dc9ecdb7b30057d0a932684cac352cdc",
                        "version": "2",
                        "digest": "GK4NxEKSrK88XkPNeuBqtJYPmU9yMTWMD7K9TdU4ybKN"
                      }
                    ],
                    "transactions": [
                      {
                        "TransferObjects": [
                          [
                            {
                              "Input": 1
                            }
                          ],
                          {
                            "Input": 0
                          }
                        ]
                      }
                    ]
                  },
                  "sender": "0xeb126769c0e4c365a80a2a9332872d7ed1f0b66d31a7eae33ee136996c1f3638",
                  "gasData": {
                    "payment": [
                      {
                        "objectId": "0x1a3e898029d024eec1d44c6af5e2facded84d03b5373514f16e3d66e00081051",
                        "version": 2,
                        "digest": "7nDZ5J4VyvYGUbX2f6mQdhkr3RFrb3vZqui1ogoyApD9"
                      }
                    ],
                    "owner": "0xeb126769c0e4c365a80a2a9332872d7ed1f0b66d31a7eae33ee136996c1f3638",
                    "price": "10",
                    "budget": "100000"
                  }
                },
                "txSignatures": [
                  "ANuc6Egqqzpiy6qWWkI//Z9jAe0WmcGYigz0oWlk2CGYZ7XRnmhJuMRa78wLabwcwomzIpXdEZgpkaJtDJd/fQZtCxWrqsEEHAdxoMDwblU5hyWJ8H3zFvk20E2fO5bzHA=="
                ]
              },
              "rawTransaction": "AQAAAAAAAgAggZbQSLem0EyO3IlXnYb9P8kMUvmhTGuBK5T+YTxbzrsBAF7rHUSeJRYWbVfXH96xVNDcns23swBX0KkyaEysNSzcAgAAAAAAAAAg43+UGkUe+CCaD7+/G1SbK7Jrjq7giJUUbfJ7w88mEMEBAQEBAQABAADrEmdpwOTDZagKKpMyhy1+0fC2bTGn6uM+4TaZbB82OAEaPomAKdAk7sHUTGr14vrN7YTQO1NzUU8W49ZuAAgQUQIAAAAAAAAAIGS7c6HtWLLBiwy/N3eS4gbmuA1NXupk4ucFY7FYkCbE6xJnacDkw2WoCiqTMoctftHwtm0xp+rjPuE2mWwfNjgKAAAAAAAAAKCGAQAAAAAAAAFhANuc6Egqqzpiy6qWWkI//Z9jAe0WmcGYigz0oWlk2CGYZ7XRnmhJuMRa78wLabwcwomzIpXdEZgpkaJtDJd/fQZtCxWrqsEEHAdxoMDwblU5hyWJ8H3zFvk20E2fO5bzHA==",
              "effects": {
                "messageVersion": "v1",
                "status": {
                  "status": "success"
                },
                "executedEpoch": "0",
                "gasUsed": {
                  "computationCost": "100",
                  "storageCost": "100",
                  "storageRebate": "10",
                  "nonRefundableStorageFee": "0"
                },
                "transactionDigest": "6AyFnAuKAKCqm1cD94EyGzBqJCDDJ716ojjmsKF2rqoi",
                "mutated": [
                  {
                    "owner": {
                      "AddressOwner": "0xeb126769c0e4c365a80a2a9332872d7ed1f0b66d31a7eae33ee136996c1f3638"
                    },
                    "reference": {
                      "objectId": "0x1a3e898029d024eec1d44c6af5e2facded84d03b5373514f16e3d66e00081051",
                      "version": 2,
                      "digest": "7nDZ5J4VyvYGUbX2f6mQdhkr3RFrb3vZqui1ogoyApD9"
                    }
                  },
                  {
                    "owner": {
                      "AddressOwner": "0x8196d048b7a6d04c8edc89579d86fd3fc90c52f9a14c6b812b94fe613c5bcebb"
                    },
                    "reference": {
                      "objectId": "0x5eeb1d449e2516166d57d71fdeb154d0dc9ecdb7b30057d0a932684cac352cdc",
                      "version": 2,
                      "digest": "GK4NxEKSrK88XkPNeuBqtJYPmU9yMTWMD7K9TdU4ybKN"
                    }
                  }
                ],
                "gasObject": {
                  "owner": {
                    "ObjectOwner": "0xeb126769c0e4c365a80a2a9332872d7ed1f0b66d31a7eae33ee136996c1f3638"
                  },
                  "reference": {
                    "objectId": "0x1a3e898029d024eec1d44c6af5e2facded84d03b5373514f16e3d66e00081051",
                    "version": 2,
                    "digest": "7nDZ5J4VyvYGUbX2f6mQdhkr3RFrb3vZqui1ogoyApD9"
                  }
                },
                "eventsDigest": "9BQobwxQvJ1JxSXNn8v8htZPTu8FEzJJGgcD4kgLUuMd"
              },
              "objectChanges": [
                {
                  "type": "transferred",
                  "sender": "0xeb126769c0e4c365a80a2a9332872d7ed1f0b66d31a7eae33ee136996c1f3638",
                  "recipient": {
                    "AddressOwner": "0x8196d048b7a6d04c8edc89579d86fd3fc90c52f9a14c6b812b94fe613c5bcebb"
                  },
                  "objectType": "0x2::example::Object",
                  "objectId": "0x5eeb1d449e2516166d57d71fdeb154d0dc9ecdb7b30057d0a932684cac352cdc",
                  "version": "2",
                  "digest": "64UQ3a7m1mjWuzgyGoH8RnMyPGDN4XYTC9dS4qiSfdK4"
                }
              ]
            }
          }
        }
      ]
    },
    {
      "name": "iota_multiGetObjects",
      "tags": [
        {
          "name": "Read API"
        }
      ],
      "description": "Return the object data for a list of objects",
      "params": [
        {
          "name": "object_ids",
          "description": "the IDs of the queried objects",
          "required": true,
          "schema": {
            "type": "array",
            "items": {
              "$ref": "#/components/schemas/ObjectID"
            }
          }
        },
        {
          "name": "options",
          "description": "options for specifying the content to be returned",
          "schema": {
            "$ref": "#/components/schemas/ObjectDataOptions"
          }
        }
      ],
      "result": {
        "name": "Vec<IotaObjectResponse>",
        "required": true,
        "schema": {
          "type": "array",
          "items": {
            "$ref": "#/components/schemas/IotaObjectResponse"
          }
        }
      },
      "examples": [
        {
          "name": "Gets objects by IDs.",
          "params": [
            {
              "name": "object_ids",
              "value": [
                "0x504d411325e3c7f89d412044fe99007efb0f94f1e64d2e8090c619a39299d87e",
                "0x23618df6438d21a48040e6bb568cafc13246bd847c60448160e0358cac4a1134",
                "0x8b95b4eaa9fd3b22b43f6b2c8e92090bd6d16522a6fd4fa83ec70a5f197ad656",
                "0x3fbbd3ebef7dbcc7b02346cdf05674452cc61f316af5d5d7c02b94b023242685",
                "0x9b5cd5df0df2a168259b7115a41ccc0a372b6fd0026e0c63043492ce4d0c19a6"
              ]
            },
            {
              "name": "options",
              "value": {
                "showType": true,
                "showOwner": true,
                "showPreviousTransaction": true,
                "showDisplay": false,
                "showContent": true,
                "showBcs": false,
                "showStorageRebate": true
              }
            }
          ],
          "result": {
            "name": "Result",
            "value": [
              {
                "data": {
                  "objectId": "0x504d411325e3c7f89d412044fe99007efb0f94f1e64d2e8090c619a39299d87e",
                  "version": "1",
                  "digest": "AibMqH69gKT5t7rVTsDZFy2X5iHtoNDobKaZ62mg3FCU",
                  "type": "0x2::coin::Coin<0x2::iota::IOTA>",
                  "owner": {
                    "AddressOwner": "0xe8070b5f56bb10bafa0e2261d819b2582f82ab308bf9c96dfb22ec7345db1b5f"
                  },
                  "previousTransaction": "2QwXW3qzMEZPAyyP9VHtXbC2tp7iomypQc5XnkyPsu5d",
                  "storageRebate": "100",
                  "content": {
                    "dataType": "moveObject",
                    "type": "0x2::coin::Coin<0x2::iota::IOTA>",
                    "hasPublicTransfer": true,
                    "fields": {
                      "balance": "100000000",
                      "id": {
                        "id": "0x504d411325e3c7f89d412044fe99007efb0f94f1e64d2e8090c619a39299d87e"
                      }
                    }
                  }
                }
              },
              {
                "data": {
                  "objectId": "0x23618df6438d21a48040e6bb568cafc13246bd847c60448160e0358cac4a1134",
                  "version": "1",
                  "digest": "D5W76mT1A3tqCmE1Z5MdV5obNzesMXLfLKpRDHSp1fyz",
                  "type": "0x2::coin::Coin<0x2::iota::IOTA>",
                  "owner": {
                    "AddressOwner": "0x5594d02890c986dbf328d28d21acece356d10d89e75f565b0934851ba8d5bc59"
                  },
                  "previousTransaction": "5itvhMFvtJcV6fY2VY4x7F9Ex18q2N4Rr5WU4FXTJsFU",
                  "storageRebate": "100",
                  "content": {
                    "dataType": "moveObject",
                    "type": "0x2::coin::Coin<0x2::iota::IOTA>",
                    "hasPublicTransfer": true,
                    "fields": {
                      "balance": "100000000",
                      "id": {
                        "id": "0x23618df6438d21a48040e6bb568cafc13246bd847c60448160e0358cac4a1134"
                      }
                    }
                  }
                }
              },
              {
                "data": {
                  "objectId": "0x8b95b4eaa9fd3b22b43f6b2c8e92090bd6d16522a6fd4fa83ec70a5f197ad656",
                  "version": "1",
                  "digest": "H2o2pWgceQgTtYrMacR4xnCi4vqGiuozDA6k2rBc4m3q",
                  "type": "0x2::coin::Coin<0x2::iota::IOTA>",
                  "owner": {
                    "AddressOwner": "0xda104dde1de9880be827a1a753e502ebcdfec53f33e745e3f021366b7bc47c2b"
                  },
                  "previousTransaction": "8rsTRNPs13DZvD2xneZEtf2nAAipep6uHXPXWVXfzDBr",
                  "storageRebate": "100",
                  "content": {
                    "dataType": "moveObject",
                    "type": "0x2::coin::Coin<0x2::iota::IOTA>",
                    "hasPublicTransfer": true,
                    "fields": {
                      "balance": "100000000",
                      "id": {
                        "id": "0x8b95b4eaa9fd3b22b43f6b2c8e92090bd6d16522a6fd4fa83ec70a5f197ad656"
                      }
                    }
                  }
                }
              },
              {
                "data": {
                  "objectId": "0x3fbbd3ebef7dbcc7b02346cdf05674452cc61f316af5d5d7c02b94b023242685",
                  "version": "1",
                  "digest": "3ovR1s3bZt6AN1AQ7QhGUfX9BSwgjJPvL6XaczgeSKXU",
                  "type": "0x2::coin::Coin<0x2::iota::IOTA>",
                  "owner": {
                    "AddressOwner": "0x00a65bf5fdccb50582333b61721e6963a25f25ac8ead5916a83f49a7b372eae7"
                  },
                  "previousTransaction": "3w6ars2tmgBST4ozGxPWzSpEGyn4AdxMBv3K9sdkCWfR",
                  "storageRebate": "100",
                  "content": {
                    "dataType": "moveObject",
                    "type": "0x2::coin::Coin<0x2::iota::IOTA>",
                    "hasPublicTransfer": true,
                    "fields": {
                      "balance": "100000000",
                      "id": {
                        "id": "0x3fbbd3ebef7dbcc7b02346cdf05674452cc61f316af5d5d7c02b94b023242685"
                      }
                    }
                  }
                }
              },
              {
                "data": {
                  "objectId": "0x9b5cd5df0df2a168259b7115a41ccc0a372b6fd0026e0c63043492ce4d0c19a6",
                  "version": "1",
                  "digest": "25QdFqrh9FgxhGQyAxZsNEakYmHezqmU3FMPud7JGRB5",
                  "type": "0x2::coin::Coin<0x2::iota::IOTA>",
                  "owner": {
                    "AddressOwner": "0x3e7f360c51d035a6470f09c8d23716e4085025b89d176840d61dde92a452a72f"
                  },
                  "previousTransaction": "BE9GoMd7Mr8fGte3EdsXxUMwYjcErW71n6Gsm4iPvDmv",
                  "storageRebate": "100",
                  "content": {
                    "dataType": "moveObject",
                    "type": "0x2::coin::Coin<0x2::iota::IOTA>",
                    "hasPublicTransfer": true,
                    "fields": {
                      "balance": "100000000",
                      "id": {
                        "id": "0x9b5cd5df0df2a168259b7115a41ccc0a372b6fd0026e0c63043492ce4d0c19a6"
                      }
                    }
                  }
                }
              }
            ]
          }
        }
      ]
    },
    {
      "name": "iota_multiGetTransactionBlocks",
      "tags": [
        {
          "name": "Read API"
        }
      ],
      "description": "Returns an ordered list of transaction responses The method will throw an error if the input contains any duplicate or the input size exceeds QUERY_MAX_RESULT_LIMIT",
      "params": [
        {
          "name": "digests",
          "description": "A list of transaction digests.",
          "required": true,
          "schema": {
            "type": "array",
            "items": {
              "$ref": "#/components/schemas/TransactionDigest"
            }
          }
        },
        {
          "name": "options",
          "description": "config options to control which fields to fetch",
          "schema": {
            "$ref": "#/components/schemas/TransactionBlockResponseOptions"
          }
        }
      ],
      "result": {
        "name": "Vec<IotaTransactionBlockResponse>",
        "required": true,
        "schema": {
          "type": "array",
          "items": {
            "$ref": "#/components/schemas/TransactionBlockResponse"
          }
        }
      },
      "examples": [
        {
          "name": "Returns the transaction data for specified digest.",
          "params": [
            {
              "name": "digests",
              "value": [
                "Hj12H7iuX6ejEQCtbA2saQpa1i68f9d2CWxxgQo9QbpY",
                "81rKmx5TmSzq8UK51rwHS6gQdUg618JHoa4oUxB3opb",
                "AhdWMs5P16iyATKbiZ1vhoAj11Q9xKA7r9XTJDB5wFes"
              ]
            },
            {
              "name": "options",
              "value": {
                "showInput": true,
                "showRawInput": false,
                "showEffects": true,
                "showEvents": true,
                "showObjectChanges": false,
                "showBalanceChanges": false,
                "showRawEffects": false
              }
            }
          ],
          "result": {
            "name": "Result",
            "value": [
              {
                "digest": "Hj12H7iuX6ejEQCtbA2saQpa1i68f9d2CWxxgQo9QbpY",
                "transaction": {
                  "data": {
                    "messageVersion": "v1",
                    "transaction": {
                      "kind": "ProgrammableTransaction",
                      "inputs": [
                        {
                          "type": "pure",
                          "valueType": "address",
                          "value": "0x7a8e9a0d074f90fddb42cd928f74b986c6f539a734f3d7c9a75a9cb227ec3157"
                        },
                        {
                          "type": "object",
                          "objectType": "immOrOwnedObject",
                          "objectId": "0x24962ee4193c8c0d2fb28bbe0eb4ba5fc87a2c6d1a7c12c9454872c5ea06d5e1",
                          "version": "2",
                          "digest": "3gmeyj5oEdE8A4PvjWsDSHchC6tb6YQj18gnD7xnDqGz"
                        }
                      ],
                      "transactions": [
                        {
                          "TransferObjects": [
                            [
                              {
                                "Input": 1
                              }
                            ],
                            {
                              "Input": 0
                            }
                          ]
                        }
                      ]
                    },
                    "sender": "0x235c77b62592fd410cb9eb3c6a77aebddd1ff931aee26094b6702dfc1f65a905",
                    "gasData": {
                      "payment": [
                        {
                          "objectId": "0x9585d5591521bfd12dec3a372efd539108ba807a0dabed6e5da0f174efc3f58e",
                          "version": 2,
                          "digest": "JAgYeYMPm5VLzBYcYxxQUEatfG9gHdFqSNwmBBS41Bri"
                        }
                      ],
                      "owner": "0x235c77b62592fd410cb9eb3c6a77aebddd1ff931aee26094b6702dfc1f65a905",
                      "price": "10",
                      "budget": "100000"
                    }
                  },
                  "txSignatures": [
                    "ADXpbKNNpRW1Csi96IkAhv0CbvRO5D4Wx+iZ4S+k7SjACqqMtyW08Y0TFpydk9mrx9vb5qKyFAqgx4GDVgV/fQmnSicGHWn+0mf3oSb/LUa5i+dDAEb1qsgy7LkQ8hbr+w=="
                  ]
                },
                "rawTransaction": "AQAAAAAAAgAgeo6aDQdPkP3bQs2Sj3S5hsb1Oac089fJp1qcsifsMVcBACSWLuQZPIwNL7KLvg60ul/IeixtGnwSyUVIcsXqBtXhAgAAAAAAAAAgJ+eEST+x3M3niTo6xcZ80sTidUC1LugoCWsqpf5Qp+8BAQEBAQABAAAjXHe2JZL9QQy56zxqd6693R/5Ma7iYJS2cC38H2WpBQGVhdVZFSG/0S3sOjcu/VORCLqAeg2r7W5doPF078P1jgIAAAAAAAAAIP8RnpL1eudNGyUNXfLLUXB4KopDj79oHt7U0eCizX37I1x3tiWS/UEMues8aneuvd0f+TGu4mCUtnAt/B9lqQUKAAAAAAAAAKCGAQAAAAAAAAFhADXpbKNNpRW1Csi96IkAhv0CbvRO5D4Wx+iZ4S+k7SjACqqMtyW08Y0TFpydk9mrx9vb5qKyFAqgx4GDVgV/fQmnSicGHWn+0mf3oSb/LUa5i+dDAEb1qsgy7LkQ8hbr+w==",
                "effects": {
                  "messageVersion": "v1",
                  "status": {
                    "status": "success"
                  },
                  "executedEpoch": "0",
                  "gasUsed": {
                    "computationCost": "100",
                    "storageCost": "100",
                    "storageRebate": "10",
                    "nonRefundableStorageFee": "0"
                  },
                  "transactionDigest": "2SY11dmdTQv6JLD2wqcsMiJNqXbXUkn87Rzw5NHib8Mf",
                  "mutated": [
                    {
                      "owner": {
                        "AddressOwner": "0x235c77b62592fd410cb9eb3c6a77aebddd1ff931aee26094b6702dfc1f65a905"
                      },
                      "reference": {
                        "objectId": "0x9585d5591521bfd12dec3a372efd539108ba807a0dabed6e5da0f174efc3f58e",
                        "version": 2,
                        "digest": "JAgYeYMPm5VLzBYcYxxQUEatfG9gHdFqSNwmBBS41Bri"
                      }
                    },
                    {
                      "owner": {
                        "AddressOwner": "0x7a8e9a0d074f90fddb42cd928f74b986c6f539a734f3d7c9a75a9cb227ec3157"
                      },
                      "reference": {
                        "objectId": "0x24962ee4193c8c0d2fb28bbe0eb4ba5fc87a2c6d1a7c12c9454872c5ea06d5e1",
                        "version": 2,
                        "digest": "3gmeyj5oEdE8A4PvjWsDSHchC6tb6YQj18gnD7xnDqGz"
                      }
                    }
                  ],
                  "gasObject": {
                    "owner": {
                      "ObjectOwner": "0x235c77b62592fd410cb9eb3c6a77aebddd1ff931aee26094b6702dfc1f65a905"
                    },
                    "reference": {
                      "objectId": "0x9585d5591521bfd12dec3a372efd539108ba807a0dabed6e5da0f174efc3f58e",
                      "version": 2,
                      "digest": "JAgYeYMPm5VLzBYcYxxQUEatfG9gHdFqSNwmBBS41Bri"
                    }
                  },
                  "eventsDigest": "DkaTtjSfULiQ7FT48kzuS7yKj2JUAWGgjDBXddqn1z9o"
                },
                "objectChanges": [
                  {
                    "type": "transferred",
                    "sender": "0x235c77b62592fd410cb9eb3c6a77aebddd1ff931aee26094b6702dfc1f65a905",
                    "recipient": {
                      "AddressOwner": "0x7a8e9a0d074f90fddb42cd928f74b986c6f539a734f3d7c9a75a9cb227ec3157"
                    },
                    "objectType": "0x2::example::Object",
                    "objectId": "0x24962ee4193c8c0d2fb28bbe0eb4ba5fc87a2c6d1a7c12c9454872c5ea06d5e1",
                    "version": "2",
                    "digest": "J4k64LwycebB7TQhKrPaZ954yCK64rwbDJMSrSUW4Ba4"
                  }
                ]
              },
              {
                "digest": "81rKmx5TmSzq8UK51rwHS6gQdUg618JHoa4oUxB3opb",
                "transaction": {
                  "data": {
                    "messageVersion": "v1",
                    "transaction": {
                      "kind": "ProgrammableTransaction",
                      "inputs": [
                        {
                          "type": "pure",
                          "valueType": "address",
                          "value": "0xc3e4f846a282754946e181e00f4341a53b5e895ef8ec3c73d2378a0a11825e23"
                        },
                        {
                          "type": "object",
                          "objectType": "immOrOwnedObject",
                          "objectId": "0x2fac1a70e20e146fb1303bd60eb4bea9bd453e50690b423241f0e2e9beabd601",
                          "version": "2",
                          "digest": "HyJbrm9Th6ox4oU9vrrRzgZSaCu1n3omMJ1fAcHswvvo"
                        }
                      ],
                      "transactions": [
                        {
                          "TransferObjects": [
                            [
                              {
                                "Input": 1
                              }
                            ],
                            {
                              "Input": 0
                            }
                          ]
                        }
                      ]
                    },
                    "sender": "0xf528c54e5aa9397aa10a66ec4455fd4b49735ac19e5a0deed050c755ca98d29c",
                    "gasData": {
                      "payment": [
                        {
                          "objectId": "0xbbdabf2828ee9ca7e4227a61cff851fef9fb6a08ae444c96f9810275d6af973c",
                          "version": 2,
                          "digest": "snEA8RNnDvsYjKJx2NMUP49TMjoAuQXx3LJgwe4qo9B"
                        }
                      ],
                      "owner": "0xf528c54e5aa9397aa10a66ec4455fd4b49735ac19e5a0deed050c755ca98d29c",
                      "price": "10",
                      "budget": "100000"
                    }
                  },
                  "txSignatures": [
                    "AOTioLzQMACPuS2iB1FJBbTHnd/VTto9n+JwEeO5DtKAcAxQWN+MWuWGl8Th42XkVv2wqe8OG39I+Jji11TORgQLoJG5hufQ9rzjXn1UVSbD7HyPVZykOZAICGCiqQMgGw=="
                  ]
                },
                "rawTransaction": "AQAAAAAAAgAgw+T4RqKCdUlG4YHgD0NBpTteiV747Dxz0jeKChGCXiMBAC+sGnDiDhRvsTA71g60vqm9RT5QaQtCMkHw4um+q9YBAgAAAAAAAAAg/Cdq6qc8DsEltgkKJ7uvql/DLnVzYS0husigmreRU3QBAQEBAQABAAD1KMVOWqk5eqEKZuxEVf1LSXNawZ5aDe7QUMdVypjSnAG72r8oKO6cp+QiemHP+FH++ftqCK5ETJb5gQJ11q+XPAIAAAAAAAAAIA0CLbniGg8JvLiQdz0RwavXF2ex9nqAQCZ3iCA/OXci9SjFTlqpOXqhCmbsRFX9S0lzWsGeWg3u0FDHVcqY0pwKAAAAAAAAAKCGAQAAAAAAAAFhAOTioLzQMACPuS2iB1FJBbTHnd/VTto9n+JwEeO5DtKAcAxQWN+MWuWGl8Th42XkVv2wqe8OG39I+Jji11TORgQLoJG5hufQ9rzjXn1UVSbD7HyPVZykOZAICGCiqQMgGw==",
                "effects": {
                  "messageVersion": "v1",
                  "status": {
                    "status": "success"
                  },
                  "executedEpoch": "0",
                  "gasUsed": {
                    "computationCost": "100",
                    "storageCost": "100",
                    "storageRebate": "10",
                    "nonRefundableStorageFee": "0"
                  },
                  "transactionDigest": "69bh3Q9RhRgMFKwmQn8LYE8vYujFTpYyUSVBht3oYkm6",
                  "mutated": [
                    {
                      "owner": {
                        "AddressOwner": "0xf528c54e5aa9397aa10a66ec4455fd4b49735ac19e5a0deed050c755ca98d29c"
                      },
                      "reference": {
                        "objectId": "0xbbdabf2828ee9ca7e4227a61cff851fef9fb6a08ae444c96f9810275d6af973c",
                        "version": 2,
                        "digest": "snEA8RNnDvsYjKJx2NMUP49TMjoAuQXx3LJgwe4qo9B"
                      }
                    },
                    {
                      "owner": {
                        "AddressOwner": "0xc3e4f846a282754946e181e00f4341a53b5e895ef8ec3c73d2378a0a11825e23"
                      },
                      "reference": {
                        "objectId": "0x2fac1a70e20e146fb1303bd60eb4bea9bd453e50690b423241f0e2e9beabd601",
                        "version": 2,
                        "digest": "HyJbrm9Th6ox4oU9vrrRzgZSaCu1n3omMJ1fAcHswvvo"
                      }
                    }
                  ],
                  "gasObject": {
                    "owner": {
                      "ObjectOwner": "0xf528c54e5aa9397aa10a66ec4455fd4b49735ac19e5a0deed050c755ca98d29c"
                    },
                    "reference": {
                      "objectId": "0xbbdabf2828ee9ca7e4227a61cff851fef9fb6a08ae444c96f9810275d6af973c",
                      "version": 2,
                      "digest": "snEA8RNnDvsYjKJx2NMUP49TMjoAuQXx3LJgwe4qo9B"
                    }
                  },
                  "eventsDigest": "4Vh6HmG6PwdbZbMiMwj9YnKvsMnP3gfhLmAd288eujv4"
                },
                "objectChanges": [
                  {
                    "type": "transferred",
                    "sender": "0xf528c54e5aa9397aa10a66ec4455fd4b49735ac19e5a0deed050c755ca98d29c",
                    "recipient": {
                      "AddressOwner": "0xc3e4f846a282754946e181e00f4341a53b5e895ef8ec3c73d2378a0a11825e23"
                    },
                    "objectType": "0x2::example::Object",
                    "objectId": "0x2fac1a70e20e146fb1303bd60eb4bea9bd453e50690b423241f0e2e9beabd601",
                    "version": "2",
                    "digest": "CHia3BiES8mt5kqMYhzBpjAeLRpjcsMNDMFakBAdcVAg"
                  }
                ]
              },
              {
                "digest": "AhdWMs5P16iyATKbiZ1vhoAj11Q9xKA7r9XTJDB5wFes",
                "transaction": {
                  "data": {
                    "messageVersion": "v1",
                    "transaction": {
                      "kind": "ProgrammableTransaction",
                      "inputs": [
                        {
                          "type": "pure",
                          "valueType": "address",
                          "value": "0x0388c28ddd5977a58e206acd19639c875a4fbecf3342b825c8384300ac7e3bad"
                        },
                        {
                          "type": "object",
                          "objectType": "immOrOwnedObject",
                          "objectId": "0xc820a75b574224b920aa9b005093b820df24ef8b43715499f4fff4e056c0cd5c",
                          "version": "2",
                          "digest": "6jsxetsBSZJ5ozgZuDmHXJzn9ZBp8emivfYHe6tnHg7C"
                        }
                      ],
                      "transactions": [
                        {
                          "TransferObjects": [
                            [
                              {
                                "Input": 1
                              }
                            ],
                            {
                              "Input": 0
                            }
                          ]
                        }
                      ]
                    },
                    "sender": "0xc14b8463f3b1bc524043bd03c25f673ec576debde0096727f95524f0f555f6bb",
                    "gasData": {
                      "payment": [
                        {
                          "objectId": "0xd8024b4b39a7fed27134b073da8638454111396519379e888c83abaf0e600504",
                          "version": 2,
                          "digest": "9CpH2aW4XPVxaZBGHRwHueXEQUvN3Pf7JQpASHiEsNCw"
                        }
                      ],
                      "owner": "0xc14b8463f3b1bc524043bd03c25f673ec576debde0096727f95524f0f555f6bb",
                      "price": "10",
                      "budget": "100000"
                    }
                  },
                  "txSignatures": [
                    "AAUbCJPG4NRwCaIP0fhIYKgbCj73YH4jG+aLybQnwzniioDlLXeALtmzQiVcO/c/muVfegYm9quaAuTXkseXdwrBLYrHKlE7PwRVuJjmBwbiSpqS0m/j+PFnALfPM5bN1Q=="
                  ]
                },
                "rawTransaction": "AQAAAAAAAgAgA4jCjd1Zd6WOIGrNGWOch1pPvs8zQrglyDhDAKx+O60BAMggp1tXQiS5IKqbAFCTuCDfJO+LQ3FUmfT/9OBWwM1cAgAAAAAAAAAgVUZy4Te1Cxp8iyTYMxDI9sRo5v6QbaCnpymsaNySaNMBAQEBAQABAADBS4Rj87G8UkBDvQPCX2c+xXbeveAJZyf5VSTw9VX2uwHYAktLOaf+0nE0sHPahjhFQRE5ZRk3noiMg6uvDmAFBAIAAAAAAAAAIHnkVv8BP1ZT2rttbJXd19NaQtMfOpvru2g9tm6KBnBowUuEY/OxvFJAQ70Dwl9nPsV23r3gCWcn+VUk8PVV9rsKAAAAAAAAAKCGAQAAAAAAAAFhAAUbCJPG4NRwCaIP0fhIYKgbCj73YH4jG+aLybQnwzniioDlLXeALtmzQiVcO/c/muVfegYm9quaAuTXkseXdwrBLYrHKlE7PwRVuJjmBwbiSpqS0m/j+PFnALfPM5bN1Q==",
                "effects": {
                  "messageVersion": "v1",
                  "status": {
                    "status": "success"
                  },
                  "executedEpoch": "0",
                  "gasUsed": {
                    "computationCost": "100",
                    "storageCost": "100",
                    "storageRebate": "10",
                    "nonRefundableStorageFee": "0"
                  },
                  "transactionDigest": "DzJWHtFNHttaBdpECZGDMF7tcx5NYZfNfCk5NsaaRgmn",
                  "mutated": [
                    {
                      "owner": {
                        "AddressOwner": "0xc14b8463f3b1bc524043bd03c25f673ec576debde0096727f95524f0f555f6bb"
                      },
                      "reference": {
                        "objectId": "0xd8024b4b39a7fed27134b073da8638454111396519379e888c83abaf0e600504",
                        "version": 2,
                        "digest": "9CpH2aW4XPVxaZBGHRwHueXEQUvN3Pf7JQpASHiEsNCw"
                      }
                    },
                    {
                      "owner": {
                        "AddressOwner": "0x0388c28ddd5977a58e206acd19639c875a4fbecf3342b825c8384300ac7e3bad"
                      },
                      "reference": {
                        "objectId": "0xc820a75b574224b920aa9b005093b820df24ef8b43715499f4fff4e056c0cd5c",
                        "version": 2,
                        "digest": "6jsxetsBSZJ5ozgZuDmHXJzn9ZBp8emivfYHe6tnHg7C"
                      }
                    }
                  ],
                  "gasObject": {
                    "owner": {
                      "ObjectOwner": "0xc14b8463f3b1bc524043bd03c25f673ec576debde0096727f95524f0f555f6bb"
                    },
                    "reference": {
                      "objectId": "0xd8024b4b39a7fed27134b073da8638454111396519379e888c83abaf0e600504",
                      "version": 2,
                      "digest": "9CpH2aW4XPVxaZBGHRwHueXEQUvN3Pf7JQpASHiEsNCw"
                    }
                  },
                  "eventsDigest": "Bbh3U8fCxVzdX6uZUNWRzZrUktcUfWcydhWCMyWJSPpt"
                },
                "objectChanges": [
                  {
                    "type": "transferred",
                    "sender": "0xc14b8463f3b1bc524043bd03c25f673ec576debde0096727f95524f0f555f6bb",
                    "recipient": {
                      "AddressOwner": "0x0388c28ddd5977a58e206acd19639c875a4fbecf3342b825c8384300ac7e3bad"
                    },
                    "objectType": "0x2::example::Object",
                    "objectId": "0xc820a75b574224b920aa9b005093b820df24ef8b43715499f4fff4e056c0cd5c",
                    "version": "2",
                    "digest": "HaFQHEJugXDGh95A9Ye1tp7GikbuAQNiEanrQuVLvpfz"
                  }
                ]
              }
            ]
          }
        }
      ]
    },
    {
      "name": "iota_tryGetPastObject",
      "tags": [
        {
          "name": "Read API"
        }
      ],
      "description": "Note there is no software-level guarantee/SLA that objects with past versions can be retrieved by this API, even if the object and version exists/existed. The result may vary across nodes depending on their pruning policies. Return the object information for a specified version",
      "params": [
        {
          "name": "object_id",
          "description": "the ID of the queried object",
          "required": true,
          "schema": {
            "$ref": "#/components/schemas/ObjectID"
          }
        },
        {
          "name": "version",
          "description": "the version of the queried object. If None, default to the latest known version",
          "required": true,
          "schema": {
            "$ref": "#/components/schemas/SequenceNumber"
          }
        },
        {
          "name": "options",
          "description": "options for specifying the content to be returned",
          "schema": {
            "$ref": "#/components/schemas/ObjectDataOptions"
          }
        }
      ],
      "result": {
        "name": "IotaPastObjectResponse",
        "required": true,
        "schema": {
          "$ref": "#/components/schemas/ObjectRead"
        }
      },
      "examples": [
        {
          "name": "Gets Past Object data.",
          "params": [
            {
              "name": "object_id",
              "value": "0x11af4b844ff94b3fbef6e36b518da3ad4c5856fa686464524a876b463d129760"
            },
            {
              "name": "version",
              "value": 4
            },
            {
              "name": "options",
              "value": {
                "showType": true,
                "showOwner": true,
                "showPreviousTransaction": true,
                "showDisplay": false,
                "showContent": true,
                "showBcs": false,
                "showStorageRebate": true
              }
            }
          ],
          "result": {
            "name": "Result",
            "value": {
              "status": "VersionFound",
              "details": {
                "objectId": "0x11af4b844ff94b3fbef6e36b518da3ad4c5856fa686464524a876b463d129760",
                "version": "4",
                "digest": "5VPAwDXy3BL72ehFc7gSJoz27ahMd6spUg5YwYc4ibcv",
                "type": "0x2::coin::Coin<0x2::iota::IOTA>",
                "owner": {
                  "AddressOwner": "0x3568c40e814d9d5396d23087a0fd641e91e0e00df6c012cded9ef9ba5e5bf042"
                },
                "previousTransaction": "5jQByoouHBwaico5pQB73GdbzerC2StjTiHh5garBjiV",
                "storageRebate": "100",
                "content": {
                  "dataType": "moveObject",
                  "type": "0x2::coin::Coin<0x2::iota::IOTA>",
                  "hasPublicTransfer": true,
                  "fields": {
                    "balance": "10000",
                    "id": {
                      "id": "0x11af4b844ff94b3fbef6e36b518da3ad4c5856fa686464524a876b463d129760"
                    }
                  }
                }
              }
            }
          }
        }
      ]
    },
    {
      "name": "iota_tryMultiGetPastObjects",
      "tags": [
        {
          "name": "Read API"
        }
      ],
      "description": "Note there is no software-level guarantee/SLA that objects with past versions can be retrieved by this API, even if the object and version exists/existed. The result may vary across nodes depending on their pruning policies. Return the object information for a specified version",
      "params": [
        {
          "name": "past_objects",
          "description": "a vector of object and versions to be queried",
          "required": true,
          "schema": {
            "type": "array",
            "items": {
              "$ref": "#/components/schemas/GetPastObjectRequest"
            }
          }
        },
        {
          "name": "options",
          "description": "options for specifying the content to be returned",
          "schema": {
            "$ref": "#/components/schemas/ObjectDataOptions"
          }
        }
      ],
      "result": {
        "name": "Vec<IotaPastObjectResponse>",
        "required": true,
        "schema": {
          "type": "array",
          "items": {
            "$ref": "#/components/schemas/ObjectRead"
          }
        }
      },
      "examples": [
        {
          "name": "Gets Past Object data for a vector of objects.",
          "params": [
            {
              "name": "past_objects",
              "value": [
                {
                  "objectId": "0xd22bbb46f892c42d9ec0ae4de93e02c75973a51c17180798237326a58694a2cf",
                  "version": "4"
                },
                {
                  "objectId": "0x5cd6fa76ed1d18f05f15e35075252ddec4fb83621d55952d9172fcfcb72feae2",
                  "version": "12"
                }
              ]
            },
            {
              "name": "options",
              "value": {
                "showType": true,
                "showOwner": true,
                "showPreviousTransaction": true,
                "showDisplay": false,
                "showContent": true,
                "showBcs": false,
                "showStorageRebate": true
              }
            }
          ],
          "result": {
            "name": "Result",
            "value": [
              {
                "status": "VersionFound",
                "details": {
                  "objectId": "0xd22bbb46f892c42d9ec0ae4de93e02c75973a51c17180798237326a58694a2cf",
                  "version": "4",
                  "digest": "5pCqw4G6F1hXcukW3XwhBzas9RqeFrUkvNon5jgX3ewg",
                  "type": "0x2::coin::Coin<0x2::iota::IOTA>",
                  "owner": {
                    "AddressOwner": "0x38b3186a7bb26a1ab2c982a0a9b482aa70f5a010fffc60f20194ef0f597474e8"
                  },
                  "previousTransaction": "EupJisi3AynCmcFyhkX1azsVtR6vun1Uaf7WSRCE82jx",
                  "storageRebate": "100",
                  "content": {
                    "dataType": "moveObject",
                    "type": "0x2::coin::Coin<0x2::iota::IOTA>",
                    "hasPublicTransfer": true,
                    "fields": {
                      "balance": "10000",
                      "id": {
                        "id": "0xd22bbb46f892c42d9ec0ae4de93e02c75973a51c17180798237326a58694a2cf"
                      }
                    }
                  }
                }
              },
              {
                "status": "VersionFound",
                "details": {
                  "objectId": "0x5cd6fa76ed1d18f05f15e35075252ddec4fb83621d55952d9172fcfcb72feae2",
                  "version": "12",
                  "digest": "CE9bNT96Sa2BxQQH2id4PRxTgW5TW7zm6VVhDeRNBegW",
                  "type": "0x2::coin::Coin<0x2::iota::IOTA>",
                  "owner": {
                    "AddressOwner": "0x54b3c61936f77fcfdaa213c2f7b4fb1b51ef9f3ed66000c0e45697dbee095479"
                  },
                  "previousTransaction": "hvBGBXvKVhC7XYgVPujuiLjxASR6UGAkSFrCRtVxX1F",
                  "storageRebate": "100",
                  "content": {
                    "dataType": "moveObject",
                    "type": "0x2::coin::Coin<0x2::iota::IOTA>",
                    "hasPublicTransfer": true,
                    "fields": {
                      "balance": "20000",
                      "id": {
                        "id": "0xd22bbb46f892c42d9ec0ae4de93e02c75973a51c17180798237326a58694a2cf"
                      }
                    }
                  }
                }
              }
            ]
          }
        }
      ]
    },
    {
      "name": "iotax_getAllBalances",
      "tags": [
        {
          "name": "Coin Query API"
        }
      ],
      "description": "Return the total coin balance for all coin type, owned by the address owner.",
      "params": [
        {
          "name": "owner",
          "description": "the owner's Iota address",
          "required": true,
          "schema": {
            "$ref": "#/components/schemas/IotaAddress"
          }
        }
      ],
      "result": {
        "name": "Vec<Balance>",
        "required": true,
        "schema": {
          "type": "array",
          "items": {
            "$ref": "#/components/schemas/Balance"
          }
        }
      },
      "examples": [
        {
          "name": "Gets all balances for the address in the request.",
          "params": [
            {
              "name": "owner",
              "value": "0x94f1a597b4e8f709a396f7f6b1482bdcd65a673d111e49286c527fab7c2d0961"
            }
          ],
          "result": {
            "name": "Result",
            "value": [
              {
                "coinType": "0x2::iota::IOTA",
                "coinObjectCount": 15,
                "totalBalance": "3000000000",
                "lockedBalance": {}
              }
            ]
          }
        }
      ]
    },
    {
      "name": "iotax_getAllCoins",
      "tags": [
        {
          "name": "Coin Query API"
        }
      ],
      "description": "Return all Coin objects owned by an address.",
      "params": [
        {
          "name": "owner",
          "description": "the owner's Iota address",
          "required": true,
          "schema": {
            "$ref": "#/components/schemas/IotaAddress"
          }
        },
        {
          "name": "cursor",
          "description": "optional paging cursor",
          "schema": {
            "$ref": "#/components/schemas/ObjectID"
          }
        },
        {
          "name": "limit",
          "description": "maximum number of items per page",
          "schema": {
            "type": "integer",
            "format": "uint",
            "minimum": 0.0
          }
        }
      ],
      "result": {
        "name": "CoinPage",
        "required": true,
        "schema": {
          "$ref": "#/components/schemas/Page_for_Coin_and_ObjectID"
        }
      },
      "examples": [
        {
          "name": "Gets all coins for the address in the request body. Begin listing the coins that are after the provided `cursor` value and return only the `limit` amount of results per page.",
          "params": [
            {
              "name": "owner",
              "value": "0x41f5975e3c6bd5c95f041a8493ad7e9934be26e69152d2c2e86d8a9bdbd242b3"
            },
            {
              "name": "cursor",
              "value": "0x2564cd31a71cf9833609b111436d8f0f47b7f8b9927ec3f8975a1dcbf9b25564"
            },
            {
              "name": "limit",
              "value": 3
            }
          ],
          "result": {
            "name": "Result",
            "value": {
              "data": [
                {
                  "coinType": "0x2::iota::IOTA",
                  "coinObjectId": "0x91825debff541cf4e08b5c5f7296ff9840e6f0b185af93984cde8cf3870302c0",
                  "version": "103626",
                  "digest": "7dp5WtTmtGp83EXYYFMzjBJRFeSgR67AzqMETLrfgeFx",
                  "balance": "200000000",
                  "previousTransaction": "9WfFUVhjbbh4tWkyUse1QxzbKX952cyXScH7xJNPB2vQ"
                },
                {
                  "coinType": "0x2::iota::IOTA",
                  "coinObjectId": "0x48a53f22e2e901ea2a5bf44fdd5bb94a1d83b6efc4dd779f0890ca3b1f6ba997",
                  "version": "103626",
                  "digest": "9xLdMXezY8d1yRA2TtN6pYjapyy2EVKHWNriGPFGCFvd",
                  "balance": "200000000",
                  "previousTransaction": "Byq9SyV7x6fvzaf88YRA9JM8vLbVLJAqUX8pESDmKcgw"
                },
                {
                  "coinType": "0x2::iota::IOTA",
                  "coinObjectId": "0x6867fcc63161269c5c0c73b02229486bbaff319209dfb8299ced3b8609037997",
                  "version": "103626",
                  "digest": "5xexWFq6QpGHBQyC9P2cbAJXq9qm2EjzfuRM9NwS1uyG",
                  "balance": "200000000",
                  "previousTransaction": "CEjwHmo98nAiYhSMfKoSDvUMtfKJ6ge6Uj4wKotK4MPZ"
                }
              ],
              "nextCursor": "0x861c5e055605b2bb1199faf653a8771e448930bc95a0369fad43a9870a2e5878",
              "hasNextPage": true
            }
          }
        }
      ]
    },
    {
      "name": "iotax_getAllEpochAddressMetrics",
      "tags": [
        {
          "name": "Extended API"
        }
      ],
      "params": [
        {
          "name": "descending_order",
          "schema": {
            "type": "boolean"
          }
        }
      ],
      "result": {
        "name": "Vec<AddressMetrics>",
        "required": true,
        "schema": {
          "type": "array",
          "items": {
            "$ref": "#/components/schemas/AddressMetrics"
          }
        }
      }
    },
    {
      "name": "iotax_getBalance",
      "tags": [
        {
          "name": "Coin Query API"
        }
      ],
      "description": "Return the total coin balance for one coin type, owned by the address owner.",
      "params": [
        {
          "name": "owner",
          "description": "the owner's Iota address",
          "required": true,
          "schema": {
            "$ref": "#/components/schemas/IotaAddress"
          }
        },
        {
          "name": "coin_type",
          "description": "optional type names for the coin (e.g., 0x168da5bf1f48dafc111b0a488fa454aca95e0b5e::usdc::USDC), default to 0x2::iota::IOTA if not specified.",
          "schema": {
            "type": "string"
          }
        }
      ],
      "result": {
        "name": "Balance",
        "required": true,
        "schema": {
          "$ref": "#/components/schemas/Balance"
        }
      },
      "examples": [
        {
          "name": "Gets the balance of the specified type of coin for the address in the request.",
          "params": [
            {
              "name": "owner",
              "value": "0x51ceab2edc89f74730e683ebee65578cb3bc9237ba6fca019438a9737cf156ae"
            },
            {
              "name": "coin_type",
              "value": "0x168da5bf1f48dafc111b0a488fa454aca95e0b5e::usdc::USDC"
            }
          ],
          "result": {
            "name": "Result",
            "value": {
              "coinType": "0x168da5bf1f48dafc111b0a488fa454aca95e0b5e::usdc::USDC",
              "coinObjectCount": 15,
              "totalBalance": "15",
              "lockedBalance": {}
            }
          }
        }
      ]
    },
    {
      "name": "iotax_getCheckpointAddressMetrics",
      "tags": [
        {
          "name": "Extended API"
        }
      ],
      "params": [
        {
          "name": "checkpoint",
          "required": true,
          "schema": {
            "type": "integer",
            "format": "uint64",
            "minimum": 0.0
          }
        }
      ],
      "result": {
        "name": "AddressMetrics",
        "required": true,
        "schema": {
          "$ref": "#/components/schemas/AddressMetrics"
        }
      }
    },
    {
      "name": "iotax_getCoinMetadata",
      "tags": [
        {
          "name": "Coin Query API"
        }
      ],
      "description": "Return metadata (e.g., symbol, decimals) for a coin.",
      "params": [
        {
          "name": "coin_type",
          "description": "type name for the coin (e.g., 0x168da5bf1f48dafc111b0a488fa454aca95e0b5e::usdc::USDC)",
          "required": true,
          "schema": {
            "type": "string"
          }
        }
      ],
      "result": {
        "name": "IotaCoinMetadata",
        "schema": {
          "$ref": "#/components/schemas/IotaCoinMetadata"
        }
      },
      "examples": [
        {
          "name": "Gets the metadata for the coin type in the request.",
          "params": [
            {
              "name": "coin_type",
              "value": "0x168da5bf1f48dafc111b0a488fa454aca95e0b5e::usdc::USDC"
            }
          ],
          "result": {
            "name": "Result",
            "value": {
              "decimals": 9,
              "name": "Usdc",
              "symbol": "USDC",
              "description": "Stable coin.",
              "iconUrl": null,
              "id": "0x6d907beaa3a49db57bdfdb3557e6d405cbf01c293a53e01457d65e92b5d8dd68"
            }
          }
        }
      ]
    },
    {
      "name": "iotax_getCoins",
      "tags": [
        {
          "name": "Coin Query API"
        }
      ],
      "description": "Return all Coin<`coin_type`> objects owned by an address.",
      "params": [
        {
          "name": "owner",
          "description": "the owner's Iota address",
          "required": true,
          "schema": {
            "$ref": "#/components/schemas/IotaAddress"
          }
        },
        {
          "name": "coin_type",
          "description": "optional type name for the coin (e.g., 0x168da5bf1f48dafc111b0a488fa454aca95e0b5e::usdc::USDC), default to 0x2::iota::IOTA if not specified.",
          "schema": {
            "type": "string"
          }
        },
        {
          "name": "cursor",
          "description": "optional paging cursor",
          "schema": {
            "$ref": "#/components/schemas/ObjectID"
          }
        },
        {
          "name": "limit",
          "description": "maximum number of items per page",
          "schema": {
            "type": "integer",
            "format": "uint",
            "minimum": 0.0
          }
        }
      ],
      "result": {
        "name": "CoinPage",
        "required": true,
        "schema": {
          "$ref": "#/components/schemas/Page_for_Coin_and_ObjectID"
        }
      },
      "examples": [
        {
          "name": "Gets all IOTA coins owned by the address provided. Return a paginated list of `limit` results per page. Similar to `iotax_getAllCoins`, but provides a way to filter by coin type.",
          "params": [
            {
              "name": "owner",
              "value": "0xd62ca040aba24f862a763851c54908cd2a0ee7d709c11b93d4a2083747b76856"
            },
            {
              "name": "coin_type",
              "value": "0x2::iota::IOTA"
            },
            {
              "name": "cursor",
              "value": "0xe5c651321915b06c81838c2e370109b554a448a78d3a56220f798398dde66eab"
            },
            {
              "name": "limit",
              "value": 3
            }
          ],
          "result": {
            "name": "Result",
            "value": {
              "data": [
                {
                  "coinType": "0x2::iota::IOTA",
                  "coinObjectId": "0xa5a8e30db5a798a7354340b6ea78a66f50921841ab5359ec7a3dc01f282420ae",
                  "version": "103626",
                  "digest": "tw5DzJTfdxTn4f3rekFrhN7dQTUezBgsEhycDobTBLb",
                  "balance": "200000000",
                  "previousTransaction": "HSein75AFXgdsnbABWLQ5mvjFmPFWrBFi9CMVsNn7gJr"
                },
                {
                  "coinType": "0x2::iota::IOTA",
                  "coinObjectId": "0x47dfa99496428c65b2054ad7db1872b87ff05b1047bb5e3adf5257cceb08ecb4",
                  "version": "103626",
                  "digest": "AfgFe7ZfjJ5dWV6VAy2LbtvBFhcABkvdvwEjLrRcFqtr",
                  "balance": "200000000",
                  "previousTransaction": "5WHnm9jUZEtDvSvsj7HBrP5BoxA3UY6R57qqumXJXboV"
                },
                {
                  "coinType": "0x2::iota::IOTA",
                  "coinObjectId": "0xd4f062dbcfc3bf73f5861945592222ff7b090ac21c8a3cf840abdc5b743da778",
                  "version": "103626",
                  "digest": "9er6jxigfuQEKsn9gtPV2oW1zGQRcFtKNijHVe88GUJD",
                  "balance": "200000000",
                  "previousTransaction": "H3gwoKE2FSLx3BwvNTTKqCsNHmg6ARzm345icHhXUAEW"
                }
              ],
              "nextCursor": "0xd4f062dbcfc3bf73f5861945592222ff7b090ac21c8a3cf840abdc5b743da778",
              "hasNextPage": true
            }
          }
        }
      ]
    },
    {
      "name": "iotax_getCommitteeInfo",
      "tags": [
        {
          "name": "Governance Read API"
        }
      ],
      "description": "Return the committee information for the asked `epoch`.",
      "params": [
        {
          "name": "epoch",
          "description": "The epoch of interest. If None, default to the latest epoch",
          "schema": {
            "$ref": "#/components/schemas/BigInt_for_uint64"
          }
        }
      ],
      "result": {
        "name": "IotaCommittee",
        "required": true,
        "schema": {
          "$ref": "#/components/schemas/CommitteeInfo"
        }
      },
      "examples": [
        {
          "name": "Gets committee information for epoch 5000.",
          "params": [
            {
              "name": "epoch",
              "value": "5000"
            }
          ],
          "result": {
            "name": "Result",
            "value": {
              "epoch": "5000",
              "validators": [
                [
                  "jc/20VUECmVvSBmxMRG1LFdGqGunLzlfuv4uw4R9HoFA5iSnUf32tfIFC8cgXPnTAATJCwx0Cv/TJs5nPMKyOi0k1T4q/rKG38Zo/UBgCJ1tKxe3md02+Q0zLlSnozjU",
                  "2500"
                ],
                [
                  "mfJe9h+AMrkUY2RgmCxcxvE07x3a52ZX8sv+wev8jQlzdAgN9vzw3Li8Sw2OCvXYDrv/K0xZn1T0LWMS38MUJ2B4wcw0fru+xRmL4lhRPzhrkw0CwnSagD4jMJVevRoQ",
                  "2500"
                ],
                [
                  "rd7vlNiYyI5A297/kcXxBfnPLHR/tvK8N+wD1ske2y4aV4z1RL6LCTHiXyQ9WbDDDZihbOO6HWzx1/UEJpkusK2zE0sFW+gUDS218l+wDYP45CIr8B/WrJOh/0152ljy",
                  "2500"
                ],
                [
                  "s/1e+1yHJAOkrRPxGZUTYG0jNUqEUkmuoVdWTCP/PBXGyeZSty10DoysuTy8wGhrDsDMDBx2C/tCtDZRn8WoBUt2UzqXqfI5h9CX75ax8lJrsgc/oQp3GZQXcjR+8nT0",
                  "2500"
                ]
              ]
            }
          }
        }
      ]
    },
    {
      "name": "iotax_getCurrentEpoch",
      "tags": [
        {
          "name": "Extended API"
        }
      ],
      "description": "Return current epoch info",
      "params": [],
      "result": {
        "name": "EpochInfo",
        "required": true,
        "schema": {
          "$ref": "#/components/schemas/EpochInfo"
        }
      }
    },
    {
      "name": "iotax_getDynamicFieldObject",
      "tags": [
        {
          "name": "Extended API"
        }
      ],
      "description": "Return the dynamic field object information for a specified object",
      "params": [
        {
          "name": "parent_object_id",
          "description": "The ID of the queried parent object",
          "required": true,
          "schema": {
            "$ref": "#/components/schemas/ObjectID"
          }
        },
        {
          "name": "name",
          "description": "The Name of the dynamic field",
          "required": true,
          "schema": {
            "$ref": "#/components/schemas/DynamicFieldName"
          }
        }
      ],
      "result": {
        "name": "IotaObjectResponse",
        "required": true,
        "schema": {
          "$ref": "#/components/schemas/IotaObjectResponse"
        }
      },
      "examples": [
        {
          "name": "Gets the information for the dynamic field the request provides.",
          "params": [
            {
              "name": "parent_object_id",
              "value": "0x5ea6f7a348f4a7bd1a9ab069eb7f63865de3075cc5a4e62432f634b50fd2bb2b"
            },
            {
              "name": "name",
              "value": {
                "type": "0x0000000000000000000000000000000000000000000000000000000000000009::test::TestField",
                "value": "some_value"
              }
            }
          ],
          "result": {
            "name": "Result",
            "value": {
              "data": {
                "objectId": "0x5ea6f7a348f4a7bd1a9ab069eb7f63865de3075cc5a4e62432f634b50fd2bb2b",
                "version": "1",
                "digest": "FnxePMX8y7AqX5mRL4nCcK4xecSrpHrd85c3sJDmh5uG",
                "type": "0x0000000000000000000000000000000000000000000000000000000000000009::test::TestField",
                "owner": {
                  "AddressOwner": "0x013d1eb156edcc1bedc3b1af1be1fe41671856fd3450dc5574abd53c793c9f22"
                },
                "previousTransaction": "Faiv4yqGR4HjAW8WhMN1NHHNStxXgP3u22dVPyvLad2z",
                "storageRebate": "100",
                "content": {
                  "dataType": "moveObject",
                  "type": "0x0000000000000000000000000000000000000000000000000000000000000009::test::TestField",
                  "hasPublicTransfer": true,
                  "fields": {}
                }
              }
            }
          }
        }
      ]
    },
    {
      "name": "iotax_getDynamicFields",
      "tags": [
        {
          "name": "Extended API"
        }
      ],
      "description": "Return the list of dynamic field objects owned by an object.",
      "params": [
        {
          "name": "parent_object_id",
          "description": "The ID of the parent object",
          "required": true,
          "schema": {
            "$ref": "#/components/schemas/ObjectID"
          }
        },
        {
          "name": "cursor",
          "description": "An optional paging cursor. If provided, the query will start from the next item after the specified cursor. Default to start from the first item if not specified.",
          "schema": {
            "$ref": "#/components/schemas/ObjectID"
          }
        },
        {
          "name": "limit",
          "description": "Maximum item returned per page, default to [QUERY_MAX_RESULT_LIMIT] if not specified.",
          "schema": {
            "type": "integer",
            "format": "uint",
            "minimum": 0.0
          }
        }
      ],
      "result": {
        "name": "DynamicFieldPage",
        "required": true,
        "schema": {
          "$ref": "#/components/schemas/Page_for_DynamicFieldInfo_and_ObjectID"
        }
      },
      "examples": [
        {
          "name": "Gets dynamic fields for the object the request provides in a paginated list of `limit` dynamic field results per page. The default limit is 50.",
          "params": [
            {
              "name": "parent_object_id",
              "value": "0xcfd10bca4d517e9452ad5486d69ee482b758c2399039dbbedd5db24385e934d6"
            },
            {
              "name": "cursor",
              "value": "0x3ddea0f8c3da994d9ead562ce76e36fdef6a382da344930c73d1298b0e9644b8"
            },
            {
              "name": "limit",
              "value": 3
            }
          ],
          "result": {
            "name": "Result",
            "value": {
              "data": [
                {
                  "name": {
                    "type": "0x0000000000000000000000000000000000000000000000000000000000000009::test::TestField",
                    "value": "some_value"
                  },
                  "bcsName": "2F1KQ3miNpBx1RzoRr1MVYMraK7RV",
                  "type": "DynamicField",
                  "objectType": "test",
                  "objectId": "0x82b2fd67344691abd0efc771941b948ad35360b08e449fbbc28b0641175bf60b",
                  "version": 1,
                  "digest": "P2fGrUFbsF576cFxXYXrp1PskZHo2XKvbEoxL14qtnr"
                },
                {
                  "name": {
                    "type": "0x0000000000000000000000000000000000000000000000000000000000000009::test::TestField",
                    "value": "some_value"
                  },
                  "bcsName": "2F1KQ3miNpBx1RzoRr1MVYMraK7RV",
                  "type": "DynamicField",
                  "objectType": "test",
                  "objectId": "0x21564fc5a68ace997461b098c1d1f3ccbde241d8fdf562db36bc1423ee10cecb",
                  "version": 1,
                  "digest": "8Nmpatir33R88Xow2td3dpezMm1gsQJD19VThwR1Y8T5"
                },
                {
                  "name": {
                    "type": "0x0000000000000000000000000000000000000000000000000000000000000009::test::TestField",
                    "value": "some_value"
                  },
                  "bcsName": "2F1KQ3miNpBx1RzoRr1MVYMraK7RV",
                  "type": "DynamicField",
                  "objectType": "test",
                  "objectId": "0x7e00acf5386662fa062483ba507b1e9e3039750f0a270f2e12441ad7f611a5f7",
                  "version": 1,
                  "digest": "J2n2gEG8R9P9nMep8mRVLjttxcDXQnWSH9KmrRsnGSg2"
                }
              ],
              "nextCursor": "0x671832358f25bfacde706e528df4e15bb8de6dadd21835dfe44f4973139c15f9",
              "hasNextPage": true
            }
          }
        }
      ]
    },
    {
      "name": "iotax_getEpochMetrics",
      "tags": [
        {
          "name": "Extended API"
        }
      ],
      "description": "Return a list of epoch metrics, which is a subset of epoch info",
      "params": [
        {
          "name": "cursor",
          "description": "Optional paging cursor",
          "schema": {
            "$ref": "#/components/schemas/BigInt_for_uint64"
          }
        },
        {
          "name": "limit",
          "description": "Maximum number of items per page",
          "schema": {
            "type": "integer",
            "format": "uint",
            "minimum": 0.0
          }
        },
        {
          "name": "descending_order",
          "description": "Flag to return results in descending order",
          "schema": {
            "type": "boolean"
          }
        }
      ],
      "result": {
        "name": "EpochMetricsPage",
        "required": true,
        "schema": {
          "$ref": "#/components/schemas/Page_for_EpochMetrics_and_BigInt_for_uint64"
        }
      }
    },
    {
      "name": "iotax_getEpochs",
      "tags": [
        {
          "name": "Extended API"
        }
      ],
      "description": "Return a list of epoch info",
      "params": [
        {
          "name": "cursor",
          "description": "Optional paging cursor",
          "schema": {
            "$ref": "#/components/schemas/BigInt_for_uint64"
          }
        },
        {
          "name": "limit",
          "description": "Maximum number of items per page",
          "schema": {
            "type": "integer",
            "format": "uint",
            "minimum": 0.0
          }
        },
        {
          "name": "descending_order",
          "description": "Flag to return results in descending order",
          "schema": {
            "type": "boolean"
          }
        }
      ],
      "result": {
        "name": "EpochPage",
        "required": true,
        "schema": {
          "$ref": "#/components/schemas/Page_for_EpochInfo_and_BigInt_for_uint64"
        }
      }
    },
    {
      "name": "iotax_getLatestAddressMetrics",
      "tags": [
        {
          "name": "Extended API"
        }
      ],
      "description": "Address related metrics",
      "params": [],
      "result": {
        "name": "AddressMetrics",
        "required": true,
        "schema": {
          "$ref": "#/components/schemas/AddressMetrics"
        }
      }
    },
    {
      "name": "iotax_getLatestIotaSystemState",
      "tags": [
        {
          "name": "Governance Read API"
        }
      ],
      "description": "Return the latest IOTA system state object on-chain.",
      "params": [],
      "result": {
        "name": "IotaSystemStateSummary",
        "required": true,
        "schema": {
          "$ref": "#/components/schemas/IotaSystemStateSummary"
        }
      },
      "examples": [
        {
          "name": "Gets objects owned by the address in the request.",
          "params": [],
          "result": {
            "name": "Result",
            "value": "some_system_state"
          }
        }
      ]
    },
    {
      "name": "iotax_getMoveCallMetrics",
      "tags": [
        {
          "name": "Extended API"
        }
      ],
      "description": "Return move call metrics",
      "params": [],
      "result": {
        "name": "MoveCallMetrics",
        "required": true,
        "schema": {
          "$ref": "#/components/schemas/MoveCallMetrics"
        }
      }
    },
    {
      "name": "iotax_getNetworkMetrics",
      "tags": [
        {
          "name": "Extended API"
        }
      ],
      "description": "Return Network metrics",
      "params": [],
      "result": {
        "name": "NetworkMetrics",
        "required": true,
        "schema": {
          "$ref": "#/components/schemas/NetworkMetrics"
        }
      }
    },
    {
      "name": "iotax_getOwnedObjects",
      "tags": [
        {
          "name": "Extended API"
        }
      ],
      "description": "Return the list of objects owned by an address. Note that if the address owns more than `QUERY_MAX_RESULT_LIMIT` objects, the pagination is not accurate, because previous page may have been updated when the next page is fetched. Please use iotax_queryObjects if this is a concern.",
      "params": [
        {
          "name": "address",
          "description": "the owner's Iota address",
          "required": true,
          "schema": {
            "$ref": "#/components/schemas/IotaAddress"
          }
        },
        {
          "name": "query",
          "description": "the objects query criteria.",
          "schema": {
            "$ref": "#/components/schemas/ObjectResponseQuery"
          }
        },
        {
          "name": "cursor",
          "description": "An optional paging cursor. If provided, the query will start from the next item after the specified cursor. Default to start from the first item if not specified.",
          "schema": {
            "$ref": "#/components/schemas/ObjectID"
          }
        },
        {
          "name": "limit",
          "description": "Max number of items returned per page, default to [QUERY_MAX_RESULT_LIMIT] if not specified.",
          "schema": {
            "type": "integer",
            "format": "uint",
            "minimum": 0.0
          }
        }
      ],
      "result": {
        "name": "ObjectsPage",
        "required": true,
        "schema": {
          "$ref": "#/components/schemas/Page_for_IotaObjectResponse_and_ObjectID"
        }
      },
      "examples": [
        {
          "name": "Returns all the objects the address provided in the request owns and that match the filter. By default, only the digest value is returned, but the request returns additional information by setting the relevant keys to true. A cursor value is also provided, so the list of results begin after that value.",
          "params": [
            {
              "name": "address",
              "value": "0x0cd4bb4d4f520fe9bbf0cf1cebe3f2549412826c3c9261bff9786c240123749f"
            },
            {
              "name": "query",
              "value": {
                "filter": {
                  "MatchAll": [
                    {
                      "StructType": "0x2::coin::Coin<0x2::iota::IOTA>"
                    },
                    {
                      "AddressOwner": "0x0cd4bb4d4f520fe9bbf0cf1cebe3f2549412826c3c9261bff9786c240123749f"
                    },
                    {
                      "Version": "13488"
                    }
                  ]
                },
                "options": {
                  "showType": true,
                  "showOwner": true,
                  "showPreviousTransaction": true,
                  "showDisplay": false,
                  "showContent": false,
                  "showBcs": false,
                  "showStorageRebate": false
                }
              }
            },
            {
              "name": "cursor",
              "value": "0x8a417a09c971859f8f2b8ec279438a25d8876ea3c60e345ac3861444136b4a1b"
            },
            {
              "name": "limit",
              "value": 3
            }
          ],
          "result": {
            "name": "Result",
            "value": {
              "data": [
                {
                  "data": {
                    "objectId": "0xd87765d1aadec2db8cc24c312542c8359b6b5e3bfeab524e5edaad3a204b4053",
                    "version": "13488",
                    "digest": "8qCvxDHh5LtDfF95Ci9G7vvQN2P6y4v55S9xoKBYp7FM",
                    "type": "0x2::coin::Coin<0x2::iota::IOTA>",
                    "owner": {
                      "AddressOwner": "0x0cd4bb4d4f520fe9bbf0cf1cebe3f2549412826c3c9261bff9786c240123749f"
                    },
                    "previousTransaction": "kniF9zCBVYevxq3ZmtKxDDJk27N1qEgwkDtPiyeve4Y",
                    "storageRebate": "100"
                  }
                },
                {
                  "data": {
                    "objectId": "0x26ed170e0427f9416a614d23284116375c16bd317738fd2c7a885362e04923f5",
                    "version": "13488",
                    "digest": "5Ka3vDaDy9h5UYk3Maz3vssWHrhbcGXQgwg8fL2ygyTi",
                    "type": "0x2::coin::Coin<0x2::iota::IOTA>",
                    "owner": {
                      "AddressOwner": "0x0cd4bb4d4f520fe9bbf0cf1cebe3f2549412826c3c9261bff9786c240123749f"
                    },
                    "previousTransaction": "FLSfkL1pVTxv724z5kfPbTq2KsWP1HEKBwZQ57uRZU11",
                    "storageRebate": "100"
                  }
                },
                {
                  "data": {
                    "objectId": "0x2aea16d6fb49b7d1ae51f33b01ed8e1ac66916858610c124bb6fd73bb13e141c",
                    "version": "13488",
                    "digest": "D3hfhfecVcmRcqNEkxkoFMzbuXvBqWj1JkCNU9zbnYMo",
                    "type": "0x2::coin::Coin<0x2::iota::IOTA>",
                    "owner": {
                      "AddressOwner": "0x0cd4bb4d4f520fe9bbf0cf1cebe3f2549412826c3c9261bff9786c240123749f"
                    },
                    "previousTransaction": "GEoTGQuWicnPLM9Rg3vW1Q2y3kvnAgEkbyn8Z3RnAYai",
                    "storageRebate": "100"
                  }
                }
              ],
              "nextCursor": "0x2aea16d6fb49b7d1ae51f33b01ed8e1ac66916858610c124bb6fd73bb13e141c",
              "hasNextPage": true
            }
          }
        }
      ]
    },
    {
      "name": "iotax_getReferenceGasPrice",
      "tags": [
        {
          "name": "Governance Read API"
        }
      ],
      "description": "Return the reference gas price for the network",
      "params": [],
      "result": {
        "name": "BigInt<u64>",
        "required": true,
        "schema": {
          "$ref": "#/components/schemas/BigInt_for_uint64"
        }
      },
      "examples": [
        {
          "name": "Gets reference gas price information for the network.",
          "params": [],
          "result": {
            "name": "Result",
            "value": 1000
          }
        }
      ]
    },
    {
      "name": "iotax_getStakes",
      "tags": [
        {
          "name": "Governance Read API"
        }
      ],
      "description": "Return all [DelegatedStake].",
      "params": [
        {
          "name": "owner",
          "required": true,
          "schema": {
            "$ref": "#/components/schemas/IotaAddress"
          }
        }
      ],
      "result": {
        "name": "Vec<DelegatedStake>",
        "required": true,
        "schema": {
          "type": "array",
          "items": {
            "$ref": "#/components/schemas/DelegatedStake"
          }
        }
      },
      "examples": [
        {
          "name": "Returns the staking information for the address the request provides.",
          "params": [
            {
              "name": "owner",
              "value": "0x3befb84f03a24386492bd3b05b1fd386172eb450e5059ce7df0ea6d9d6cefcaa"
            }
          ],
          "result": {
            "name": "Result",
            "value": [
              {
                "validatorAddress": "0x9a95cf69368e31b4dbe8ee9bdb3c0587bbc79d8fc6edf4007e185a962fd906df",
                "stakingPool": "0xb4eeb46b70f0bebcae832aeef9f7c5db76052ab656e5f81853d0cf701cdbc8eb",
                "stakes": [
                  {
                    "stakedIotaId": "0xf27ab513fc6ef8c344406c78da3d5ad3a5fcc295dc8803c15989a62d33ee8590",
                    "stakeRequestEpoch": "62",
                    "stakeActiveEpoch": "63",
                    "principal": "200000000000",
                    "status": "Active",
                    "estimatedReward": "520000000"
                  },
                  {
                    "stakedIotaId": "0x14cfd5e91c13a481370240e392464c329a203fb9f0a8158aaab9b2a90044b26e",
                    "stakeRequestEpoch": "142",
                    "stakeActiveEpoch": "143",
                    "principal": "200000000000",
                    "status": "Pending"
                  }
                ]
              },
              {
                "validatorAddress": "0x14cc7fee4100fdcabda6d15c63c4b49c45ae23f2b936495cd38b1a4b04010295",
                "stakingPool": "0xbaa75ac72e548aeecf2ce8b4e88530651d6e8f93e0fb79b4bc65a512beb5b9f3",
                "stakes": [
                  {
                    "stakedIotaId": "0x378423de90ed03b694cecf443c72b5387b29a731d26d98108d7abc4902107d7d",
                    "stakeRequestEpoch": "244",
                    "stakeActiveEpoch": "245",
                    "principal": "200000000000",
                    "status": "Unstaked"
                  }
                ]
              }
            ]
          }
        }
      ]
    },
    {
      "name": "iotax_getStakesByIds",
      "tags": [
        {
          "name": "Governance Read API"
        }
      ],
      "description": "Return one or more [DelegatedStake]. If a Stake was withdrawn its status will be Unstaked.",
      "params": [
        {
          "name": "staked_iota_ids",
          "required": true,
          "schema": {
            "type": "array",
            "items": {
              "$ref": "#/components/schemas/ObjectID"
            }
          }
        }
      ],
      "result": {
        "name": "Vec<DelegatedStake>",
        "required": true,
        "schema": {
          "type": "array",
          "items": {
            "$ref": "#/components/schemas/DelegatedStake"
          }
        }
      },
      "examples": [
        {
          "name": "Returns the staking information for the address the request provides.",
          "params": [
            {
              "name": "staked_iota_ids",
              "value": [
                "0x6a8e0f8fea6fda5488462e58724c034462b6064a08845e2ae2942fe7c4ee816d",
                "0x754eb2eed23e6c6bb32c89fe1f21ab588374445e72e0402aea014b2956105799"
              ]
            }
          ],
          "result": {
            "name": "Result",
            "value": {
              "validatorAddress": "0x63ee67e81398729f87d81d62f399c041b0f8d0938923ea7e3917608ee62df437",
              "stakingPool": "0x6710024f81dd33ab6833482ee8034e779a48e6ef635c7f856df4905022458bfb",
              "stakes": [
                {
                  "stakedIotaId": "0x6a8e0f8fea6fda5488462e58724c034462b6064a08845e2ae2942fe7c4ee816d",
                  "stakeRequestEpoch": "62",
                  "stakeActiveEpoch": "63",
                  "principal": "200000000000",
                  "status": "Active",
                  "estimatedReward": "520000000"
                },
                {
                  "stakedIotaId": "0x754eb2eed23e6c6bb32c89fe1f21ab588374445e72e0402aea014b2956105799",
                  "stakeRequestEpoch": "244",
                  "stakeActiveEpoch": "245",
                  "principal": "200000000000",
                  "status": "Unstaked"
                }
              ]
            }
          }
        }
      ]
    },
    {
      "name": "iotax_getTimelockedStakes",
      "tags": [
        {
          "name": "Governance Read API"
        }
      ],
      "description": "Return all [DelegatedTimelockedStake].",
      "params": [
        {
          "name": "owner",
          "required": true,
          "schema": {
            "$ref": "#/components/schemas/IotaAddress"
          }
        }
      ],
      "result": {
        "name": "Vec<DelegatedTimelockedStake>",
        "required": true,
        "schema": {
          "type": "array",
          "items": {
            "$ref": "#/components/schemas/DelegatedTimelockedStake"
          }
        }
      }
    },
    {
      "name": "iotax_getTimelockedStakesByIds",
      "tags": [
        {
          "name": "Governance Read API"
        }
      ],
      "description": "Return one or more [DelegatedTimelockedStake]. If a Stake was withdrawn its status will be Unstaked.",
      "params": [
        {
          "name": "timelocked_staked_iota_ids",
          "required": true,
          "schema": {
            "type": "array",
            "items": {
              "$ref": "#/components/schemas/ObjectID"
            }
          }
        }
      ],
      "result": {
        "name": "Vec<DelegatedTimelockedStake>",
        "required": true,
        "schema": {
          "type": "array",
          "items": {
            "$ref": "#/components/schemas/DelegatedTimelockedStake"
          }
        }
      }
    },
    {
      "name": "iotax_getTotalSupply",
      "tags": [
        {
          "name": "Coin Query API"
        }
      ],
      "description": "Return total supply for a coin.",
      "params": [
        {
          "name": "coin_type",
          "description": "type name for the coin (e.g., 0x168da5bf1f48dafc111b0a488fa454aca95e0b5e::usdc::USDC)",
          "required": true,
          "schema": {
            "type": "string"
          }
        }
      ],
      "result": {
        "name": "Supply",
        "required": true,
        "schema": {
          "$ref": "#/components/schemas/Supply"
        }
      },
      "examples": [
        {
          "name": "Gets total supply for the type of coin provided.",
          "params": [
            {
              "name": "coin_type",
              "value": "0x0a52124e2d53af3bef7959609efa51761ad155441a1b73bdaeecce7c56488b13::acoin::ACOIN"
            }
          ],
          "result": {
            "name": "Result",
            "value": {
              "value": "12023692"
            }
          }
        }
      ]
    },
    {
      "name": "iotax_getTotalTransactions",
      "tags": [
        {
          "name": "Extended API"
        }
      ],
      "params": [],
      "result": {
        "name": "BigInt<u64>",
        "required": true,
        "schema": {
          "$ref": "#/components/schemas/BigInt_for_uint64"
        }
      }
    },
    {
      "name": "iotax_getValidatorsApy",
      "tags": [
        {
          "name": "Governance Read API"
        }
      ],
      "description": "Return the validator APY",
      "params": [],
      "result": {
        "name": "ValidatorApys",
        "required": true,
        "schema": {
          "$ref": "#/components/schemas/ValidatorApys"
        }
      },
      "examples": [
        {
          "name": "Gets the APY for all validators.",
          "params": [],
          "result": {
            "name": "Result",
            "value": {
              "apys": [
                {
                  "address": "0x27838b06db0346808ffb0676099de0408b31759f57b69c52e09410a66f9a23c3",
                  "apy": 0.06
                },
                {
                  "address": "0x4be9913b6697a5e83e02e2a0fc747057ba0901e4d9b1e04de75ea2699a441321",
                  "apy": 0.02
                },
                {
                  "address": "0x5612581eba57ebe7e594b809ccceec2be4dac6ff6945d49b3ecc043d049611f6",
                  "apy": 0.05
                }
              ],
              "epoch": "420"
            }
          }
        }
      ]
    },
    {
      "name": "iotax_queryEvents",
      "tags": [
        {
          "name": "Extended API"
        }
      ],
      "description": "Return list of events for a specified query criteria.",
      "params": [
        {
          "name": "query",
          "description": "The event query criteria. See [Event filter](https://docs.iota.io/build/event_api#event-filters) documentation for examples.",
          "required": true,
          "schema": {
            "$ref": "#/components/schemas/EventFilter"
          }
        },
        {
          "name": "cursor",
          "description": "optional paging cursor",
          "schema": {
            "$ref": "#/components/schemas/EventID"
          }
        },
        {
          "name": "limit",
          "description": "maximum number of items per page, default to [QUERY_MAX_RESULT_LIMIT] if not specified.",
          "schema": {
            "type": "integer",
            "format": "uint",
            "minimum": 0.0
          }
        },
        {
          "name": "descending_order",
          "description": "query result ordering, default to false (ascending order), oldest record first.",
          "schema": {
            "type": "boolean"
          }
        }
      ],
      "result": {
        "name": "EventPage",
        "required": true,
        "schema": {
          "$ref": "#/components/schemas/Page_for_Event_and_EventID"
        }
      },
      "examples": [
        {
          "name": "Returns the events for a specified query criteria.",
          "params": [
            {
              "name": "query",
              "value": {
                "MoveModule": {
                  "package": "0x9c76d5157eaa77c41a7bfda8db98a8e8080f7cb53b7313088ed085c73f866f21",
                  "module": "test"
                }
              }
            },
            {
              "name": "cursor",
              "value": {
                "txDigest": "EnySDWe22mnp35umt47kifqXvvchBqTzAoyoPXaH3rfK",
                "eventSeq": "1"
              }
            },
            {
              "name": "limit",
              "value": 100
            },
            {
              "name": "descending_order",
              "value": false
            }
          ],
          "result": {
            "name": "Result",
            "value": {
              "data": [
                {
                  "id": {
                    "txDigest": "FUMhRSj76es8MYeaRYeaBnppk56cuEehKwL2CiU82U7B",
                    "eventSeq": "1"
                  },
                  "packageId": "0xd3d707164b2a378eee639ebc2690873d2f7dd97d60bdd8f0b9935a5c791b096d",
                  "transactionModule": "test",
                  "sender": "0x84bd999f9ff7a1804872957fafa528628a24386298faa98850887f64da841b87",
                  "type": "0x3::test::Test<0x3::test::Test>",
                  "parsedJson": "some_value",
                  "bcs": ""
                },
                {
                  "id": {
                    "txDigest": "CkEYWW2zxTCGBLvUcTARhyX92fu2uc7cnCUXfCiqAypp",
                    "eventSeq": "1"
                  },
                  "packageId": "0xd3d707164b2a378eee639ebc2690873d2f7dd97d60bdd8f0b9935a5c791b096d",
                  "transactionModule": "test",
                  "sender": "0x279efd098d59a66a3d9adc87cce81fe9ec69dc8105b2b60140589ec8be44c29f",
                  "type": "0x3::test::Test<0x3::test::Test>",
                  "parsedJson": "some_value",
                  "bcs": ""
                },
                {
                  "id": {
                    "txDigest": "Eg3ynETJfTfPKyvJzq3VLG6MngURYHPMjjUJ3Xt1t7tf",
                    "eventSeq": "1"
                  },
                  "packageId": "0xd3d707164b2a378eee639ebc2690873d2f7dd97d60bdd8f0b9935a5c791b096d",
                  "transactionModule": "test",
                  "sender": "0x289be027d2a94f744b4c59fda7b528f9c59f430eaba84b8bee9b43a30f9cc83f",
                  "type": "0x3::test::Test<0x3::test::Test>",
                  "parsedJson": "some_value",
                  "bcs": ""
                },
                {
                  "id": {
                    "txDigest": "EnySDWe22mnp35umt47kifqXvvchBqTzAoyoPXaH3rfK",
                    "eventSeq": "1"
                  },
                  "packageId": "0xd3d707164b2a378eee639ebc2690873d2f7dd97d60bdd8f0b9935a5c791b096d",
                  "transactionModule": "test",
                  "sender": "0xa395759ca37c6e1ffc179184e98a6f9a2da5d78f6e34b0e5044ed52a6bc0a1bc",
                  "type": "0x3::test::Test<0x3::test::Test>",
                  "parsedJson": "some_value",
                  "bcs": ""
                }
              ],
              "nextCursor": {
                "txDigest": "EnySDWe22mnp35umt47kifqXvvchBqTzAoyoPXaH3rfK",
                "eventSeq": "1"
              },
              "hasNextPage": false
            }
          }
        }
      ]
    },
    {
      "name": "iotax_queryTransactionBlocks",
      "tags": [
        {
          "name": "Extended API"
        }
      ],
      "description": "Return list of transactions for a specified query criteria.",
      "params": [
        {
          "name": "query",
          "description": "the transaction query criteria.",
          "required": true,
          "schema": {
            "$ref": "#/components/schemas/TransactionBlockResponseQuery"
          }
        },
        {
          "name": "cursor",
          "description": "An optional paging cursor. If provided, the query will start from the next item after the specified cursor. Default to start from the first item if not specified.",
          "schema": {
            "$ref": "#/components/schemas/TransactionDigest"
          }
        },
        {
          "name": "limit",
          "description": "Maximum item returned per page, default to QUERY_MAX_RESULT_LIMIT if not specified.",
          "schema": {
            "type": "integer",
            "format": "uint",
            "minimum": 0.0
          }
        },
        {
          "name": "descending_order",
          "description": "query result ordering, default to false (ascending order), oldest record first.",
          "schema": {
            "type": "boolean"
          }
        }
      ],
      "result": {
        "name": "TransactionBlocksPage",
        "required": true,
        "schema": {
          "$ref": "#/components/schemas/Page_for_TransactionBlockResponse_and_TransactionDigest"
        }
      },
      "examples": [
        {
          "name": "Returns the transaction digest for specified query criteria.",
          "params": [
            {
              "name": "query",
              "value": {
                "filter": {
                  "InputObject": "0x93633829fcba6d6e0ccb13d3dbfe7614b81ea76b255e5d435032cd8595f37eb8"
                },
                "options": null
              }
            },
            {
              "name": "cursor",
              "value": "HxidAfFfyr4kXSiWeVq1J6Tk526YUVDoSUY5PSnS4tEJ"
            },
            {
              "name": "limit",
              "value": 100
            },
            {
              "name": "descending_order",
              "value": false
            }
          ],
          "result": {
            "name": "Result",
            "value": {
              "data": [
                {
                  "digest": "GUPcK4cmRmgsTFr52ab9f6fnzNVg3Lz6hF2aXFcsRzaD"
                },
                {
                  "digest": "B2iV1SVbBjgTKfbJKPQrvTT6F3kNdekFuBwY9tQcAxV2"
                },
                {
                  "digest": "8QrPa4x9iNG5r2zQfmeH8pJoVjjtq9AGzp8rp2fxi8Sk"
                },
                {
                  "digest": "3nek86HEjXZ7K3EtrAcBG4wMrCS21gqr8BqwwC6M6P7F"
                }
              ],
              "nextCursor": "3nek86HEjXZ7K3EtrAcBG4wMrCS21gqr8BqwwC6M6P7F",
              "hasNextPage": false
            }
          }
        }
      ]
    },
    {
      "name": "iotax_subscribeEvent",
      "tags": [
        {
          "name": "Extended API"
        },
        {
          "name": "Websocket"
        },
        {
          "name": "PubSub"
        }
      ],
      "description": "Subscribe to a stream of Iota event",
      "params": [
        {
          "name": "filter",
          "description": "The filter criteria of the event stream. See [Event filter](https://docs.iota.io/build/event_api#event-filters) documentation for examples.",
          "required": true,
          "schema": {
            "$ref": "#/components/schemas/EventFilter"
          }
        }
      ],
      "result": {
        "name": "IotaEvent",
        "required": true,
        "schema": {
          "$ref": "#/components/schemas/Event"
        }
      }
    },
    {
      "name": "iotax_subscribeTransaction",
      "tags": [
        {
          "name": "Extended API"
        },
        {
          "name": "Websocket"
        },
        {
          "name": "PubSub"
        }
      ],
      "description": "Subscribe to a stream of Iota transaction effects",
      "params": [
        {
          "name": "filter",
          "required": true,
          "schema": {
            "$ref": "#/components/schemas/TransactionFilter"
          }
        }
      ],
      "result": {
        "name": "IotaTransactionBlockEffects",
        "required": true,
        "schema": {
          "$ref": "#/components/schemas/TransactionBlockEffects"
        }
      }
    },
    {
      "name": "unsafe_batchTransaction",
      "tags": [
        {
          "name": "Transaction Builder API"
        }
      ],
      "description": "Create an unsigned batched transaction.",
      "params": [
        {
          "name": "signer",
          "description": "the transaction signer's Iota address",
          "required": true,
          "schema": {
            "$ref": "#/components/schemas/IotaAddress"
          }
        },
        {
          "name": "single_transaction_params",
          "description": "list of transaction request parameters",
          "required": true,
          "schema": {
            "type": "array",
            "items": {
              "$ref": "#/components/schemas/RPCTransactionRequestParams"
            }
          }
        },
        {
          "name": "gas",
          "description": "gas object to be used in this transaction, node will pick one from the signer's possession if not provided",
          "schema": {
            "$ref": "#/components/schemas/ObjectID"
          }
        },
        {
          "name": "gas_budget",
          "description": "the gas budget, the transaction will fail if the gas cost exceed the budget",
          "required": true,
          "schema": {
            "$ref": "#/components/schemas/BigInt_for_uint64"
          }
        },
        {
          "name": "txn_builder_mode",
          "description": "Whether this is a regular transaction or a Dev Inspect Transaction",
          "schema": {
            "$ref": "#/components/schemas/IotaTransactionBlockBuilderMode"
          }
        }
      ],
      "result": {
        "name": "TransactionBlockBytes",
        "required": true,
        "schema": {
          "$ref": "#/components/schemas/TransactionBlockBytes"
        }
      }
    },
    {
      "name": "unsafe_mergeCoins",
      "tags": [
        {
          "name": "Transaction Builder API"
        }
      ],
      "description": "Create an unsigned transaction to merge multiple coins into one coin.",
      "params": [
        {
          "name": "signer",
          "description": "the transaction signer's Iota address",
          "required": true,
          "schema": {
            "$ref": "#/components/schemas/IotaAddress"
          }
        },
        {
          "name": "primary_coin",
          "description": "the coin object to merge into, this coin will remain after the transaction",
          "required": true,
          "schema": {
            "$ref": "#/components/schemas/ObjectID"
          }
        },
        {
          "name": "coin_to_merge",
          "description": "the coin object to be merged, this coin will be destroyed, the balance will be added to `primary_coin`",
          "required": true,
          "schema": {
            "$ref": "#/components/schemas/ObjectID"
          }
        },
        {
          "name": "gas",
          "description": "gas object to be used in this transaction, node will pick one from the signer's possession if not provided",
          "schema": {
            "$ref": "#/components/schemas/ObjectID"
          }
        },
        {
          "name": "gas_budget",
          "description": "the gas budget, the transaction will fail if the gas cost exceed the budget",
          "required": true,
          "schema": {
            "$ref": "#/components/schemas/BigInt_for_uint64"
          }
        }
      ],
      "result": {
        "name": "TransactionBlockBytes",
        "required": true,
        "schema": {
          "$ref": "#/components/schemas/TransactionBlockBytes"
        }
      }
    },
    {
      "name": "unsafe_moveCall",
      "tags": [
        {
          "name": "Transaction Builder API"
        }
      ],
      "description": "Create an unsigned transaction to execute a Move call on the network, by calling the specified function in the module of a given package.",
      "params": [
        {
          "name": "signer",
          "description": "the transaction signer's Iota address",
          "required": true,
          "schema": {
            "$ref": "#/components/schemas/IotaAddress"
          }
        },
        {
          "name": "package_object_id",
          "description": "the Move package ID, e.g. `0x2`",
          "required": true,
          "schema": {
            "$ref": "#/components/schemas/ObjectID"
          }
        },
        {
          "name": "module",
          "description": "the Move module name, e.g. `pay`",
          "required": true,
          "schema": {
            "type": "string"
          }
        },
        {
          "name": "function",
          "description": "the move function name, e.g. `split`",
          "required": true,
          "schema": {
            "type": "string"
          }
        },
        {
          "name": "type_arguments",
          "description": "the type arguments of the Move function",
          "required": true,
          "schema": {
            "type": "array",
            "items": {
              "$ref": "#/components/schemas/TypeTag"
            }
          }
        },
        {
          "name": "arguments",
          "description": "the arguments to be passed into the Move function, in [IotaJson](https://docs.iota.io/build/iota-json) format",
          "required": true,
          "schema": {
            "type": "array",
            "items": {
              "$ref": "#/components/schemas/IotaJsonValue"
            }
          }
        },
        {
          "name": "gas",
          "description": "gas object to be used in this transaction, node will pick one from the signer's possession if not provided",
          "schema": {
            "$ref": "#/components/schemas/ObjectID"
          }
        },
        {
          "name": "gas_budget",
          "description": "the gas budget, the transaction will fail if the gas cost exceed the budget",
          "required": true,
          "schema": {
            "$ref": "#/components/schemas/BigInt_for_uint64"
          }
        },
        {
          "name": "execution_mode",
          "description": "Whether this is a Normal transaction or a Dev Inspect Transaction. Default to be `IotaTransactionBlockBuilderMode::Commit` when it's None.",
          "schema": {
            "$ref": "#/components/schemas/IotaTransactionBlockBuilderMode"
          }
        }
      ],
      "result": {
        "name": "TransactionBlockBytes",
        "required": true,
        "schema": {
          "$ref": "#/components/schemas/TransactionBlockBytes"
        }
      }
    },
    {
      "name": "unsafe_pay",
      "tags": [
        {
          "name": "Transaction Builder API"
        }
      ],
      "description": "Send `Coin<T>` to a list of addresses, where `T` can be any coin type, following a list of amounts, The object specified in the `gas` field will be used to pay the gas fee for the transaction. The gas object can not appear in `input_coins`. If the gas object is not specified, the RPC server will auto-select one.",
      "params": [
        {
          "name": "signer",
          "description": "the transaction signer's Iota address",
          "required": true,
          "schema": {
            "$ref": "#/components/schemas/IotaAddress"
          }
        },
        {
          "name": "input_coins",
          "description": "the Iota coins to be used in this transaction",
          "required": true,
          "schema": {
            "type": "array",
            "items": {
              "$ref": "#/components/schemas/ObjectID"
            }
          }
        },
        {
          "name": "recipients",
          "description": "the recipients' addresses, the length of this vector must be the same as amounts.",
          "required": true,
          "schema": {
            "type": "array",
            "items": {
              "$ref": "#/components/schemas/IotaAddress"
            }
          }
        },
        {
          "name": "amounts",
          "description": "the amounts to be transferred to recipients, following the same order",
          "required": true,
          "schema": {
            "type": "array",
            "items": {
              "$ref": "#/components/schemas/BigInt_for_uint64"
            }
          }
        },
        {
          "name": "gas",
          "description": "gas object to be used in this transaction, node will pick one from the signer's possession if not provided",
          "schema": {
            "$ref": "#/components/schemas/ObjectID"
          }
        },
        {
          "name": "gas_budget",
          "description": "the gas budget, the transaction will fail if the gas cost exceed the budget",
          "required": true,
          "schema": {
            "$ref": "#/components/schemas/BigInt_for_uint64"
          }
        }
      ],
      "result": {
        "name": "TransactionBlockBytes",
        "required": true,
        "schema": {
          "$ref": "#/components/schemas/TransactionBlockBytes"
        }
      }
    },
    {
      "name": "unsafe_payAllIota",
      "tags": [
        {
          "name": "Transaction Builder API"
        }
      ],
      "description": "Send all IOTA coins to one recipient. This is for IOTA coin only and does not require a separate gas coin object. Specifically, what pay_all_iota does are: 1. accumulate all IOTA from input coins and deposit all IOTA to the first input coin 2. transfer the updated first coin to the recipient and also use this first coin as gas coin object. 3. the balance of the first input coin after tx is sum(input_coins) - actual_gas_cost. 4. all other input coins other than the first are deleted.",
      "params": [
        {
          "name": "signer",
          "description": "the transaction signer's Iota address",
          "required": true,
          "schema": {
            "$ref": "#/components/schemas/IotaAddress"
          }
        },
        {
          "name": "input_coins",
          "description": "the Iota coins to be used in this transaction, including the coin for gas payment.",
          "required": true,
          "schema": {
            "type": "array",
            "items": {
              "$ref": "#/components/schemas/ObjectID"
            }
          }
        },
        {
          "name": "recipient",
          "description": "the recipient address,",
          "required": true,
          "schema": {
            "$ref": "#/components/schemas/IotaAddress"
          }
        },
        {
          "name": "gas_budget",
          "description": "the gas budget, the transaction will fail if the gas cost exceed the budget",
          "required": true,
          "schema": {
            "$ref": "#/components/schemas/BigInt_for_uint64"
          }
        }
      ],
      "result": {
        "name": "TransactionBlockBytes",
        "required": true,
        "schema": {
          "$ref": "#/components/schemas/TransactionBlockBytes"
        }
      }
    },
    {
      "name": "unsafe_payIota",
      "tags": [
        {
          "name": "Transaction Builder API"
        }
      ],
      "description": "Send IOTA coins to a list of addresses, following a list of amounts. This is for IOTA coin only and does not require a separate gas coin object. Specifically, what pay_iota does are: 1. debit each input_coin to create new coin following the order of amounts and assign it to the corresponding recipient. 2. accumulate all residual IOTA from input coins left and deposit all IOTA to the first input coin, then use the first input coin as the gas coin object. 3. the balance of the first input coin after tx is sum(input_coins) - sum(amounts) - actual_gas_cost 4. all other input coints other than the first one are deleted.",
      "params": [
        {
          "name": "signer",
          "description": "the transaction signer's Iota address",
          "required": true,
          "schema": {
            "$ref": "#/components/schemas/IotaAddress"
          }
        },
        {
          "name": "input_coins",
          "description": "the Iota coins to be used in this transaction, including the coin for gas payment.",
          "required": true,
          "schema": {
            "type": "array",
            "items": {
              "$ref": "#/components/schemas/ObjectID"
            }
          }
        },
        {
          "name": "recipients",
          "description": "the recipients' addresses, the length of this vector must be the same as amounts.",
          "required": true,
          "schema": {
            "type": "array",
            "items": {
              "$ref": "#/components/schemas/IotaAddress"
            }
          }
        },
        {
          "name": "amounts",
          "description": "the amounts to be transferred to recipients, following the same order",
          "required": true,
          "schema": {
            "type": "array",
            "items": {
              "$ref": "#/components/schemas/BigInt_for_uint64"
            }
          }
        },
        {
          "name": "gas_budget",
          "description": "the gas budget, the transaction will fail if the gas cost exceed the budget",
          "required": true,
          "schema": {
            "$ref": "#/components/schemas/BigInt_for_uint64"
          }
        }
      ],
      "result": {
        "name": "TransactionBlockBytes",
        "required": true,
        "schema": {
          "$ref": "#/components/schemas/TransactionBlockBytes"
        }
      }
    },
    {
      "name": "unsafe_publish",
      "tags": [
        {
          "name": "Transaction Builder API"
        }
      ],
      "description": "Create an unsigned transaction to publish a Move package.",
      "params": [
        {
          "name": "sender",
          "description": "the transaction signer's Iota address",
          "required": true,
          "schema": {
            "$ref": "#/components/schemas/IotaAddress"
          }
        },
        {
          "name": "compiled_modules",
          "description": "the compiled bytes of a Move package",
          "required": true,
          "schema": {
            "type": "array",
            "items": {
              "$ref": "#/components/schemas/Base64"
            }
          }
        },
        {
          "name": "dependencies",
          "description": "a list of transitive dependency addresses that this set of modules depends on.",
          "required": true,
          "schema": {
            "type": "array",
            "items": {
              "$ref": "#/components/schemas/ObjectID"
            }
          }
        },
        {
          "name": "gas",
          "description": "gas object to be used in this transaction, node will pick one from the signer's possession if not provided",
          "schema": {
            "$ref": "#/components/schemas/ObjectID"
          }
        },
        {
          "name": "gas_budget",
          "description": "the gas budget, the transaction will fail if the gas cost exceed the budget",
          "required": true,
          "schema": {
            "$ref": "#/components/schemas/BigInt_for_uint64"
          }
        }
      ],
      "result": {
        "name": "TransactionBlockBytes",
        "required": true,
        "schema": {
          "$ref": "#/components/schemas/TransactionBlockBytes"
        }
      }
    },
    {
      "name": "unsafe_requestAddStake",
      "tags": [
        {
          "name": "Transaction Builder API"
        }
      ],
      "description": "Add stake to a validator's staking pool using multiple coins and amount.",
      "params": [
        {
          "name": "signer",
          "description": "the transaction signer's Iota address",
          "required": true,
          "schema": {
            "$ref": "#/components/schemas/IotaAddress"
          }
        },
        {
          "name": "coins",
          "description": "Coin<IOTA> object to stake",
          "required": true,
          "schema": {
            "type": "array",
            "items": {
              "$ref": "#/components/schemas/ObjectID"
            }
          }
        },
        {
          "name": "amount",
          "description": "stake amount",
          "schema": {
            "$ref": "#/components/schemas/BigInt_for_uint64"
          }
        },
        {
          "name": "validator",
          "description": "the validator's Iota address",
          "required": true,
          "schema": {
            "$ref": "#/components/schemas/IotaAddress"
          }
        },
        {
          "name": "gas",
          "description": "gas object to be used in this transaction, node will pick one from the signer's possession if not provided",
          "schema": {
            "$ref": "#/components/schemas/ObjectID"
          }
        },
        {
          "name": "gas_budget",
          "description": "the gas budget, the transaction will fail if the gas cost exceed the budget",
          "required": true,
          "schema": {
            "$ref": "#/components/schemas/BigInt_for_uint64"
          }
        }
      ],
      "result": {
        "name": "TransactionBlockBytes",
        "required": true,
        "schema": {
          "$ref": "#/components/schemas/TransactionBlockBytes"
        }
      }
    },
    {
      "name": "unsafe_requestAddTimelockedStake",
      "tags": [
        {
          "name": "Transaction Builder API"
        }
      ],
      "description": "Add timelocked stake to a validator's staking pool using multiple balances and amount.",
      "params": [
        {
          "name": "signer",
          "description": "the transaction signer's Iota address",
          "required": true,
          "schema": {
            "$ref": "#/components/schemas/IotaAddress"
          }
        },
        {
          "name": "locked_balance",
          "description": "TimeLock<Balance<IOTA>> object to stake",
          "required": true,
          "schema": {
            "$ref": "#/components/schemas/ObjectID"
          }
        },
        {
          "name": "validator",
          "description": "the validator's Iota address",
          "required": true,
          "schema": {
            "$ref": "#/components/schemas/IotaAddress"
          }
        },
        {
          "name": "gas",
          "description": "gas object to be used in this transaction",
          "required": true,
          "schema": {
            "$ref": "#/components/schemas/ObjectID"
          }
        },
        {
          "name": "gas_budget",
          "description": "the gas budget, the transaction will fail if the gas cost exceed the budget",
          "required": true,
          "schema": {
            "$ref": "#/components/schemas/BigInt_for_uint64"
          }
        }
      ],
      "result": {
        "name": "TransactionBlockBytes",
        "required": true,
        "schema": {
          "$ref": "#/components/schemas/TransactionBlockBytes"
        }
      }
    },
    {
      "name": "unsafe_requestWithdrawStake",
      "tags": [
        {
          "name": "Transaction Builder API"
        }
      ],
      "description": "Withdraw stake from a validator's staking pool.",
      "params": [
        {
          "name": "signer",
          "description": "the transaction signer's Iota address",
          "required": true,
          "schema": {
            "$ref": "#/components/schemas/IotaAddress"
          }
        },
        {
          "name": "staked_iota",
          "description": "StakedIota object ID",
          "required": true,
          "schema": {
            "$ref": "#/components/schemas/ObjectID"
          }
        },
        {
          "name": "gas",
          "description": "gas object to be used in this transaction, node will pick one from the signer's possession if not provided",
          "schema": {
            "$ref": "#/components/schemas/ObjectID"
          }
        },
        {
          "name": "gas_budget",
          "description": "the gas budget, the transaction will fail if the gas cost exceed the budget",
          "required": true,
          "schema": {
            "$ref": "#/components/schemas/BigInt_for_uint64"
          }
        }
      ],
      "result": {
        "name": "TransactionBlockBytes",
        "required": true,
        "schema": {
          "$ref": "#/components/schemas/TransactionBlockBytes"
        }
      }
    },
    {
      "name": "unsafe_requestWithdrawTimelockedStake",
      "tags": [
        {
          "name": "Transaction Builder API"
        }
      ],
      "description": "Withdraw timelocked stake from a validator's staking pool.",
      "params": [
        {
          "name": "signer",
          "description": "the transaction signer's Iota address",
          "required": true,
          "schema": {
            "$ref": "#/components/schemas/IotaAddress"
          }
        },
        {
          "name": "timelocked_staked_iota",
          "description": "TimelockedStakedIota object ID",
          "required": true,
          "schema": {
            "$ref": "#/components/schemas/ObjectID"
          }
        },
        {
          "name": "gas",
          "description": "gas object to be used in this transaction",
          "required": true,
          "schema": {
            "$ref": "#/components/schemas/ObjectID"
          }
        },
        {
          "name": "gas_budget",
          "description": "the gas budget, the transaction will fail if the gas cost exceed the budget",
          "required": true,
          "schema": {
            "$ref": "#/components/schemas/BigInt_for_uint64"
          }
        }
      ],
      "result": {
        "name": "TransactionBlockBytes",
        "required": true,
        "schema": {
          "$ref": "#/components/schemas/TransactionBlockBytes"
        }
      }
    },
    {
      "name": "unsafe_splitCoin",
      "tags": [
        {
          "name": "Transaction Builder API"
        }
      ],
      "description": "Create an unsigned transaction to split a coin object into multiple coins.",
      "params": [
        {
          "name": "signer",
          "description": "the transaction signer's Iota address",
          "required": true,
          "schema": {
            "$ref": "#/components/schemas/IotaAddress"
          }
        },
        {
          "name": "coin_object_id",
          "description": "the coin object to be spilt",
          "required": true,
          "schema": {
            "$ref": "#/components/schemas/ObjectID"
          }
        },
        {
          "name": "split_amounts",
          "description": "the amounts to split out from the coin",
          "required": true,
          "schema": {
            "type": "array",
            "items": {
              "$ref": "#/components/schemas/BigInt_for_uint64"
            }
          }
        },
        {
          "name": "gas",
          "description": "gas object to be used in this transaction, node will pick one from the signer's possession if not provided",
          "schema": {
            "$ref": "#/components/schemas/ObjectID"
          }
        },
        {
          "name": "gas_budget",
          "description": "the gas budget, the transaction will fail if the gas cost exceed the budget",
          "required": true,
          "schema": {
            "$ref": "#/components/schemas/BigInt_for_uint64"
          }
        }
      ],
      "result": {
        "name": "TransactionBlockBytes",
        "required": true,
        "schema": {
          "$ref": "#/components/schemas/TransactionBlockBytes"
        }
      }
    },
    {
      "name": "unsafe_splitCoinEqual",
      "tags": [
        {
          "name": "Transaction Builder API"
        }
      ],
      "description": "Create an unsigned transaction to split a coin object into multiple equal-size coins.",
      "params": [
        {
          "name": "signer",
          "description": "the transaction signer's Iota address",
          "required": true,
          "schema": {
            "$ref": "#/components/schemas/IotaAddress"
          }
        },
        {
          "name": "coin_object_id",
          "description": "the coin object to be spilt",
          "required": true,
          "schema": {
            "$ref": "#/components/schemas/ObjectID"
          }
        },
        {
          "name": "split_count",
          "description": "the number of coins to split into",
          "required": true,
          "schema": {
            "$ref": "#/components/schemas/BigInt_for_uint64"
          }
        },
        {
          "name": "gas",
          "description": "gas object to be used in this transaction, node will pick one from the signer's possession if not provided",
          "schema": {
            "$ref": "#/components/schemas/ObjectID"
          }
        },
        {
          "name": "gas_budget",
          "description": "the gas budget, the transaction will fail if the gas cost exceed the budget",
          "required": true,
          "schema": {
            "$ref": "#/components/schemas/BigInt_for_uint64"
          }
        }
      ],
      "result": {
        "name": "TransactionBlockBytes",
        "required": true,
        "schema": {
          "$ref": "#/components/schemas/TransactionBlockBytes"
        }
      }
    },
    {
      "name": "unsafe_transferIota",
      "tags": [
        {
          "name": "Transaction Builder API"
        }
      ],
      "description": "Create an unsigned transaction to send IOTA coin object to a Iota address. The IOTA object is also used as the gas object.",
      "params": [
        {
          "name": "signer",
          "description": "the transaction signer's Iota address",
          "required": true,
          "schema": {
            "$ref": "#/components/schemas/IotaAddress"
          }
        },
        {
          "name": "iota_object_id",
          "description": "the Iota coin object to be used in this transaction",
          "required": true,
          "schema": {
            "$ref": "#/components/schemas/ObjectID"
          }
        },
        {
          "name": "gas_budget",
          "description": "the gas budget, the transaction will fail if the gas cost exceed the budget",
          "required": true,
          "schema": {
            "$ref": "#/components/schemas/BigInt_for_uint64"
          }
        },
        {
          "name": "recipient",
          "description": "the recipient's Iota address",
          "required": true,
          "schema": {
            "$ref": "#/components/schemas/IotaAddress"
          }
        },
        {
          "name": "amount",
          "description": "the amount to be split out and transferred",
          "schema": {
            "$ref": "#/components/schemas/BigInt_for_uint64"
          }
        }
      ],
      "result": {
        "name": "TransactionBlockBytes",
        "required": true,
        "schema": {
          "$ref": "#/components/schemas/TransactionBlockBytes"
        }
      }
    },
    {
      "name": "unsafe_transferObject",
      "tags": [
        {
          "name": "Transaction Builder API"
        }
      ],
      "description": "Create an unsigned transaction to transfer an object from one address to another. The object's type must allow public transfers",
      "params": [
        {
          "name": "signer",
          "description": "the transaction signer's Iota address",
          "required": true,
          "schema": {
            "$ref": "#/components/schemas/IotaAddress"
          }
        },
        {
          "name": "object_id",
          "description": "the ID of the object to be transferred",
          "required": true,
          "schema": {
            "$ref": "#/components/schemas/ObjectID"
          }
        },
        {
          "name": "gas",
          "description": "gas object to be used in this transaction, node will pick one from the signer's possession if not provided",
          "schema": {
            "$ref": "#/components/schemas/ObjectID"
          }
        },
        {
          "name": "gas_budget",
          "description": "the gas budget, the transaction will fail if the gas cost exceed the budget",
          "required": true,
          "schema": {
            "$ref": "#/components/schemas/BigInt_for_uint64"
          }
        },
        {
          "name": "recipient",
          "description": "the recipient's Iota address",
          "required": true,
          "schema": {
            "$ref": "#/components/schemas/IotaAddress"
          }
        }
      ],
      "result": {
        "name": "TransactionBlockBytes",
        "required": true,
        "schema": {
          "$ref": "#/components/schemas/TransactionBlockBytes"
        }
      }
    }
  ],
  "components": {
    "schemas": {
      "AddressMetrics": {
        "description": "Provides metrics about the addresses.",
        "type": "object",
        "required": [
          "checkpoint",
          "cumulativeActiveAddresses",
          "cumulativeAddresses",
          "dailyActiveAddresses",
          "epoch",
          "timestampMs"
        ],
        "properties": {
          "checkpoint": {
            "description": "The checkpoint sequence number at which the metrics were computed.",
            "type": "integer",
            "format": "uint64",
            "minimum": 0.0
          },
          "cumulativeActiveAddresses": {
            "description": "The count of sender addresses.",
            "type": "integer",
            "format": "uint64",
            "minimum": 0.0
          },
          "cumulativeAddresses": {
            "description": "The count of sender and recipient addresses.",
            "type": "integer",
            "format": "uint64",
            "minimum": 0.0
          },
          "dailyActiveAddresses": {
            "description": "The count of daily unique sender addresses.",
            "type": "integer",
            "format": "uint64",
            "minimum": 0.0
          },
          "epoch": {
            "description": "The epoch to which the checkpoint is assigned.",
            "type": "integer",
            "format": "uint64",
            "minimum": 0.0
          },
          "timestampMs": {
            "description": "The checkpoint timestamp.",
            "type": "integer",
            "format": "uint64",
            "minimum": 0.0
          }
        }
      },
      "AuthorityPublicKeyBytes": {
        "description": "Defines the compressed version of the public key that we pass around in Iota",
        "allOf": [
          {
            "$ref": "#/components/schemas/Base64"
          }
        ]
      },
      "Balance": {
        "type": "object",
        "required": [
          "coinObjectCount",
          "coinType",
          "lockedBalance",
          "totalBalance"
        ],
        "properties": {
          "coinObjectCount": {
            "type": "integer",
            "format": "uint",
            "minimum": 0.0
          },
          "coinType": {
            "type": "string"
          },
          "lockedBalance": {
            "type": "object",
            "additionalProperties": {
              "$ref": "#/components/schemas/BigInt_for_uint128"
            }
          },
          "totalBalance": {
            "$ref": "#/components/schemas/BigInt_for_uint128"
          }
        }
      },
      "BalanceChange": {
        "type": "object",
        "required": [
          "amount",
          "coinType",
          "owner"
        ],
        "properties": {
          "amount": {
            "description": "The amount indicate the balance value changes, negative amount means spending coin value and positive means receiving coin value.",
            "type": "string"
          },
          "coinType": {
            "type": "string"
          },
          "owner": {
            "description": "Owner of the balance change",
            "allOf": [
              {
                "$ref": "#/components/schemas/Owner"
              }
            ]
          }
        }
      },
      "Base58": {
        "type": "string"
      },
      "Base64": {
        "description": "Base64 encoding",
        "type": "string"
      },
      "BigInt_for_uint": {
        "type": "string"
      },
      "BigInt_for_uint128": {
        "type": "string"
      },
      "BigInt_for_uint16": {
        "type": "string"
      },
      "BigInt_for_uint32": {
        "type": "string"
      },
      "BigInt_for_uint64": {
        "type": "string"
      },
      "Bn254FqElement": {
        "description": "A struct that stores a Bn254 Fq field element as 32 bytes.",
        "type": "string"
      },
      "Bn254FrElement": {
        "description": "A struct that stores a Bn254 Fr field element as 32 bytes.",
        "type": "string"
      },
      "Checkpoint": {
        "type": "object",
        "required": [
          "checkpointCommitments",
          "digest",
          "epoch",
          "epochRollingGasCostSummary",
          "networkTotalTransactions",
          "sequenceNumber",
          "timestampMs",
          "transactions",
          "validatorSignature"
        ],
        "properties": {
          "checkpointCommitments": {
            "description": "Commitments to checkpoint state",
            "type": "array",
            "items": {
              "$ref": "#/components/schemas/CheckpointCommitment"
            }
          },
          "digest": {
            "description": "Checkpoint digest",
            "allOf": [
              {
                "$ref": "#/components/schemas/CheckpointDigest"
              }
            ]
          },
          "endOfEpochData": {
            "description": "Present only on the final checkpoint of the epoch.",
            "anyOf": [
              {
                "$ref": "#/components/schemas/EndOfEpochData"
              },
              {
                "type": "null"
              }
            ]
          },
          "epoch": {
            "description": "Checkpoint's epoch ID",
            "allOf": [
              {
                "$ref": "#/components/schemas/BigInt_for_uint64"
              }
            ]
          },
          "epochRollingGasCostSummary": {
            "description": "The running total gas costs of all transactions included in the current epoch so far until this checkpoint.",
            "allOf": [
              {
                "$ref": "#/components/schemas/GasCostSummary"
              }
            ]
          },
          "networkTotalTransactions": {
            "description": "Total number of transactions committed since genesis, including those in this checkpoint.",
            "allOf": [
              {
                "$ref": "#/components/schemas/BigInt_for_uint64"
              }
            ]
          },
          "previousDigest": {
            "description": "Digest of the previous checkpoint",
            "anyOf": [
              {
                "$ref": "#/components/schemas/CheckpointDigest"
              },
              {
                "type": "null"
              }
            ]
          },
          "sequenceNumber": {
            "description": "Checkpoint sequence number",
            "allOf": [
              {
                "$ref": "#/components/schemas/BigInt_for_uint64"
              }
            ]
          },
          "timestampMs": {
            "description": "Timestamp of the checkpoint - number of milliseconds from the Unix epoch Checkpoint timestamps are monotonic, but not strongly monotonic - subsequent checkpoints can have same timestamp if they originate from the same underlining consensus commit",
            "allOf": [
              {
                "$ref": "#/components/schemas/BigInt_for_uint64"
              }
            ]
          },
          "transactions": {
            "description": "Transaction digests",
            "type": "array",
            "items": {
              "$ref": "#/components/schemas/TransactionDigest"
            }
          },
          "validatorSignature": {
            "description": "Validator Signature",
            "allOf": [
              {
                "$ref": "#/components/schemas/Base64"
              }
            ]
          }
        }
      },
      "CheckpointCommitment": {
        "oneOf": [
          {
            "type": "object",
            "required": [
              "ECMHLiveObjectSetDigest"
            ],
            "properties": {
              "ECMHLiveObjectSetDigest": {
                "$ref": "#/components/schemas/ECMHLiveObjectSetDigest"
              }
            },
            "additionalProperties": false
          }
        ]
      },
      "CheckpointDigest": {
        "description": "Representation of a Checkpoint's digest",
        "allOf": [
          {
            "$ref": "#/components/schemas/Digest"
          }
        ]
      },
      "CheckpointId": {
        "anyOf": [
          {
            "$ref": "#/components/schemas/BigInt_for_uint64"
          },
          {
            "$ref": "#/components/schemas/CheckpointDigest"
          }
        ]
      },
      "Claim": {
        "description": "A claim consists of value and index_mod_4.",
        "type": "object",
        "required": [
          "indexMod4",
          "value"
        ],
        "properties": {
          "indexMod4": {
            "type": "integer",
            "format": "uint8",
            "minimum": 0.0
          },
          "value": {
            "type": "string"
          }
        }
      },
      "Coin": {
        "type": "object",
        "required": [
          "balance",
          "coinObjectId",
          "coinType",
          "digest",
          "previousTransaction",
          "version"
        ],
        "properties": {
          "balance": {
            "$ref": "#/components/schemas/BigInt_for_uint64"
          },
          "coinObjectId": {
            "$ref": "#/components/schemas/ObjectID"
          },
          "coinType": {
            "type": "string"
          },
          "digest": {
            "$ref": "#/components/schemas/ObjectDigest"
          },
          "previousTransaction": {
            "$ref": "#/components/schemas/TransactionDigest"
          },
          "version": {
            "$ref": "#/components/schemas/SequenceNumber"
          }
        }
      },
      "CommitteeInfo": {
        "description": "RPC representation of the [Committee] type.",
        "type": "object",
        "required": [
          "epoch",
          "validators"
        ],
        "properties": {
          "epoch": {
            "$ref": "#/components/schemas/BigInt_for_uint64"
          },
          "validators": {
            "type": "array",
            "items": {
              "type": "array",
              "items": [
                {
                  "$ref": "#/components/schemas/AuthorityPublicKeyBytes"
                },
                {
                  "$ref": "#/components/schemas/BigInt_for_uint64"
                }
              ],
              "maxItems": 2,
              "minItems": 2
            }
          }
        }
      },
      "CompressedSignature": {
        "description": "Unlike [enum Signature], [enum CompressedSignature] does not contain public key.",
        "oneOf": [
          {
            "type": "object",
            "required": [
              "Ed25519"
            ],
            "properties": {
              "Ed25519": {
                "$ref": "#/components/schemas/Base64"
              }
            },
            "additionalProperties": false
          },
          {
            "type": "object",
            "required": [
              "Secp256k1"
            ],
            "properties": {
              "Secp256k1": {
                "$ref": "#/components/schemas/Base64"
              }
            },
            "additionalProperties": false
          },
          {
            "type": "object",
            "required": [
              "Secp256r1"
            ],
            "properties": {
              "Secp256r1": {
                "$ref": "#/components/schemas/Base64"
              }
            },
            "additionalProperties": false
          },
          {
            "type": "object",
            "required": [
              "ZkLogin"
            ],
            "properties": {
              "ZkLogin": {
                "$ref": "#/components/schemas/ZkLoginAuthenticatorAsBytes"
              }
            },
            "additionalProperties": false
          }
        ]
      },
      "ConsensusCommitDigest": {
        "$ref": "#/components/schemas/Digest"
      },
      "ConsensusDeterminedVersionAssignments": {
        "description": "Uses an enum to allow for future expansion of the ConsensusDeterminedVersionAssignments.",
        "oneOf": [
          {
            "type": "object",
            "required": [
              "CancelledTransactions"
            ],
            "properties": {
              "CancelledTransactions": {
                "type": "array",
                "items": {
                  "type": "array",
                  "items": [
                    {
                      "$ref": "#/components/schemas/TransactionDigest"
                    },
                    {
                      "type": "array",
                      "items": {
                        "type": "array",
                        "items": [
                          {
                            "$ref": "#/components/schemas/ObjectID"
                          },
                          {
                            "$ref": "#/components/schemas/SequenceNumber"
                          }
                        ],
                        "maxItems": 2,
                        "minItems": 2
                      }
                    }
                  ],
                  "maxItems": 2,
                  "minItems": 2
                }
              }
            },
            "additionalProperties": false
          }
        ]
      },
      "Data": {
        "oneOf": [
          {
            "type": "object",
            "required": [
              "dataType",
              "fields",
              "hasPublicTransfer",
              "type"
            ],
            "properties": {
              "dataType": {
                "type": "string",
                "enum": [
                  "moveObject"
                ]
              },
              "fields": {
                "$ref": "#/components/schemas/MoveStruct"
              },
              "hasPublicTransfer": {
                "type": "boolean"
              },
              "type": {
                "type": "string"
              }
            }
          },
          {
            "type": "object",
            "required": [
              "dataType",
              "disassembled"
            ],
            "properties": {
              "dataType": {
                "type": "string",
                "enum": [
                  "package"
                ]
              },
              "disassembled": {
                "type": "object",
                "additionalProperties": true
              }
            }
          }
        ]
      },
      "DelegatedStake": {
        "type": "object",
        "required": [
          "stakes",
          "stakingPool",
          "validatorAddress"
        ],
        "properties": {
          "stakes": {
            "type": "array",
            "items": {
              "$ref": "#/components/schemas/Stake"
            }
          },
          "stakingPool": {
            "description": "Staking pool object id.",
            "allOf": [
              {
                "$ref": "#/components/schemas/ObjectID"
              }
            ]
          },
          "validatorAddress": {
            "description": "Validator's Address.",
            "allOf": [
              {
                "$ref": "#/components/schemas/IotaAddress"
              }
            ]
          }
        }
      },
      "DelegatedTimelockedStake": {
        "type": "object",
        "required": [
          "stakes",
          "stakingPool",
          "validatorAddress"
        ],
        "properties": {
          "stakes": {
            "type": "array",
            "items": {
              "$ref": "#/components/schemas/TimelockedStake"
            }
          },
          "stakingPool": {
            "$ref": "#/components/schemas/ObjectID"
          },
          "validatorAddress": {
            "$ref": "#/components/schemas/IotaAddress"
          }
        }
      },
      "DevInspectArgs": {
        "description": "Additional arguments supplied to dev inspect beyond what is allowed in today's API.",
        "type": "object",
        "properties": {
          "gasBudget": {
            "description": "The gas budget for the transaction.",
            "anyOf": [
              {
                "$ref": "#/components/schemas/BigInt_for_uint64"
              },
              {
                "type": "null"
              }
            ]
          },
          "gasObjects": {
            "description": "The gas objects used to pay for the transaction.",
            "type": [
              "array",
              "null"
            ],
            "items": {
              "type": "array",
              "items": [
                {
                  "$ref": "#/components/schemas/ObjectID"
                },
                {
                  "$ref": "#/components/schemas/SequenceNumber"
                },
                {
                  "$ref": "#/components/schemas/ObjectDigest"
                }
              ],
              "maxItems": 3,
              "minItems": 3
            }
          },
          "gasSponsor": {
            "description": "The sponsor of the gas for the transaction, might be different from the sender.",
            "anyOf": [
              {
                "$ref": "#/components/schemas/IotaAddress"
              },
              {
                "type": "null"
              }
            ]
          },
          "showRawTxnDataAndEffects": {
            "description": "Whether to return the raw transaction data and effects.",
            "type": [
              "boolean",
              "null"
            ]
          },
          "skipChecks": {
            "description": "Whether to skip transaction checks for the transaction.",
            "type": [
              "boolean",
              "null"
            ]
          }
        }
      },
      "DevInspectResults": {
        "description": "The response from processing a dev inspect transaction",
        "type": "object",
        "required": [
          "effects",
          "events"
        ],
        "properties": {
          "effects": {
            "description": "Summary of effects that likely would be generated if the transaction is actually run. Note however, that not all dev-inspect transactions are actually usable as transactions so it might not be possible actually generate these effects from a normal transaction.",
            "allOf": [
              {
                "$ref": "#/components/schemas/TransactionBlockEffects"
              }
            ]
          },
          "error": {
            "description": "Execution error from executing the transactions",
            "type": [
              "string",
              "null"
            ]
          },
          "events": {
            "description": "Events that likely would be generated if the transaction is actually run.",
            "type": "array",
            "items": {
              "$ref": "#/components/schemas/Event"
            }
          },
          "rawEffects": {
            "description": "The raw effects of the transaction that was dev inspected.",
            "type": "array",
            "items": {
              "type": "integer",
              "format": "uint8",
              "minimum": 0.0
            }
          },
          "rawTxnData": {
            "description": "The raw transaction data that was dev inspected.",
            "type": "array",
            "items": {
              "type": "integer",
              "format": "uint8",
              "minimum": 0.0
            }
          },
          "results": {
            "description": "Execution results (including return values) from executing the transactions",
            "type": [
              "array",
              "null"
            ],
            "items": {
              "$ref": "#/components/schemas/IotaExecutionResult"
            }
          }
        }
      },
      "Digest": {
        "description": "A representation of a 32 byte digest",
        "allOf": [
          {
            "$ref": "#/components/schemas/Base58"
          }
        ]
      },
      "DisplayFieldsResponse": {
        "type": "object",
        "properties": {
          "data": {
            "type": [
              "object",
              "null"
            ],
            "additionalProperties": {
              "type": "string"
            }
          },
          "error": {
            "anyOf": [
              {
                "$ref": "#/components/schemas/ObjectResponseError"
              },
              {
                "type": "null"
              }
            ]
          }
        }
      },
      "DryRunTransactionBlockResponse": {
        "type": "object",
        "required": [
          "balanceChanges",
          "effects",
          "events",
          "input",
          "objectChanges"
        ],
        "properties": {
          "balanceChanges": {
            "type": "array",
            "items": {
              "$ref": "#/components/schemas/BalanceChange"
            }
          },
          "effects": {
            "$ref": "#/components/schemas/TransactionBlockEffects"
          },
          "events": {
            "type": "array",
            "items": {
              "$ref": "#/components/schemas/Event"
            }
          },
          "input": {
            "$ref": "#/components/schemas/TransactionBlockData"
          },
          "objectChanges": {
            "type": "array",
            "items": {
              "$ref": "#/components/schemas/ObjectChange"
            }
          }
        }
      },
      "DynamicFieldInfo": {
        "type": "object",
        "required": [
          "bcsName",
          "digest",
          "name",
          "objectId",
          "objectType",
          "type",
          "version"
        ],
        "properties": {
          "bcsName": {
            "$ref": "#/components/schemas/Base58"
          },
          "digest": {
            "$ref": "#/components/schemas/ObjectDigest"
          },
          "name": {
            "$ref": "#/components/schemas/DynamicFieldName"
          },
          "objectId": {
            "$ref": "#/components/schemas/ObjectID"
          },
          "objectType": {
            "type": "string"
          },
          "type": {
            "$ref": "#/components/schemas/DynamicFieldType"
          },
          "version": {
            "$ref": "#/components/schemas/SequenceNumber2"
          }
        }
      },
      "DynamicFieldName": {
        "type": "object",
        "required": [
          "type",
          "value"
        ],
        "properties": {
          "type": {
            "type": "string"
          },
          "value": true
        }
      },
      "DynamicFieldType": {
        "type": "string",
        "enum": [
          "DynamicField",
          "DynamicObject"
        ]
      },
      "ECMHLiveObjectSetDigest": {
        "description": "The Sha256 digest of an EllipticCurveMultisetHash committing to the live object set.",
        "type": "object",
        "required": [
          "digest"
        ],
        "properties": {
          "digest": {
            "type": "array",
            "items": {
              "type": "integer",
              "format": "uint8",
              "minimum": 0.0
            },
            "maxItems": 32,
            "minItems": 32
          }
        }
      },
      "Ed25519IotaSignature": {
        "$ref": "#/components/schemas/Base64"
      },
      "EndOfEpochData": {
        "type": "object",
        "required": [
          "epochCommitments",
          "epochSupplyChange",
          "nextEpochCommittee",
          "nextEpochProtocolVersion"
        ],
        "properties": {
          "epochCommitments": {
            "description": "Commitments to epoch specific state (e.g. live object set)",
            "type": "array",
            "items": {
              "$ref": "#/components/schemas/CheckpointCommitment"
            }
          },
          "epochSupplyChange": {
            "description": "The number of tokens that were minted (if positive) or burnt (if negative) in this epoch.",
            "type": "integer",
            "format": "int64"
          },
          "nextEpochCommittee": {
            "description": "next_epoch_committee is `Some` if and only if the current checkpoint is the last checkpoint of an epoch. Therefore next_epoch_committee can be used to pick the last checkpoint of an epoch, which is often useful to get epoch level summary stats like total gas cost of an epoch, or the total number of transactions from genesis to the end of an epoch. The committee is stored as a vector of validator pub key and stake pairs. The vector should be sorted based on the Committee data structure.",
            "type": "array",
            "items": {
              "type": "array",
              "items": [
                {
                  "$ref": "#/components/schemas/AuthorityPublicKeyBytes"
                },
                {
                  "$ref": "#/components/schemas/BigInt_for_uint64"
                }
              ],
              "maxItems": 2,
              "minItems": 2
            }
          },
          "nextEpochProtocolVersion": {
            "description": "The protocol version that is in effect during the epoch that starts immediately after this checkpoint.",
            "allOf": [
              {
                "$ref": "#/components/schemas/ProtocolVersion"
              }
            ]
          }
        }
      },
      "EndOfEpochInfo": {
        "type": "object",
        "required": [
          "burntTokensAmount",
          "epochEndTimestamp",
          "lastCheckpointId",
          "mintedTokensAmount",
          "protocolVersion",
          "referenceGasPrice",
          "storageCharge",
          "storageFundBalance",
          "storageRebate",
          "totalGasFees",
          "totalStake",
          "totalStakeRewardsDistributed"
        ],
        "properties": {
          "burntTokensAmount": {
            "$ref": "#/components/schemas/BigInt_for_uint64"
          },
          "epochEndTimestamp": {
            "$ref": "#/components/schemas/BigInt_for_uint64"
          },
          "lastCheckpointId": {
            "$ref": "#/components/schemas/BigInt_for_uint64"
          },
          "mintedTokensAmount": {
            "$ref": "#/components/schemas/BigInt_for_uint64"
          },
          "protocolVersion": {
            "description": "existing fields from `SystemEpochInfoEvent` (without epoch)",
            "allOf": [
              {
                "$ref": "#/components/schemas/BigInt_for_uint64"
              }
            ]
          },
          "referenceGasPrice": {
            "$ref": "#/components/schemas/BigInt_for_uint64"
          },
          "storageCharge": {
            "$ref": "#/components/schemas/BigInt_for_uint64"
          },
          "storageFundBalance": {
            "$ref": "#/components/schemas/BigInt_for_uint64"
          },
          "storageRebate": {
            "$ref": "#/components/schemas/BigInt_for_uint64"
          },
          "totalGasFees": {
            "$ref": "#/components/schemas/BigInt_for_uint64"
          },
          "totalStake": {
            "$ref": "#/components/schemas/BigInt_for_uint64"
          },
          "totalStakeRewardsDistributed": {
            "$ref": "#/components/schemas/BigInt_for_uint64"
          }
        }
      },
      "EpochInfo": {
        "type": "object",
        "required": [
          "epoch",
          "epochStartTimestamp",
          "epochTotalTransactions",
          "firstCheckpointId",
          "validators"
        ],
        "properties": {
          "endOfEpochInfo": {
            "description": "The end of epoch information.",
            "anyOf": [
              {
                "$ref": "#/components/schemas/EndOfEpochInfo"
              },
              {
                "type": "null"
              }
            ]
          },
          "epoch": {
            "description": "Epoch number",
            "allOf": [
              {
                "$ref": "#/components/schemas/BigInt_for_uint64"
              }
            ]
          },
          "epochStartTimestamp": {
            "description": "The timestamp when the epoch started.",
            "allOf": [
              {
                "$ref": "#/components/schemas/BigInt_for_uint64"
              }
            ]
          },
          "epochTotalTransactions": {
            "description": "Count of tx in epoch",
            "allOf": [
              {
                "$ref": "#/components/schemas/BigInt_for_uint64"
              }
            ]
          },
          "firstCheckpointId": {
            "description": "First, last checkpoint sequence numbers",
            "allOf": [
              {
                "$ref": "#/components/schemas/BigInt_for_uint64"
              }
            ]
          },
          "referenceGasPrice": {
            "description": "The reference gas price for the given epoch.",
            "type": [
              "integer",
              "null"
            ],
            "format": "uint64",
            "minimum": 0.0
          },
          "validators": {
            "description": "List of validators included in epoch",
            "type": "array",
            "items": {
              "$ref": "#/components/schemas/IotaValidatorSummary"
            }
          }
        }
      },
      "EpochMetrics": {
        "description": "A light-weight version of `EpochInfo` for faster loading",
        "type": "object",
        "required": [
          "epoch",
          "epochStartTimestamp",
          "epochTotalTransactions",
          "firstCheckpointId"
        ],
        "properties": {
          "endOfEpochInfo": {
            "description": "The end of epoch information.",
            "anyOf": [
              {
                "$ref": "#/components/schemas/EndOfEpochInfo"
              },
              {
                "type": "null"
              }
            ]
          },
          "epoch": {
            "description": "The current epoch ID.",
            "allOf": [
              {
                "$ref": "#/components/schemas/BigInt_for_uint64"
              }
            ]
          },
          "epochStartTimestamp": {
            "description": "The timestamp when the epoch started.",
            "allOf": [
              {
                "$ref": "#/components/schemas/BigInt_for_uint64"
              }
            ]
          },
          "epochTotalTransactions": {
            "description": "The total number of transactions in the epoch.",
            "allOf": [
              {
                "$ref": "#/components/schemas/BigInt_for_uint64"
              }
            ]
          },
          "firstCheckpointId": {
            "description": "The first checkpoint ID of the epoch.",
            "allOf": [
              {
                "$ref": "#/components/schemas/BigInt_for_uint64"
              }
            ]
          }
        }
      },
      "Event": {
        "type": "object",
        "required": [
          "bcs",
          "id",
          "packageId",
          "parsedJson",
          "sender",
          "transactionModule",
          "type"
        ],
        "properties": {
          "bcs": {
            "description": "Base 58 encoded bcs bytes of the move event",
            "allOf": [
              {
                "$ref": "#/components/schemas/Base58"
              }
            ]
          },
          "id": {
            "description": "Sequential event ID, ie (transaction seq number, event seq number). 1) Serves as a unique event ID for each fullnode 2) Also serves to sequence events for the purposes of pagination and querying. A higher id is an event seen later by that fullnode. This ID is the \"cursor\" for event querying.",
            "allOf": [
              {
                "$ref": "#/components/schemas/EventID"
              }
            ]
          },
          "packageId": {
            "description": "Move package where this event was emitted.",
            "allOf": [
              {
                "$ref": "#/components/schemas/ObjectID"
              }
            ]
          },
          "parsedJson": {
            "description": "Parsed json value of the event"
          },
          "sender": {
            "description": "Sender's Iota address.",
            "allOf": [
              {
                "$ref": "#/components/schemas/IotaAddress"
              }
            ]
          },
          "timestampMs": {
            "description": "UTC timestamp in milliseconds since epoch (1/1/1970)",
            "anyOf": [
              {
                "$ref": "#/components/schemas/BigInt_for_uint64"
              },
              {
                "type": "null"
              }
            ]
          },
          "transactionModule": {
            "description": "Move module where this event was emitted.",
            "type": "string"
          },
          "type": {
            "description": "Move event type.",
            "type": "string"
          }
        }
      },
      "EventFilter": {
        "oneOf": [
          {
            "description": "Query by sender address.",
            "type": "object",
            "required": [
              "Sender"
            ],
            "properties": {
              "Sender": {
                "$ref": "#/components/schemas/IotaAddress"
              }
            },
            "additionalProperties": false
          },
          {
            "description": "Return events emitted by the given transaction.",
            "type": "object",
            "required": [
              "Transaction"
            ],
            "properties": {
              "Transaction": {
                "$ref": "#/components/schemas/TransactionDigest"
              }
            },
            "additionalProperties": false
          },
          {
            "description": "Return events emitted in a specified Package.",
            "type": "object",
            "required": [
              "Package"
            ],
            "properties": {
              "Package": {
                "$ref": "#/components/schemas/ObjectID"
              }
            },
            "additionalProperties": false
          },
          {
            "description": "Return events emitted in a specified Move module. If the event is defined in Module A but emitted in a tx with Module B, query `MoveModule` by module B returns the event. Query `MoveEventModule` by module A returns the event too.",
            "type": "object",
            "required": [
              "MoveModule"
            ],
            "properties": {
              "MoveModule": {
                "type": "object",
                "required": [
                  "module",
                  "package"
                ],
                "properties": {
                  "module": {
                    "description": "the module name",
                    "type": "string"
                  },
                  "package": {
                    "description": "the Move package ID",
                    "allOf": [
                      {
                        "$ref": "#/components/schemas/ObjectID"
                      }
                    ]
                  }
                }
              }
            },
            "additionalProperties": false
          },
          {
            "description": "Return events with the given Move event struct name (struct tag). For example, if the event is defined in `0xabcd::MyModule`, and named `Foo`, then the struct tag is `0xabcd::MyModule::Foo`.",
            "type": "object",
            "required": [
              "MoveEventType"
            ],
            "properties": {
              "MoveEventType": {
                "type": "string"
              }
            },
            "additionalProperties": false
          },
          {
            "description": "Return events with the given Move module name where the event struct is defined. If the event is defined in Module A but emitted in a tx with Module B, query `MoveEventModule` by module A returns the event. Query `MoveModule` by module B returns the event too.",
            "type": "object",
            "required": [
              "MoveEventModule"
            ],
            "properties": {
              "MoveEventModule": {
                "type": "object",
                "required": [
                  "module",
                  "package"
                ],
                "properties": {
                  "module": {
                    "description": "the module name",
                    "type": "string"
                  },
                  "package": {
                    "description": "the Move package ID",
                    "allOf": [
                      {
                        "$ref": "#/components/schemas/ObjectID"
                      }
                    ]
                  }
                }
              }
            },
            "additionalProperties": false
          },
          {
            "type": "object",
            "required": [
              "MoveEventField"
            ],
            "properties": {
              "MoveEventField": {
                "type": "object",
                "required": [
                  "path",
                  "value"
                ],
                "properties": {
                  "path": {
                    "type": "string"
                  },
                  "value": true
                }
              }
            },
            "additionalProperties": false
          },
          {
            "description": "Return events emitted in [start_time, end_time] interval",
            "type": "object",
            "required": [
              "TimeRange"
            ],
            "properties": {
              "TimeRange": {
                "type": "object",
                "required": [
                  "endTime",
                  "startTime"
                ],
                "properties": {
                  "endTime": {
                    "description": "right endpoint of time interval, milliseconds since epoch, exclusive",
                    "allOf": [
                      {
                        "$ref": "#/components/schemas/BigInt_for_uint64"
                      }
                    ]
                  },
                  "startTime": {
                    "description": "left endpoint of time interval, milliseconds since epoch, inclusive",
                    "allOf": [
                      {
                        "$ref": "#/components/schemas/BigInt_for_uint64"
                      }
                    ]
                  }
                }
              }
            },
            "additionalProperties": false
          },
          {
            "type": "object",
            "required": [
              "All"
            ],
            "properties": {
              "All": {
                "type": "array",
                "items": {
                  "$ref": "#/components/schemas/EventFilter"
                }
              }
            },
            "additionalProperties": false
          },
          {
            "type": "object",
            "required": [
              "Any"
            ],
            "properties": {
              "Any": {
                "type": "array",
                "items": {
                  "$ref": "#/components/schemas/EventFilter"
                }
              }
            },
            "additionalProperties": false
          },
          {
            "type": "object",
            "required": [
              "And"
            ],
            "properties": {
              "And": {
                "type": "array",
                "items": [
                  {
                    "$ref": "#/components/schemas/EventFilter"
                  },
                  {
                    "$ref": "#/components/schemas/EventFilter"
                  }
                ],
                "maxItems": 2,
                "minItems": 2
              }
            },
            "additionalProperties": false
          },
          {
            "type": "object",
            "required": [
              "Or"
            ],
            "properties": {
              "Or": {
                "type": "array",
                "items": [
                  {
                    "$ref": "#/components/schemas/EventFilter"
                  },
                  {
                    "$ref": "#/components/schemas/EventFilter"
                  }
                ],
                "maxItems": 2,
                "minItems": 2
              }
            },
            "additionalProperties": false
          }
        ]
      },
      "EventID": {
        "description": "Unique ID of a Iota Event, the ID is a combination of tx seq number and event seq number, the ID is local to this particular fullnode and will be different from other fullnode.",
        "type": "object",
        "required": [
          "eventSeq",
          "txDigest"
        ],
        "properties": {
          "eventSeq": {
            "$ref": "#/components/schemas/BigInt_for_uint64"
          },
          "txDigest": {
            "$ref": "#/components/schemas/TransactionDigest"
          }
        }
      },
      "ExecuteTransactionRequestType": {
        "type": "string",
        "enum": [
          "WaitForEffectsCert",
          "WaitForLocalExecution"
        ]
      },
      "ExecutionStatus": {
        "oneOf": [
          {
            "type": "object",
            "required": [
              "status"
            ],
            "properties": {
              "status": {
                "type": "string",
                "enum": [
                  "success"
                ]
              }
            }
          },
          {
            "type": "object",
            "required": [
              "error",
              "status"
            ],
            "properties": {
              "error": {
                "type": "string"
              },
              "status": {
                "type": "string",
                "enum": [
                  "failure"
                ]
              }
            }
          }
        ]
      },
      "GasCostSummary": {
        "description": "Summary of the charges in a transaction. Storage is charged independently of computation. There are 3 parts to the storage charges: `storage_cost`: it is the charge of storage at the time the transaction is executed.                 The cost of storage is the number of bytes of the objects being mutated                 multiplied by a variable storage cost per byte `storage_rebate`: this is the amount a user gets back when manipulating an object.                   The `storage_rebate` is the `storage_cost` for an object minus fees. `non_refundable_storage_fee`: not all the value of the object storage cost is                               given back to user and there is a small fraction that                               is kept by the system. This value tracks that charge.\n\nWhen looking at a gas cost summary the amount charged to the user is `computation_cost + storage_cost - storage_rebate` and that is the amount that is deducted from the gas coins. `non_refundable_storage_fee` is collected from the objects being mutated/deleted and it is tracked by the system in storage funds.\n\nObjects deleted, including the older versions of objects mutated, have the storage field on the objects added up to a pool of \"potential rebate\". This rebate then is reduced by the \"nonrefundable rate\" such that: `potential_rebate(storage cost of deleted/mutated objects) = storage_rebate + non_refundable_storage_fee`",
        "type": "object",
        "required": [
          "computationCost",
          "nonRefundableStorageFee",
          "storageCost",
          "storageRebate"
        ],
        "properties": {
          "computationCost": {
            "description": "Cost of computation/execution",
            "allOf": [
              {
                "$ref": "#/components/schemas/BigInt_for_uint64"
              }
            ]
          },
          "nonRefundableStorageFee": {
            "description": "The fee for the rebate. The portion of the storage rebate kept by the system.",
            "allOf": [
              {
                "$ref": "#/components/schemas/BigInt_for_uint64"
              }
            ]
          },
          "storageCost": {
            "description": "Storage cost, it's the sum of all storage cost for all objects created or mutated.",
            "allOf": [
              {
                "$ref": "#/components/schemas/BigInt_for_uint64"
              }
            ]
          },
          "storageRebate": {
            "description": "The amount of storage cost refunded to the user for all objects deleted or mutated in the transaction.",
            "allOf": [
              {
                "$ref": "#/components/schemas/BigInt_for_uint64"
              }
            ]
          }
        }
      },
      "GasData": {
        "type": "object",
        "required": [
          "budget",
          "owner",
          "payment",
          "price"
        ],
        "properties": {
          "budget": {
            "$ref": "#/components/schemas/BigInt_for_uint64"
          },
          "owner": {
            "$ref": "#/components/schemas/IotaAddress"
          },
          "payment": {
            "type": "array",
            "items": {
              "$ref": "#/components/schemas/ObjectRef"
            }
          },
          "price": {
            "$ref": "#/components/schemas/BigInt_for_uint64"
          }
        }
      },
      "GenericSignature": {
        "description": "Due to the incompatibility of [enum Signature] (which dispatches a trait that assumes signature and pubkey bytes for verification), here we add a wrapper enum where member can just implement a lightweight [trait AuthenticatorTrait]. This way MultiSig (and future Authenticators) can implement its own `verify`.",
        "oneOf": [
          {
            "type": "object",
            "required": [
              "MultiSig"
            ],
            "properties": {
              "MultiSig": {
                "$ref": "#/components/schemas/MultiSig"
              }
            },
            "additionalProperties": false
          },
          {
            "type": "object",
            "required": [
              "MultiSigLegacy"
            ],
            "properties": {
              "MultiSigLegacy": {
                "$ref": "#/components/schemas/MultiSigLegacy"
              }
            },
            "additionalProperties": false
          },
          {
            "type": "object",
            "required": [
              "Signature"
            ],
            "properties": {
              "Signature": {
                "$ref": "#/components/schemas/Signature"
              }
            },
            "additionalProperties": false
          },
          {
            "type": "object",
            "required": [
              "ZkLoginAuthenticator"
            ],
            "properties": {
              "ZkLoginAuthenticator": {
                "$ref": "#/components/schemas/ZkLoginAuthenticator"
              }
            },
            "additionalProperties": false
          },
          {
            "type": "object",
            "required": [
              "PasskeyAuthenticator"
            ],
            "properties": {
              "PasskeyAuthenticator": {
                "$ref": "#/components/schemas/PasskeyAuthenticator"
              }
            },
            "additionalProperties": false
          }
        ]
      },
      "GetPastObjectRequest": {
        "type": "object",
        "required": [
          "objectId",
          "version"
        ],
        "properties": {
          "objectId": {
            "description": "the ID of the queried object",
            "allOf": [
              {
                "$ref": "#/components/schemas/ObjectID"
              }
            ]
          },
          "version": {
            "description": "the version of the queried object.",
            "allOf": [
              {
                "$ref": "#/components/schemas/SequenceNumber2"
              }
            ]
          }
        }
      },
      "Hex": {
        "description": "Hex string encoding.",
        "type": "string"
      },
      "InputObjectKind": {
        "oneOf": [
          {
            "type": "object",
            "required": [
              "MovePackage"
            ],
            "properties": {
              "MovePackage": {
                "$ref": "#/components/schemas/ObjectID"
              }
            },
            "additionalProperties": false
          },
          {
            "type": "object",
            "required": [
              "ImmOrOwnedMoveObject"
            ],
            "properties": {
              "ImmOrOwnedMoveObject": {
                "$ref": "#/components/schemas/ObjectRef"
              }
            },
            "additionalProperties": false
          },
          {
            "type": "object",
            "required": [
              "SharedMoveObject"
            ],
            "properties": {
              "SharedMoveObject": {
                "type": "object",
                "required": [
                  "id",
                  "initial_shared_version"
                ],
                "properties": {
                  "id": {
                    "$ref": "#/components/schemas/ObjectID"
                  },
                  "initial_shared_version": {
                    "$ref": "#/components/schemas/SequenceNumber2"
                  },
                  "mutable": {
                    "default": true,
                    "type": "boolean"
                  }
                }
              }
            },
            "additionalProperties": false
          }
        ]
      },
      "IotaActiveJwk": {
        "type": "object",
        "required": [
          "epoch",
          "jwk",
          "jwk_id"
        ],
        "properties": {
          "epoch": {
            "$ref": "#/components/schemas/BigInt_for_uint64"
          },
          "jwk": {
            "$ref": "#/components/schemas/IotaJWK"
          },
          "jwk_id": {
            "$ref": "#/components/schemas/IotaJwkId"
          }
        }
      },
      "IotaAddress": {
        "$ref": "#/components/schemas/Hex"
      },
      "IotaArgument": {
        "description": "An argument to a transaction in a programmable transaction block",
        "oneOf": [
          {
            "description": "The gas coin. The gas coin can only be used by-ref, except for with `TransferObjects`, which can use it by-value.",
            "type": "string",
            "enum": [
              "GasCoin"
            ]
          },
          {
            "description": "One of the input objects or primitive values (from `ProgrammableTransactionBlock` inputs)",
            "type": "object",
            "required": [
              "Input"
            ],
            "properties": {
              "Input": {
                "type": "integer",
                "format": "uint16",
                "minimum": 0.0
              }
            },
            "additionalProperties": false
          },
          {
            "description": "The result of another transaction (from `ProgrammableTransactionBlock` transactions)",
            "type": "object",
            "required": [
              "Result"
            ],
            "properties": {
              "Result": {
                "type": "integer",
                "format": "uint16",
                "minimum": 0.0
              }
            },
            "additionalProperties": false
          },
          {
            "description": "Like a `Result` but it accesses a nested result. Currently, the only usage of this is to access a value from a Move call with multiple return values.",
            "type": "object",
            "required": [
              "NestedResult"
            ],
            "properties": {
              "NestedResult": {
                "type": "array",
                "items": [
                  {
                    "type": "integer",
                    "format": "uint16",
                    "minimum": 0.0
                  },
                  {
                    "type": "integer",
                    "format": "uint16",
                    "minimum": 0.0
                  }
                ],
                "maxItems": 2,
                "minItems": 2
              }
            },
            "additionalProperties": false
          }
        ]
      },
      "IotaAuthenticatorStateExpire": {
        "type": "object",
        "required": [
          "min_epoch"
        ],
        "properties": {
          "min_epoch": {
            "$ref": "#/components/schemas/BigInt_for_uint64"
          }
        }
      },
      "IotaCallArg": {
        "oneOf": [
          {
            "type": "object",
            "oneOf": [
              {
                "type": "object",
                "required": [
                  "digest",
                  "objectId",
                  "objectType",
                  "version"
                ],
                "properties": {
                  "digest": {
                    "$ref": "#/components/schemas/ObjectDigest"
                  },
                  "objectId": {
                    "$ref": "#/components/schemas/ObjectID"
                  },
                  "objectType": {
                    "type": "string",
                    "enum": [
                      "immOrOwnedObject"
                    ]
                  },
                  "version": {
                    "$ref": "#/components/schemas/SequenceNumber2"
                  }
                }
              },
              {
                "type": "object",
                "required": [
                  "initialSharedVersion",
                  "mutable",
                  "objectId",
                  "objectType"
                ],
                "properties": {
                  "initialSharedVersion": {
                    "$ref": "#/components/schemas/SequenceNumber2"
                  },
                  "mutable": {
                    "type": "boolean"
                  },
                  "objectId": {
                    "$ref": "#/components/schemas/ObjectID"
                  },
                  "objectType": {
                    "type": "string",
                    "enum": [
                      "sharedObject"
                    ]
                  }
                }
              },
              {
                "type": "object",
                "required": [
                  "digest",
                  "objectId",
                  "objectType",
                  "version"
                ],
                "properties": {
                  "digest": {
                    "$ref": "#/components/schemas/ObjectDigest"
                  },
                  "objectId": {
                    "$ref": "#/components/schemas/ObjectID"
                  },
                  "objectType": {
                    "type": "string",
                    "enum": [
                      "receiving"
                    ]
                  },
                  "version": {
                    "$ref": "#/components/schemas/SequenceNumber2"
                  }
                }
              }
            ],
            "required": [
              "type"
            ],
            "properties": {
              "type": {
                "type": "string",
                "enum": [
                  "object"
                ]
              }
            }
          },
          {
            "type": "object",
            "required": [
              "type",
              "value"
            ],
            "properties": {
              "type": {
                "type": "string",
                "enum": [
                  "pure"
                ]
              },
              "value": {
                "$ref": "#/components/schemas/IotaJsonValue"
              },
              "valueType": {
                "default": null,
                "type": [
                  "string",
                  "null"
                ]
              }
            }
          }
        ]
      },
      "IotaChangeEpoch": {
        "type": "object",
        "required": [
          "computation_charge",
          "epoch",
          "epoch_start_timestamp_ms",
          "storage_charge",
          "storage_rebate"
        ],
        "properties": {
          "computation_charge": {
            "$ref": "#/components/schemas/BigInt_for_uint64"
          },
          "epoch": {
            "$ref": "#/components/schemas/BigInt_for_uint64"
          },
          "epoch_start_timestamp_ms": {
            "$ref": "#/components/schemas/BigInt_for_uint64"
          },
          "storage_charge": {
            "$ref": "#/components/schemas/BigInt_for_uint64"
          },
          "storage_rebate": {
            "$ref": "#/components/schemas/BigInt_for_uint64"
          }
        }
      },
      "IotaCoinMetadata": {
        "type": "object",
        "required": [
          "decimals",
          "description",
          "name",
          "symbol"
        ],
        "properties": {
          "decimals": {
            "description": "Number of decimal places the coin uses.",
            "type": "integer",
            "format": "uint8",
            "minimum": 0.0
          },
          "description": {
            "description": "Description of the token",
            "type": "string"
          },
          "iconUrl": {
            "description": "URL for the token logo",
            "type": [
              "string",
              "null"
            ]
          },
          "id": {
            "description": "Object id for the CoinMetadata object",
            "anyOf": [
              {
                "$ref": "#/components/schemas/ObjectID"
              },
              {
                "type": "null"
              }
            ]
          },
          "name": {
            "description": "Name for the token",
            "type": "string"
          },
          "symbol": {
            "description": "Symbol for the token",
            "type": "string"
          }
        }
      },
      "IotaEndOfEpochTransactionKind": {
        "oneOf": [
          {
            "type": "string",
            "enum": [
              "AuthenticatorStateCreate",
              "RandomnessStateCreate",
              "CoinDenyListStateCreate"
            ]
          },
          {
            "type": "object",
            "required": [
              "ChangeEpoch"
            ],
            "properties": {
              "ChangeEpoch": {
                "$ref": "#/components/schemas/IotaChangeEpoch"
              }
            },
            "additionalProperties": false
          },
          {
            "type": "object",
            "required": [
              "AuthenticatorStateExpire"
            ],
            "properties": {
              "AuthenticatorStateExpire": {
                "$ref": "#/components/schemas/IotaAuthenticatorStateExpire"
              }
            },
            "additionalProperties": false
          },
          {
            "type": "object",
            "required": [
              "BridgeStateCreate"
            ],
            "properties": {
              "BridgeStateCreate": {
                "$ref": "#/components/schemas/CheckpointDigest"
              }
            },
            "additionalProperties": false
          },
          {
            "type": "object",
            "required": [
              "BridgeCommitteeUpdate"
            ],
            "properties": {
              "BridgeCommitteeUpdate": {
                "$ref": "#/components/schemas/SequenceNumber"
              }
            },
            "additionalProperties": false
          }
        ]
      },
      "IotaExecutionResult": {
        "type": "object",
        "properties": {
          "mutableReferenceOutputs": {
            "description": "The value of any arguments that were mutably borrowed. Non-mut borrowed values are not included",
            "type": "array",
            "items": {
              "type": "array",
              "items": [
                {
                  "$ref": "#/components/schemas/IotaArgument"
                },
                {
                  "type": "array",
                  "items": {
                    "type": "integer",
                    "format": "uint8",
                    "minimum": 0.0
                  }
                },
                {
                  "$ref": "#/components/schemas/TypeTag"
                }
              ],
              "maxItems": 3,
              "minItems": 3
            }
          },
          "returnValues": {
            "description": "The return values from the transaction",
            "type": "array",
            "items": {
              "type": "array",
              "items": [
                {
                  "type": "array",
                  "items": {
                    "type": "integer",
                    "format": "uint8",
                    "minimum": 0.0
                  }
                },
                {
                  "$ref": "#/components/schemas/TypeTag"
                }
              ],
              "maxItems": 2,
              "minItems": 2
            }
          }
        }
      },
      "IotaJWK": {
        "type": "object",
        "required": [
          "alg",
          "e",
          "kty",
          "n"
        ],
        "properties": {
          "alg": {
            "type": "string"
          },
          "e": {
            "type": "string"
          },
          "kty": {
            "type": "string"
          },
          "n": {
            "type": "string"
          }
        }
      },
      "IotaJsonValue": {},
      "IotaJwkId": {
        "type": "object",
        "required": [
          "iss",
          "kid"
        ],
        "properties": {
          "iss": {
            "type": "string"
          },
          "kid": {
            "type": "string"
          }
        }
      },
      "IotaMoveAbility": {
        "type": "string",
        "enum": [
          "Copy",
          "Drop",
          "Store",
          "Key"
        ]
      },
      "IotaMoveAbilitySet": {
        "type": "object",
        "required": [
          "abilities"
        ],
        "properties": {
          "abilities": {
            "type": "array",
            "items": {
              "$ref": "#/components/schemas/IotaMoveAbility"
            }
          }
        }
      },
      "IotaMoveModuleId": {
        "type": "object",
        "required": [
          "address",
          "name"
        ],
        "properties": {
          "address": {
            "type": "string"
          },
          "name": {
            "type": "string"
          }
        }
      },
      "IotaMoveNormalizedField": {
        "type": "object",
        "required": [
          "name",
          "type"
        ],
        "properties": {
          "name": {
            "type": "string"
          },
          "type": {
            "$ref": "#/components/schemas/IotaMoveNormalizedType"
          }
        }
      },
      "IotaMoveNormalizedFunction": {
        "type": "object",
        "required": [
          "isEntry",
          "parameters",
          "return",
          "typeParameters",
          "visibility"
        ],
        "properties": {
          "isEntry": {
            "type": "boolean"
          },
          "parameters": {
            "type": "array",
            "items": {
              "$ref": "#/components/schemas/IotaMoveNormalizedType"
            }
          },
          "return": {
            "type": "array",
            "items": {
              "$ref": "#/components/schemas/IotaMoveNormalizedType"
            }
          },
          "typeParameters": {
            "type": "array",
            "items": {
              "$ref": "#/components/schemas/IotaMoveAbilitySet"
            }
          },
          "visibility": {
            "$ref": "#/components/schemas/IotaMoveVisibility"
          }
        }
      },
      "IotaMoveNormalizedModule": {
        "type": "object",
        "required": [
          "address",
          "exposedFunctions",
          "fileFormatVersion",
          "friends",
          "name",
          "structs"
        ],
        "properties": {
          "address": {
            "type": "string"
          },
          "exposedFunctions": {
            "type": "object",
            "additionalProperties": {
              "$ref": "#/components/schemas/IotaMoveNormalizedFunction"
            }
          },
          "fileFormatVersion": {
            "type": "integer",
            "format": "uint32",
            "minimum": 0.0
          },
          "friends": {
            "type": "array",
            "items": {
              "$ref": "#/components/schemas/IotaMoveModuleId"
            }
          },
          "name": {
            "type": "string"
          },
          "structs": {
            "type": "object",
            "additionalProperties": {
              "$ref": "#/components/schemas/IotaMoveNormalizedStruct"
            }
          }
        }
      },
      "IotaMoveNormalizedStruct": {
        "type": "object",
        "required": [
          "abilities",
          "fields",
          "typeParameters"
        ],
        "properties": {
          "abilities": {
            "$ref": "#/components/schemas/IotaMoveAbilitySet"
          },
          "fields": {
            "type": "array",
            "items": {
              "$ref": "#/components/schemas/IotaMoveNormalizedField"
            }
          },
          "typeParameters": {
            "type": "array",
            "items": {
              "$ref": "#/components/schemas/IotaMoveStructTypeParameter"
            }
          }
        }
      },
      "IotaMoveNormalizedType": {
        "oneOf": [
          {
            "type": "string",
            "enum": [
              "Bool",
              "U8",
              "U16",
              "U32",
              "U64",
              "U128",
              "U256",
              "Address",
              "Signer"
            ]
          },
          {
            "type": "object",
            "required": [
              "Struct"
            ],
            "properties": {
              "Struct": {
                "type": "object",
                "required": [
                  "address",
                  "module",
                  "name",
                  "typeArguments"
                ],
                "properties": {
                  "address": {
                    "type": "string"
                  },
                  "module": {
                    "type": "string"
                  },
                  "name": {
                    "type": "string"
                  },
                  "typeArguments": {
                    "type": "array",
                    "items": {
                      "$ref": "#/components/schemas/IotaMoveNormalizedType"
                    }
                  }
                }
              }
            },
            "additionalProperties": false
          },
          {
            "type": "object",
            "required": [
              "Vector"
            ],
            "properties": {
              "Vector": {
                "$ref": "#/components/schemas/IotaMoveNormalizedType"
              }
            },
            "additionalProperties": false
          },
          {
            "type": "object",
            "required": [
              "TypeParameter"
            ],
            "properties": {
              "TypeParameter": {
                "type": "integer",
                "format": "uint16",
                "minimum": 0.0
              }
            },
            "additionalProperties": false
          },
          {
            "type": "object",
            "required": [
              "Reference"
            ],
            "properties": {
              "Reference": {
                "$ref": "#/components/schemas/IotaMoveNormalizedType"
              }
            },
            "additionalProperties": false
          },
          {
            "type": "object",
            "required": [
              "MutableReference"
            ],
            "properties": {
              "MutableReference": {
                "$ref": "#/components/schemas/IotaMoveNormalizedType"
              }
            },
            "additionalProperties": false
          }
        ]
      },
      "IotaMoveStructTypeParameter": {
        "type": "object",
        "required": [
          "constraints",
          "isPhantom"
        ],
        "properties": {
          "constraints": {
            "$ref": "#/components/schemas/IotaMoveAbilitySet"
          },
          "isPhantom": {
            "type": "boolean"
          }
        }
      },
      "IotaMoveVisibility": {
        "type": "string",
        "enum": [
          "Private",
          "Public",
          "Friend"
        ]
      },
      "IotaObjectDataFilter": {
        "oneOf": [
          {
            "type": "object",
            "required": [
              "MatchAll"
            ],
            "properties": {
              "MatchAll": {
                "type": "array",
                "items": {
                  "$ref": "#/components/schemas/IotaObjectDataFilter"
                }
              }
            },
            "additionalProperties": false
          },
          {
            "type": "object",
            "required": [
              "MatchAny"
            ],
            "properties": {
              "MatchAny": {
                "type": "array",
                "items": {
                  "$ref": "#/components/schemas/IotaObjectDataFilter"
                }
              }
            },
            "additionalProperties": false
          },
          {
            "type": "object",
            "required": [
              "MatchNone"
            ],
            "properties": {
              "MatchNone": {
                "type": "array",
                "items": {
                  "$ref": "#/components/schemas/IotaObjectDataFilter"
                }
              }
            },
            "additionalProperties": false
          },
          {
            "description": "Query by type a specified Package.",
            "type": "object",
            "required": [
              "Package"
            ],
            "properties": {
              "Package": {
                "$ref": "#/components/schemas/ObjectID"
              }
            },
            "additionalProperties": false
          },
          {
            "description": "Query by type a specified Move module.",
            "type": "object",
            "required": [
              "MoveModule"
            ],
            "properties": {
              "MoveModule": {
                "type": "object",
                "required": [
                  "module",
                  "package"
                ],
                "properties": {
                  "module": {
                    "description": "the module name",
                    "type": "string"
                  },
                  "package": {
                    "description": "the Move package ID",
                    "allOf": [
                      {
                        "$ref": "#/components/schemas/ObjectID"
                      }
                    ]
                  }
                }
              }
            },
            "additionalProperties": false
          },
          {
            "description": "Query by type",
            "type": "object",
            "required": [
              "StructType"
            ],
            "properties": {
              "StructType": {
                "type": "string"
              }
            },
            "additionalProperties": false
          },
          {
            "type": "object",
            "required": [
              "AddressOwner"
            ],
            "properties": {
              "AddressOwner": {
                "$ref": "#/components/schemas/IotaAddress"
              }
            },
            "additionalProperties": false
          },
          {
            "type": "object",
            "required": [
              "ObjectOwner"
            ],
            "properties": {
              "ObjectOwner": {
                "$ref": "#/components/schemas/ObjectID"
              }
            },
            "additionalProperties": false
          },
          {
            "type": "object",
            "required": [
              "ObjectId"
            ],
            "properties": {
              "ObjectId": {
                "$ref": "#/components/schemas/ObjectID"
              }
            },
            "additionalProperties": false
          },
          {
            "type": "object",
            "required": [
              "ObjectIds"
            ],
            "properties": {
              "ObjectIds": {
                "type": "array",
                "items": {
                  "$ref": "#/components/schemas/ObjectID"
                }
              }
            },
            "additionalProperties": false
          },
          {
            "type": "object",
            "required": [
              "Version"
            ],
            "properties": {
              "Version": {
                "$ref": "#/components/schemas/BigInt_for_uint64"
              }
            },
            "additionalProperties": false
          }
        ]
      },
      "IotaObjectResponse": {
        "type": "object",
        "properties": {
          "data": {
            "anyOf": [
              {
                "$ref": "#/components/schemas/ObjectData"
              },
              {
                "type": "null"
              }
            ]
          },
          "error": {
            "anyOf": [
              {
                "$ref": "#/components/schemas/ObjectResponseError"
              },
              {
                "type": "null"
              }
            ]
          }
        }
      },
      "IotaProgrammableMoveCall": {
        "description": "The transaction for calling a Move function, either an entry function or a public function (which cannot return references).",
        "type": "object",
        "required": [
          "function",
          "module",
          "package"
        ],
        "properties": {
          "arguments": {
            "description": "The arguments to the function.",
            "type": "array",
            "items": {
              "$ref": "#/components/schemas/IotaArgument"
            }
          },
          "function": {
            "description": "The function to be called.",
            "type": "string"
          },
          "module": {
            "description": "The specific module in the package containing the function.",
            "type": "string"
          },
          "package": {
            "description": "The package containing the module and function.",
            "allOf": [
              {
                "$ref": "#/components/schemas/ObjectID"
              }
            ]
          },
          "type_arguments": {
            "description": "The type arguments to the function.",
            "type": "array",
            "items": {
              "type": "string"
            }
          }
        }
      },
      "IotaSystemStateSummary": {
        "description": "This is the JSON-RPC type for the IOTA system state object. It flattens all fields to make them top-level fields such that it as minimum dependencies to the internal data structures of the IOTA system state type.",
        "type": "object",
        "required": [
          "activeValidators",
          "atRiskValidators",
          "epoch",
          "epochDurationMs",
          "epochStartTimestampMs",
          "inactivePoolsId",
          "inactivePoolsSize",
          "iotaTotalSupply",
          "iotaTreasuryCapId",
          "maxValidatorCount",
          "minValidatorJoiningStake",
          "pendingActiveValidatorsId",
          "pendingActiveValidatorsSize",
          "pendingRemovals",
          "protocolVersion",
          "referenceGasPrice",
          "safeMode",
          "safeModeComputationRewards",
          "safeModeNonRefundableStorageFee",
          "safeModeStorageCharges",
          "safeModeStorageRebates",
          "stakingPoolMappingsId",
          "stakingPoolMappingsSize",
          "storageFundNonRefundableBalance",
          "storageFundTotalObjectStorageRebates",
          "systemStateVersion",
          "totalStake",
          "validatorCandidatesId",
          "validatorCandidatesSize",
          "validatorLowStakeGracePeriod",
          "validatorLowStakeThreshold",
          "validatorReportRecords",
          "validatorVeryLowStakeThreshold"
        ],
        "properties": {
          "activeValidators": {
            "description": "The list of active validators in the current epoch.",
            "type": "array",
            "items": {
              "$ref": "#/components/schemas/IotaValidatorSummary"
            }
          },
          "atRiskValidators": {
            "description": "Map storing the number of epochs for which each validator has been below the low stake threshold.",
            "type": "array",
            "items": {
              "type": "array",
              "items": [
                {
                  "$ref": "#/components/schemas/IotaAddress"
                },
                {
                  "$ref": "#/components/schemas/BigInt_for_uint64"
                }
              ],
              "maxItems": 2,
              "minItems": 2
            }
          },
          "epoch": {
            "description": "The current epoch ID, starting from 0.",
            "allOf": [
              {
                "$ref": "#/components/schemas/BigInt_for_uint64"
              }
            ]
          },
          "epochDurationMs": {
            "description": "The duration of an epoch, in milliseconds.",
            "allOf": [
              {
                "$ref": "#/components/schemas/BigInt_for_uint64"
              }
            ]
          },
          "epochStartTimestampMs": {
            "description": "Unix timestamp of the current epoch start",
            "allOf": [
              {
                "$ref": "#/components/schemas/BigInt_for_uint64"
              }
            ]
          },
          "inactivePoolsId": {
            "description": "ID of the object that maps from a staking pool ID to the inactive validator that has that pool as its staking pool.",
            "allOf": [
              {
                "$ref": "#/components/schemas/ObjectID"
              }
            ]
          },
          "inactivePoolsSize": {
            "description": "Number of inactive staking pools.",
            "allOf": [
              {
                "$ref": "#/components/schemas/BigInt_for_uint64"
              }
            ]
          },
          "iotaTotalSupply": {
            "description": "The current IOTA supply.",
            "allOf": [
              {
                "$ref": "#/components/schemas/BigInt_for_uint64"
              }
            ]
          },
          "iotaTreasuryCapId": {
            "description": "The `TreasuryCap<IOTA>` object ID.",
            "allOf": [
              {
                "$ref": "#/components/schemas/ObjectID"
              }
            ]
          },
          "maxValidatorCount": {
            "description": "Maximum number of active validators at any moment. We do not allow the number of validators in any epoch to go above this.",
            "allOf": [
              {
                "$ref": "#/components/schemas/BigInt_for_uint64"
              }
            ]
          },
          "minValidatorJoiningStake": {
            "description": "Lower-bound on the amount of stake required to become a validator.",
            "allOf": [
              {
                "$ref": "#/components/schemas/BigInt_for_uint64"
              }
            ]
          },
          "pendingActiveValidatorsId": {
            "description": "ID of the object that contains the list of new validators that will join at the end of the epoch.",
            "allOf": [
              {
                "$ref": "#/components/schemas/ObjectID"
              }
            ]
          },
          "pendingActiveValidatorsSize": {
            "description": "Number of new validators that will join at the end of the epoch.",
            "allOf": [
              {
                "$ref": "#/components/schemas/BigInt_for_uint64"
              }
            ]
          },
          "pendingRemovals": {
            "description": "Removal requests from the validators. Each element is an index pointing to `active_validators`.",
            "type": "array",
            "items": {
              "$ref": "#/components/schemas/BigInt_for_uint64"
            }
          },
          "protocolVersion": {
            "description": "The current protocol version, starting from 1.",
            "allOf": [
              {
                "$ref": "#/components/schemas/BigInt_for_uint64"
              }
            ]
          },
          "referenceGasPrice": {
            "description": "The reference gas price for the current epoch.",
            "allOf": [
              {
                "$ref": "#/components/schemas/BigInt_for_uint64"
              }
            ]
          },
          "safeMode": {
            "description": "Whether the system is running in a downgraded safe mode due to a non-recoverable bug. This is set whenever we failed to execute advance_epoch, and ended up executing advance_epoch_safe_mode. It can be reset once we are able to successfully execute advance_epoch.",
            "type": "boolean"
          },
          "safeModeComputationRewards": {
            "description": "Amount of computation rewards accumulated (and not yet distributed) during safe mode.",
            "allOf": [
              {
                "$ref": "#/components/schemas/BigInt_for_uint64"
              }
            ]
          },
          "safeModeNonRefundableStorageFee": {
            "description": "Amount of non-refundable storage fee accumulated during safe mode.",
            "allOf": [
              {
                "$ref": "#/components/schemas/BigInt_for_uint64"
              }
            ]
          },
          "safeModeStorageCharges": {
            "description": "Amount of storage charges accumulated (and not yet distributed) during safe mode.",
            "allOf": [
              {
                "$ref": "#/components/schemas/BigInt_for_uint64"
              }
            ]
          },
          "safeModeStorageRebates": {
            "description": "Amount of storage rebates accumulated (and not yet burned) during safe mode.",
            "allOf": [
              {
                "$ref": "#/components/schemas/BigInt_for_uint64"
              }
            ]
          },
          "stakingPoolMappingsId": {
            "description": "ID of the object that maps from staking pool's ID to the iota address of a validator.",
            "allOf": [
              {
                "$ref": "#/components/schemas/ObjectID"
              }
            ]
          },
          "stakingPoolMappingsSize": {
            "description": "Number of staking pool mappings.",
            "allOf": [
              {
                "$ref": "#/components/schemas/BigInt_for_uint64"
              }
            ]
          },
          "storageFundNonRefundableBalance": {
            "description": "The non-refundable portion of the storage fund coming from non-refundable storage rebates and any leftover staking rewards.",
            "allOf": [
              {
                "$ref": "#/components/schemas/BigInt_for_uint64"
              }
            ]
          },
          "storageFundTotalObjectStorageRebates": {
            "description": "The storage rebates of all the objects on-chain stored in the storage fund.",
            "allOf": [
              {
                "$ref": "#/components/schemas/BigInt_for_uint64"
              }
            ]
          },
          "systemStateVersion": {
            "description": "The current version of the system state data structure type.",
            "allOf": [
              {
                "$ref": "#/components/schemas/BigInt_for_uint64"
              }
            ]
          },
          "totalStake": {
            "description": "Total amount of stake from all active validators at the beginning of the epoch.",
            "allOf": [
              {
                "$ref": "#/components/schemas/BigInt_for_uint64"
              }
            ]
          },
          "validatorCandidatesId": {
            "description": "ID of the object that stores preactive validators, mapping their addresses to their `Validator` structs.",
            "allOf": [
              {
                "$ref": "#/components/schemas/ObjectID"
              }
            ]
          },
          "validatorCandidatesSize": {
            "description": "Number of preactive validators.",
            "allOf": [
              {
                "$ref": "#/components/schemas/BigInt_for_uint64"
              }
            ]
          },
          "validatorLowStakeGracePeriod": {
            "description": "A validator can have stake below `validator_low_stake_threshold` for this many epochs before being kicked out.",
            "allOf": [
              {
                "$ref": "#/components/schemas/BigInt_for_uint64"
              }
            ]
          },
          "validatorLowStakeThreshold": {
            "description": "Validators with stake amount below `validator_low_stake_threshold` are considered to have low stake and will be escorted out of the validator set after being below this threshold for more than `validator_low_stake_grace_period` number of epochs.",
            "allOf": [
              {
                "$ref": "#/components/schemas/BigInt_for_uint64"
              }
            ]
          },
          "validatorReportRecords": {
            "description": "A map storing the records of validator reporting each other.",
            "type": "array",
            "items": {
              "type": "array",
              "items": [
                {
                  "$ref": "#/components/schemas/IotaAddress"
                },
                {
                  "type": "array",
                  "items": {
                    "$ref": "#/components/schemas/IotaAddress"
                  }
                }
              ],
              "maxItems": 2,
              "minItems": 2
            }
          },
          "validatorVeryLowStakeThreshold": {
            "description": "Validators with stake below `validator_very_low_stake_threshold` will be removed immediately at epoch change, no grace period.",
            "allOf": [
              {
                "$ref": "#/components/schemas/BigInt_for_uint64"
              }
            ]
          }
        }
      },
      "IotaTransaction": {
        "description": "A single transaction in a programmable transaction block.",
        "oneOf": [
          {
            "description": "A call to either an entry or a public Move function",
            "type": "object",
            "required": [
              "MoveCall"
            ],
            "properties": {
              "MoveCall": {
                "$ref": "#/components/schemas/IotaProgrammableMoveCall"
              }
            },
            "additionalProperties": false
          },
          {
            "description": "`(Vec<forall T:key+store. T>, address)` It sends n-objects to the specified address. These objects must have store (public transfer) and either the previous owner must be an address or the object must be newly created.",
            "type": "object",
            "required": [
              "TransferObjects"
            ],
            "properties": {
              "TransferObjects": {
                "type": "array",
                "items": [
                  {
                    "type": "array",
                    "items": {
                      "$ref": "#/components/schemas/IotaArgument"
                    }
                  },
                  {
                    "$ref": "#/components/schemas/IotaArgument"
                  }
                ],
                "maxItems": 2,
                "minItems": 2
              }
            },
            "additionalProperties": false
          },
          {
            "description": "`(&mut Coin<T>, Vec<u64>)` -> `Vec<Coin<T>>` It splits off some amounts into a new coins with those amounts",
            "type": "object",
            "required": [
              "SplitCoins"
            ],
            "properties": {
              "SplitCoins": {
                "type": "array",
                "items": [
                  {
                    "$ref": "#/components/schemas/IotaArgument"
                  },
                  {
                    "type": "array",
                    "items": {
                      "$ref": "#/components/schemas/IotaArgument"
                    }
                  }
                ],
                "maxItems": 2,
                "minItems": 2
              }
            },
            "additionalProperties": false
          },
          {
            "description": "`(&mut Coin<T>, Vec<Coin<T>>)` It merges n-coins into the first coin",
            "type": "object",
            "required": [
              "MergeCoins"
            ],
            "properties": {
              "MergeCoins": {
                "type": "array",
                "items": [
                  {
                    "$ref": "#/components/schemas/IotaArgument"
                  },
                  {
                    "type": "array",
                    "items": {
                      "$ref": "#/components/schemas/IotaArgument"
                    }
                  }
                ],
                "maxItems": 2,
                "minItems": 2
              }
            },
            "additionalProperties": false
          },
          {
            "description": "Publishes a Move package. It takes the package bytes and a list of the package's transitive dependencies to link against on-chain.",
            "type": "object",
            "required": [
              "Publish"
            ],
            "properties": {
              "Publish": {
                "type": "array",
                "items": {
                  "$ref": "#/components/schemas/ObjectID"
                }
              }
            },
            "additionalProperties": false
          },
          {
            "description": "Upgrades a Move package",
            "type": "object",
            "required": [
              "Upgrade"
            ],
            "properties": {
              "Upgrade": {
                "type": "array",
                "items": [
                  {
                    "type": "array",
                    "items": {
                      "$ref": "#/components/schemas/ObjectID"
                    }
                  },
                  {
                    "$ref": "#/components/schemas/ObjectID"
                  },
                  {
                    "$ref": "#/components/schemas/IotaArgument"
                  }
                ],
                "maxItems": 3,
                "minItems": 3
              }
            },
            "additionalProperties": false
          },
          {
            "description": "`forall T: Vec<T> -> vector<T>` Given n-values of the same type, it constructs a vector. For non objects or an empty vector, the type tag must be specified.",
            "type": "object",
            "required": [
              "MakeMoveVec"
            ],
            "properties": {
              "MakeMoveVec": {
                "type": "array",
                "items": [
                  {
                    "type": [
                      "string",
                      "null"
                    ]
                  },
                  {
                    "type": "array",
                    "items": {
                      "$ref": "#/components/schemas/IotaArgument"
                    }
                  }
                ],
                "maxItems": 2,
                "minItems": 2
              }
            },
            "additionalProperties": false
          }
        ]
      },
      "IotaTransactionBlockBuilderMode": {
        "oneOf": [
          {
            "description": "Regular Iota Transactions that are committed on chain",
            "type": "string",
            "enum": [
              "Commit"
            ]
          },
          {
            "description": "Simulated transaction that allows calling any Move function with arbitrary values.",
            "type": "string",
            "enum": [
              "DevInspect"
            ]
          }
        ]
      },
      "IotaValidatorSummary": {
        "description": "This is the JSON-RPC type for the IOTA validator. It flattens all inner structures to top-level fields so that they are decoupled from the internal definitions.",
        "type": "object",
        "required": [
          "commissionRate",
          "description",
          "exchangeRatesId",
          "exchangeRatesSize",
          "gasPrice",
          "imageUrl",
          "iotaAddress",
          "name",
          "netAddress",
          "networkPubkeyBytes",
          "nextEpochCommissionRate",
          "nextEpochGasPrice",
          "nextEpochStake",
          "operationCapId",
          "p2pAddress",
          "pendingPoolTokenWithdraw",
          "pendingStake",
          "pendingTotalIotaWithdraw",
          "poolTokenBalance",
          "primaryAddress",
          "projectUrl",
          "proofOfPossessionBytes",
          "protocolPubkeyBytes",
          "rewardsPool",
          "stakingPoolId",
          "stakingPoolIotaBalance",
          "votingPower",
          "workerAddress",
          "workerPubkeyBytes"
        ],
        "properties": {
          "commissionRate": {
            "$ref": "#/components/schemas/BigInt_for_uint64"
          },
          "description": {
            "type": "string"
          },
          "exchangeRatesId": {
            "description": "ID of the exchange rate table object.",
            "allOf": [
              {
                "$ref": "#/components/schemas/ObjectID"
              }
            ]
          },
          "exchangeRatesSize": {
            "description": "Number of exchange rates in the table.",
            "allOf": [
              {
                "$ref": "#/components/schemas/BigInt_for_uint64"
              }
            ]
          },
          "gasPrice": {
            "$ref": "#/components/schemas/BigInt_for_uint64"
          },
          "imageUrl": {
            "type": "string"
          },
          "iotaAddress": {
            "$ref": "#/components/schemas/IotaAddress"
          },
          "name": {
            "type": "string"
          },
          "netAddress": {
            "type": "string"
          },
          "networkPubkeyBytes": {
            "$ref": "#/components/schemas/Base64"
          },
          "nextEpochCommissionRate": {
            "$ref": "#/components/schemas/BigInt_for_uint64"
          },
          "nextEpochGasPrice": {
            "$ref": "#/components/schemas/BigInt_for_uint64"
          },
          "nextEpochNetAddress": {
            "type": [
              "string",
              "null"
            ]
          },
          "nextEpochNetworkPubkeyBytes": {
            "default": null,
            "anyOf": [
              {
                "$ref": "#/components/schemas/Base64"
              },
              {
                "type": "null"
              }
            ]
          },
          "nextEpochP2pAddress": {
            "type": [
              "string",
              "null"
            ]
          },
          "nextEpochPrimaryAddress": {
            "type": [
              "string",
              "null"
            ]
          },
          "nextEpochProofOfPossession": {
            "default": null,
            "anyOf": [
              {
                "$ref": "#/components/schemas/Base64"
              },
              {
                "type": "null"
              }
            ]
          },
          "nextEpochProtocolPubkeyBytes": {
            "default": null,
            "anyOf": [
              {
                "$ref": "#/components/schemas/Base64"
              },
              {
                "type": "null"
              }
            ]
          },
          "nextEpochStake": {
            "$ref": "#/components/schemas/BigInt_for_uint64"
          },
          "nextEpochWorkerAddress": {
            "type": [
              "string",
              "null"
            ]
          },
          "nextEpochWorkerPubkeyBytes": {
            "default": null,
            "anyOf": [
              {
                "$ref": "#/components/schemas/Base64"
              },
              {
                "type": "null"
              }
            ]
          },
          "operationCapId": {
            "$ref": "#/components/schemas/ObjectID"
          },
          "p2pAddress": {
            "type": "string"
          },
          "pendingPoolTokenWithdraw": {
            "description": "Pending pool token withdrawn during the current epoch, emptied at epoch boundaries.",
            "allOf": [
              {
                "$ref": "#/components/schemas/BigInt_for_uint64"
              }
            ]
          },
          "pendingStake": {
            "description": "Pending stake amount for this epoch.",
            "allOf": [
              {
                "$ref": "#/components/schemas/BigInt_for_uint64"
              }
            ]
          },
          "pendingTotalIotaWithdraw": {
            "description": "Pending stake withdrawn during the current epoch, emptied at epoch boundaries.",
            "allOf": [
              {
                "$ref": "#/components/schemas/BigInt_for_uint64"
              }
            ]
          },
          "poolTokenBalance": {
            "description": "Total number of pool tokens issued by the pool.",
            "allOf": [
              {
                "$ref": "#/components/schemas/BigInt_for_uint64"
              }
            ]
          },
          "primaryAddress": {
            "type": "string"
          },
          "projectUrl": {
            "type": "string"
          },
          "proofOfPossessionBytes": {
            "$ref": "#/components/schemas/Base64"
          },
          "protocolPubkeyBytes": {
            "$ref": "#/components/schemas/Base64"
          },
          "rewardsPool": {
            "description": "The epoch stake rewards will be added here at the end of each epoch.",
            "allOf": [
              {
                "$ref": "#/components/schemas/BigInt_for_uint64"
              }
            ]
          },
          "stakingPoolActivationEpoch": {
            "description": "The epoch at which this pool became active.",
            "default": null,
            "anyOf": [
              {
                "$ref": "#/components/schemas/BigInt_for_uint64"
              },
              {
                "type": "null"
              }
            ]
          },
          "stakingPoolDeactivationEpoch": {
            "description": "The epoch at which this staking pool ceased to be active. `None` = {pre-active, active},",
            "default": null,
            "anyOf": [
              {
                "$ref": "#/components/schemas/BigInt_for_uint64"
              },
              {
                "type": "null"
              }
            ]
          },
          "stakingPoolId": {
            "description": "ID of the staking pool object.",
            "allOf": [
              {
                "$ref": "#/components/schemas/ObjectID"
              }
            ]
          },
          "stakingPoolIotaBalance": {
            "description": "The total number of IOTA tokens in this pool.",
            "allOf": [
              {
                "$ref": "#/components/schemas/BigInt_for_uint64"
              }
            ]
          },
          "votingPower": {
            "$ref": "#/components/schemas/BigInt_for_uint64"
          },
          "workerAddress": {
            "type": "string"
          },
          "workerPubkeyBytes": {
            "$ref": "#/components/schemas/Base64"
          }
        }
      },
      "MoveCallMetrics": {
        "type": "object",
        "required": [
          "rank30Days",
          "rank3Days",
          "rank7Days"
        ],
        "properties": {
          "rank30Days": {
            "description": "The count of calls of each function in the last 30 days.",
            "type": "array",
            "items": {
              "type": "array",
              "items": [
                {
                  "$ref": "#/components/schemas/MoveFunctionName"
                },
                {
                  "$ref": "#/components/schemas/BigInt_for_uint"
                }
              ],
              "maxItems": 2,
              "minItems": 2
            }
          },
          "rank3Days": {
            "description": "The count of calls of each function in the last 3 days.",
            "type": "array",
            "items": {
              "type": "array",
              "items": [
                {
                  "$ref": "#/components/schemas/MoveFunctionName"
                },
                {
                  "$ref": "#/components/schemas/BigInt_for_uint"
                }
              ],
              "maxItems": 2,
              "minItems": 2
            }
          },
          "rank7Days": {
            "description": "The count of calls of each function in the last 7 days.",
            "type": "array",
            "items": {
              "type": "array",
              "items": [
                {
                  "$ref": "#/components/schemas/MoveFunctionName"
                },
                {
                  "$ref": "#/components/schemas/BigInt_for_uint"
                }
              ],
              "maxItems": 2,
              "minItems": 2
            }
          }
        }
      },
      "MoveCallParams": {
        "type": "object",
        "required": [
          "arguments",
          "function",
          "module",
          "packageObjectId"
        ],
        "properties": {
          "arguments": {
            "type": "array",
            "items": {
              "$ref": "#/components/schemas/IotaJsonValue"
            }
          },
          "function": {
            "type": "string"
          },
          "module": {
            "type": "string"
          },
          "packageObjectId": {
            "$ref": "#/components/schemas/ObjectID"
          },
          "typeArguments": {
            "default": [],
            "type": "array",
            "items": {
              "$ref": "#/components/schemas/TypeTag"
            }
          }
        }
      },
      "MoveFunctionArgType": {
        "oneOf": [
          {
            "type": "string",
            "enum": [
              "Pure"
            ]
          },
          {
            "type": "object",
            "required": [
              "Object"
            ],
            "properties": {
              "Object": {
                "$ref": "#/components/schemas/ObjectValueKind"
              }
            },
            "additionalProperties": false
          }
        ]
      },
      "MoveFunctionName": {
        "description": "Identifies a Move function.",
        "type": "object",
        "required": [
          "function",
          "module",
          "package"
        ],
        "properties": {
          "function": {
            "description": "The function name.",
            "type": "string"
          },
          "module": {
            "description": "The module name to which the function belongs.",
            "type": "string"
          },
          "package": {
            "description": "The package ID to which the function belongs.",
            "allOf": [
              {
                "$ref": "#/components/schemas/ObjectID"
              }
            ]
          }
        }
      },
      "MoveStruct": {
        "anyOf": [
          {
            "type": "array",
            "items": {
              "$ref": "#/components/schemas/MoveValue"
            }
          },
          {
            "type": "object",
            "required": [
              "fields",
              "type"
            ],
            "properties": {
              "fields": {
                "type": "object",
                "additionalProperties": {
                  "$ref": "#/components/schemas/MoveValue"
                }
              },
              "type": {
                "type": "string"
              }
            }
          },
          {
            "type": "object",
            "additionalProperties": {
              "$ref": "#/components/schemas/MoveValue"
            }
          }
        ]
      },
      "MoveValue": {
        "anyOf": [
          {
            "type": "integer",
            "format": "uint32",
            "minimum": 0.0
          },
          {
            "type": "boolean"
          },
          {
            "$ref": "#/components/schemas/IotaAddress"
          },
          {
            "type": "array",
            "items": {
              "$ref": "#/components/schemas/MoveValue"
            }
          },
          {
            "type": "string"
          },
          {
            "type": "object",
            "required": [
              "id"
            ],
            "properties": {
              "id": {
                "$ref": "#/components/schemas/ObjectID"
              }
            }
          },
          {
            "$ref": "#/components/schemas/MoveStruct"
          },
          {
            "anyOf": [
              {
                "$ref": "#/components/schemas/MoveValue"
              },
              {
                "type": "null"
              }
            ]
          },
          {
            "$ref": "#/components/schemas/MoveVariant"
          }
        ]
      },
      "MoveVariant": {
        "type": "object",
        "required": [
          "fields",
          "type",
          "variant"
        ],
        "properties": {
          "fields": {
            "type": "object",
            "additionalProperties": {
              "$ref": "#/components/schemas/MoveValue"
            }
          },
          "type": {
            "type": "string"
          },
          "variant": {
            "type": "string"
          }
        }
      },
      "MultiSig": {
        "description": "The struct that contains signatures and public keys necessary for authenticating a MultiSig.",
        "type": "object",
        "required": [
          "bitmap",
          "multisig_pk",
          "sigs"
        ],
        "properties": {
          "bitmap": {
            "description": "A bitmap that indicates the position of which public key the signature should be authenticated with.",
            "type": "integer",
            "format": "uint16",
            "minimum": 0.0
          },
          "multisig_pk": {
            "description": "The public key encoded with each public key with its signature scheme used along with the corresponding weight.",
            "allOf": [
              {
                "$ref": "#/components/schemas/MultiSigPublicKey"
              }
            ]
          },
          "sigs": {
            "description": "The plain signature encoded with signature scheme.",
            "type": "array",
            "items": {
              "$ref": "#/components/schemas/CompressedSignature"
            }
          }
        }
      },
      "MultiSigLegacy": {
        "description": "Deprecated, use [struct MultiSig] instead. The struct that contains signatures and public keys necessary for authenticating a MultiSigLegacy.",
        "type": "object",
        "required": [
          "bitmap",
          "multisig_pk",
          "sigs"
        ],
        "properties": {
          "bitmap": {
            "description": "A bitmap that indicates the position of which public key the signature should be authenticated with.",
            "allOf": [
              {
                "$ref": "#/components/schemas/Base64"
              }
            ]
          },
          "multisig_pk": {
            "description": "The public key encoded with each public key with its signature scheme used along with the corresponding weight.",
            "allOf": [
              {
                "$ref": "#/components/schemas/MultiSigPublicKeyLegacy"
              }
            ]
          },
          "sigs": {
            "description": "The plain signature encoded with signature scheme.",
            "type": "array",
            "items": {
              "$ref": "#/components/schemas/CompressedSignature"
            }
          }
        }
      },
      "MultiSigPublicKey": {
        "description": "The struct that contains the public key used for authenticating a MultiSig.",
        "type": "object",
        "required": [
          "pk_map",
          "threshold"
        ],
        "properties": {
          "pk_map": {
            "description": "A list of public key and its corresponding weight.",
            "type": "array",
            "items": {
              "type": "array",
              "items": [
                {
                  "$ref": "#/components/schemas/PublicKey"
                },
                {
                  "type": "integer",
                  "format": "uint8",
                  "minimum": 0.0
                }
              ],
              "maxItems": 2,
              "minItems": 2
            }
          },
          "threshold": {
            "description": "If the total weight of the public keys corresponding to verified signatures is larger than threshold, the MultiSig is verified.",
            "type": "integer",
            "format": "uint16",
            "minimum": 0.0
          }
        }
      },
      "MultiSigPublicKeyLegacy": {
        "description": "Deprecated, use [struct MultiSigPublicKey] instead. The struct that contains the public key used for authenticating a MultiSig.",
        "type": "object",
        "required": [
          "pk_map",
          "threshold"
        ],
        "properties": {
          "pk_map": {
            "description": "A list of public key and its corresponding weight.",
            "type": "array",
            "items": {
              "type": "array",
              "items": [
                {
                  "$ref": "#/components/schemas/PublicKey"
                },
                {
                  "type": "integer",
                  "format": "uint8",
                  "minimum": 0.0
                }
              ],
              "maxItems": 2,
              "minItems": 2
            }
          },
          "threshold": {
            "description": "If the total weight of the public keys corresponding to verified signatures is larger than threshold, the MultiSig is verified.",
            "type": "integer",
            "format": "uint16",
            "minimum": 0.0
          }
        }
      },
      "NetworkMetrics": {
        "type": "object",
        "required": [
          "currentCheckpoint",
          "currentEpoch",
          "currentTps",
          "totalAddresses",
          "totalObjects",
          "totalPackages",
          "tps30Days"
        ],
        "properties": {
          "currentCheckpoint": {
            "description": "Current checkpoint number",
            "allOf": [
              {
                "$ref": "#/components/schemas/BigInt_for_uint64"
              }
            ]
          },
          "currentEpoch": {
            "description": "Current epoch number",
            "allOf": [
              {
                "$ref": "#/components/schemas/BigInt_for_uint64"
              }
            ]
          },
          "currentTps": {
            "description": "Current TPS - Transaction Blocks per Second.",
            "type": "number",
            "format": "double"
          },
          "totalAddresses": {
            "description": "Total number of addresses seen in the network",
            "allOf": [
              {
                "$ref": "#/components/schemas/BigInt_for_uint64"
              }
            ]
          },
          "totalObjects": {
            "description": "Total number of live objects in the network",
            "allOf": [
              {
                "$ref": "#/components/schemas/BigInt_for_uint64"
              }
            ]
          },
          "totalPackages": {
            "description": "Total number of packages published in the network",
            "allOf": [
              {
                "$ref": "#/components/schemas/BigInt_for_uint64"
              }
            ]
          },
          "tps30Days": {
            "description": "Peak TPS in the past 30 days",
            "type": "number",
            "format": "double"
          }
        }
      },
      "ObjectChange": {
        "description": "ObjectChange are derived from the object mutations in the TransactionEffect to provide richer object information.",
        "oneOf": [
          {
            "description": "Module published",
            "type": "object",
            "required": [
              "digest",
              "modules",
              "packageId",
              "type",
              "version"
            ],
            "properties": {
              "digest": {
                "$ref": "#/components/schemas/ObjectDigest"
              },
              "modules": {
                "type": "array",
                "items": {
                  "type": "string"
                }
              },
              "packageId": {
                "$ref": "#/components/schemas/ObjectID"
              },
              "type": {
                "type": "string",
                "enum": [
                  "published"
                ]
              },
              "version": {
                "$ref": "#/components/schemas/SequenceNumber2"
              }
            }
          },
          {
            "description": "Transfer objects to new address / wrap in another object",
            "type": "object",
            "required": [
              "digest",
              "objectId",
              "objectType",
              "recipient",
              "sender",
              "type",
              "version"
            ],
            "properties": {
              "digest": {
                "$ref": "#/components/schemas/ObjectDigest"
              },
              "objectId": {
                "$ref": "#/components/schemas/ObjectID"
              },
              "objectType": {
                "type": "string"
              },
              "recipient": {
                "$ref": "#/components/schemas/Owner"
              },
              "sender": {
                "$ref": "#/components/schemas/IotaAddress"
              },
              "type": {
                "type": "string",
                "enum": [
                  "transferred"
                ]
              },
              "version": {
                "$ref": "#/components/schemas/SequenceNumber2"
              }
            }
          },
          {
            "description": "Object mutated.",
            "type": "object",
            "required": [
              "digest",
              "objectId",
              "objectType",
              "owner",
              "previousVersion",
              "sender",
              "type",
              "version"
            ],
            "properties": {
              "digest": {
                "$ref": "#/components/schemas/ObjectDigest"
              },
              "objectId": {
                "$ref": "#/components/schemas/ObjectID"
              },
              "objectType": {
                "type": "string"
              },
              "owner": {
                "$ref": "#/components/schemas/Owner"
              },
              "previousVersion": {
                "$ref": "#/components/schemas/SequenceNumber2"
              },
              "sender": {
                "$ref": "#/components/schemas/IotaAddress"
              },
              "type": {
                "type": "string",
                "enum": [
                  "mutated"
                ]
              },
              "version": {
                "$ref": "#/components/schemas/SequenceNumber2"
              }
            }
          },
          {
            "description": "Delete object",
            "type": "object",
            "required": [
              "objectId",
              "objectType",
              "sender",
              "type",
              "version"
            ],
            "properties": {
              "objectId": {
                "$ref": "#/components/schemas/ObjectID"
              },
              "objectType": {
                "type": "string"
              },
              "sender": {
                "$ref": "#/components/schemas/IotaAddress"
              },
              "type": {
                "type": "string",
                "enum": [
                  "deleted"
                ]
              },
              "version": {
                "$ref": "#/components/schemas/SequenceNumber2"
              }
            }
          },
          {
            "description": "Wrapped object",
            "type": "object",
            "required": [
              "objectId",
              "objectType",
              "sender",
              "type",
              "version"
            ],
            "properties": {
              "objectId": {
                "$ref": "#/components/schemas/ObjectID"
              },
              "objectType": {
                "type": "string"
              },
              "sender": {
                "$ref": "#/components/schemas/IotaAddress"
              },
              "type": {
                "type": "string",
                "enum": [
                  "wrapped"
                ]
              },
              "version": {
                "$ref": "#/components/schemas/SequenceNumber2"
              }
            }
          },
          {
            "description": "New object creation",
            "type": "object",
            "required": [
              "digest",
              "objectId",
              "objectType",
              "owner",
              "sender",
              "type",
              "version"
            ],
            "properties": {
              "digest": {
                "$ref": "#/components/schemas/ObjectDigest"
              },
              "objectId": {
                "$ref": "#/components/schemas/ObjectID"
              },
              "objectType": {
                "type": "string"
              },
              "owner": {
                "$ref": "#/components/schemas/Owner"
              },
              "sender": {
                "$ref": "#/components/schemas/IotaAddress"
              },
              "type": {
                "type": "string",
                "enum": [
                  "created"
                ]
              },
              "version": {
                "$ref": "#/components/schemas/SequenceNumber2"
              }
            }
          }
        ]
      },
      "ObjectData": {
        "type": "object",
        "required": [
          "digest",
          "objectId",
          "version"
        ],
        "properties": {
          "bcs": {
            "description": "Move object content or package content in BCS, default to be None unless IotaObjectDataOptions.showBcs is set to true",
            "anyOf": [
              {
                "$ref": "#/components/schemas/RawData"
              },
              {
                "type": "null"
              }
            ]
          },
          "content": {
            "description": "Move object content or package content, default to be None unless IotaObjectDataOptions.showContent is set to true",
            "anyOf": [
              {
                "$ref": "#/components/schemas/Data"
              },
              {
                "type": "null"
              }
            ]
          },
          "digest": {
            "description": "Base64 string representing the object digest",
            "allOf": [
              {
                "$ref": "#/components/schemas/ObjectDigest"
              }
            ]
          },
          "display": {
            "description": "The Display metadata for frontend UI rendering, default to be None unless IotaObjectDataOptions.showContent is set to true This can also be None if the struct type does not have Display defined See more details in <https://forums.iota.io/t/nft-object-display-proposal/4872>",
            "anyOf": [
              {
                "$ref": "#/components/schemas/DisplayFieldsResponse"
              },
              {
                "type": "null"
              }
            ]
          },
          "objectId": {
            "$ref": "#/components/schemas/ObjectID"
          },
          "owner": {
            "description": "The owner of this object. Default to be None unless IotaObjectDataOptions.showOwner is set to true",
            "anyOf": [
              {
                "$ref": "#/components/schemas/Owner"
              },
              {
                "type": "null"
              }
            ]
          },
          "previousTransaction": {
            "description": "The digest of the transaction that created or last mutated this object. Default to be None unless IotaObjectDataOptions. showPreviousTransaction is set to true",
            "anyOf": [
              {
                "$ref": "#/components/schemas/TransactionDigest"
              },
              {
                "type": "null"
              }
            ]
          },
          "storageRebate": {
            "description": "The amount of IOTA we would rebate if this object gets deleted. This number is re-calculated each time the object is mutated based on the present storage gas price.",
            "anyOf": [
              {
                "$ref": "#/components/schemas/BigInt_for_uint64"
              },
              {
                "type": "null"
              }
            ]
          },
          "type": {
            "description": "The type of the object. Default to be None unless IotaObjectDataOptions.showType is set to true",
            "type": [
              "string",
              "null"
            ]
          },
          "version": {
            "description": "Object version.",
            "allOf": [
              {
                "$ref": "#/components/schemas/SequenceNumber"
              }
            ]
          }
        }
      },
      "ObjectDataOptions": {
        "type": "object",
        "properties": {
          "showBcs": {
            "description": "Whether to show the content in BCS format. Default to be False",
            "default": false,
            "type": "boolean"
          },
          "showContent": {
            "description": "Whether to show the content(i.e., package content or Move struct content) of the object. Default to be False",
            "default": false,
            "type": "boolean"
          },
          "showDisplay": {
            "description": "Whether to show the Display metadata of the object for frontend rendering. Default to be False",
            "default": false,
            "type": "boolean"
          },
          "showOwner": {
            "description": "Whether to show the owner of the object. Default to be False",
            "default": false,
            "type": "boolean"
          },
          "showPreviousTransaction": {
            "description": "Whether to show the previous transaction digest of the object. Default to be False",
            "default": false,
            "type": "boolean"
          },
          "showStorageRebate": {
            "description": "Whether to show the storage rebate of the object. Default to be False",
            "default": false,
            "type": "boolean"
          },
          "showType": {
            "description": "Whether to show the type of the object. Default to be False",
            "default": false,
            "type": "boolean"
          }
        }
      },
      "ObjectDigest": {
        "$ref": "#/components/schemas/Digest"
      },
      "ObjectID": {
        "$ref": "#/components/schemas/Hex"
      },
      "ObjectRead": {
        "oneOf": [
          {
            "description": "The object exists and is found with this version",
            "type": "object",
            "required": [
              "details",
              "status"
            ],
            "properties": {
              "details": {
                "$ref": "#/components/schemas/ObjectData"
              },
              "status": {
                "type": "string",
                "enum": [
                  "VersionFound"
                ]
              }
            }
          },
          {
            "description": "The object does not exist",
            "type": "object",
            "required": [
              "details",
              "status"
            ],
            "properties": {
              "details": {
                "$ref": "#/components/schemas/ObjectID"
              },
              "status": {
                "type": "string",
                "enum": [
                  "ObjectNotExists"
                ]
              }
            }
          },
          {
            "description": "The object is found to be deleted with this version",
            "type": "object",
            "required": [
              "details",
              "status"
            ],
            "properties": {
              "details": {
                "$ref": "#/components/schemas/ObjectRef"
              },
              "status": {
                "type": "string",
                "enum": [
                  "ObjectDeleted"
                ]
              }
            }
          },
          {
            "description": "The object exists but not found with this version",
            "type": "object",
            "required": [
              "details",
              "status"
            ],
            "properties": {
              "details": {
                "type": "array",
                "items": [
                  {
                    "$ref": "#/components/schemas/ObjectID"
                  },
                  {
                    "$ref": "#/components/schemas/SequenceNumber"
                  }
                ],
                "maxItems": 2,
                "minItems": 2
              },
              "status": {
                "type": "string",
                "enum": [
                  "VersionNotFound"
                ]
              }
            }
          },
          {
            "description": "The asked object version is higher than the latest",
            "type": "object",
            "required": [
              "details",
              "status"
            ],
            "properties": {
              "details": {
                "type": "object",
                "required": [
                  "asked_version",
                  "latest_version",
                  "object_id"
                ],
                "properties": {
                  "asked_version": {
                    "$ref": "#/components/schemas/SequenceNumber"
                  },
                  "latest_version": {
                    "$ref": "#/components/schemas/SequenceNumber"
                  },
                  "object_id": {
                    "$ref": "#/components/schemas/ObjectID"
                  }
                }
              },
              "status": {
                "type": "string",
                "enum": [
                  "VersionTooHigh"
                ]
              }
            }
          }
        ]
      },
      "ObjectRef": {
        "type": "object",
        "required": [
          "digest",
          "objectId",
          "version"
        ],
        "properties": {
          "digest": {
            "description": "Base64 string representing the object digest",
            "allOf": [
              {
                "$ref": "#/components/schemas/ObjectDigest"
              }
            ]
          },
          "objectId": {
            "description": "Hex code as string representing the object id",
            "allOf": [
              {
                "$ref": "#/components/schemas/ObjectID"
              }
            ]
          },
          "version": {
            "description": "Object version.",
            "allOf": [
              {
                "$ref": "#/components/schemas/SequenceNumber"
              }
            ]
          }
        }
      },
      "ObjectResponseError": {
        "oneOf": [
          {
            "type": "object",
            "required": [
              "code",
              "object_id"
            ],
            "properties": {
              "code": {
                "type": "string",
                "enum": [
                  "notExists"
                ]
              },
              "object_id": {
                "$ref": "#/components/schemas/ObjectID"
              }
            }
          },
          {
            "type": "object",
            "required": [
              "code",
              "parent_object_id"
            ],
            "properties": {
              "code": {
                "type": "string",
                "enum": [
                  "dynamicFieldNotFound"
                ]
              },
              "parent_object_id": {
                "$ref": "#/components/schemas/ObjectID"
              }
            }
          },
          {
            "type": "object",
            "required": [
              "code",
              "digest",
              "object_id",
              "version"
            ],
            "properties": {
              "code": {
                "type": "string",
                "enum": [
                  "deleted"
                ]
              },
              "digest": {
                "description": "Base64 string representing the object digest",
                "allOf": [
                  {
                    "$ref": "#/components/schemas/ObjectDigest"
                  }
                ]
              },
              "object_id": {
                "$ref": "#/components/schemas/ObjectID"
              },
              "version": {
                "description": "Object version.",
                "allOf": [
                  {
                    "$ref": "#/components/schemas/SequenceNumber2"
                  }
                ]
              }
            }
          },
          {
            "type": "object",
            "required": [
              "code"
            ],
            "properties": {
              "code": {
                "type": "string",
                "enum": [
                  "unknown"
                ]
              }
            }
          },
          {
            "type": "object",
            "required": [
              "code",
              "error"
            ],
            "properties": {
              "code": {
                "type": "string",
                "enum": [
                  "displayError"
                ]
              },
              "error": {
                "type": "string"
              }
            }
          }
        ]
      },
      "ObjectResponseQuery": {
        "type": "object",
        "properties": {
          "filter": {
            "description": "If None, no filter will be applied",
            "default": null,
            "anyOf": [
              {
                "$ref": "#/components/schemas/IotaObjectDataFilter"
              },
              {
                "type": "null"
              }
            ]
          },
          "options": {
            "description": "config which fields to include in the response, by default only digest is included",
            "default": null,
            "anyOf": [
              {
                "$ref": "#/components/schemas/ObjectDataOptions"
              },
              {
                "type": "null"
              }
            ]
          }
        }
      },
      "ObjectValueKind": {
        "type": "string",
        "enum": [
          "ByImmutableReference",
          "ByMutableReference",
          "ByValue"
        ]
      },
      "OwnedObjectRef": {
        "type": "object",
        "required": [
          "owner",
          "reference"
        ],
        "properties": {
          "owner": {
            "$ref": "#/components/schemas/Owner"
          },
          "reference": {
            "$ref": "#/components/schemas/ObjectRef"
          }
        }
      },
      "Owner": {
        "oneOf": [
          {
            "description": "Object is exclusively owned by a single address, and is mutable.",
            "type": "object",
            "required": [
              "AddressOwner"
            ],
            "properties": {
              "AddressOwner": {
                "$ref": "#/components/schemas/IotaAddress"
              }
            },
            "additionalProperties": false
          },
          {
            "description": "Object is exclusively owned by a single object, and is mutable. The object ID is converted to IotaAddress as IotaAddress is universal.",
            "type": "object",
            "required": [
              "ObjectOwner"
            ],
            "properties": {
              "ObjectOwner": {
                "$ref": "#/components/schemas/IotaAddress"
              }
            },
            "additionalProperties": false
          },
          {
            "description": "Object is shared, can be used by any address, and is mutable.",
            "type": "object",
            "required": [
              "Shared"
            ],
            "properties": {
              "Shared": {
                "type": "object",
                "required": [
                  "initial_shared_version"
                ],
                "properties": {
                  "initial_shared_version": {
                    "description": "The version at which the object became shared",
                    "allOf": [
                      {
                        "$ref": "#/components/schemas/SequenceNumber"
                      }
                    ]
                  }
                }
              }
            },
            "additionalProperties": false
          },
          {
            "description": "Object is immutable, and hence ownership doesn't matter.",
            "type": "string",
            "enum": [
              "Immutable"
            ]
          }
        ]
      },
      "Page_for_Checkpoint_and_BigInt_for_uint64": {
        "description": "`next_cursor` points to the last item in the page; Reading with `next_cursor` will start from the next item after `next_cursor` if `next_cursor` is `Some`, otherwise it will start from the first item.",
        "type": "object",
        "required": [
          "data",
          "hasNextPage"
        ],
        "properties": {
          "data": {
            "type": "array",
            "items": {
              "$ref": "#/components/schemas/Checkpoint"
            }
          },
          "hasNextPage": {
            "type": "boolean"
          },
          "nextCursor": {
            "anyOf": [
              {
                "$ref": "#/components/schemas/BigInt_for_uint64"
              },
              {
                "type": "null"
              }
            ]
          }
        }
      },
      "Page_for_Coin_and_ObjectID": {
        "description": "`next_cursor` points to the last item in the page; Reading with `next_cursor` will start from the next item after `next_cursor` if `next_cursor` is `Some`, otherwise it will start from the first item.",
        "type": "object",
        "required": [
          "data",
          "hasNextPage"
        ],
        "properties": {
          "data": {
            "type": "array",
            "items": {
              "$ref": "#/components/schemas/Coin"
            }
          },
          "hasNextPage": {
            "type": "boolean"
          },
          "nextCursor": {
            "anyOf": [
              {
                "$ref": "#/components/schemas/ObjectID"
              },
              {
                "type": "null"
              }
            ]
          }
        }
      },
      "Page_for_DynamicFieldInfo_and_ObjectID": {
        "description": "`next_cursor` points to the last item in the page; Reading with `next_cursor` will start from the next item after `next_cursor` if `next_cursor` is `Some`, otherwise it will start from the first item.",
        "type": "object",
        "required": [
          "data",
          "hasNextPage"
        ],
        "properties": {
          "data": {
            "type": "array",
            "items": {
              "$ref": "#/components/schemas/DynamicFieldInfo"
            }
          },
          "hasNextPage": {
            "type": "boolean"
          },
          "nextCursor": {
            "anyOf": [
              {
                "$ref": "#/components/schemas/ObjectID"
              },
              {
                "type": "null"
              }
            ]
          }
        }
      },
      "Page_for_EpochInfo_and_BigInt_for_uint64": {
        "description": "`next_cursor` points to the last item in the page; Reading with `next_cursor` will start from the next item after `next_cursor` if `next_cursor` is `Some`, otherwise it will start from the first item.",
        "type": "object",
        "required": [
          "data",
          "hasNextPage"
        ],
        "properties": {
          "data": {
            "type": "array",
            "items": {
              "$ref": "#/components/schemas/EpochInfo"
            }
          },
          "hasNextPage": {
            "type": "boolean"
          },
          "nextCursor": {
            "anyOf": [
              {
                "$ref": "#/components/schemas/BigInt_for_uint64"
              },
              {
                "type": "null"
              }
            ]
          }
        }
      },
      "Page_for_EpochMetrics_and_BigInt_for_uint64": {
        "description": "`next_cursor` points to the last item in the page; Reading with `next_cursor` will start from the next item after `next_cursor` if `next_cursor` is `Some`, otherwise it will start from the first item.",
        "type": "object",
        "required": [
          "data",
          "hasNextPage"
        ],
        "properties": {
          "data": {
            "type": "array",
            "items": {
              "$ref": "#/components/schemas/EpochMetrics"
            }
          },
          "hasNextPage": {
            "type": "boolean"
          },
          "nextCursor": {
            "anyOf": [
              {
                "$ref": "#/components/schemas/BigInt_for_uint64"
              },
              {
                "type": "null"
              }
            ]
          }
        }
      },
      "Page_for_Event_and_EventID": {
        "description": "`next_cursor` points to the last item in the page; Reading with `next_cursor` will start from the next item after `next_cursor` if `next_cursor` is `Some`, otherwise it will start from the first item.",
        "type": "object",
        "required": [
          "data",
          "hasNextPage"
        ],
        "properties": {
          "data": {
            "type": "array",
            "items": {
              "$ref": "#/components/schemas/Event"
            }
          },
          "hasNextPage": {
            "type": "boolean"
          },
          "nextCursor": {
            "anyOf": [
              {
                "$ref": "#/components/schemas/EventID"
              },
              {
                "type": "null"
              }
            ]
          }
        }
      },
      "Page_for_IotaObjectResponse_and_ObjectID": {
        "description": "`next_cursor` points to the last item in the page; Reading with `next_cursor` will start from the next item after `next_cursor` if `next_cursor` is `Some`, otherwise it will start from the first item.",
        "type": "object",
        "required": [
          "data",
          "hasNextPage"
        ],
        "properties": {
          "data": {
            "type": "array",
            "items": {
              "$ref": "#/components/schemas/IotaObjectResponse"
            }
          },
          "hasNextPage": {
            "type": "boolean"
          },
          "nextCursor": {
            "anyOf": [
              {
                "$ref": "#/components/schemas/ObjectID"
              },
              {
                "type": "null"
              }
            ]
          }
        }
      },
      "Page_for_TransactionBlockResponse_and_TransactionDigest": {
        "description": "`next_cursor` points to the last item in the page; Reading with `next_cursor` will start from the next item after `next_cursor` if `next_cursor` is `Some`, otherwise it will start from the first item.",
        "type": "object",
        "required": [
          "data",
          "hasNextPage"
        ],
        "properties": {
          "data": {
            "type": "array",
            "items": {
              "$ref": "#/components/schemas/TransactionBlockResponse"
            }
          },
          "hasNextPage": {
            "type": "boolean"
          },
          "nextCursor": {
            "anyOf": [
              {
                "$ref": "#/components/schemas/TransactionDigest"
              },
              {
                "type": "null"
              }
            ]
          }
        }
      },
      "PasskeyAuthenticator": {
        "description": "An passkey authenticator with parsed fields. See field definition below. Can be initialized from [struct RawPasskeyAuthenticator].",
        "type": "object",
        "required": [
          "authenticator_data",
          "client_data_json"
        ],
        "properties": {
          "authenticator_data": {
            "description": "`authenticatorData` is a bytearray that encodes [Authenticator Data](https://www.w3.org/TR/webauthn-2/#sctn-authenticator-data) structure returned by the authenticator attestation response as is.",
            "type": "array",
            "items": {
              "type": "integer",
              "format": "uint8",
              "minimum": 0.0
            }
          },
          "client_data_json": {
            "description": "`clientDataJSON` contains a JSON-compatible UTF-8 encoded string of the client data which is passed to the authenticator by the client during the authentication request (see [CollectedClientData](https://www.w3.org/TR/webauthn-2/#dictdef-collectedclientdata))",
            "type": "string"
          }
        }
      },
      "ProtocolConfig": {
        "type": "object",
        "required": [
          "attributes",
          "featureFlags",
          "maxSupportedProtocolVersion",
          "minSupportedProtocolVersion",
          "protocolVersion"
        ],
        "properties": {
          "attributes": {
            "type": "object",
            "additionalProperties": {
              "anyOf": [
                {
                  "$ref": "#/components/schemas/ProtocolConfigValue"
                },
                {
                  "type": "null"
                }
              ]
            }
          },
          "featureFlags": {
            "type": "object",
            "additionalProperties": {
              "type": "boolean"
            }
          },
          "maxSupportedProtocolVersion": {
            "$ref": "#/components/schemas/ProtocolVersion"
          },
          "minSupportedProtocolVersion": {
            "$ref": "#/components/schemas/ProtocolVersion"
          },
          "protocolVersion": {
            "$ref": "#/components/schemas/ProtocolVersion"
          }
        }
      },
      "ProtocolConfigValue": {
        "oneOf": [
          {
            "type": "object",
            "required": [
              "u16"
            ],
            "properties": {
              "u16": {
                "$ref": "#/components/schemas/BigInt_for_uint16"
              }
            },
            "additionalProperties": false
          },
          {
            "type": "object",
            "required": [
              "u32"
            ],
            "properties": {
              "u32": {
                "$ref": "#/components/schemas/BigInt_for_uint32"
              }
            },
            "additionalProperties": false
          },
          {
            "type": "object",
            "required": [
              "u64"
            ],
            "properties": {
              "u64": {
                "$ref": "#/components/schemas/BigInt_for_uint64"
              }
            },
            "additionalProperties": false
          },
          {
            "type": "object",
            "required": [
              "f64"
            ],
            "properties": {
              "f64": {
                "type": "string"
              }
            },
            "additionalProperties": false
          },
          {
            "type": "object",
            "required": [
              "bool"
            ],
            "properties": {
              "bool": {
                "type": "string"
              }
            },
            "additionalProperties": false
          }
        ]
      },
      "ProtocolVersion": {
        "$ref": "#/components/schemas/BigInt_for_uint64"
      },
      "PublicKey": {
        "oneOf": [
          {
            "type": "object",
            "required": [
              "Ed25519"
            ],
            "properties": {
              "Ed25519": {
                "$ref": "#/components/schemas/Base64"
              }
            },
            "additionalProperties": false
          },
          {
            "type": "object",
            "required": [
              "Secp256k1"
            ],
            "properties": {
              "Secp256k1": {
                "$ref": "#/components/schemas/Base64"
              }
            },
            "additionalProperties": false
          },
          {
            "type": "object",
            "required": [
              "Secp256r1"
            ],
            "properties": {
              "Secp256r1": {
                "$ref": "#/components/schemas/Base64"
              }
            },
            "additionalProperties": false
          },
          {
            "type": "object",
            "required": [
              "ZkLogin"
            ],
            "properties": {
              "ZkLogin": {
                "$ref": "#/components/schemas/ZkLoginPublicIdentifier"
              }
            },
            "additionalProperties": false
          },
          {
            "type": "object",
            "required": [
              "Passkey"
            ],
            "properties": {
              "Passkey": {
                "$ref": "#/components/schemas/Base64"
              }
            },
            "additionalProperties": false
          }
        ]
      },
      "RPCTransactionRequestParams": {
        "oneOf": [
          {
            "type": "object",
            "required": [
              "transferObjectRequestParams"
            ],
            "properties": {
              "transferObjectRequestParams": {
                "$ref": "#/components/schemas/TransferObjectParams"
              }
            },
            "additionalProperties": false
          },
          {
            "type": "object",
            "required": [
              "moveCallRequestParams"
            ],
            "properties": {
              "moveCallRequestParams": {
                "$ref": "#/components/schemas/MoveCallParams"
              }
            },
            "additionalProperties": false
          }
        ]
      },
      "RawData": {
        "oneOf": [
          {
            "type": "object",
            "required": [
              "bcsBytes",
              "dataType",
              "hasPublicTransfer",
              "type",
              "version"
            ],
            "properties": {
              "bcsBytes": {
                "$ref": "#/components/schemas/Base64"
              },
              "dataType": {
                "type": "string",
                "enum": [
                  "moveObject"
                ]
              },
              "hasPublicTransfer": {
                "type": "boolean"
              },
              "type": {
                "type": "string"
              },
              "version": {
                "$ref": "#/components/schemas/SequenceNumber2"
              }
            }
          },
          {
            "type": "object",
            "required": [
              "dataType",
              "id",
              "linkageTable",
              "moduleMap",
              "typeOriginTable",
              "version"
            ],
            "properties": {
              "dataType": {
                "type": "string",
                "enum": [
                  "package"
                ]
              },
              "id": {
                "$ref": "#/components/schemas/ObjectID"
              },
              "linkageTable": {
                "type": "object",
                "additionalProperties": {
                  "$ref": "#/components/schemas/UpgradeInfo"
                }
              },
              "moduleMap": {
                "type": "object",
                "additionalProperties": {
                  "$ref": "#/components/schemas/Base64"
                }
              },
              "typeOriginTable": {
                "type": "array",
                "items": {
                  "$ref": "#/components/schemas/TypeOrigin"
                }
              },
              "version": {
                "$ref": "#/components/schemas/SequenceNumber2"
              }
            }
          }
        ]
      },
      "Secp256k1IotaSignature": {
        "$ref": "#/components/schemas/Base64"
      },
      "Secp256r1IotaSignature": {
        "$ref": "#/components/schemas/Base64"
      },
      "SequenceNumber": {
        "type": "integer",
        "format": "uint64",
        "minimum": 0.0
      },
      "SequenceNumber2": {
        "$ref": "#/components/schemas/BigInt_for_uint64"
      },
      "Signature": {
        "oneOf": [
          {
            "type": "object",
            "required": [
              "Ed25519IotaSignature"
            ],
            "properties": {
              "Ed25519IotaSignature": {
                "$ref": "#/components/schemas/Ed25519IotaSignature"
              }
            },
            "additionalProperties": false
          },
          {
            "type": "object",
            "required": [
              "Secp256k1IotaSignature"
            ],
            "properties": {
              "Secp256k1IotaSignature": {
                "$ref": "#/components/schemas/Secp256k1IotaSignature"
              }
            },
            "additionalProperties": false
          },
          {
            "type": "object",
            "required": [
              "Secp256r1IotaSignature"
            ],
            "properties": {
              "Secp256r1IotaSignature": {
                "$ref": "#/components/schemas/Secp256r1IotaSignature"
              }
            },
            "additionalProperties": false
          }
        ]
      },
      "Stake": {
        "type": "object",
        "oneOf": [
          {
            "type": "object",
            "required": [
              "status"
            ],
            "properties": {
              "status": {
                "type": "string",
                "enum": [
                  "Pending"
                ]
              }
            }
          },
          {
            "type": "object",
            "required": [
              "estimatedReward",
              "status"
            ],
            "properties": {
              "estimatedReward": {
                "$ref": "#/components/schemas/BigInt_for_uint64"
              },
              "status": {
                "type": "string",
                "enum": [
                  "Active"
                ]
              }
            }
          },
          {
            "type": "object",
            "required": [
              "status"
            ],
            "properties": {
              "status": {
                "type": "string",
                "enum": [
                  "Unstaked"
                ]
              }
            }
          }
        ],
        "required": [
          "principal",
          "stakeActiveEpoch",
          "stakeRequestEpoch",
          "stakedIotaId"
        ],
        "properties": {
          "principal": {
            "$ref": "#/components/schemas/BigInt_for_uint64"
          },
          "stakeActiveEpoch": {
            "$ref": "#/components/schemas/BigInt_for_uint64"
          },
          "stakeRequestEpoch": {
            "$ref": "#/components/schemas/BigInt_for_uint64"
          },
          "stakedIotaId": {
            "description": "ID of the StakedIota receipt object.",
            "allOf": [
              {
                "$ref": "#/components/schemas/ObjectID"
              }
            ]
          }
        }
      },
      "Supply": {
        "type": "object",
        "required": [
          "value"
        ],
        "properties": {
          "value": {
            "$ref": "#/components/schemas/BigInt_for_uint64"
          }
        }
      },
      "TimelockedStake": {
        "type": "object",
        "oneOf": [
          {
            "type": "object",
            "required": [
              "status"
            ],
            "properties": {
              "status": {
                "type": "string",
                "enum": [
                  "Pending"
                ]
              }
            }
          },
          {
            "type": "object",
            "required": [
              "estimatedReward",
              "status"
            ],
            "properties": {
              "estimatedReward": {
                "$ref": "#/components/schemas/BigInt_for_uint64"
              },
              "status": {
                "type": "string",
                "enum": [
                  "Active"
                ]
              }
            }
          },
          {
            "type": "object",
            "required": [
              "status"
            ],
            "properties": {
              "status": {
                "type": "string",
                "enum": [
                  "Unstaked"
                ]
              }
            }
          }
        ],
        "required": [
          "expirationTimestampMs",
          "principal",
          "stakeActiveEpoch",
          "stakeRequestEpoch",
          "timelockedStakedIotaId"
        ],
        "properties": {
          "expirationTimestampMs": {
            "$ref": "#/components/schemas/BigInt_for_uint64"
          },
          "label": {
            "type": [
              "string",
              "null"
            ]
          },
          "principal": {
            "$ref": "#/components/schemas/BigInt_for_uint64"
          },
          "stakeActiveEpoch": {
            "$ref": "#/components/schemas/BigInt_for_uint64"
          },
          "stakeRequestEpoch": {
            "$ref": "#/components/schemas/BigInt_for_uint64"
          },
          "timelockedStakedIotaId": {
            "$ref": "#/components/schemas/ObjectID"
          }
        }
      },
      "TransactionBlock": {
        "type": "object",
        "required": [
          "data",
          "txSignatures"
        ],
        "properties": {
          "data": {
            "$ref": "#/components/schemas/TransactionBlockData"
          },
          "txSignatures": {
            "type": "array",
            "items": {
              "$ref": "#/components/schemas/GenericSignature"
            }
          }
        }
      },
      "TransactionBlockBytes": {
        "type": "object",
        "required": [
          "gas",
          "inputObjects",
          "txBytes"
        ],
        "properties": {
          "gas": {
            "description": "the gas objects to be used",
            "type": "array",
            "items": {
              "$ref": "#/components/schemas/ObjectRef"
            }
          },
          "inputObjects": {
            "description": "objects to be used in this transaction",
            "type": "array",
            "items": {
              "$ref": "#/components/schemas/InputObjectKind"
            }
          },
          "txBytes": {
            "description": "BCS serialized transaction data bytes without its type tag, as base-64 encoded string.",
            "allOf": [
              {
                "$ref": "#/components/schemas/Base64"
              }
            ]
          }
        }
      },
      "TransactionBlockData": {
        "oneOf": [
          {
            "type": "object",
            "required": [
              "gasData",
              "messageVersion",
              "sender",
              "transaction"
            ],
            "properties": {
              "gasData": {
                "$ref": "#/components/schemas/GasData"
              },
              "messageVersion": {
                "type": "string",
                "enum": [
                  "v1"
                ]
              },
              "sender": {
                "$ref": "#/components/schemas/IotaAddress"
              },
              "transaction": {
                "$ref": "#/components/schemas/TransactionBlockKind"
              }
            }
          }
        ]
      },
      "TransactionBlockEffects": {
        "oneOf": [
          {
            "description": "The response from processing a transaction or a certified transaction",
            "type": "object",
            "required": [
              "executedEpoch",
              "gasObject",
              "gasUsed",
              "messageVersion",
              "status",
              "transactionDigest"
            ],
            "properties": {
              "created": {
                "description": "ObjectRef and owner of new objects created.",
                "type": "array",
                "items": {
                  "$ref": "#/components/schemas/OwnedObjectRef"
                }
              },
              "deleted": {
                "description": "Object Refs of objects now deleted (the old refs).",
                "type": "array",
                "items": {
                  "$ref": "#/components/schemas/ObjectRef"
                }
              },
              "dependencies": {
                "description": "The set of transaction digests this transaction depends on.",
                "type": "array",
                "items": {
                  "$ref": "#/components/schemas/TransactionDigest"
                }
              },
              "eventsDigest": {
                "description": "The digest of the events emitted during execution, can be None if the transaction does not emit any event.",
                "anyOf": [
                  {
                    "$ref": "#/components/schemas/TransactionEventsDigest"
                  },
                  {
                    "type": "null"
                  }
                ]
              },
              "executedEpoch": {
                "description": "The epoch when this transaction was executed.",
                "allOf": [
                  {
                    "$ref": "#/components/schemas/BigInt_for_uint64"
                  }
                ]
              },
              "gasObject": {
                "description": "The updated gas object reference. Have a dedicated field for convenient access. It's also included in mutated.",
                "allOf": [
                  {
                    "$ref": "#/components/schemas/OwnedObjectRef"
                  }
                ]
              },
              "gasUsed": {
                "$ref": "#/components/schemas/GasCostSummary"
              },
              "messageVersion": {
                "type": "string",
                "enum": [
                  "v1"
                ]
              },
              "modifiedAtVersions": {
                "description": "The version that every modified (mutated or deleted) object had before it was modified by this transaction.",
                "type": "array",
                "items": {
                  "$ref": "#/components/schemas/TransactionBlockEffectsModifiedAtVersions"
                }
              },
              "mutated": {
                "description": "ObjectRef and owner of mutated objects, including gas object.",
                "type": "array",
                "items": {
                  "$ref": "#/components/schemas/OwnedObjectRef"
                }
              },
              "sharedObjects": {
                "description": "The object references of the shared objects used in this transaction. Empty if no shared objects were used.",
                "type": "array",
                "items": {
                  "$ref": "#/components/schemas/ObjectRef"
                }
              },
              "status": {
                "description": "The status of the execution",
                "allOf": [
                  {
                    "$ref": "#/components/schemas/ExecutionStatus"
                  }
                ]
              },
              "transactionDigest": {
                "description": "The transaction digest",
                "allOf": [
                  {
                    "$ref": "#/components/schemas/TransactionDigest"
                  }
                ]
              },
              "unwrapped": {
                "description": "ObjectRef and owner of objects that are unwrapped in this transaction. Unwrapped objects are objects that were wrapped into other objects in the past, and just got extracted out.",
                "type": "array",
                "items": {
                  "$ref": "#/components/schemas/OwnedObjectRef"
                }
              },
              "unwrappedThenDeleted": {
                "description": "Object refs of objects previously wrapped in other objects but now deleted.",
                "type": "array",
                "items": {
                  "$ref": "#/components/schemas/ObjectRef"
                }
              },
              "wrapped": {
                "description": "Object refs of objects now wrapped in other objects.",
                "type": "array",
                "items": {
                  "$ref": "#/components/schemas/ObjectRef"
                }
              }
            }
          }
        ]
      },
      "TransactionBlockEffectsModifiedAtVersions": {
        "type": "object",
        "required": [
          "objectId",
          "sequenceNumber"
        ],
        "properties": {
          "objectId": {
            "$ref": "#/components/schemas/ObjectID"
          },
          "sequenceNumber": {
            "$ref": "#/components/schemas/SequenceNumber2"
          }
        }
      },
      "TransactionBlockKind": {
        "oneOf": [
          {
            "description": "A system transaction that will update epoch information on-chain.",
            "type": "object",
            "required": [
              "computation_charge",
              "epoch",
              "epoch_start_timestamp_ms",
              "kind",
              "storage_charge",
              "storage_rebate"
            ],
            "properties": {
              "computation_charge": {
                "$ref": "#/components/schemas/BigInt_for_uint64"
              },
              "epoch": {
                "$ref": "#/components/schemas/BigInt_for_uint64"
              },
              "epoch_start_timestamp_ms": {
                "$ref": "#/components/schemas/BigInt_for_uint64"
              },
              "kind": {
                "type": "string",
                "enum": [
                  "ChangeEpoch"
                ]
              },
              "storage_charge": {
                "$ref": "#/components/schemas/BigInt_for_uint64"
              },
              "storage_rebate": {
                "$ref": "#/components/schemas/BigInt_for_uint64"
              }
            }
          },
          {
            "description": "A system transaction used for initializing the initial state of the chain.",
            "type": "object",
            "required": [
              "events",
              "kind",
              "objects"
            ],
            "properties": {
              "events": {
                "type": "array",
                "items": {
                  "$ref": "#/components/schemas/EventID"
                }
              },
              "kind": {
                "type": "string",
                "enum": [
                  "Genesis"
                ]
              },
              "objects": {
                "type": "array",
                "items": {
                  "$ref": "#/components/schemas/ObjectID"
                }
              }
            }
          },
          {
            "description": "A system transaction marking the start of a series of transactions scheduled as part of a checkpoint",
            "type": "object",
            "required": [
              "commit_timestamp_ms",
              "consensus_commit_digest",
              "consensus_determined_version_assignments",
              "epoch",
              "kind",
              "round"
            ],
            "properties": {
              "commit_timestamp_ms": {
                "$ref": "#/components/schemas/BigInt_for_uint64"
              },
              "consensus_commit_digest": {
                "$ref": "#/components/schemas/ConsensusCommitDigest"
              },
              "consensus_determined_version_assignments": {
                "$ref": "#/components/schemas/ConsensusDeterminedVersionAssignments"
              },
              "epoch": {
                "$ref": "#/components/schemas/BigInt_for_uint64"
              },
              "kind": {
                "type": "string",
                "enum": [
                  "ConsensusCommitPrologueV1"
                ]
              },
              "round": {
                "$ref": "#/components/schemas/BigInt_for_uint64"
              },
              "sub_dag_index": {
                "default": null,
                "anyOf": [
                  {
                    "$ref": "#/components/schemas/BigInt_for_uint64"
                  },
                  {
                    "type": "null"
                  }
                ]
              }
            }
          },
          {
            "description": "A series of transactions where the results of one transaction can be used in future transactions",
            "type": "object",
            "required": [
              "inputs",
              "kind",
              "transactions"
            ],
            "properties": {
              "inputs": {
                "description": "Input objects or primitive values",
                "type": "array",
                "items": {
                  "$ref": "#/components/schemas/IotaCallArg"
                }
              },
              "kind": {
                "type": "string",
                "enum": [
                  "ProgrammableTransaction"
                ]
              },
              "transactions": {
                "description": "The transactions to be executed sequentially. A failure in any transaction will result in the failure of the entire programmable transaction block.",
                "type": "array",
                "items": {
                  "$ref": "#/components/schemas/IotaTransaction"
                }
              }
            }
          },
          {
            "description": "A transaction which updates global authenticator state",
            "type": "object",
            "required": [
              "epoch",
              "kind",
              "new_active_jwks",
              "round"
            ],
            "properties": {
              "epoch": {
                "$ref": "#/components/schemas/BigInt_for_uint64"
              },
              "kind": {
                "type": "string",
                "enum": [
                  "AuthenticatorStateUpdate"
                ]
              },
              "new_active_jwks": {
                "type": "array",
                "items": {
                  "$ref": "#/components/schemas/IotaActiveJwk"
                }
              },
              "round": {
                "$ref": "#/components/schemas/BigInt_for_uint64"
              }
            }
          },
          {
            "description": "A transaction which updates global randomness state",
            "type": "object",
            "required": [
              "epoch",
              "kind",
              "random_bytes",
              "randomness_round"
            ],
            "properties": {
              "epoch": {
                "$ref": "#/components/schemas/BigInt_for_uint64"
              },
              "kind": {
                "type": "string",
                "enum": [
                  "RandomnessStateUpdate"
                ]
              },
              "random_bytes": {
                "type": "array",
                "items": {
                  "type": "integer",
                  "format": "uint8",
                  "minimum": 0.0
                }
              },
              "randomness_round": {
                "$ref": "#/components/schemas/BigInt_for_uint64"
              }
            }
          },
          {
            "description": "The transaction which occurs only at the end of the epoch",
            "type": "object",
            "required": [
              "kind",
              "transactions"
            ],
            "properties": {
              "kind": {
                "type": "string",
                "enum": [
                  "EndOfEpochTransaction"
                ]
              },
              "transactions": {
                "type": "array",
                "items": {
                  "$ref": "#/components/schemas/IotaEndOfEpochTransactionKind"
                }
              }
            }
          }
        ]
      },
      "TransactionBlockResponse": {
        "type": "object",
        "required": [
          "digest"
        ],
        "properties": {
          "balanceChanges": {
            "type": [
              "array",
              "null"
            ],
            "items": {
              "$ref": "#/components/schemas/BalanceChange"
            }
          },
          "checkpoint": {
            "description": "The checkpoint number when this transaction was included and hence finalized. This is only returned in the read api, not in the transaction execution api.",
            "anyOf": [
              {
                "$ref": "#/components/schemas/BigInt_for_uint64"
              },
              {
                "type": "null"
              }
            ]
          },
          "confirmedLocalExecution": {
            "type": [
              "boolean",
              "null"
            ]
          },
          "digest": {
            "$ref": "#/components/schemas/TransactionDigest"
          },
          "effects": {
            "anyOf": [
              {
                "$ref": "#/components/schemas/TransactionBlockEffects"
              },
              {
                "type": "null"
              }
            ]
          },
          "errors": {
            "type": "array",
            "items": {
              "type": "string"
            }
          },
          "events": {
            "type": [
              "array",
              "null"
            ],
            "items": {
              "$ref": "#/components/schemas/Event"
            }
          },
          "objectChanges": {
            "type": [
              "array",
              "null"
            ],
            "items": {
              "$ref": "#/components/schemas/ObjectChange"
            }
          },
          "rawEffects": {
            "type": "array",
            "items": {
              "type": "integer",
              "format": "uint8",
              "minimum": 0.0
            }
          },
          "rawTransaction": {
            "description": "BCS encoded [SenderSignedData] that includes input object references returns empty array if `show_raw_transaction` is false",
            "allOf": [
              {
                "$ref": "#/components/schemas/Base64"
              }
            ]
          },
          "timestampMs": {
            "anyOf": [
              {
                "$ref": "#/components/schemas/BigInt_for_uint64"
              },
              {
                "type": "null"
              }
            ]
          },
          "transaction": {
            "description": "Transaction input data",
            "anyOf": [
              {
                "$ref": "#/components/schemas/TransactionBlock"
              },
              {
                "type": "null"
              }
            ]
          }
        }
      },
      "TransactionBlockResponseOptions": {
        "type": "object",
        "properties": {
          "showBalanceChanges": {
            "description": "Whether to show balance_changes. Default to be False",
            "default": false,
            "type": "boolean"
          },
          "showEffects": {
            "description": "Whether to show transaction effects. Default to be False",
            "default": false,
            "type": "boolean"
          },
          "showEvents": {
            "description": "Whether to show transaction events. Default to be False",
            "default": false,
            "type": "boolean"
          },
          "showInput": {
            "description": "Whether to show transaction input data. Default to be False",
            "default": false,
            "type": "boolean"
          },
          "showObjectChanges": {
            "description": "Whether to show object_changes. Default to be False",
            "default": false,
            "type": "boolean"
          },
          "showRawEffects": {
            "description": "Whether to show raw transaction effects. Default to be False",
            "default": false,
            "type": "boolean"
          },
          "showRawInput": {
            "description": "Whether to show bcs-encoded transaction input data",
            "default": false,
            "type": "boolean"
          }
        }
      },
      "TransactionBlockResponseQuery": {
        "type": "object",
        "properties": {
          "filter": {
            "description": "If None, no filter will be applied",
            "default": null,
            "anyOf": [
              {
                "$ref": "#/components/schemas/TransactionFilter"
              },
              {
                "type": "null"
              }
            ]
          },
          "options": {
            "description": "config which fields to include in the response, by default only digest is included",
            "default": null,
            "anyOf": [
              {
                "$ref": "#/components/schemas/TransactionBlockResponseOptions"
              },
              {
                "type": "null"
              }
            ]
          }
        }
      },
      "TransactionDigest": {
        "description": "A transaction will have a (unique) digest.",
        "allOf": [
          {
            "$ref": "#/components/schemas/Digest"
          }
        ]
      },
      "TransactionEventsDigest": {
        "$ref": "#/components/schemas/Digest"
      },
      "TransactionFilter": {
        "oneOf": [
          {
            "description": "Query by checkpoint.",
            "type": "object",
            "required": [
              "Checkpoint"
            ],
            "properties": {
              "Checkpoint": {
                "$ref": "#/components/schemas/BigInt_for_uint64"
              }
            },
            "additionalProperties": false
          },
          {
            "description": "Query by move function.",
            "type": "object",
            "required": [
              "MoveFunction"
            ],
            "properties": {
              "MoveFunction": {
                "type": "object",
                "required": [
                  "package"
                ],
                "properties": {
                  "function": {
                    "type": [
                      "string",
                      "null"
                    ]
                  },
                  "module": {
                    "type": [
                      "string",
                      "null"
                    ]
                  },
                  "package": {
                    "$ref": "#/components/schemas/ObjectID"
                  }
                }
              }
            },
            "additionalProperties": false
          },
          {
            "description": "Query by input object.",
            "type": "object",
            "required": [
              "InputObject"
            ],
            "properties": {
              "InputObject": {
                "$ref": "#/components/schemas/ObjectID"
              }
            },
            "additionalProperties": false
          },
          {
            "description": "Query by changed object, including created, mutated and unwrapped objects.",
            "type": "object",
            "required": [
              "ChangedObject"
            ],
            "properties": {
              "ChangedObject": {
                "$ref": "#/components/schemas/ObjectID"
              }
            },
            "additionalProperties": false
          },
          {
            "description": "Query by sender address.",
            "type": "object",
            "required": [
              "FromAddress"
            ],
            "properties": {
              "FromAddress": {
                "$ref": "#/components/schemas/IotaAddress"
              }
            },
            "additionalProperties": false
          },
          {
            "description": "Query by recipient address.",
            "type": "object",
            "required": [
              "ToAddress"
            ],
            "properties": {
              "ToAddress": {
                "$ref": "#/components/schemas/IotaAddress"
              }
            },
            "additionalProperties": false
          },
          {
            "description": "Query by sender and recipient address.",
            "type": "object",
            "required": [
              "FromAndToAddress"
            ],
            "properties": {
              "FromAndToAddress": {
                "type": "object",
                "required": [
                  "from",
                  "to"
                ],
                "properties": {
                  "from": {
                    "$ref": "#/components/schemas/IotaAddress"
                  },
                  "to": {
                    "$ref": "#/components/schemas/IotaAddress"
                  }
                }
              }
            },
            "additionalProperties": false
          },
          {
            "description": "Query txs that have a given address as sender or recipient.",
            "type": "object",
            "required": [
              "FromOrToAddress"
            ],
            "properties": {
              "FromOrToAddress": {
                "type": "object",
                "required": [
                  "addr"
                ],
                "properties": {
                  "addr": {
                    "$ref": "#/components/schemas/IotaAddress"
                  }
                }
              }
            },
            "additionalProperties": false
          },
          {
            "description": "Query by transaction kind",
            "type": "object",
            "required": [
              "TransactionKind"
            ],
            "properties": {
              "TransactionKind": {
                "type": "string"
              }
            },
            "additionalProperties": false
          },
          {
            "description": "Query transactions of any given kind in the input.",
            "type": "object",
            "required": [
              "TransactionKindIn"
            ],
            "properties": {
              "TransactionKindIn": {
                "type": "array",
                "items": {
                  "type": "string"
                }
              }
            },
            "additionalProperties": false
          }
        ]
      },
      "TransferObjectParams": {
        "type": "object",
        "required": [
          "objectId",
          "recipient"
        ],
        "properties": {
          "objectId": {
            "$ref": "#/components/schemas/ObjectID"
          },
          "recipient": {
            "$ref": "#/components/schemas/IotaAddress"
          }
        }
      },
      "TypeOrigin": {
        "description": "Identifies a struct and the module it was defined in",
        "type": "object",
        "required": [
          "datatype_name",
          "module_name",
          "package"
        ],
        "properties": {
          "datatype_name": {
            "type": "string"
          },
          "module_name": {
            "type": "string"
          },
          "package": {
            "$ref": "#/components/schemas/ObjectID"
          }
        }
      },
      "TypeTag": {
        "type": "string"
      },
      "UpgradeInfo": {
        "description": "Upgraded package info for the linkage table",
        "type": "object",
        "required": [
          "upgraded_id",
          "upgraded_version"
        ],
        "properties": {
          "upgraded_id": {
            "description": "ID of the upgraded packages",
            "allOf": [
              {
                "$ref": "#/components/schemas/ObjectID"
              }
            ]
          },
          "upgraded_version": {
            "description": "Version of the upgraded package",
            "allOf": [
              {
                "$ref": "#/components/schemas/SequenceNumber2"
              }
            ]
          }
        }
      },
      "ValidatorApy": {
        "type": "object",
        "required": [
          "address",
          "apy"
        ],
        "properties": {
          "address": {
            "$ref": "#/components/schemas/IotaAddress"
          },
          "apy": {
            "type": "number",
            "format": "double"
          }
        }
      },
      "ValidatorApys": {
        "type": "object",
        "required": [
          "apys",
          "epoch"
        ],
        "properties": {
          "apys": {
            "type": "array",
            "items": {
              "$ref": "#/components/schemas/ValidatorApy"
            }
          },
          "epoch": {
            "$ref": "#/components/schemas/BigInt_for_uint64"
          }
        }
      },
      "ZkLoginAuthenticator": {
        "description": "An zk login authenticator with all the necessary fields.",
        "type": "object",
        "required": [
          "inputs",
          "maxEpoch",
          "userSignature"
        ],
        "properties": {
          "inputs": {
            "$ref": "#/components/schemas/ZkLoginInputs"
          },
          "maxEpoch": {
            "type": "integer",
            "format": "uint64",
            "minimum": 0.0
          },
          "userSignature": {
            "$ref": "#/components/schemas/Signature"
          }
        }
      },
      "ZkLoginAuthenticatorAsBytes": {
        "$ref": "#/components/schemas/Base64"
      },
      "ZkLoginInputs": {
        "description": "All inputs required for the zk login proof verification and other public inputs.",
        "type": "object",
        "required": [
          "addressSeed",
          "headerBase64",
          "issBase64Details",
          "proofPoints"
        ],
        "properties": {
          "addressSeed": {
            "$ref": "#/components/schemas/Bn254FrElement"
          },
          "headerBase64": {
            "type": "string"
          },
          "issBase64Details": {
            "$ref": "#/components/schemas/Claim"
          },
          "proofPoints": {
            "$ref": "#/components/schemas/ZkLoginProof"
          }
        }
      },
      "ZkLoginProof": {
        "description": "The struct for zk login proof.",
        "type": "object",
        "required": [
          "a",
          "b",
          "c"
        ],
        "properties": {
          "a": {
            "type": "array",
            "items": {
              "$ref": "#/components/schemas/Bn254FqElement"
            }
          },
          "b": {
            "type": "array",
            "items": {
              "type": "array",
              "items": {
                "$ref": "#/components/schemas/Bn254FqElement"
              }
            }
          },
          "c": {
            "type": "array",
            "items": {
              "$ref": "#/components/schemas/Bn254FqElement"
            }
          }
        }
      },
      "ZkLoginPublicIdentifier": {
        "description": "A wrapper struct to retrofit in [enum PublicKey] for zkLogin. Useful to construct [struct MultiSigPublicKey].",
        "allOf": [
          {
            "$ref": "#/components/schemas/Base64"
          }
        ]
      }
    }
  }
}<|MERGE_RESOLUTION|>--- conflicted
+++ resolved
@@ -1310,11 +1310,6 @@
                 "enable_poseidon": true,
                 "enable_vdf": true,
                 "hardened_otw_check": true,
-<<<<<<< HEAD
-                "include_consensus_digest_in_prologue": true,
-=======
-                "loaded_child_object_format": true,
->>>>>>> c75ff3a3
                 "loaded_child_object_format_type": true,
                 "mysticeti_leader_scoring_and_schedule": true,
                 "mysticeti_use_committed_subdag_digest": true,
