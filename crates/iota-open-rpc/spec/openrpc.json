--- conflicted
+++ resolved
@@ -1313,16 +1313,6 @@
                 "mysticeti_use_committed_subdag_digest": true,
                 "no_extraneous_module_bytes": true,
                 "passkey_auth": true,
-<<<<<<< HEAD
-                "prepend_prologue_tx_in_consensus_commit_in_checkpoints": true,
-                "random_beacon": true,
-                "record_consensus_determined_version_assignments_in_prologue": true,
-                "reject_mutable_random_on_entry_functions": true,
-                "reshare_at_same_initial_version": true,
-                "resolve_abort_locations_to_package_id": true,
-=======
-                "recompute_has_public_transfer_in_execution": true,
->>>>>>> 0cce2947
                 "rethrow_serialization_type_layout_errors": true,
                 "shared_object_deletion": true,
                 "soft_bundle": true,
