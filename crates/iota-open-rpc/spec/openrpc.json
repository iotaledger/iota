{
  "openrpc": "1.2.6",
  "info": {
    "title": "Iota JSON-RPC",
    "description": "Iota JSON-RPC API for interaction with Iota Full node. Make RPC calls using https://fullnode.NETWORK.iota.io:443, where NETWORK is the network you want to use (testnet, devnet, mainnet). By default, local networks use port 9000.",
    "contact": {
      "name": "IOTA Foundation",
      "url": "https://iota.org",
      "email": "info@iota.org"
    },
    "license": {
      "name": "Apache-2.0",
      "url": "https://raw.githubusercontent.com/iotaledger/iota/main/LICENSE"
    },
    "version": "0.3.0"
  },
  "methods": [
    {
      "name": "iota_devInspectTransactionBlock",
      "tags": [
        {
          "name": "Write API"
        }
      ],
      "description": "Runs the transaction in dev-inspect mode. Which allows for nearly any transaction (or Move call) with any arguments. Detailed results are provided, including both the transaction effects and any return values.",
      "params": [
        {
          "name": "sender_address",
          "required": true,
          "schema": {
            "$ref": "#/components/schemas/IotaAddress"
          }
        },
        {
          "name": "tx_bytes",
          "description": "BCS encoded TransactionKind(as opposed to TransactionData, which include gasBudget and gasPrice)",
          "required": true,
          "schema": {
            "$ref": "#/components/schemas/Base64"
          }
        },
        {
          "name": "gas_price",
          "description": "Gas is not charged, but gas usage is still calculated. Default to use reference gas price",
          "schema": {
            "$ref": "#/components/schemas/BigInt_for_uint64"
          }
        },
        {
          "name": "epoch",
          "description": "The epoch to perform the call. Will be set from the system state object if not provided",
          "schema": {
            "$ref": "#/components/schemas/BigInt_for_uint64"
          }
        },
        {
          "name": "additional_args",
          "description": "Additional arguments including gas_budget, gas_objects, gas_sponsor and skip_checks.",
          "schema": {
            "$ref": "#/components/schemas/DevInspectArgs"
          }
        }
      ],
      "result": {
        "name": "DevInspectResults",
        "required": true,
        "schema": {
          "$ref": "#/components/schemas/DevInspectResults"
        }
      },
      "examples": [
        {
          "name": "Runs the transaction in dev-inspect mode. Which allows for nearly any transaction (or Move call) with any arguments. Detailed results are provided, including both the transaction effects and any return values.",
          "params": [
            {
              "name": "sender_address",
              "value": "0xd70420418b84502e506794227f897237764dde8d79a01ab2104bf742a277a2ab"
            },
            {
              "name": "tx_bytes",
              "value": "AAACACBnxtMcbJcOVn8D72fYEaT4Q2ZbjePygvpIs+AQO6m77QEAagYVO5/EhuEB8OnicDrIZm0GrsxN3355JqNhlwxlpbECAAAAAAAAACDoQ3EipycU+/EOvBcDPFtMkZiSbdzWAw3CwdmQCAtBWAEBAQEBAAEAAMKwMSYiOSHAg+aAydIFAV6gYWuOXEniP/ORldAFiheCASxDgF0Nb1QCp60Npb3sVJx83qBrxKHTOaIlIe6pM7iJAgAAAAAAAAAgnvsgc1pPauyCE27/c+aBnHN3fSsxRAWdEJYzYFOryNDCsDEmIjkhwIPmgMnSBQFeoGFrjlxJ4j/zkZXQBYoXggoAAAAAAAAAoIYBAAAAAAAA"
            },
            {
              "name": "gas_price",
              "value": 1000
            },
            {
              "name": "epoch",
              "value": 8888
            },
            {
              "name": "additional_args",
              "value": null
            }
          ],
          "result": {
            "name": "Result",
            "value": {
              "effects": {
                "messageVersion": "v1",
                "status": {
                  "status": "success"
                },
                "executedEpoch": "0",
                "gasUsed": {
                  "computationCost": "100",
                  "storageCost": "100",
                  "storageRebate": "10",
                  "nonRefundableStorageFee": "0"
                },
                "transactionDigest": "76gyHCk7FRrGACRqXM7Ybj5uJLtAzgEMJ5P9CeEzxZSG",
                "mutated": [
                  {
                    "owner": {
                      "AddressOwner": "0xc2b03126223921c083e680c9d205015ea0616b8e5c49e23ff39195d0058a1782"
                    },
                    "reference": {
                      "objectId": "0x2c43805d0d6f5402a7ad0da5bdec549c7cdea06bc4a1d339a22521eea933b889",
                      "version": 2,
                      "digest": "BhbWpBeESxuRWvmvLMyb2JNUuFa6j4aG1T4WUiPgKAHm"
                    }
                  },
                  {
                    "owner": {
                      "AddressOwner": "0x67c6d31c6c970e567f03ef67d811a4f843665b8de3f282fa48b3e0103ba9bbed"
                    },
                    "reference": {
                      "objectId": "0x6a06153b9fc486e101f0e9e2703ac8666d06aecc4ddf7e7926a361970c65a5b1",
                      "version": 2,
                      "digest": "GdfET1avZReDftpJNB8LSuHJ2cKUheSbEaLMzuPVXHsM"
                    }
                  }
                ],
                "gasObject": {
                  "owner": {
                    "ObjectOwner": "0xc2b03126223921c083e680c9d205015ea0616b8e5c49e23ff39195d0058a1782"
                  },
                  "reference": {
                    "objectId": "0x2c43805d0d6f5402a7ad0da5bdec549c7cdea06bc4a1d339a22521eea933b889",
                    "version": 2,
                    "digest": "BhbWpBeESxuRWvmvLMyb2JNUuFa6j4aG1T4WUiPgKAHm"
                  }
                },
                "eventsDigest": "6kerMphN4S5QTfd9TAhwMiFq1q9c2YwfpheBfWm85vUq"
              },
              "events": []
            }
          }
        }
      ]
    },
    {
      "name": "iota_dryRunTransactionBlock",
      "tags": [
        {
          "name": "Write API"
        }
      ],
      "description": "Return transaction execution effects including the gas cost summary, while the effects are not committed to the chain.",
      "params": [
        {
          "name": "tx_bytes",
          "required": true,
          "schema": {
            "$ref": "#/components/schemas/Base64"
          }
        }
      ],
      "result": {
        "name": "DryRunTransactionBlockResponse",
        "required": true,
        "schema": {
          "$ref": "#/components/schemas/DryRunTransactionBlockResponse"
        }
      },
      "examples": [
        {
          "name": "Dry runs a transaction block to get back estimated gas fees and other potential effects.",
          "params": [
            {
              "name": "tx_bytes",
              "value": "AAACACB7qR3cfnF89wjJNwYPBASHNuwz+xdG2Zml5YzVxnftgAEAT4LxyFh7mNZMAL+0bDhDvYv2zPp8ZahhOGmM0f3Kw9wCAAAAAAAAACCxDABG4pPAjOwPQHg9msS/SrtNf4IGR/2F0ZGD3ufH/wEBAQEBAAEAAE9XTdl6Y4BapdPcmZyAyccZhwIZVzDQIcZrRpqqsEQ4AejYx86GPzE9o9vZKoPvJtEouI/ma/JuDg0Jza9yfR2EAgAAAAAAAAAgzMqpegLMOpgEFnDhYJ23FOmFjJbp5GmFXxzzv9+X6GVPV03ZemOAWqXT3JmcgMnHGYcCGVcw0CHGa0aaqrBEOAoAAAAAAAAAoIYBAAAAAAAA"
            }
          ],
          "result": {
            "name": "Result",
            "value": {
              "digest": "B9CPdGjcArAtZXAiqHU874B5D9ZcFHj6kx4W3LaHdgAk",
              "transaction": {
                "data": {
                  "messageVersion": "v1",
                  "transaction": {
                    "kind": "ProgrammableTransaction",
                    "inputs": [
                      {
                        "type": "pure",
                        "valueType": "address",
                        "value": "0x7ba91ddc7e717cf708c937060f04048736ec33fb1746d999a5e58cd5c677ed80"
                      },
                      {
                        "type": "object",
                        "objectType": "immOrOwnedObject",
                        "objectId": "0x4f82f1c8587b98d64c00bfb46c3843bd8bf6ccfa7c65a86138698cd1fdcac3dc",
                        "version": "2",
                        "digest": "Cv7n2YaM7Am1ssZGu4khsFkcKHnpgVhwFCSs4kLjrtLW"
                      }
                    ],
                    "transactions": [
                      {
                        "TransferObjects": [
                          [
                            {
                              "Input": 1
                            }
                          ],
                          {
                            "Input": 0
                          }
                        ]
                      }
                    ]
                  },
                  "sender": "0x4f574dd97a63805aa5d3dc999c80c9c7198702195730d021c66b469aaab04438",
                  "gasData": {
                    "payment": [
                      {
                        "objectId": "0xe8d8c7ce863f313da3dbd92a83ef26d128b88fe66bf26e0e0d09cdaf727d1d84",
                        "version": 2,
                        "digest": "EnRQXe1hDGAJCFyF2ds2GmPHdvf9V6yxf24LisEsDkYt"
                      }
                    ],
                    "owner": "0x4f574dd97a63805aa5d3dc999c80c9c7198702195730d021c66b469aaab04438",
                    "price": "10",
                    "budget": "100000"
                  }
                },
                "txSignatures": [
                  "AAk0zWxFHoW4PChs3RzxsnNgLYMAvtk8maZHBNEUiupqyV8ptMZrc/tt5rzi09oguNn1JeRsrO6sIH0JDn/sqAdDij1TvBYKLcfLNo8fq6GASb9yfo6uvuwNUBGkTf54wQ=="
                ]
              },
              "rawTransaction": "AQAAAAAAAgAge6kd3H5xfPcIyTcGDwQEhzbsM/sXRtmZpeWM1cZ37YABAE+C8chYe5jWTAC/tGw4Q72L9sz6fGWoYThpjNH9ysPcAgAAAAAAAAAgsQwARuKTwIzsD0B4PZrEv0q7TX+CBkf9hdGRg97nx/8BAQEBAQABAABPV03ZemOAWqXT3JmcgMnHGYcCGVcw0CHGa0aaqrBEOAHo2MfOhj8xPaPb2SqD7ybRKLiP5mvybg4NCc2vcn0dhAIAAAAAAAAAIMzKqXoCzDqYBBZw4WCdtxTphYyW6eRphV8c87/fl+hlT1dN2XpjgFql09yZnIDJxxmHAhlXMNAhxmtGmqqwRDgKAAAAAAAAAKCGAQAAAAAAAAFhAAk0zWxFHoW4PChs3RzxsnNgLYMAvtk8maZHBNEUiupqyV8ptMZrc/tt5rzi09oguNn1JeRsrO6sIH0JDn/sqAdDij1TvBYKLcfLNo8fq6GASb9yfo6uvuwNUBGkTf54wQ==",
              "effects": {
                "messageVersion": "v1",
                "status": {
                  "status": "success"
                },
                "executedEpoch": "0",
                "gasUsed": {
                  "computationCost": "100",
                  "storageCost": "100",
                  "storageRebate": "10",
                  "nonRefundableStorageFee": "0"
                },
                "transactionDigest": "8UExPV121BEfWkbymSPDYhh23rVNh3MSWtC5juJ9JGMJ",
                "mutated": [
                  {
                    "owner": {
                      "AddressOwner": "0x4f574dd97a63805aa5d3dc999c80c9c7198702195730d021c66b469aaab04438"
                    },
                    "reference": {
                      "objectId": "0xe8d8c7ce863f313da3dbd92a83ef26d128b88fe66bf26e0e0d09cdaf727d1d84",
                      "version": 2,
                      "digest": "EnRQXe1hDGAJCFyF2ds2GmPHdvf9V6yxf24LisEsDkYt"
                    }
                  },
                  {
                    "owner": {
                      "AddressOwner": "0x7ba91ddc7e717cf708c937060f04048736ec33fb1746d999a5e58cd5c677ed80"
                    },
                    "reference": {
                      "objectId": "0x4f82f1c8587b98d64c00bfb46c3843bd8bf6ccfa7c65a86138698cd1fdcac3dc",
                      "version": 2,
                      "digest": "Cv7n2YaM7Am1ssZGu4khsFkcKHnpgVhwFCSs4kLjrtLW"
                    }
                  }
                ],
                "gasObject": {
                  "owner": {
                    "ObjectOwner": "0x4f574dd97a63805aa5d3dc999c80c9c7198702195730d021c66b469aaab04438"
                  },
                  "reference": {
                    "objectId": "0xe8d8c7ce863f313da3dbd92a83ef26d128b88fe66bf26e0e0d09cdaf727d1d84",
                    "version": 2,
                    "digest": "EnRQXe1hDGAJCFyF2ds2GmPHdvf9V6yxf24LisEsDkYt"
                  }
                },
                "eventsDigest": "55TNn3v5vpuXjQfjqamw76P9GZD522pumo4NuT7RYeFB"
              },
              "objectChanges": [
                {
                  "type": "transferred",
                  "sender": "0x4f574dd97a63805aa5d3dc999c80c9c7198702195730d021c66b469aaab04438",
                  "recipient": {
                    "AddressOwner": "0x7ba91ddc7e717cf708c937060f04048736ec33fb1746d999a5e58cd5c677ed80"
                  },
                  "objectType": "0x2::example::Object",
                  "objectId": "0x4f82f1c8587b98d64c00bfb46c3843bd8bf6ccfa7c65a86138698cd1fdcac3dc",
                  "version": "2",
                  "digest": "B3xLC8EbyvTxy5pgiwTNUzHLa6kS7uwD6sZdErKB8F8f"
                }
              ]
            }
          }
        }
      ]
    },
    {
      "name": "iota_executeTransactionBlock",
      "tags": [
        {
          "name": "Write API"
        }
      ],
      "description": "Execute the transaction and wait for results if desired. Request types: 1. WaitForEffectsCert: waits for TransactionEffectsCert and then return to client.     This mode is a proxy for transaction finality. 2. WaitForLocalExecution: waits for TransactionEffectsCert and make sure the node     executed the transaction locally before returning the client. The local execution     makes sure this node is aware of this transaction when client fires subsequent queries.     However if the node fails to execute the transaction locally in a timely manner,     a bool type in the response is set to false to indicated the case. request_type is default to be `WaitForEffectsCert` unless options.show_events or options.show_effects is true",
      "params": [
        {
          "name": "tx_bytes",
          "description": "BCS serialized transaction data bytes without its type tag, as base-64 encoded string.",
          "required": true,
          "schema": {
            "$ref": "#/components/schemas/Base64"
          }
        },
        {
          "name": "signatures",
          "description": "A list of signatures (`flag || signature || pubkey` bytes, as base-64 encoded string). Signature is committed to the intent message of the transaction data, as base-64 encoded string.",
          "required": true,
          "schema": {
            "type": "array",
            "items": {
              "$ref": "#/components/schemas/Base64"
            }
          }
        },
        {
          "name": "options",
          "description": "options for specifying the content to be returned",
          "schema": {
            "$ref": "#/components/schemas/TransactionBlockResponseOptions"
          }
        },
        {
          "name": "request_type",
          "description": "The request type, derived from `IotaTransactionBlockResponseOptions` if None",
          "schema": {
            "$ref": "#/components/schemas/ExecuteTransactionRequestType"
          }
        }
      ],
      "result": {
        "name": "IotaTransactionBlockResponse",
        "required": true,
        "schema": {
          "$ref": "#/components/schemas/TransactionBlockResponse"
        }
      },
      "examples": [
        {
          "name": "Executes a transaction with serialized signatures.",
          "params": [
            {
              "name": "tx_bytes",
              "value": "AAACACBqEB6aOvXIBwES+Ahkizbvv43uihqC3kbZUE6WoRCKFwEAjvdvVsOZYzousxC8qRJOXy84znOeqsu2YAaIgE4HhEgCAAAAAAAAACB9w3+ufZMpihJFwxtCBojBaGy00TVtFxgN2C6TpIPFqwEBAQEBAAEAAL5N77yuKRb4g/2ejPxYvLpjZ2SwXH6wsX5+CabmRdtkAZ+Q9/hmzCnfsdpjc86U+dldylpA9OF2mRjuv5+64AvTAgAAAAAAAAAgjleHL0UiRGjh/BfIFHCJ3EMY/dQA22c2TvNQyVJnbYW+Te+8rikW+IP9noz8WLy6Y2dksFx+sLF+fgmm5kXbZAoAAAAAAAAAoIYBAAAAAAAA"
            },
            {
              "name": "signatures",
              "value": [
                "ANM+jgFPQLHI7qyW/zmHCIi+gStO1jiw2S/b6tR7A9dbt/86/06SB4Z5/gdkRT5pkN5TRdd1INmxxbDZAOyK/AvqvbuA0Q1Bqu4RHV3JPpqmH+C527hWJGUBOZN1j9sg8w=="
              ]
            },
            {
              "name": "options",
              "value": {
                "showInput": true,
                "showRawInput": true,
                "showEffects": true,
                "showEvents": true,
                "showObjectChanges": true,
                "showBalanceChanges": true,
                "showRawEffects": false
              }
            },
            {
              "name": "request_type",
              "value": "WaitForLocalExecution"
            }
          ],
          "result": {
            "name": "Result",
            "value": {
              "digest": "6x6axDu4LwDWuSjseCAwBzdKsyJ59iuV7QPNzctdfw7h",
              "transaction": {
                "data": {
                  "messageVersion": "v1",
                  "transaction": {
                    "kind": "ProgrammableTransaction",
                    "inputs": [
                      {
                        "type": "pure",
                        "valueType": "address",
                        "value": "0x6a101e9a3af5c8070112f808648b36efbf8dee8a1a82de46d9504e96a1108a17"
                      },
                      {
                        "type": "object",
                        "objectType": "immOrOwnedObject",
                        "objectId": "0x8ef76f56c399633a2eb310bca9124e5f2f38ce739eaacbb6600688804e078448",
                        "version": "2",
                        "digest": "9Tvs1pGrMbNv7kkr1PoKLsWamyQpaFz5UWbL2AQ1ezk2"
                      }
                    ],
                    "transactions": [
                      {
                        "TransferObjects": [
                          [
                            {
                              "Input": 1
                            }
                          ],
                          {
                            "Input": 0
                          }
                        ]
                      }
                    ]
                  },
                  "sender": "0xbe4defbcae2916f883fd9e8cfc58bcba636764b05c7eb0b17e7e09a6e645db64",
                  "gasData": {
                    "payment": [
                      {
                        "objectId": "0x9f90f7f866cc29dfb1da6373ce94f9d95dca5a40f4e1769918eebf9fbae00bd3",
                        "version": 2,
                        "digest": "AaeJbTYkUuyromsivxzkoxSkHt7pCESTyQG7xz6nbQ2G"
                      }
                    ],
                    "owner": "0xbe4defbcae2916f883fd9e8cfc58bcba636764b05c7eb0b17e7e09a6e645db64",
                    "price": "10",
                    "budget": "100000"
                  }
                },
                "txSignatures": [
                  "ANM+jgFPQLHI7qyW/zmHCIi+gStO1jiw2S/b6tR7A9dbt/86/06SB4Z5/gdkRT5pkN5TRdd1INmxxbDZAOyK/AvqvbuA0Q1Bqu4RHV3JPpqmH+C527hWJGUBOZN1j9sg8w=="
                ]
              },
              "rawTransaction": "AQAAAAAAAgAgahAemjr1yAcBEvgIZIs277+N7ooagt5G2VBOlqEQihcBAI73b1bDmWM6LrMQvKkSTl8vOM5znqrLtmAGiIBOB4RIAgAAAAAAAAAgfcN/rn2TKYoSRcMbQgaIwWhstNE1bRcYDdguk6SDxasBAQEBAQABAAC+Te+8rikW+IP9noz8WLy6Y2dksFx+sLF+fgmm5kXbZAGfkPf4Zswp37HaY3POlPnZXcpaQPThdpkY7r+fuuAL0wIAAAAAAAAAII5Xhy9FIkRo4fwXyBRwidxDGP3UANtnNk7zUMlSZ22Fvk3vvK4pFviD/Z6M/Fi8umNnZLBcfrCxfn4JpuZF22QKAAAAAAAAAKCGAQAAAAAAAAFhANM+jgFPQLHI7qyW/zmHCIi+gStO1jiw2S/b6tR7A9dbt/86/06SB4Z5/gdkRT5pkN5TRdd1INmxxbDZAOyK/AvqvbuA0Q1Bqu4RHV3JPpqmH+C527hWJGUBOZN1j9sg8w==",
              "effects": {
                "messageVersion": "v1",
                "status": {
                  "status": "success"
                },
                "executedEpoch": "0",
                "gasUsed": {
                  "computationCost": "100",
                  "storageCost": "100",
                  "storageRebate": "10",
                  "nonRefundableStorageFee": "0"
                },
                "transactionDigest": "9agZ3azEMgMqxrDVG8P4GddELfWag2HhimEkpjixHhGE",
                "mutated": [
                  {
                    "owner": {
                      "AddressOwner": "0xbe4defbcae2916f883fd9e8cfc58bcba636764b05c7eb0b17e7e09a6e645db64"
                    },
                    "reference": {
                      "objectId": "0x9f90f7f866cc29dfb1da6373ce94f9d95dca5a40f4e1769918eebf9fbae00bd3",
                      "version": 2,
                      "digest": "AaeJbTYkUuyromsivxzkoxSkHt7pCESTyQG7xz6nbQ2G"
                    }
                  },
                  {
                    "owner": {
                      "AddressOwner": "0x6a101e9a3af5c8070112f808648b36efbf8dee8a1a82de46d9504e96a1108a17"
                    },
                    "reference": {
                      "objectId": "0x8ef76f56c399633a2eb310bca9124e5f2f38ce739eaacbb6600688804e078448",
                      "version": 2,
                      "digest": "9Tvs1pGrMbNv7kkr1PoKLsWamyQpaFz5UWbL2AQ1ezk2"
                    }
                  }
                ],
                "gasObject": {
                  "owner": {
                    "ObjectOwner": "0xbe4defbcae2916f883fd9e8cfc58bcba636764b05c7eb0b17e7e09a6e645db64"
                  },
                  "reference": {
                    "objectId": "0x9f90f7f866cc29dfb1da6373ce94f9d95dca5a40f4e1769918eebf9fbae00bd3",
                    "version": 2,
                    "digest": "AaeJbTYkUuyromsivxzkoxSkHt7pCESTyQG7xz6nbQ2G"
                  }
                },
                "eventsDigest": "816hEv4WAW2reK9xkf11PeHiaZJrp7PQT9oGJZhdf9TN"
              },
              "objectChanges": [
                {
                  "type": "transferred",
                  "sender": "0xbe4defbcae2916f883fd9e8cfc58bcba636764b05c7eb0b17e7e09a6e645db64",
                  "recipient": {
                    "AddressOwner": "0x6a101e9a3af5c8070112f808648b36efbf8dee8a1a82de46d9504e96a1108a17"
                  },
                  "objectType": "0x2::example::Object",
                  "objectId": "0x8ef76f56c399633a2eb310bca9124e5f2f38ce739eaacbb6600688804e078448",
                  "version": "2",
                  "digest": "7PsBHpUW6yfGNov2WrbVafLjgT9nYziQ3gVDbRq6zTbF"
                }
              ]
            }
          }
        }
      ]
    },
    {
      "name": "iota_getChainIdentifier",
      "tags": [
        {
          "name": "Read API"
        }
      ],
      "description": "Return the first four bytes of the chain's genesis checkpoint digest.",
      "params": [],
      "result": {
        "name": "String",
        "required": true,
        "schema": {
          "type": "string"
        }
      },
      "examples": [
        {
          "name": "Gets the identifier for the chain receiving the POST.",
          "params": [],
          "result": {
            "name": "Result",
            "value": "4c78adac"
          }
        }
      ]
    },
    {
      "name": "iota_getCheckpoint",
      "tags": [
        {
          "name": "Read API"
        }
      ],
      "description": "Return a checkpoint",
      "params": [
        {
          "name": "id",
          "description": "Checkpoint identifier, can use either checkpoint digest, or checkpoint sequence number as input.",
          "required": true,
          "schema": {
            "$ref": "#/components/schemas/CheckpointId"
          }
        }
      ],
      "result": {
        "name": "Checkpoint",
        "required": true,
        "schema": {
          "$ref": "#/components/schemas/Checkpoint"
        }
      },
      "examples": [
        {
          "name": "Gets checkpoint information for the checkpoint ID in the request.",
          "params": [
            {
              "name": "id",
              "value": "1000"
            }
          ],
          "result": {
            "name": "Result",
            "value": {
              "epoch": "5000",
              "sequenceNumber": "1000",
              "digest": "G6Dtzr1ZSfHFhotGsTE3cLENa7L1ooe1BBvknAUsARbV",
              "networkTotalTransactions": "792385",
              "previousDigest": "6tBy8RXZKrdrB4XkMQn7J3MNG4fQCo9XcRduFFvYrL5Z",
              "epochRollingGasCostSummary": {
                "computationCost": "0",
                "storageCost": "0",
                "storageRebate": "0",
                "nonRefundableStorageFee": "0"
              },
              "timestampMs": "1676911928",
              "transactions": [
                "mN8YNBgVR3wB7vfXmjVgDRF4oqxVRRjzmJ6U4mzbq77"
              ],
              "checkpointCommitments": [],
              "validatorSignature": "wAAAAAAAAAAAAAAAAAAAAAAAAAAAAAAAAAAAAAAAAAAAAAAAAAAAAAAAAAAAAAAA"
            }
          }
        }
      ]
    },
    {
      "name": "iota_getCheckpoints",
      "tags": [
        {
          "name": "Read API"
        }
      ],
      "description": "Return paginated list of checkpoints",
      "params": [
        {
          "name": "cursor",
          "description": "An optional paging cursor. If provided, the query will start from the next item after the specified cursor. Default to start from the first item if not specified.",
          "schema": {
            "$ref": "#/components/schemas/BigInt_for_uint64"
          }
        },
        {
          "name": "limit",
          "description": "Maximum item returned per page, default to [QUERY_MAX_RESULT_LIMIT_CHECKPOINTS] if not specified.",
          "schema": {
            "type": "integer",
            "format": "uint",
            "minimum": 0.0
          }
        },
        {
          "name": "descending_order",
          "description": "query result ordering, default to false (ascending order), oldest record first.",
          "required": true,
          "schema": {
            "type": "boolean"
          }
        }
      ],
      "result": {
        "name": "CheckpointPage",
        "required": true,
        "schema": {
          "$ref": "#/components/schemas/Page_for_Checkpoint_and_BigInt_for_uint64"
        }
      },
      "examples": [
        {
          "name": "Gets a paginated list in descending order of all checkpoints starting at the provided cursor. Each page of results has a maximum number of checkpoints set by the provided limit.",
          "params": [
            {
              "name": "cursor",
              "value": "1004"
            },
            {
              "name": "limit",
              "value": 4
            },
            {
              "name": "descending_order",
              "value": false
            }
          ],
          "result": {
            "name": "Result",
            "value": {
              "data": [
                {
                  "epoch": "5000",
                  "sequenceNumber": "1005",
                  "digest": "9zA7Q9Ka1ykvYjSQGhQCdCf32FZkcWNWx7L22JczXGsk",
                  "networkTotalTransactions": "792385",
                  "previousDigest": "8BLFxLTjWZ2KqaGc3FjR1o9aL6kbyYrmhuNfJLU1ehYt",
                  "epochRollingGasCostSummary": {
                    "computationCost": "0",
                    "storageCost": "0",
                    "storageRebate": "0",
                    "nonRefundableStorageFee": "0"
                  },
                  "timestampMs": "1676911928",
                  "transactions": [
                    "7RudGLkQDBNJyqrptkrNU66Zd3pvq8MHVAHYz9WpBm59"
                  ],
                  "checkpointCommitments": [],
                  "validatorSignature": "wAAAAAAAAAAAAAAAAAAAAAAAAAAAAAAAAAAAAAAAAAAAAAAAAAAAAAAAAAAAAAAA"
                },
                {
                  "epoch": "5000",
                  "sequenceNumber": "1006",
                  "digest": "FAUWHyWacmb4Vg4QGi9a6gqeVb7ixAZiL73FaGd6WpoV",
                  "networkTotalTransactions": "792385",
                  "previousDigest": "6Pn25cieaE62AT6BwCeBoca13AGZuneucaaTGqt3gNCo",
                  "epochRollingGasCostSummary": {
                    "computationCost": "0",
                    "storageCost": "0",
                    "storageRebate": "0",
                    "nonRefundableStorageFee": "0"
                  },
                  "timestampMs": "1676911928",
                  "transactions": [
                    "7r7tmP5hzgrusiN6cucFwfTveqDb7K75tMJ7oNCyoDmy"
                  ],
                  "checkpointCommitments": [],
                  "validatorSignature": "wAAAAAAAAAAAAAAAAAAAAAAAAAAAAAAAAAAAAAAAAAAAAAAAAAAAAAAAAAAAAAAA"
                },
                {
                  "epoch": "5000",
                  "sequenceNumber": "1007",
                  "digest": "B3mzC6gy87SomUQwPsmVY7mtwkZLxfm5WwNi3kKyEb3x",
                  "networkTotalTransactions": "792385",
                  "previousDigest": "CnHTfdUJr1UUqwXkYUhbQjXeM16xR33UR62jE72toCis",
                  "epochRollingGasCostSummary": {
                    "computationCost": "0",
                    "storageCost": "0",
                    "storageRebate": "0",
                    "nonRefundableStorageFee": "0"
                  },
                  "timestampMs": "1676911928",
                  "transactions": [
                    "Gb1UDqhmKMzMJ5FL37kBqCcuy4TtBL2ay3qec8tEUBLj"
                  ],
                  "checkpointCommitments": [],
                  "validatorSignature": "wAAAAAAAAAAAAAAAAAAAAAAAAAAAAAAAAAAAAAAAAAAAAAAAAAAAAAAAAAAAAAAA"
                },
                {
                  "epoch": "5000",
                  "sequenceNumber": "1008",
                  "digest": "HunuJWKu7azBfS47rJTq9FHTMvUDNVo2SK4hQeh5brXp",
                  "networkTotalTransactions": "792385",
                  "previousDigest": "38fLUfuigyzLPEDrsmRhcQmhKtbEUohuFBP9NDcWBmFz",
                  "epochRollingGasCostSummary": {
                    "computationCost": "0",
                    "storageCost": "0",
                    "storageRebate": "0",
                    "nonRefundableStorageFee": "0"
                  },
                  "timestampMs": "1676911928",
                  "transactions": [
                    "GWTS9QR7mjNz9fBWGkk4JZU3mrzMXrmj74uS59Cd5und"
                  ],
                  "checkpointCommitments": [],
                  "validatorSignature": "wAAAAAAAAAAAAAAAAAAAAAAAAAAAAAAAAAAAAAAAAAAAAAAAAAAAAAAAAAAAAAAA"
                }
              ],
              "nextCursor": "1008",
              "hasNextPage": true
            }
          }
        }
      ]
    },
    {
      "name": "iota_getEvents",
      "tags": [
        {
          "name": "Read API"
        }
      ],
      "description": "Return transaction events.",
      "params": [
        {
          "name": "transaction_digest",
          "description": "the event query criteria.",
          "required": true,
          "schema": {
            "$ref": "#/components/schemas/TransactionDigest"
          }
        }
      ],
      "result": {
        "name": "Vec<IotaEvent>",
        "required": true,
        "schema": {
          "type": "array",
          "items": {
            "$ref": "#/components/schemas/Event"
          }
        }
      },
      "examples": [
        {
          "name": "Returns the events the transaction in the request emits.",
          "params": [
            {
              "name": "transaction_digest",
              "value": "11a72GCQ5hGNpWGh2QhQkkusTEGS6EDqifJqxr7nSYX"
            }
          ],
          "result": {
            "name": "Result",
            "value": {
              "data": [
                {
                  "id": {
                    "txDigest": "11a72GCQ5hGNpWGh2QhQkkusTEGS6EDqifJqxr7nSYX",
                    "eventSeq": "0"
                  },
                  "packageId": "0xc54ab30a3d9adc07c1429c4d6bbecaf9457c9af77a91f631760853934d383634",
                  "transactionModule": "test_module",
                  "sender": "0xbcf7c32655009a61f1de0eae420a2e4ae1bb772ab2dd5d5a7dfa949c0ef06908",
                  "type": "0x0000000000000000000000000000000000000000000000000000000000000009::test::TestEvent",
                  "parsedJson": {
                    "test": "example value"
                  },
                  "bcs": ""
                }
              ],
              "nextCursor": {
                "txDigest": "11a72GCQ5hGNpWGh2QhQkkusTEGS6EDqifJqxr7nSYX",
                "eventSeq": "5"
              },
              "hasNextPage": false
            }
          }
        }
      ]
    },
    {
      "name": "iota_getLatestCheckpointSequenceNumber",
      "tags": [
        {
          "name": "Read API"
        }
      ],
      "description": "Return the sequence number of the latest checkpoint that has been executed",
      "params": [],
      "result": {
        "name": "BigInt<u64>",
        "required": true,
        "schema": {
          "$ref": "#/components/schemas/BigInt_for_uint64"
        }
      },
      "examples": [
        {
          "name": "Gets the sequence number for the latest checkpoint.",
          "params": [],
          "result": {
            "name": "Result",
            "value": "507021"
          }
        }
      ]
    },
    {
      "name": "iota_getMoveFunctionArgTypes",
      "tags": [
        {
          "name": "Move Utils"
        }
      ],
      "description": "Return the argument types of a Move function, based on normalized Type.",
      "params": [
        {
          "name": "package",
          "required": true,
          "schema": {
            "$ref": "#/components/schemas/ObjectID"
          }
        },
        {
          "name": "module",
          "required": true,
          "schema": {
            "type": "string"
          }
        },
        {
          "name": "function",
          "required": true,
          "schema": {
            "type": "string"
          }
        }
      ],
      "result": {
        "name": "Vec<MoveFunctionArgType>",
        "required": true,
        "schema": {
          "type": "array",
          "items": {
            "$ref": "#/components/schemas/MoveFunctionArgType"
          }
        }
      },
      "examples": [
        {
          "name": "Returns the argument types for the package and function the request provides.",
          "params": [
            {
              "name": "package",
              "value": "0x9c4eb6769ca8b6a23efeb7298cf0a8d0b837b78749c2cfc711c42036cc6b7621"
            },
            {
              "name": "module",
              "value": "iotafrens"
            },
            {
              "name": "function",
              "value": "mint"
            }
          ],
          "result": {
            "name": "Result",
            "value": [
              {
                "Object": "ByMutableReference"
              },
              "Pure",
              "Pure",
              {
                "Object": "ByValue"
              },
              {
                "Object": "ByImmutableReference"
              },
              {
                "Object": "ByValue"
              },
              {
                "Object": "ByMutableReference"
              }
            ]
          }
        }
      ]
    },
    {
      "name": "iota_getNormalizedMoveFunction",
      "tags": [
        {
          "name": "Move Utils"
        }
      ],
      "description": "Return a structured representation of Move function",
      "params": [
        {
          "name": "package",
          "required": true,
          "schema": {
            "$ref": "#/components/schemas/ObjectID"
          }
        },
        {
          "name": "module_name",
          "required": true,
          "schema": {
            "type": "string"
          }
        },
        {
          "name": "function_name",
          "required": true,
          "schema": {
            "type": "string"
          }
        }
      ],
      "result": {
        "name": "IotaMoveNormalizedFunction",
        "required": true,
        "schema": {
          "$ref": "#/components/schemas/IotaMoveNormalizedFunction"
        }
      },
      "examples": [
        {
          "name": "Returns the structured representation of the function the request provides.",
          "params": [
            {
              "name": "package",
              "value": "0x1639f3606a53f61f3a566963b3eac49fe3bb57d304a454ed2f4859b44f4e4918"
            },
            {
              "name": "module_name",
              "value": "moduleName"
            },
            {
              "name": "function_name",
              "value": "functionName"
            }
          ],
          "result": {
            "name": "Result",
            "value": {
              "visibility": "Public",
              "isEntry": false,
              "typeParameters": [
                {
                  "abilities": [
                    "Store",
                    "Key"
                  ]
                }
              ],
              "parameters": [
                "U64"
              ],
              "return": [
                "U64"
              ]
            }
          }
        }
      ]
    },
    {
      "name": "iota_getNormalizedMoveModule",
      "tags": [
        {
          "name": "Move Utils"
        }
      ],
      "description": "Return a structured representation of Move module",
      "params": [
        {
          "name": "package",
          "required": true,
          "schema": {
            "$ref": "#/components/schemas/ObjectID"
          }
        },
        {
          "name": "module_name",
          "required": true,
          "schema": {
            "type": "string"
          }
        }
      ],
      "result": {
        "name": "IotaMoveNormalizedModule",
        "required": true,
        "schema": {
          "$ref": "#/components/schemas/IotaMoveNormalizedModule"
        }
      },
      "examples": [
        {
          "name": "Gets a structured representation of the Move module for the package in the request.",
          "params": [
            {
              "name": "package",
              "value": "0x800105867da4655eca6d9eb1258bfd1ad92af329a07781ee71e60065e00f2de9"
            },
            {
              "name": "module_name",
              "value": "module"
            }
          ],
          "result": {
            "name": "Result",
            "value": {
              "fileFormatVersion": 6,
              "address": "0x0047d5fa0a823e7d0ff4d55c32b09995a0ae1eedfee9c7b1354e805ed10ee3d0",
              "name": "module",
              "friends": [],
              "structs": {},
              "exposedFunctions": {}
            }
          }
        }
      ]
    },
    {
      "name": "iota_getNormalizedMoveModulesByPackage",
      "tags": [
        {
          "name": "Move Utils"
        }
      ],
      "description": "Return structured representations of all modules in the given package",
      "params": [
        {
          "name": "package",
          "required": true,
          "schema": {
            "$ref": "#/components/schemas/ObjectID"
          }
        }
      ],
      "result": {
        "name": "BTreeMap<String,IotaMoveNormalizedModule>",
        "required": true,
        "schema": {
          "type": "object",
          "additionalProperties": {
            "$ref": "#/components/schemas/IotaMoveNormalizedModule"
          }
        }
      },
      "examples": [
        {
          "name": "Gets structured representations of all the modules for the package in the request.",
          "params": [
            {
              "name": "package",
              "value": "0xc95b9e341bc3aba1654bdbad707dcd773bd6309363447ef3fe58a960de92aa93"
            }
          ],
          "result": {
            "name": "Result",
            "value": {
              "fileFormatVersion": 6,
              "address": "0x61630d3505f8905a0f4d42c6ff39a78a6ba2b28f68a3299ec3417bbabc6717dc",
              "name": "module",
              "friends": [],
              "structs": {},
              "exposedFunctions": {}
            }
          }
        }
      ]
    },
    {
      "name": "iota_getNormalizedMoveStruct",
      "tags": [
        {
          "name": "Move Utils"
        }
      ],
      "description": "Return a structured representation of Move struct",
      "params": [
        {
          "name": "package",
          "required": true,
          "schema": {
            "$ref": "#/components/schemas/ObjectID"
          }
        },
        {
          "name": "module_name",
          "required": true,
          "schema": {
            "type": "string"
          }
        },
        {
          "name": "struct_name",
          "required": true,
          "schema": {
            "type": "string"
          }
        }
      ],
      "result": {
        "name": "IotaMoveNormalizedStruct",
        "required": true,
        "schema": {
          "$ref": "#/components/schemas/IotaMoveNormalizedStruct"
        }
      },
      "examples": [
        {
          "name": "Gets a structured representation of the struct in the request.",
          "params": [
            {
              "name": "package",
              "value": "0x77b3482580ee8d5bdc5b824808df54bfec4fc817622e5add0e48f749f01def98"
            },
            {
              "name": "module_name",
              "value": "module"
            },
            {
              "name": "struct_name",
              "value": "StructName"
            }
          ],
          "result": {
            "name": "Result",
            "value": {
              "abilities": {
                "abilities": [
                  "Store",
                  "Key"
                ]
              },
              "typeParameters": [],
              "fields": []
            }
          }
        }
      ]
    },
    {
      "name": "iota_getObject",
      "tags": [
        {
          "name": "Read API"
        }
      ],
      "description": "Return the object information for a specified object",
      "params": [
        {
          "name": "object_id",
          "description": "the ID of the queried object",
          "required": true,
          "schema": {
            "$ref": "#/components/schemas/ObjectID"
          }
        },
        {
          "name": "options",
          "description": "options for specifying the content to be returned",
          "schema": {
            "$ref": "#/components/schemas/ObjectDataOptions"
          }
        }
      ],
      "result": {
        "name": "IotaObjectResponse",
        "required": true,
        "schema": {
          "$ref": "#/components/schemas/IotaObjectResponse"
        }
      },
      "examples": [
        {
          "name": "Gets Object data for the ID in the request.",
          "params": [
            {
              "name": "object_id",
              "value": "0x53e4567ccafa5f36ce84c80aa8bc9be64e0d5ae796884274aef3005ae6733809"
            },
            {
              "name": "options",
              "value": {
                "showType": true,
                "showOwner": true,
                "showPreviousTransaction": true,
                "showDisplay": false,
                "showContent": true,
                "showBcs": false,
                "showStorageRebate": true
              }
            }
          ],
          "result": {
            "name": "Result",
            "value": {
              "data": {
                "objectId": "0x53e4567ccafa5f36ce84c80aa8bc9be64e0d5ae796884274aef3005ae6733809",
                "version": "1",
                "digest": "33K5ZXJ3RyubvYaHuEnQ1QXmmbhgtrFwp199dnEbL4n7",
                "type": "0x2::coin::Coin<0x2::iota::IOTA>",
                "owner": {
                  "AddressOwner": "0xc8ec1d5b84dd6289e193b9f88de4a994358c9f856135236c3e75a925e1c77ac3"
                },
                "previousTransaction": "5PLgmQye6rraDYqpV3npV6H1cUXoJZgJh1dPCyRa3WCv",
                "storageRebate": "100",
                "content": {
                  "dataType": "moveObject",
                  "type": "0x2::coin::Coin<0x2::iota::IOTA>",
                  "hasPublicTransfer": true,
                  "fields": {
                    "balance": "100000000",
                    "id": {
                      "id": "0x53e4567ccafa5f36ce84c80aa8bc9be64e0d5ae796884274aef3005ae6733809"
                    }
                  }
                }
              }
            }
          }
        }
      ]
    },
    {
      "name": "iota_getProtocolConfig",
      "tags": [
        {
          "name": "Read API"
        }
      ],
      "description": "Return the protocol config table for the given version number. If the version number is not specified, If none is specified, the node uses the version of the latest epoch it has processed.",
      "params": [
        {
          "name": "version",
          "description": "An optional protocol version specifier. If omitted, the latest protocol config table for the node will be returned.",
          "schema": {
            "$ref": "#/components/schemas/BigInt_for_uint64"
          }
        }
      ],
      "result": {
        "name": "ProtocolConfigResponse",
        "required": true,
        "schema": {
          "$ref": "#/components/schemas/ProtocolConfig"
        }
      },
      "examples": [
        {
          "name": "Returns the protocol config for the given protocol version. If none is specified, the node uses the version of the latest epoch it has processed",
          "params": [
            {
              "name": "version",
              "value": 6
            }
          ],
          "result": {
            "name": "Result",
            "value": {
              "minSupportedProtocolVersion": "1",
              "maxSupportedProtocolVersion": "1",
              "protocolVersion": "1",
              "featureFlags": {
                "accept_zklogin_in_multisig": true,
                "advance_to_highest_supported_protocol_version": true,
                "allow_receiving_object_id": true,
                "authority_capabilities_v2": true,
                "bridge": true,
                "disable_invariant_violation_check_in_swap_loc": true,
                "enable_coin_deny_list": true,
                "enable_coin_deny_list_v2": true,
                "enable_effects_v2": true,
                "enable_group_ops_native_function_msm": true,
                "enable_group_ops_native_functions": true,
                "enable_jwk_consensus_updates": true,
                "enable_poseidon": true,
                "enable_vdf": true,
                "fresh_vm_on_framework_upgrade": true,
                "hardened_otw_check": true,
                "include_consensus_digest_in_prologue": true,
                "loaded_child_object_format": true,
                "loaded_child_object_format_type": true,
                "mysticeti_leader_scoring_and_schedule": true,
                "mysticeti_use_committed_subdag_digest": true,
                "no_extraneous_module_bytes": true,
                "package_upgrades": true,
                "passkey_auth": true,
                "prepend_prologue_tx_in_consensus_commit_in_checkpoints": true,
                "random_beacon": true,
                "recompute_has_public_transfer_in_execution": true,
                "record_consensus_determined_version_assignments_in_prologue": true,
                "reject_mutable_random_on_entry_functions": true,
                "reshare_at_same_initial_version": true,
                "resolve_abort_locations_to_package_id": true,
                "rethrow_serialization_type_layout_errors": true,
                "shared_object_deletion": true,
<<<<<<< HEAD
                "simple_conservation_checks": true,
=======
                "simplified_unwrap_then_delete": true,
>>>>>>> d9af0948
                "soft_bundle": true,
                "throughput_aware_consensus_submission": false,
                "verify_legacy_zklogin_address": true,
                "zklogin_auth": true
              },
              "attributes": {
                "address_from_bytes_cost_base": {
                  "u64": "52"
                },
                "address_from_u256_cost_base": {
                  "u64": "52"
                },
                "address_to_u256_cost_base": {
                  "u64": "52"
                },
                "base_tx_cost_fixed": {
                  "u64": "1000"
                },
                "base_tx_cost_per_byte": {
                  "u64": "0"
                },
                "bcs_failure_cost": {
                  "u64": "52"
                },
                "bcs_legacy_min_output_size_cost": {
                  "u64": "1"
                },
                "bcs_per_byte_serialized_cost": {
                  "u64": "2"
                },
                "binary_address_identifiers": {
                  "u16": "100"
                },
                "binary_constant_pool": {
                  "u16": "4000"
                },
                "binary_enum_def_instantiations": null,
                "binary_enum_defs": null,
                "binary_field_handles": {
                  "u16": "500"
                },
                "binary_field_instantiations": {
                  "u16": "250"
                },
                "binary_friend_decls": {
                  "u16": "100"
                },
                "binary_function_defs": {
                  "u16": "1000"
                },
                "binary_function_handles": {
                  "u16": "1500"
                },
                "binary_function_instantiations": {
                  "u16": "750"
                },
                "binary_identifiers": {
                  "u16": "10000"
                },
                "binary_module_handles": {
                  "u16": "100"
                },
                "binary_signatures": {
                  "u16": "1000"
                },
                "binary_struct_def_instantiations": {
                  "u16": "100"
                },
                "binary_struct_defs": {
                  "u16": "200"
                },
                "binary_struct_handles": {
                  "u16": "300"
                },
                "binary_variant_handles": null,
                "binary_variant_instantiation_handles": null,
                "bls12381_bls12381_min_pk_verify_cost_base": {
                  "u64": "52"
                },
                "bls12381_bls12381_min_pk_verify_msg_cost_per_block": {
                  "u64": "2"
                },
                "bls12381_bls12381_min_pk_verify_msg_cost_per_byte": {
                  "u64": "2"
                },
                "bls12381_bls12381_min_sig_verify_cost_base": {
                  "u64": "52"
                },
                "bls12381_bls12381_min_sig_verify_msg_cost_per_block": {
                  "u64": "2"
                },
                "bls12381_bls12381_min_sig_verify_msg_cost_per_byte": {
                  "u64": "2"
                },
                "bridge_should_try_to_finalize_committee": {
                  "bool": "true"
                },
                "buffer_stake_for_protocol_upgrade_bps": {
                  "u64": "5000"
                },
                "check_zklogin_id_cost_base": {
                  "u64": "200"
                },
                "check_zklogin_issuer_cost_base": {
                  "u64": "200"
                },
                "checkpoint_summary_version_specific_data": {
                  "u64": "1"
                },
                "config_read_setting_impl_cost_base": {
                  "u64": "100"
                },
                "config_read_setting_impl_cost_per_byte": {
                  "u64": "40"
                },
                "consensus_bad_nodes_stake_threshold": {
                  "u64": "20"
                },
                "consensus_max_num_transactions_in_block": {
                  "u64": "512"
                },
                "consensus_max_transaction_size_bytes": {
                  "u64": "262144"
                },
                "consensus_max_transactions_in_block_bytes": {
                  "u64": "524288"
                },
                "crypto_invalid_arguments_cost": {
                  "u64": "100"
                },
                "debug_print_base_cost": {
                  "u64": "52"
                },
                "debug_print_stack_trace_base_cost": {
                  "u64": "52"
                },
                "dynamic_field_add_child_object_cost_base": {
                  "u64": "100"
                },
                "dynamic_field_add_child_object_struct_tag_cost_per_byte": {
                  "u64": "10"
                },
                "dynamic_field_add_child_object_type_cost_per_byte": {
                  "u64": "10"
                },
                "dynamic_field_add_child_object_value_cost_per_byte": {
                  "u64": "10"
                },
                "dynamic_field_borrow_child_object_child_ref_cost_per_byte": {
                  "u64": "10"
                },
                "dynamic_field_borrow_child_object_cost_base": {
                  "u64": "100"
                },
                "dynamic_field_borrow_child_object_type_cost_per_byte": {
                  "u64": "10"
                },
                "dynamic_field_has_child_object_cost_base": {
                  "u64": "100"
                },
                "dynamic_field_has_child_object_with_ty_cost_base": {
                  "u64": "100"
                },
                "dynamic_field_has_child_object_with_ty_type_cost_per_byte": {
                  "u64": "2"
                },
                "dynamic_field_has_child_object_with_ty_type_tag_cost_per_byte": {
                  "u64": "2"
                },
                "dynamic_field_hash_type_and_key_cost_base": {
                  "u64": "100"
                },
                "dynamic_field_hash_type_and_key_type_cost_per_byte": {
                  "u64": "2"
                },
                "dynamic_field_hash_type_and_key_type_tag_cost_per_byte": {
                  "u64": "2"
                },
                "dynamic_field_hash_type_and_key_value_cost_per_byte": {
                  "u64": "2"
                },
                "dynamic_field_remove_child_object_child_cost_per_byte": {
                  "u64": "2"
                },
                "dynamic_field_remove_child_object_cost_base": {
                  "u64": "100"
                },
                "dynamic_field_remove_child_object_type_cost_per_byte": {
                  "u64": "2"
                },
                "ecdsa_k1_decompress_pubkey_cost_base": {
                  "u64": "52"
                },
                "ecdsa_k1_ecrecover_keccak256_cost_base": {
                  "u64": "52"
                },
                "ecdsa_k1_ecrecover_keccak256_msg_cost_per_block": {
                  "u64": "2"
                },
                "ecdsa_k1_ecrecover_keccak256_msg_cost_per_byte": {
                  "u64": "2"
                },
                "ecdsa_k1_ecrecover_sha256_cost_base": {
                  "u64": "52"
                },
                "ecdsa_k1_ecrecover_sha256_msg_cost_per_block": {
                  "u64": "2"
                },
                "ecdsa_k1_ecrecover_sha256_msg_cost_per_byte": {
                  "u64": "2"
                },
                "ecdsa_k1_secp256k1_verify_keccak256_cost_base": {
                  "u64": "52"
                },
                "ecdsa_k1_secp256k1_verify_keccak256_msg_cost_per_block": {
                  "u64": "2"
                },
                "ecdsa_k1_secp256k1_verify_keccak256_msg_cost_per_byte": {
                  "u64": "2"
                },
                "ecdsa_k1_secp256k1_verify_sha256_cost_base": {
                  "u64": "52"
                },
                "ecdsa_k1_secp256k1_verify_sha256_msg_cost_per_block": {
                  "u64": "2"
                },
                "ecdsa_k1_secp256k1_verify_sha256_msg_cost_per_byte": {
                  "u64": "2"
                },
                "ecdsa_r1_ecrecover_keccak256_cost_base": {
                  "u64": "52"
                },
                "ecdsa_r1_ecrecover_keccak256_msg_cost_per_block": {
                  "u64": "2"
                },
                "ecdsa_r1_ecrecover_keccak256_msg_cost_per_byte": {
                  "u64": "2"
                },
                "ecdsa_r1_ecrecover_sha256_cost_base": {
                  "u64": "52"
                },
                "ecdsa_r1_ecrecover_sha256_msg_cost_per_block": {
                  "u64": "2"
                },
                "ecdsa_r1_ecrecover_sha256_msg_cost_per_byte": {
                  "u64": "2"
                },
                "ecdsa_r1_secp256r1_verify_keccak256_cost_base": {
                  "u64": "52"
                },
                "ecdsa_r1_secp256r1_verify_keccak256_msg_cost_per_block": {
                  "u64": "2"
                },
                "ecdsa_r1_secp256r1_verify_keccak256_msg_cost_per_byte": {
                  "u64": "2"
                },
                "ecdsa_r1_secp256r1_verify_sha256_cost_base": {
                  "u64": "52"
                },
                "ecdsa_r1_secp256r1_verify_sha256_msg_cost_per_block": {
                  "u64": "2"
                },
                "ecdsa_r1_secp256r1_verify_sha256_msg_cost_per_byte": {
                  "u64": "2"
                },
                "ecvrf_ecvrf_verify_alpha_string_cost_per_block": {
                  "u64": "2"
                },
                "ecvrf_ecvrf_verify_alpha_string_cost_per_byte": {
                  "u64": "2"
                },
                "ecvrf_ecvrf_verify_cost_base": {
                  "u64": "52"
                },
                "ed25519_ed25519_verify_cost_base": {
                  "u64": "52"
                },
                "ed25519_ed25519_verify_msg_cost_per_block": {
                  "u64": "2"
                },
                "ed25519_ed25519_verify_msg_cost_per_byte": {
                  "u64": "2"
                },
                "event_emit_cost_base": {
                  "u64": "52"
                },
                "event_emit_output_cost_per_byte": {
                  "u64": "10"
                },
                "event_emit_tag_size_derivation_cost_per_byte": {
                  "u64": "5"
                },
                "event_emit_value_size_derivation_cost_per_byte": {
                  "u64": "2"
                },
                "execution_version": {
                  "u64": "1"
                },
                "gas_model_version": {
                  "u64": "8"
                },
                "gas_rounding_step": {
                  "u64": "1000"
                },
                "groth16_prepare_verifying_key_bls12381_cost_base": {
                  "u64": "52"
                },
                "groth16_prepare_verifying_key_bn254_cost_base": {
                  "u64": "52"
                },
                "groth16_verify_groth16_proof_internal_bls12381_cost_base": {
                  "u64": "52"
                },
                "groth16_verify_groth16_proof_internal_bls12381_cost_per_public_input": {
                  "u64": "2"
                },
                "groth16_verify_groth16_proof_internal_bn254_cost_base": {
                  "u64": "52"
                },
                "groth16_verify_groth16_proof_internal_bn254_cost_per_public_input": {
                  "u64": "2"
                },
                "groth16_verify_groth16_proof_internal_public_input_cost_per_byte": {
                  "u64": "2"
                },
                "group_ops_bls12381_decode_g1_cost": {
                  "u64": "52"
                },
                "group_ops_bls12381_decode_g2_cost": {
                  "u64": "52"
                },
                "group_ops_bls12381_decode_gt_cost": {
                  "u64": "52"
                },
                "group_ops_bls12381_decode_scalar_cost": {
                  "u64": "52"
                },
                "group_ops_bls12381_g1_add_cost": {
                  "u64": "52"
                },
                "group_ops_bls12381_g1_div_cost": {
                  "u64": "52"
                },
                "group_ops_bls12381_g1_hash_to_base_cost": {
                  "u64": "52"
                },
                "group_ops_bls12381_g1_hash_to_cost_per_byte": {
                  "u64": "2"
                },
                "group_ops_bls12381_g1_msm_base_cost": {
                  "u64": "52"
                },
                "group_ops_bls12381_g1_msm_base_cost_per_input": {
                  "u64": "52"
                },
                "group_ops_bls12381_g1_mul_cost": {
                  "u64": "52"
                },
                "group_ops_bls12381_g1_sub_cost": {
                  "u64": "52"
                },
                "group_ops_bls12381_g2_add_cost": {
                  "u64": "52"
                },
                "group_ops_bls12381_g2_div_cost": {
                  "u64": "52"
                },
                "group_ops_bls12381_g2_hash_to_base_cost": {
                  "u64": "52"
                },
                "group_ops_bls12381_g2_hash_to_cost_per_byte": {
                  "u64": "2"
                },
                "group_ops_bls12381_g2_msm_base_cost": {
                  "u64": "52"
                },
                "group_ops_bls12381_g2_msm_base_cost_per_input": {
                  "u64": "52"
                },
                "group_ops_bls12381_g2_mul_cost": {
                  "u64": "52"
                },
                "group_ops_bls12381_g2_sub_cost": {
                  "u64": "52"
                },
                "group_ops_bls12381_gt_add_cost": {
                  "u64": "52"
                },
                "group_ops_bls12381_gt_div_cost": {
                  "u64": "52"
                },
                "group_ops_bls12381_gt_mul_cost": {
                  "u64": "52"
                },
                "group_ops_bls12381_gt_sub_cost": {
                  "u64": "52"
                },
                "group_ops_bls12381_msm_max_len": {
                  "u32": "32"
                },
                "group_ops_bls12381_pairing_cost": {
                  "u64": "52"
                },
                "group_ops_bls12381_scalar_add_cost": {
                  "u64": "52"
                },
                "group_ops_bls12381_scalar_div_cost": {
                  "u64": "52"
                },
                "group_ops_bls12381_scalar_mul_cost": {
                  "u64": "52"
                },
                "group_ops_bls12381_scalar_sub_cost": {
                  "u64": "52"
                },
                "hash_blake2b256_cost_base": {
                  "u64": "52"
                },
                "hash_blake2b256_data_cost_per_block": {
                  "u64": "2"
                },
                "hash_blake2b256_data_cost_per_byte": {
                  "u64": "2"
                },
                "hash_keccak256_cost_base": {
                  "u64": "52"
                },
                "hash_keccak256_data_cost_per_block": {
                  "u64": "2"
                },
                "hash_keccak256_data_cost_per_byte": {
                  "u64": "2"
                },
                "hash_sha2_256_base_cost": {
                  "u64": "52"
                },
                "hash_sha2_256_legacy_min_input_len_cost": {
                  "u64": "1"
                },
                "hash_sha2_256_per_byte_cost": {
                  "u64": "2"
                },
                "hash_sha3_256_base_cost": {
                  "u64": "52"
                },
                "hash_sha3_256_legacy_min_input_len_cost": {
                  "u64": "1"
                },
                "hash_sha3_256_per_byte_cost": {
                  "u64": "2"
                },
                "hmac_hmac_sha3_256_cost_base": {
                  "u64": "52"
                },
                "hmac_hmac_sha3_256_input_cost_per_block": {
                  "u64": "2"
                },
                "hmac_hmac_sha3_256_input_cost_per_byte": {
                  "u64": "2"
                },
                "max_accumulated_txn_cost_per_object_in_mysticeti_commit": {
                  "u64": "10"
                },
                "max_accumulated_txn_cost_per_object_in_narwhal_commit": {
                  "u64": "100"
                },
                "max_age_of_jwk_in_epochs": {
                  "u64": "1"
                },
                "max_arguments": {
                  "u32": "512"
                },
                "max_back_edges_per_function": {
                  "u64": "10000"
                },
                "max_back_edges_per_module": {
                  "u64": "10000"
                },
                "max_basic_blocks": {
                  "u64": "1024"
                },
                "max_checkpoint_size_bytes": {
                  "u64": "31457280"
                },
                "max_deferral_rounds_for_congestion_control": {
                  "u64": "10"
                },
                "max_dependency_depth": {
                  "u64": "100"
                },
                "max_event_emit_size": {
                  "u64": "256000"
                },
                "max_event_emit_size_total": {
                  "u64": "65536000"
                },
                "max_fields_in_struct": {
                  "u64": "32"
                },
                "max_function_definitions": {
                  "u64": "1000"
                },
                "max_function_parameters": {
                  "u64": "128"
                },
                "max_gas_computation_bucket": {
                  "u64": "5000000"
                },
                "max_gas_payment_objects": {
                  "u32": "256"
                },
                "max_gas_price": {
                  "u64": "100000"
                },
                "max_generic_instantiation_length": {
                  "u64": "32"
                },
                "max_input_objects": {
                  "u64": "2048"
                },
                "max_jwk_votes_per_validator_per_epoch": {
                  "u64": "240"
                },
                "max_loop_depth": {
                  "u64": "5"
                },
                "max_meter_ticks_per_module": {
                  "u64": "16000000"
                },
                "max_meter_ticks_per_package": {
                  "u64": "16000000"
                },
                "max_modules_in_publish": {
                  "u32": "64"
                },
                "max_move_enum_variants": null,
                "max_move_identifier_len": {
                  "u64": "128"
                },
                "max_move_object_size": {
                  "u64": "256000"
                },
                "max_move_package_size": {
                  "u64": "102400"
                },
                "max_move_value_depth": {
                  "u64": "128"
                },
                "max_move_vector_len": {
                  "u64": "262144"
                },
                "max_num_deleted_move_object_ids": {
                  "u64": "2048"
                },
                "max_num_deleted_move_object_ids_system_tx": {
                  "u64": "32768"
                },
                "max_num_event_emit": {
                  "u64": "1024"
                },
                "max_num_new_move_object_ids": {
                  "u64": "2048"
                },
                "max_num_new_move_object_ids_system_tx": {
                  "u64": "32768"
                },
                "max_num_transferred_move_object_ids": {
                  "u64": "2048"
                },
                "max_num_transferred_move_object_ids_system_tx": {
                  "u64": "32768"
                },
                "max_package_dependencies": {
                  "u32": "32"
                },
                "max_programmable_tx_commands": {
                  "u32": "1024"
                },
                "max_publish_or_upgrade_per_ptb": {
                  "u64": "5"
                },
                "max_pure_argument_size": {
                  "u32": "16384"
                },
                "max_push_size": {
                  "u64": "10000"
                },
                "max_serialized_tx_effects_size_bytes": {
                  "u64": "524288"
                },
                "max_serialized_tx_effects_size_bytes_system_tx": {
                  "u64": "8388608"
                },
                "max_size_written_objects": {
                  "u64": "5000000"
                },
                "max_size_written_objects_system_tx": {
                  "u64": "50000000"
                },
                "max_soft_bundle_size": {
                  "u64": "5"
                },
                "max_struct_definitions": {
                  "u64": "200"
                },
                "max_transactions_per_checkpoint": {
                  "u64": "10000"
                },
                "max_tx_gas": {
                  "u64": "50000000000"
                },
                "max_tx_size_bytes": {
                  "u64": "131072"
                },
                "max_type_argument_depth": {
                  "u32": "16"
                },
                "max_type_arguments": {
                  "u32": "16"
                },
                "max_type_nodes": {
                  "u64": "256"
                },
                "max_value_stack_size": {
                  "u64": "1024"
                },
                "max_verifier_meter_ticks_per_function": {
                  "u64": "16000000"
                },
                "min_checkpoint_interval_ms": {
                  "u64": "200"
                },
                "min_move_binary_format_version": {
                  "u32": "6"
                },
                "move_binary_format_version": {
                  "u32": "7"
                },
                "obj_access_cost_delete_per_byte": {
                  "u64": "40"
                },
                "obj_access_cost_mutate_per_byte": {
                  "u64": "40"
                },
                "obj_access_cost_read_per_byte": {
                  "u64": "15"
                },
                "obj_access_cost_verify_per_byte": {
                  "u64": "200"
                },
                "obj_data_cost_refundable": {
                  "u64": "100"
                },
                "obj_metadata_cost_non_refundable": {
                  "u64": "50"
                },
                "object_borrow_uid_cost_base": {
                  "u64": "52"
                },
                "object_delete_impl_cost_base": {
                  "u64": "52"
                },
                "object_record_new_uid_cost_base": {
                  "u64": "52"
                },
                "object_runtime_max_num_cached_objects": {
                  "u64": "1000"
                },
                "object_runtime_max_num_cached_objects_system_tx": {
                  "u64": "16000"
                },
                "object_runtime_max_num_store_entries": {
                  "u64": "1000"
                },
                "object_runtime_max_num_store_entries_system_tx": {
                  "u64": "16000"
                },
                "package_publish_cost_fixed": {
                  "u64": "1000"
                },
                "package_publish_cost_per_byte": {
                  "u64": "80"
                },
                "poseidon_bn254_cost_base": {
                  "u64": "260"
                },
                "poseidon_bn254_cost_per_block": {
                  "u64": "10"
                },
                "random_beacon_dkg_timeout_round": {
                  "u32": "3000"
                },
                "random_beacon_dkg_version": {
                  "u64": "1"
                },
                "random_beacon_min_round_interval_ms": {
                  "u64": "500"
                },
                "random_beacon_reduction_allowed_delta": {
                  "u16": "800"
                },
                "random_beacon_reduction_lower_bound": {
                  "u32": "1000"
                },
                "reward_slashing_rate": {
                  "u64": "10000"
                },
                "storage_gas_price": {
                  "u64": "76"
                },
                "storage_rebate_rate": {
                  "u64": "10000"
                },
                "string_check_utf8_base_cost": {
                  "u64": "52"
                },
                "string_check_utf8_per_byte_cost": {
                  "u64": "2"
                },
                "string_index_of_base_cost": {
                  "u64": "52"
                },
                "string_index_of_per_byte_pattern_cost": {
                  "u64": "2"
                },
                "string_index_of_per_byte_searched_cost": {
                  "u64": "2"
                },
                "string_is_char_boundary_base_cost": {
                  "u64": "52"
                },
                "string_sub_string_base_cost": {
                  "u64": "52"
                },
                "string_sub_string_per_byte_cost": {
                  "u64": "2"
                },
                "transfer_freeze_object_cost_base": {
                  "u64": "52"
                },
                "transfer_receive_object_cost_base": {
                  "u64": "52"
                },
                "transfer_share_object_cost_base": {
                  "u64": "52"
                },
                "transfer_transfer_internal_cost_base": {
                  "u64": "52"
                },
                "tx_context_derive_id_cost_base": {
                  "u64": "52"
                },
                "type_name_get_base_cost": {
                  "u64": "52"
                },
                "type_name_get_per_byte_cost": {
                  "u64": "2"
                },
                "types_is_one_time_witness_cost_base": {
                  "u64": "52"
                },
                "types_is_one_time_witness_type_cost_per_byte": {
                  "u64": "2"
                },
                "types_is_one_time_witness_type_tag_cost_per_byte": {
                  "u64": "2"
                },
                "validator_target_reward": {
                  "u64": "767000000000000"
                },
                "validator_validate_metadata_cost_base": {
                  "u64": "52"
                },
                "validator_validate_metadata_data_cost_per_byte": {
                  "u64": "2"
                },
                "vdf_hash_to_input_cost": {
                  "u64": "100"
                },
                "vdf_verify_vdf_cost": {
                  "u64": "1500"
                },
                "vector_borrow_base_cost": {
                  "u64": "52"
                },
                "vector_destroy_empty_base_cost": {
                  "u64": "52"
                },
                "vector_empty_base_cost": {
                  "u64": "52"
                },
                "vector_length_base_cost": {
                  "u64": "52"
                },
                "vector_pop_back_base_cost": {
                  "u64": "52"
                },
                "vector_push_back_base_cost": {
                  "u64": "52"
                },
                "vector_push_back_legacy_per_abstract_memory_unit_cost": {
                  "u64": "2"
                },
                "vector_swap_base_cost": {
                  "u64": "52"
                }
              }
            }
          }
        }
      ]
    },
    {
      "name": "iota_getTotalTransactionBlocks",
      "tags": [
        {
          "name": "Read API"
        }
      ],
      "description": "Return the total number of transaction blocks known to the server.",
      "params": [],
      "result": {
        "name": "BigInt<u64>",
        "required": true,
        "schema": {
          "$ref": "#/components/schemas/BigInt_for_uint64"
        }
      },
      "examples": [
        {
          "name": "Gets total number of transactions on the network.",
          "params": [],
          "result": {
            "name": "Result",
            "value": "2451485"
          }
        }
      ]
    },
    {
      "name": "iota_getTransactionBlock",
      "tags": [
        {
          "name": "Read API"
        }
      ],
      "description": "Return the transaction response object.",
      "params": [
        {
          "name": "digest",
          "description": "the digest of the queried transaction",
          "required": true,
          "schema": {
            "$ref": "#/components/schemas/TransactionDigest"
          }
        },
        {
          "name": "options",
          "description": "options for specifying the content to be returned",
          "schema": {
            "$ref": "#/components/schemas/TransactionBlockResponseOptions"
          }
        }
      ],
      "result": {
        "name": "IotaTransactionBlockResponse",
        "required": true,
        "schema": {
          "$ref": "#/components/schemas/TransactionBlockResponse"
        }
      },
      "examples": [
        {
          "name": "Returns the transaction response object for specified transaction digest.",
          "params": [
            {
              "name": "digest",
              "value": "FpGNjXf3aHK61cqMAxLVaaRAzU7Dav8QW6DNg5qnGo3x"
            },
            {
              "name": "options",
              "value": {
                "showInput": true,
                "showRawInput": false,
                "showEffects": true,
                "showEvents": true,
                "showObjectChanges": false,
                "showBalanceChanges": false,
                "showRawEffects": false
              }
            }
          ],
          "result": {
            "name": "Result",
            "value": {
              "digest": "FpGNjXf3aHK61cqMAxLVaaRAzU7Dav8QW6DNg5qnGo3x",
              "transaction": {
                "data": {
                  "messageVersion": "v1",
                  "transaction": {
                    "kind": "ProgrammableTransaction",
                    "inputs": [
                      {
                        "type": "pure",
                        "valueType": "address",
                        "value": "0x8196d048b7a6d04c8edc89579d86fd3fc90c52f9a14c6b812b94fe613c5bcebb"
                      },
                      {
                        "type": "object",
                        "objectType": "immOrOwnedObject",
                        "objectId": "0x5eeb1d449e2516166d57d71fdeb154d0dc9ecdb7b30057d0a932684cac352cdc",
                        "version": "2",
                        "digest": "GK4NxEKSrK88XkPNeuBqtJYPmU9yMTWMD7K9TdU4ybKN"
                      }
                    ],
                    "transactions": [
                      {
                        "TransferObjects": [
                          [
                            {
                              "Input": 1
                            }
                          ],
                          {
                            "Input": 0
                          }
                        ]
                      }
                    ]
                  },
                  "sender": "0xeb126769c0e4c365a80a2a9332872d7ed1f0b66d31a7eae33ee136996c1f3638",
                  "gasData": {
                    "payment": [
                      {
                        "objectId": "0x1a3e898029d024eec1d44c6af5e2facded84d03b5373514f16e3d66e00081051",
                        "version": 2,
                        "digest": "7nDZ5J4VyvYGUbX2f6mQdhkr3RFrb3vZqui1ogoyApD9"
                      }
                    ],
                    "owner": "0xeb126769c0e4c365a80a2a9332872d7ed1f0b66d31a7eae33ee136996c1f3638",
                    "price": "10",
                    "budget": "100000"
                  }
                },
                "txSignatures": [
                  "ANuc6Egqqzpiy6qWWkI//Z9jAe0WmcGYigz0oWlk2CGYZ7XRnmhJuMRa78wLabwcwomzIpXdEZgpkaJtDJd/fQZtCxWrqsEEHAdxoMDwblU5hyWJ8H3zFvk20E2fO5bzHA=="
                ]
              },
              "rawTransaction": "AQAAAAAAAgAggZbQSLem0EyO3IlXnYb9P8kMUvmhTGuBK5T+YTxbzrsBAF7rHUSeJRYWbVfXH96xVNDcns23swBX0KkyaEysNSzcAgAAAAAAAAAg43+UGkUe+CCaD7+/G1SbK7Jrjq7giJUUbfJ7w88mEMEBAQEBAQABAADrEmdpwOTDZagKKpMyhy1+0fC2bTGn6uM+4TaZbB82OAEaPomAKdAk7sHUTGr14vrN7YTQO1NzUU8W49ZuAAgQUQIAAAAAAAAAIGS7c6HtWLLBiwy/N3eS4gbmuA1NXupk4ucFY7FYkCbE6xJnacDkw2WoCiqTMoctftHwtm0xp+rjPuE2mWwfNjgKAAAAAAAAAKCGAQAAAAAAAAFhANuc6Egqqzpiy6qWWkI//Z9jAe0WmcGYigz0oWlk2CGYZ7XRnmhJuMRa78wLabwcwomzIpXdEZgpkaJtDJd/fQZtCxWrqsEEHAdxoMDwblU5hyWJ8H3zFvk20E2fO5bzHA==",
              "effects": {
                "messageVersion": "v1",
                "status": {
                  "status": "success"
                },
                "executedEpoch": "0",
                "gasUsed": {
                  "computationCost": "100",
                  "storageCost": "100",
                  "storageRebate": "10",
                  "nonRefundableStorageFee": "0"
                },
                "transactionDigest": "6AyFnAuKAKCqm1cD94EyGzBqJCDDJ716ojjmsKF2rqoi",
                "mutated": [
                  {
                    "owner": {
                      "AddressOwner": "0xeb126769c0e4c365a80a2a9332872d7ed1f0b66d31a7eae33ee136996c1f3638"
                    },
                    "reference": {
                      "objectId": "0x1a3e898029d024eec1d44c6af5e2facded84d03b5373514f16e3d66e00081051",
                      "version": 2,
                      "digest": "7nDZ5J4VyvYGUbX2f6mQdhkr3RFrb3vZqui1ogoyApD9"
                    }
                  },
                  {
                    "owner": {
                      "AddressOwner": "0x8196d048b7a6d04c8edc89579d86fd3fc90c52f9a14c6b812b94fe613c5bcebb"
                    },
                    "reference": {
                      "objectId": "0x5eeb1d449e2516166d57d71fdeb154d0dc9ecdb7b30057d0a932684cac352cdc",
                      "version": 2,
                      "digest": "GK4NxEKSrK88XkPNeuBqtJYPmU9yMTWMD7K9TdU4ybKN"
                    }
                  }
                ],
                "gasObject": {
                  "owner": {
                    "ObjectOwner": "0xeb126769c0e4c365a80a2a9332872d7ed1f0b66d31a7eae33ee136996c1f3638"
                  },
                  "reference": {
                    "objectId": "0x1a3e898029d024eec1d44c6af5e2facded84d03b5373514f16e3d66e00081051",
                    "version": 2,
                    "digest": "7nDZ5J4VyvYGUbX2f6mQdhkr3RFrb3vZqui1ogoyApD9"
                  }
                },
                "eventsDigest": "9BQobwxQvJ1JxSXNn8v8htZPTu8FEzJJGgcD4kgLUuMd"
              },
              "objectChanges": [
                {
                  "type": "transferred",
                  "sender": "0xeb126769c0e4c365a80a2a9332872d7ed1f0b66d31a7eae33ee136996c1f3638",
                  "recipient": {
                    "AddressOwner": "0x8196d048b7a6d04c8edc89579d86fd3fc90c52f9a14c6b812b94fe613c5bcebb"
                  },
                  "objectType": "0x2::example::Object",
                  "objectId": "0x5eeb1d449e2516166d57d71fdeb154d0dc9ecdb7b30057d0a932684cac352cdc",
                  "version": "2",
                  "digest": "64UQ3a7m1mjWuzgyGoH8RnMyPGDN4XYTC9dS4qiSfdK4"
                }
              ]
            }
          }
        }
      ]
    },
    {
      "name": "iota_multiGetObjects",
      "tags": [
        {
          "name": "Read API"
        }
      ],
      "description": "Return the object data for a list of objects",
      "params": [
        {
          "name": "object_ids",
          "description": "the IDs of the queried objects",
          "required": true,
          "schema": {
            "type": "array",
            "items": {
              "$ref": "#/components/schemas/ObjectID"
            }
          }
        },
        {
          "name": "options",
          "description": "options for specifying the content to be returned",
          "schema": {
            "$ref": "#/components/schemas/ObjectDataOptions"
          }
        }
      ],
      "result": {
        "name": "Vec<IotaObjectResponse>",
        "required": true,
        "schema": {
          "type": "array",
          "items": {
            "$ref": "#/components/schemas/IotaObjectResponse"
          }
        }
      },
      "examples": [
        {
          "name": "Gets objects by IDs.",
          "params": [
            {
              "name": "object_ids",
              "value": [
                "0x504d411325e3c7f89d412044fe99007efb0f94f1e64d2e8090c619a39299d87e",
                "0x23618df6438d21a48040e6bb568cafc13246bd847c60448160e0358cac4a1134",
                "0x8b95b4eaa9fd3b22b43f6b2c8e92090bd6d16522a6fd4fa83ec70a5f197ad656",
                "0x3fbbd3ebef7dbcc7b02346cdf05674452cc61f316af5d5d7c02b94b023242685",
                "0x9b5cd5df0df2a168259b7115a41ccc0a372b6fd0026e0c63043492ce4d0c19a6"
              ]
            },
            {
              "name": "options",
              "value": {
                "showType": true,
                "showOwner": true,
                "showPreviousTransaction": true,
                "showDisplay": false,
                "showContent": true,
                "showBcs": false,
                "showStorageRebate": true
              }
            }
          ],
          "result": {
            "name": "Result",
            "value": [
              {
                "data": {
                  "objectId": "0x504d411325e3c7f89d412044fe99007efb0f94f1e64d2e8090c619a39299d87e",
                  "version": "1",
                  "digest": "AibMqH69gKT5t7rVTsDZFy2X5iHtoNDobKaZ62mg3FCU",
                  "type": "0x2::coin::Coin<0x2::iota::IOTA>",
                  "owner": {
                    "AddressOwner": "0xe8070b5f56bb10bafa0e2261d819b2582f82ab308bf9c96dfb22ec7345db1b5f"
                  },
                  "previousTransaction": "2QwXW3qzMEZPAyyP9VHtXbC2tp7iomypQc5XnkyPsu5d",
                  "storageRebate": "100",
                  "content": {
                    "dataType": "moveObject",
                    "type": "0x2::coin::Coin<0x2::iota::IOTA>",
                    "hasPublicTransfer": true,
                    "fields": {
                      "balance": "100000000",
                      "id": {
                        "id": "0x504d411325e3c7f89d412044fe99007efb0f94f1e64d2e8090c619a39299d87e"
                      }
                    }
                  }
                }
              },
              {
                "data": {
                  "objectId": "0x23618df6438d21a48040e6bb568cafc13246bd847c60448160e0358cac4a1134",
                  "version": "1",
                  "digest": "D5W76mT1A3tqCmE1Z5MdV5obNzesMXLfLKpRDHSp1fyz",
                  "type": "0x2::coin::Coin<0x2::iota::IOTA>",
                  "owner": {
                    "AddressOwner": "0x5594d02890c986dbf328d28d21acece356d10d89e75f565b0934851ba8d5bc59"
                  },
                  "previousTransaction": "5itvhMFvtJcV6fY2VY4x7F9Ex18q2N4Rr5WU4FXTJsFU",
                  "storageRebate": "100",
                  "content": {
                    "dataType": "moveObject",
                    "type": "0x2::coin::Coin<0x2::iota::IOTA>",
                    "hasPublicTransfer": true,
                    "fields": {
                      "balance": "100000000",
                      "id": {
                        "id": "0x23618df6438d21a48040e6bb568cafc13246bd847c60448160e0358cac4a1134"
                      }
                    }
                  }
                }
              },
              {
                "data": {
                  "objectId": "0x8b95b4eaa9fd3b22b43f6b2c8e92090bd6d16522a6fd4fa83ec70a5f197ad656",
                  "version": "1",
                  "digest": "H2o2pWgceQgTtYrMacR4xnCi4vqGiuozDA6k2rBc4m3q",
                  "type": "0x2::coin::Coin<0x2::iota::IOTA>",
                  "owner": {
                    "AddressOwner": "0xda104dde1de9880be827a1a753e502ebcdfec53f33e745e3f021366b7bc47c2b"
                  },
                  "previousTransaction": "8rsTRNPs13DZvD2xneZEtf2nAAipep6uHXPXWVXfzDBr",
                  "storageRebate": "100",
                  "content": {
                    "dataType": "moveObject",
                    "type": "0x2::coin::Coin<0x2::iota::IOTA>",
                    "hasPublicTransfer": true,
                    "fields": {
                      "balance": "100000000",
                      "id": {
                        "id": "0x8b95b4eaa9fd3b22b43f6b2c8e92090bd6d16522a6fd4fa83ec70a5f197ad656"
                      }
                    }
                  }
                }
              },
              {
                "data": {
                  "objectId": "0x3fbbd3ebef7dbcc7b02346cdf05674452cc61f316af5d5d7c02b94b023242685",
                  "version": "1",
                  "digest": "3ovR1s3bZt6AN1AQ7QhGUfX9BSwgjJPvL6XaczgeSKXU",
                  "type": "0x2::coin::Coin<0x2::iota::IOTA>",
                  "owner": {
                    "AddressOwner": "0x00a65bf5fdccb50582333b61721e6963a25f25ac8ead5916a83f49a7b372eae7"
                  },
                  "previousTransaction": "3w6ars2tmgBST4ozGxPWzSpEGyn4AdxMBv3K9sdkCWfR",
                  "storageRebate": "100",
                  "content": {
                    "dataType": "moveObject",
                    "type": "0x2::coin::Coin<0x2::iota::IOTA>",
                    "hasPublicTransfer": true,
                    "fields": {
                      "balance": "100000000",
                      "id": {
                        "id": "0x3fbbd3ebef7dbcc7b02346cdf05674452cc61f316af5d5d7c02b94b023242685"
                      }
                    }
                  }
                }
              },
              {
                "data": {
                  "objectId": "0x9b5cd5df0df2a168259b7115a41ccc0a372b6fd0026e0c63043492ce4d0c19a6",
                  "version": "1",
                  "digest": "25QdFqrh9FgxhGQyAxZsNEakYmHezqmU3FMPud7JGRB5",
                  "type": "0x2::coin::Coin<0x2::iota::IOTA>",
                  "owner": {
                    "AddressOwner": "0x3e7f360c51d035a6470f09c8d23716e4085025b89d176840d61dde92a452a72f"
                  },
                  "previousTransaction": "BE9GoMd7Mr8fGte3EdsXxUMwYjcErW71n6Gsm4iPvDmv",
                  "storageRebate": "100",
                  "content": {
                    "dataType": "moveObject",
                    "type": "0x2::coin::Coin<0x2::iota::IOTA>",
                    "hasPublicTransfer": true,
                    "fields": {
                      "balance": "100000000",
                      "id": {
                        "id": "0x9b5cd5df0df2a168259b7115a41ccc0a372b6fd0026e0c63043492ce4d0c19a6"
                      }
                    }
                  }
                }
              }
            ]
          }
        }
      ]
    },
    {
      "name": "iota_multiGetTransactionBlocks",
      "tags": [
        {
          "name": "Read API"
        }
      ],
      "description": "Returns an ordered list of transaction responses The method will throw an error if the input contains any duplicate or the input size exceeds QUERY_MAX_RESULT_LIMIT",
      "params": [
        {
          "name": "digests",
          "description": "A list of transaction digests.",
          "required": true,
          "schema": {
            "type": "array",
            "items": {
              "$ref": "#/components/schemas/TransactionDigest"
            }
          }
        },
        {
          "name": "options",
          "description": "config options to control which fields to fetch",
          "schema": {
            "$ref": "#/components/schemas/TransactionBlockResponseOptions"
          }
        }
      ],
      "result": {
        "name": "Vec<IotaTransactionBlockResponse>",
        "required": true,
        "schema": {
          "type": "array",
          "items": {
            "$ref": "#/components/schemas/TransactionBlockResponse"
          }
        }
      },
      "examples": [
        {
          "name": "Returns the transaction data for specified digest.",
          "params": [
            {
              "name": "digests",
              "value": [
                "Hj12H7iuX6ejEQCtbA2saQpa1i68f9d2CWxxgQo9QbpY",
                "81rKmx5TmSzq8UK51rwHS6gQdUg618JHoa4oUxB3opb",
                "AhdWMs5P16iyATKbiZ1vhoAj11Q9xKA7r9XTJDB5wFes"
              ]
            },
            {
              "name": "options",
              "value": {
                "showInput": true,
                "showRawInput": false,
                "showEffects": true,
                "showEvents": true,
                "showObjectChanges": false,
                "showBalanceChanges": false,
                "showRawEffects": false
              }
            }
          ],
          "result": {
            "name": "Result",
            "value": [
              {
                "digest": "Hj12H7iuX6ejEQCtbA2saQpa1i68f9d2CWxxgQo9QbpY",
                "transaction": {
                  "data": {
                    "messageVersion": "v1",
                    "transaction": {
                      "kind": "ProgrammableTransaction",
                      "inputs": [
                        {
                          "type": "pure",
                          "valueType": "address",
                          "value": "0x7a8e9a0d074f90fddb42cd928f74b986c6f539a734f3d7c9a75a9cb227ec3157"
                        },
                        {
                          "type": "object",
                          "objectType": "immOrOwnedObject",
                          "objectId": "0x24962ee4193c8c0d2fb28bbe0eb4ba5fc87a2c6d1a7c12c9454872c5ea06d5e1",
                          "version": "2",
                          "digest": "3gmeyj5oEdE8A4PvjWsDSHchC6tb6YQj18gnD7xnDqGz"
                        }
                      ],
                      "transactions": [
                        {
                          "TransferObjects": [
                            [
                              {
                                "Input": 1
                              }
                            ],
                            {
                              "Input": 0
                            }
                          ]
                        }
                      ]
                    },
                    "sender": "0x235c77b62592fd410cb9eb3c6a77aebddd1ff931aee26094b6702dfc1f65a905",
                    "gasData": {
                      "payment": [
                        {
                          "objectId": "0x9585d5591521bfd12dec3a372efd539108ba807a0dabed6e5da0f174efc3f58e",
                          "version": 2,
                          "digest": "JAgYeYMPm5VLzBYcYxxQUEatfG9gHdFqSNwmBBS41Bri"
                        }
                      ],
                      "owner": "0x235c77b62592fd410cb9eb3c6a77aebddd1ff931aee26094b6702dfc1f65a905",
                      "price": "10",
                      "budget": "100000"
                    }
                  },
                  "txSignatures": [
                    "ADXpbKNNpRW1Csi96IkAhv0CbvRO5D4Wx+iZ4S+k7SjACqqMtyW08Y0TFpydk9mrx9vb5qKyFAqgx4GDVgV/fQmnSicGHWn+0mf3oSb/LUa5i+dDAEb1qsgy7LkQ8hbr+w=="
                  ]
                },
                "rawTransaction": "AQAAAAAAAgAgeo6aDQdPkP3bQs2Sj3S5hsb1Oac089fJp1qcsifsMVcBACSWLuQZPIwNL7KLvg60ul/IeixtGnwSyUVIcsXqBtXhAgAAAAAAAAAgJ+eEST+x3M3niTo6xcZ80sTidUC1LugoCWsqpf5Qp+8BAQEBAQABAAAjXHe2JZL9QQy56zxqd6693R/5Ma7iYJS2cC38H2WpBQGVhdVZFSG/0S3sOjcu/VORCLqAeg2r7W5doPF078P1jgIAAAAAAAAAIP8RnpL1eudNGyUNXfLLUXB4KopDj79oHt7U0eCizX37I1x3tiWS/UEMues8aneuvd0f+TGu4mCUtnAt/B9lqQUKAAAAAAAAAKCGAQAAAAAAAAFhADXpbKNNpRW1Csi96IkAhv0CbvRO5D4Wx+iZ4S+k7SjACqqMtyW08Y0TFpydk9mrx9vb5qKyFAqgx4GDVgV/fQmnSicGHWn+0mf3oSb/LUa5i+dDAEb1qsgy7LkQ8hbr+w==",
                "effects": {
                  "messageVersion": "v1",
                  "status": {
                    "status": "success"
                  },
                  "executedEpoch": "0",
                  "gasUsed": {
                    "computationCost": "100",
                    "storageCost": "100",
                    "storageRebate": "10",
                    "nonRefundableStorageFee": "0"
                  },
                  "transactionDigest": "2SY11dmdTQv6JLD2wqcsMiJNqXbXUkn87Rzw5NHib8Mf",
                  "mutated": [
                    {
                      "owner": {
                        "AddressOwner": "0x235c77b62592fd410cb9eb3c6a77aebddd1ff931aee26094b6702dfc1f65a905"
                      },
                      "reference": {
                        "objectId": "0x9585d5591521bfd12dec3a372efd539108ba807a0dabed6e5da0f174efc3f58e",
                        "version": 2,
                        "digest": "JAgYeYMPm5VLzBYcYxxQUEatfG9gHdFqSNwmBBS41Bri"
                      }
                    },
                    {
                      "owner": {
                        "AddressOwner": "0x7a8e9a0d074f90fddb42cd928f74b986c6f539a734f3d7c9a75a9cb227ec3157"
                      },
                      "reference": {
                        "objectId": "0x24962ee4193c8c0d2fb28bbe0eb4ba5fc87a2c6d1a7c12c9454872c5ea06d5e1",
                        "version": 2,
                        "digest": "3gmeyj5oEdE8A4PvjWsDSHchC6tb6YQj18gnD7xnDqGz"
                      }
                    }
                  ],
                  "gasObject": {
                    "owner": {
                      "ObjectOwner": "0x235c77b62592fd410cb9eb3c6a77aebddd1ff931aee26094b6702dfc1f65a905"
                    },
                    "reference": {
                      "objectId": "0x9585d5591521bfd12dec3a372efd539108ba807a0dabed6e5da0f174efc3f58e",
                      "version": 2,
                      "digest": "JAgYeYMPm5VLzBYcYxxQUEatfG9gHdFqSNwmBBS41Bri"
                    }
                  },
                  "eventsDigest": "DkaTtjSfULiQ7FT48kzuS7yKj2JUAWGgjDBXddqn1z9o"
                },
                "objectChanges": [
                  {
                    "type": "transferred",
                    "sender": "0x235c77b62592fd410cb9eb3c6a77aebddd1ff931aee26094b6702dfc1f65a905",
                    "recipient": {
                      "AddressOwner": "0x7a8e9a0d074f90fddb42cd928f74b986c6f539a734f3d7c9a75a9cb227ec3157"
                    },
                    "objectType": "0x2::example::Object",
                    "objectId": "0x24962ee4193c8c0d2fb28bbe0eb4ba5fc87a2c6d1a7c12c9454872c5ea06d5e1",
                    "version": "2",
                    "digest": "J4k64LwycebB7TQhKrPaZ954yCK64rwbDJMSrSUW4Ba4"
                  }
                ]
              },
              {
                "digest": "81rKmx5TmSzq8UK51rwHS6gQdUg618JHoa4oUxB3opb",
                "transaction": {
                  "data": {
                    "messageVersion": "v1",
                    "transaction": {
                      "kind": "ProgrammableTransaction",
                      "inputs": [
                        {
                          "type": "pure",
                          "valueType": "address",
                          "value": "0xc3e4f846a282754946e181e00f4341a53b5e895ef8ec3c73d2378a0a11825e23"
                        },
                        {
                          "type": "object",
                          "objectType": "immOrOwnedObject",
                          "objectId": "0x2fac1a70e20e146fb1303bd60eb4bea9bd453e50690b423241f0e2e9beabd601",
                          "version": "2",
                          "digest": "HyJbrm9Th6ox4oU9vrrRzgZSaCu1n3omMJ1fAcHswvvo"
                        }
                      ],
                      "transactions": [
                        {
                          "TransferObjects": [
                            [
                              {
                                "Input": 1
                              }
                            ],
                            {
                              "Input": 0
                            }
                          ]
                        }
                      ]
                    },
                    "sender": "0xf528c54e5aa9397aa10a66ec4455fd4b49735ac19e5a0deed050c755ca98d29c",
                    "gasData": {
                      "payment": [
                        {
                          "objectId": "0xbbdabf2828ee9ca7e4227a61cff851fef9fb6a08ae444c96f9810275d6af973c",
                          "version": 2,
                          "digest": "snEA8RNnDvsYjKJx2NMUP49TMjoAuQXx3LJgwe4qo9B"
                        }
                      ],
                      "owner": "0xf528c54e5aa9397aa10a66ec4455fd4b49735ac19e5a0deed050c755ca98d29c",
                      "price": "10",
                      "budget": "100000"
                    }
                  },
                  "txSignatures": [
                    "AOTioLzQMACPuS2iB1FJBbTHnd/VTto9n+JwEeO5DtKAcAxQWN+MWuWGl8Th42XkVv2wqe8OG39I+Jji11TORgQLoJG5hufQ9rzjXn1UVSbD7HyPVZykOZAICGCiqQMgGw=="
                  ]
                },
                "rawTransaction": "AQAAAAAAAgAgw+T4RqKCdUlG4YHgD0NBpTteiV747Dxz0jeKChGCXiMBAC+sGnDiDhRvsTA71g60vqm9RT5QaQtCMkHw4um+q9YBAgAAAAAAAAAg/Cdq6qc8DsEltgkKJ7uvql/DLnVzYS0husigmreRU3QBAQEBAQABAAD1KMVOWqk5eqEKZuxEVf1LSXNawZ5aDe7QUMdVypjSnAG72r8oKO6cp+QiemHP+FH++ftqCK5ETJb5gQJ11q+XPAIAAAAAAAAAIA0CLbniGg8JvLiQdz0RwavXF2ex9nqAQCZ3iCA/OXci9SjFTlqpOXqhCmbsRFX9S0lzWsGeWg3u0FDHVcqY0pwKAAAAAAAAAKCGAQAAAAAAAAFhAOTioLzQMACPuS2iB1FJBbTHnd/VTto9n+JwEeO5DtKAcAxQWN+MWuWGl8Th42XkVv2wqe8OG39I+Jji11TORgQLoJG5hufQ9rzjXn1UVSbD7HyPVZykOZAICGCiqQMgGw==",
                "effects": {
                  "messageVersion": "v1",
                  "status": {
                    "status": "success"
                  },
                  "executedEpoch": "0",
                  "gasUsed": {
                    "computationCost": "100",
                    "storageCost": "100",
                    "storageRebate": "10",
                    "nonRefundableStorageFee": "0"
                  },
                  "transactionDigest": "69bh3Q9RhRgMFKwmQn8LYE8vYujFTpYyUSVBht3oYkm6",
                  "mutated": [
                    {
                      "owner": {
                        "AddressOwner": "0xf528c54e5aa9397aa10a66ec4455fd4b49735ac19e5a0deed050c755ca98d29c"
                      },
                      "reference": {
                        "objectId": "0xbbdabf2828ee9ca7e4227a61cff851fef9fb6a08ae444c96f9810275d6af973c",
                        "version": 2,
                        "digest": "snEA8RNnDvsYjKJx2NMUP49TMjoAuQXx3LJgwe4qo9B"
                      }
                    },
                    {
                      "owner": {
                        "AddressOwner": "0xc3e4f846a282754946e181e00f4341a53b5e895ef8ec3c73d2378a0a11825e23"
                      },
                      "reference": {
                        "objectId": "0x2fac1a70e20e146fb1303bd60eb4bea9bd453e50690b423241f0e2e9beabd601",
                        "version": 2,
                        "digest": "HyJbrm9Th6ox4oU9vrrRzgZSaCu1n3omMJ1fAcHswvvo"
                      }
                    }
                  ],
                  "gasObject": {
                    "owner": {
                      "ObjectOwner": "0xf528c54e5aa9397aa10a66ec4455fd4b49735ac19e5a0deed050c755ca98d29c"
                    },
                    "reference": {
                      "objectId": "0xbbdabf2828ee9ca7e4227a61cff851fef9fb6a08ae444c96f9810275d6af973c",
                      "version": 2,
                      "digest": "snEA8RNnDvsYjKJx2NMUP49TMjoAuQXx3LJgwe4qo9B"
                    }
                  },
                  "eventsDigest": "4Vh6HmG6PwdbZbMiMwj9YnKvsMnP3gfhLmAd288eujv4"
                },
                "objectChanges": [
                  {
                    "type": "transferred",
                    "sender": "0xf528c54e5aa9397aa10a66ec4455fd4b49735ac19e5a0deed050c755ca98d29c",
                    "recipient": {
                      "AddressOwner": "0xc3e4f846a282754946e181e00f4341a53b5e895ef8ec3c73d2378a0a11825e23"
                    },
                    "objectType": "0x2::example::Object",
                    "objectId": "0x2fac1a70e20e146fb1303bd60eb4bea9bd453e50690b423241f0e2e9beabd601",
                    "version": "2",
                    "digest": "CHia3BiES8mt5kqMYhzBpjAeLRpjcsMNDMFakBAdcVAg"
                  }
                ]
              },
              {
                "digest": "AhdWMs5P16iyATKbiZ1vhoAj11Q9xKA7r9XTJDB5wFes",
                "transaction": {
                  "data": {
                    "messageVersion": "v1",
                    "transaction": {
                      "kind": "ProgrammableTransaction",
                      "inputs": [
                        {
                          "type": "pure",
                          "valueType": "address",
                          "value": "0x0388c28ddd5977a58e206acd19639c875a4fbecf3342b825c8384300ac7e3bad"
                        },
                        {
                          "type": "object",
                          "objectType": "immOrOwnedObject",
                          "objectId": "0xc820a75b574224b920aa9b005093b820df24ef8b43715499f4fff4e056c0cd5c",
                          "version": "2",
                          "digest": "6jsxetsBSZJ5ozgZuDmHXJzn9ZBp8emivfYHe6tnHg7C"
                        }
                      ],
                      "transactions": [
                        {
                          "TransferObjects": [
                            [
                              {
                                "Input": 1
                              }
                            ],
                            {
                              "Input": 0
                            }
                          ]
                        }
                      ]
                    },
                    "sender": "0xc14b8463f3b1bc524043bd03c25f673ec576debde0096727f95524f0f555f6bb",
                    "gasData": {
                      "payment": [
                        {
                          "objectId": "0xd8024b4b39a7fed27134b073da8638454111396519379e888c83abaf0e600504",
                          "version": 2,
                          "digest": "9CpH2aW4XPVxaZBGHRwHueXEQUvN3Pf7JQpASHiEsNCw"
                        }
                      ],
                      "owner": "0xc14b8463f3b1bc524043bd03c25f673ec576debde0096727f95524f0f555f6bb",
                      "price": "10",
                      "budget": "100000"
                    }
                  },
                  "txSignatures": [
                    "AAUbCJPG4NRwCaIP0fhIYKgbCj73YH4jG+aLybQnwzniioDlLXeALtmzQiVcO/c/muVfegYm9quaAuTXkseXdwrBLYrHKlE7PwRVuJjmBwbiSpqS0m/j+PFnALfPM5bN1Q=="
                  ]
                },
                "rawTransaction": "AQAAAAAAAgAgA4jCjd1Zd6WOIGrNGWOch1pPvs8zQrglyDhDAKx+O60BAMggp1tXQiS5IKqbAFCTuCDfJO+LQ3FUmfT/9OBWwM1cAgAAAAAAAAAgVUZy4Te1Cxp8iyTYMxDI9sRo5v6QbaCnpymsaNySaNMBAQEBAQABAADBS4Rj87G8UkBDvQPCX2c+xXbeveAJZyf5VSTw9VX2uwHYAktLOaf+0nE0sHPahjhFQRE5ZRk3noiMg6uvDmAFBAIAAAAAAAAAIHnkVv8BP1ZT2rttbJXd19NaQtMfOpvru2g9tm6KBnBowUuEY/OxvFJAQ70Dwl9nPsV23r3gCWcn+VUk8PVV9rsKAAAAAAAAAKCGAQAAAAAAAAFhAAUbCJPG4NRwCaIP0fhIYKgbCj73YH4jG+aLybQnwzniioDlLXeALtmzQiVcO/c/muVfegYm9quaAuTXkseXdwrBLYrHKlE7PwRVuJjmBwbiSpqS0m/j+PFnALfPM5bN1Q==",
                "effects": {
                  "messageVersion": "v1",
                  "status": {
                    "status": "success"
                  },
                  "executedEpoch": "0",
                  "gasUsed": {
                    "computationCost": "100",
                    "storageCost": "100",
                    "storageRebate": "10",
                    "nonRefundableStorageFee": "0"
                  },
                  "transactionDigest": "DzJWHtFNHttaBdpECZGDMF7tcx5NYZfNfCk5NsaaRgmn",
                  "mutated": [
                    {
                      "owner": {
                        "AddressOwner": "0xc14b8463f3b1bc524043bd03c25f673ec576debde0096727f95524f0f555f6bb"
                      },
                      "reference": {
                        "objectId": "0xd8024b4b39a7fed27134b073da8638454111396519379e888c83abaf0e600504",
                        "version": 2,
                        "digest": "9CpH2aW4XPVxaZBGHRwHueXEQUvN3Pf7JQpASHiEsNCw"
                      }
                    },
                    {
                      "owner": {
                        "AddressOwner": "0x0388c28ddd5977a58e206acd19639c875a4fbecf3342b825c8384300ac7e3bad"
                      },
                      "reference": {
                        "objectId": "0xc820a75b574224b920aa9b005093b820df24ef8b43715499f4fff4e056c0cd5c",
                        "version": 2,
                        "digest": "6jsxetsBSZJ5ozgZuDmHXJzn9ZBp8emivfYHe6tnHg7C"
                      }
                    }
                  ],
                  "gasObject": {
                    "owner": {
                      "ObjectOwner": "0xc14b8463f3b1bc524043bd03c25f673ec576debde0096727f95524f0f555f6bb"
                    },
                    "reference": {
                      "objectId": "0xd8024b4b39a7fed27134b073da8638454111396519379e888c83abaf0e600504",
                      "version": 2,
                      "digest": "9CpH2aW4XPVxaZBGHRwHueXEQUvN3Pf7JQpASHiEsNCw"
                    }
                  },
                  "eventsDigest": "Bbh3U8fCxVzdX6uZUNWRzZrUktcUfWcydhWCMyWJSPpt"
                },
                "objectChanges": [
                  {
                    "type": "transferred",
                    "sender": "0xc14b8463f3b1bc524043bd03c25f673ec576debde0096727f95524f0f555f6bb",
                    "recipient": {
                      "AddressOwner": "0x0388c28ddd5977a58e206acd19639c875a4fbecf3342b825c8384300ac7e3bad"
                    },
                    "objectType": "0x2::example::Object",
                    "objectId": "0xc820a75b574224b920aa9b005093b820df24ef8b43715499f4fff4e056c0cd5c",
                    "version": "2",
                    "digest": "HaFQHEJugXDGh95A9Ye1tp7GikbuAQNiEanrQuVLvpfz"
                  }
                ]
              }
            ]
          }
        }
      ]
    },
    {
      "name": "iota_tryGetPastObject",
      "tags": [
        {
          "name": "Read API"
        }
      ],
      "description": "Note there is no software-level guarantee/SLA that objects with past versions can be retrieved by this API, even if the object and version exists/existed. The result may vary across nodes depending on their pruning policies. Return the object information for a specified version",
      "params": [
        {
          "name": "object_id",
          "description": "the ID of the queried object",
          "required": true,
          "schema": {
            "$ref": "#/components/schemas/ObjectID"
          }
        },
        {
          "name": "version",
          "description": "the version of the queried object. If None, default to the latest known version",
          "required": true,
          "schema": {
            "$ref": "#/components/schemas/SequenceNumber2"
          }
        },
        {
          "name": "options",
          "description": "options for specifying the content to be returned",
          "schema": {
            "$ref": "#/components/schemas/ObjectDataOptions"
          }
        }
      ],
      "result": {
        "name": "IotaPastObjectResponse",
        "required": true,
        "schema": {
          "$ref": "#/components/schemas/ObjectRead"
        }
      },
      "examples": [
        {
          "name": "Gets Past Object data.",
          "params": [
            {
              "name": "object_id",
              "value": "0x11af4b844ff94b3fbef6e36b518da3ad4c5856fa686464524a876b463d129760"
            },
            {
              "name": "version",
              "value": 4
            },
            {
              "name": "options",
              "value": {
                "showType": true,
                "showOwner": true,
                "showPreviousTransaction": true,
                "showDisplay": false,
                "showContent": true,
                "showBcs": false,
                "showStorageRebate": true
              }
            }
          ],
          "result": {
            "name": "Result",
            "value": {
              "status": "VersionFound",
              "details": {
                "objectId": "0x11af4b844ff94b3fbef6e36b518da3ad4c5856fa686464524a876b463d129760",
                "version": "4",
                "digest": "5VPAwDXy3BL72ehFc7gSJoz27ahMd6spUg5YwYc4ibcv",
                "type": "0x2::coin::Coin<0x2::iota::IOTA>",
                "owner": {
                  "AddressOwner": "0x3568c40e814d9d5396d23087a0fd641e91e0e00df6c012cded9ef9ba5e5bf042"
                },
                "previousTransaction": "5jQByoouHBwaico5pQB73GdbzerC2StjTiHh5garBjiV",
                "storageRebate": "100",
                "content": {
                  "dataType": "moveObject",
                  "type": "0x2::coin::Coin<0x2::iota::IOTA>",
                  "hasPublicTransfer": true,
                  "fields": {
                    "balance": "10000",
                    "id": {
                      "id": "0x11af4b844ff94b3fbef6e36b518da3ad4c5856fa686464524a876b463d129760"
                    }
                  }
                }
              }
            }
          }
        }
      ]
    },
    {
      "name": "iota_tryMultiGetPastObjects",
      "tags": [
        {
          "name": "Read API"
        }
      ],
      "description": "Note there is no software-level guarantee/SLA that objects with past versions can be retrieved by this API, even if the object and version exists/existed. The result may vary across nodes depending on their pruning policies. Return the object information for a specified version",
      "params": [
        {
          "name": "past_objects",
          "description": "a vector of object and versions to be queried",
          "required": true,
          "schema": {
            "type": "array",
            "items": {
              "$ref": "#/components/schemas/GetPastObjectRequest"
            }
          }
        },
        {
          "name": "options",
          "description": "options for specifying the content to be returned",
          "schema": {
            "$ref": "#/components/schemas/ObjectDataOptions"
          }
        }
      ],
      "result": {
        "name": "Vec<IotaPastObjectResponse>",
        "required": true,
        "schema": {
          "type": "array",
          "items": {
            "$ref": "#/components/schemas/ObjectRead"
          }
        }
      },
      "examples": [
        {
          "name": "Gets Past Object data for a vector of objects.",
          "params": [
            {
              "name": "past_objects",
              "value": [
                {
                  "objectId": "0xd22bbb46f892c42d9ec0ae4de93e02c75973a51c17180798237326a58694a2cf",
                  "version": "4"
                },
                {
                  "objectId": "0x5cd6fa76ed1d18f05f15e35075252ddec4fb83621d55952d9172fcfcb72feae2",
                  "version": "12"
                }
              ]
            },
            {
              "name": "options",
              "value": {
                "showType": true,
                "showOwner": true,
                "showPreviousTransaction": true,
                "showDisplay": false,
                "showContent": true,
                "showBcs": false,
                "showStorageRebate": true
              }
            }
          ],
          "result": {
            "name": "Result",
            "value": [
              {
                "status": "VersionFound",
                "details": {
                  "objectId": "0xd22bbb46f892c42d9ec0ae4de93e02c75973a51c17180798237326a58694a2cf",
                  "version": "4",
                  "digest": "5pCqw4G6F1hXcukW3XwhBzas9RqeFrUkvNon5jgX3ewg",
                  "type": "0x2::coin::Coin<0x2::iota::IOTA>",
                  "owner": {
                    "AddressOwner": "0x38b3186a7bb26a1ab2c982a0a9b482aa70f5a010fffc60f20194ef0f597474e8"
                  },
                  "previousTransaction": "EupJisi3AynCmcFyhkX1azsVtR6vun1Uaf7WSRCE82jx",
                  "storageRebate": "100",
                  "content": {
                    "dataType": "moveObject",
                    "type": "0x2::coin::Coin<0x2::iota::IOTA>",
                    "hasPublicTransfer": true,
                    "fields": {
                      "balance": "10000",
                      "id": {
                        "id": "0xd22bbb46f892c42d9ec0ae4de93e02c75973a51c17180798237326a58694a2cf"
                      }
                    }
                  }
                }
              },
              {
                "status": "VersionFound",
                "details": {
                  "objectId": "0x5cd6fa76ed1d18f05f15e35075252ddec4fb83621d55952d9172fcfcb72feae2",
                  "version": "12",
                  "digest": "CE9bNT96Sa2BxQQH2id4PRxTgW5TW7zm6VVhDeRNBegW",
                  "type": "0x2::coin::Coin<0x2::iota::IOTA>",
                  "owner": {
                    "AddressOwner": "0x54b3c61936f77fcfdaa213c2f7b4fb1b51ef9f3ed66000c0e45697dbee095479"
                  },
                  "previousTransaction": "hvBGBXvKVhC7XYgVPujuiLjxASR6UGAkSFrCRtVxX1F",
                  "storageRebate": "100",
                  "content": {
                    "dataType": "moveObject",
                    "type": "0x2::coin::Coin<0x2::iota::IOTA>",
                    "hasPublicTransfer": true,
                    "fields": {
                      "balance": "20000",
                      "id": {
                        "id": "0xd22bbb46f892c42d9ec0ae4de93e02c75973a51c17180798237326a58694a2cf"
                      }
                    }
                  }
                }
              }
            ]
          }
        }
      ]
    },
    {
      "name": "iotax_getAllBalances",
      "tags": [
        {
          "name": "Coin Query API"
        }
      ],
      "description": "Return the total coin balance for all coin type, owned by the address owner.",
      "params": [
        {
          "name": "owner",
          "description": "the owner's Iota address",
          "required": true,
          "schema": {
            "$ref": "#/components/schemas/IotaAddress"
          }
        }
      ],
      "result": {
        "name": "Vec<Balance>",
        "required": true,
        "schema": {
          "type": "array",
          "items": {
            "$ref": "#/components/schemas/Balance"
          }
        }
      },
      "examples": [
        {
          "name": "Gets all balances for the address in the request.",
          "params": [
            {
              "name": "owner",
              "value": "0x94f1a597b4e8f709a396f7f6b1482bdcd65a673d111e49286c527fab7c2d0961"
            }
          ],
          "result": {
            "name": "Result",
            "value": [
              {
                "coinType": "0x2::iota::IOTA",
                "coinObjectCount": 15,
                "totalBalance": "3000000000",
                "lockedBalance": {}
              }
            ]
          }
        }
      ]
    },
    {
      "name": "iotax_getAllCoins",
      "tags": [
        {
          "name": "Coin Query API"
        }
      ],
      "description": "Return all Coin objects owned by an address.",
      "params": [
        {
          "name": "owner",
          "description": "the owner's Iota address",
          "required": true,
          "schema": {
            "$ref": "#/components/schemas/IotaAddress"
          }
        },
        {
          "name": "cursor",
          "description": "optional paging cursor",
          "schema": {
            "$ref": "#/components/schemas/ObjectID"
          }
        },
        {
          "name": "limit",
          "description": "maximum number of items per page",
          "schema": {
            "type": "integer",
            "format": "uint",
            "minimum": 0.0
          }
        }
      ],
      "result": {
        "name": "CoinPage",
        "required": true,
        "schema": {
          "$ref": "#/components/schemas/Page_for_Coin_and_ObjectID"
        }
      },
      "examples": [
        {
          "name": "Gets all coins for the address in the request body. Begin listing the coins that are after the provided `cursor` value and return only the `limit` amount of results per page.",
          "params": [
            {
              "name": "owner",
              "value": "0x41f5975e3c6bd5c95f041a8493ad7e9934be26e69152d2c2e86d8a9bdbd242b3"
            },
            {
              "name": "cursor",
              "value": "0x2564cd31a71cf9833609b111436d8f0f47b7f8b9927ec3f8975a1dcbf9b25564"
            },
            {
              "name": "limit",
              "value": 3
            }
          ],
          "result": {
            "name": "Result",
            "value": {
              "data": [
                {
                  "coinType": "0x2::iota::IOTA",
                  "coinObjectId": "0x91825debff541cf4e08b5c5f7296ff9840e6f0b185af93984cde8cf3870302c0",
                  "version": "103626",
                  "digest": "7dp5WtTmtGp83EXYYFMzjBJRFeSgR67AzqMETLrfgeFx",
                  "balance": "200000000",
                  "previousTransaction": "9WfFUVhjbbh4tWkyUse1QxzbKX952cyXScH7xJNPB2vQ"
                },
                {
                  "coinType": "0x2::iota::IOTA",
                  "coinObjectId": "0x48a53f22e2e901ea2a5bf44fdd5bb94a1d83b6efc4dd779f0890ca3b1f6ba997",
                  "version": "103626",
                  "digest": "9xLdMXezY8d1yRA2TtN6pYjapyy2EVKHWNriGPFGCFvd",
                  "balance": "200000000",
                  "previousTransaction": "Byq9SyV7x6fvzaf88YRA9JM8vLbVLJAqUX8pESDmKcgw"
                },
                {
                  "coinType": "0x2::iota::IOTA",
                  "coinObjectId": "0x6867fcc63161269c5c0c73b02229486bbaff319209dfb8299ced3b8609037997",
                  "version": "103626",
                  "digest": "5xexWFq6QpGHBQyC9P2cbAJXq9qm2EjzfuRM9NwS1uyG",
                  "balance": "200000000",
                  "previousTransaction": "CEjwHmo98nAiYhSMfKoSDvUMtfKJ6ge6Uj4wKotK4MPZ"
                }
              ],
              "nextCursor": "0x861c5e055605b2bb1199faf653a8771e448930bc95a0369fad43a9870a2e5878",
              "hasNextPage": true
            }
          }
        }
      ]
    },
    {
      "name": "iotax_getAllEpochAddressMetrics",
      "tags": [
        {
          "name": "Extended API"
        }
      ],
      "params": [
        {
          "name": "descending_order",
          "schema": {
            "type": "boolean"
          }
        }
      ],
      "result": {
        "name": "Vec<AddressMetrics>",
        "required": true,
        "schema": {
          "type": "array",
          "items": {
            "$ref": "#/components/schemas/AddressMetrics"
          }
        }
      }
    },
    {
      "name": "iotax_getBalance",
      "tags": [
        {
          "name": "Coin Query API"
        }
      ],
      "description": "Return the total coin balance for one coin type, owned by the address owner.",
      "params": [
        {
          "name": "owner",
          "description": "the owner's Iota address",
          "required": true,
          "schema": {
            "$ref": "#/components/schemas/IotaAddress"
          }
        },
        {
          "name": "coin_type",
          "description": "optional type names for the coin (e.g., 0x168da5bf1f48dafc111b0a488fa454aca95e0b5e::usdc::USDC), default to 0x2::iota::IOTA if not specified.",
          "schema": {
            "type": "string"
          }
        }
      ],
      "result": {
        "name": "Balance",
        "required": true,
        "schema": {
          "$ref": "#/components/schemas/Balance"
        }
      },
      "examples": [
        {
          "name": "Gets the balance of the specified type of coin for the address in the request.",
          "params": [
            {
              "name": "owner",
              "value": "0x51ceab2edc89f74730e683ebee65578cb3bc9237ba6fca019438a9737cf156ae"
            },
            {
              "name": "coin_type",
              "value": "0x168da5bf1f48dafc111b0a488fa454aca95e0b5e::usdc::USDC"
            }
          ],
          "result": {
            "name": "Result",
            "value": {
              "coinType": "0x168da5bf1f48dafc111b0a488fa454aca95e0b5e::usdc::USDC",
              "coinObjectCount": 15,
              "totalBalance": "15",
              "lockedBalance": {}
            }
          }
        }
      ]
    },
    {
      "name": "iotax_getCheckpointAddressMetrics",
      "tags": [
        {
          "name": "Extended API"
        }
      ],
      "params": [
        {
          "name": "checkpoint",
          "required": true,
          "schema": {
            "type": "integer",
            "format": "uint64",
            "minimum": 0.0
          }
        }
      ],
      "result": {
        "name": "AddressMetrics",
        "required": true,
        "schema": {
          "$ref": "#/components/schemas/AddressMetrics"
        }
      }
    },
    {
      "name": "iotax_getCoinMetadata",
      "tags": [
        {
          "name": "Coin Query API"
        }
      ],
      "description": "Return metadata (e.g., symbol, decimals) for a coin.",
      "params": [
        {
          "name": "coin_type",
          "description": "type name for the coin (e.g., 0x168da5bf1f48dafc111b0a488fa454aca95e0b5e::usdc::USDC)",
          "required": true,
          "schema": {
            "type": "string"
          }
        }
      ],
      "result": {
        "name": "IotaCoinMetadata",
        "schema": {
          "$ref": "#/components/schemas/IotaCoinMetadata"
        }
      },
      "examples": [
        {
          "name": "Gets the metadata for the coin type in the request.",
          "params": [
            {
              "name": "coin_type",
              "value": "0x168da5bf1f48dafc111b0a488fa454aca95e0b5e::usdc::USDC"
            }
          ],
          "result": {
            "name": "Result",
            "value": {
              "decimals": 9,
              "name": "Usdc",
              "symbol": "USDC",
              "description": "Stable coin.",
              "iconUrl": null,
              "id": "0x6d907beaa3a49db57bdfdb3557e6d405cbf01c293a53e01457d65e92b5d8dd68"
            }
          }
        }
      ]
    },
    {
      "name": "iotax_getCoins",
      "tags": [
        {
          "name": "Coin Query API"
        }
      ],
      "description": "Return all Coin<`coin_type`> objects owned by an address.",
      "params": [
        {
          "name": "owner",
          "description": "the owner's Iota address",
          "required": true,
          "schema": {
            "$ref": "#/components/schemas/IotaAddress"
          }
        },
        {
          "name": "coin_type",
          "description": "optional type name for the coin (e.g., 0x168da5bf1f48dafc111b0a488fa454aca95e0b5e::usdc::USDC), default to 0x2::iota::IOTA if not specified.",
          "schema": {
            "type": "string"
          }
        },
        {
          "name": "cursor",
          "description": "optional paging cursor",
          "schema": {
            "$ref": "#/components/schemas/ObjectID"
          }
        },
        {
          "name": "limit",
          "description": "maximum number of items per page",
          "schema": {
            "type": "integer",
            "format": "uint",
            "minimum": 0.0
          }
        }
      ],
      "result": {
        "name": "CoinPage",
        "required": true,
        "schema": {
          "$ref": "#/components/schemas/Page_for_Coin_and_ObjectID"
        }
      },
      "examples": [
        {
          "name": "Gets all IOTA coins owned by the address provided. Return a paginated list of `limit` results per page. Similar to `iotax_getAllCoins`, but provides a way to filter by coin type.",
          "params": [
            {
              "name": "owner",
              "value": "0xd62ca040aba24f862a763851c54908cd2a0ee7d709c11b93d4a2083747b76856"
            },
            {
              "name": "coin_type",
              "value": "0x2::iota::IOTA"
            },
            {
              "name": "cursor",
              "value": "0xe5c651321915b06c81838c2e370109b554a448a78d3a56220f798398dde66eab"
            },
            {
              "name": "limit",
              "value": 3
            }
          ],
          "result": {
            "name": "Result",
            "value": {
              "data": [
                {
                  "coinType": "0x2::iota::IOTA",
                  "coinObjectId": "0xa5a8e30db5a798a7354340b6ea78a66f50921841ab5359ec7a3dc01f282420ae",
                  "version": "103626",
                  "digest": "tw5DzJTfdxTn4f3rekFrhN7dQTUezBgsEhycDobTBLb",
                  "balance": "200000000",
                  "previousTransaction": "HSein75AFXgdsnbABWLQ5mvjFmPFWrBFi9CMVsNn7gJr"
                },
                {
                  "coinType": "0x2::iota::IOTA",
                  "coinObjectId": "0x47dfa99496428c65b2054ad7db1872b87ff05b1047bb5e3adf5257cceb08ecb4",
                  "version": "103626",
                  "digest": "AfgFe7ZfjJ5dWV6VAy2LbtvBFhcABkvdvwEjLrRcFqtr",
                  "balance": "200000000",
                  "previousTransaction": "5WHnm9jUZEtDvSvsj7HBrP5BoxA3UY6R57qqumXJXboV"
                },
                {
                  "coinType": "0x2::iota::IOTA",
                  "coinObjectId": "0xd4f062dbcfc3bf73f5861945592222ff7b090ac21c8a3cf840abdc5b743da778",
                  "version": "103626",
                  "digest": "9er6jxigfuQEKsn9gtPV2oW1zGQRcFtKNijHVe88GUJD",
                  "balance": "200000000",
                  "previousTransaction": "H3gwoKE2FSLx3BwvNTTKqCsNHmg6ARzm345icHhXUAEW"
                }
              ],
              "nextCursor": "0xd4f062dbcfc3bf73f5861945592222ff7b090ac21c8a3cf840abdc5b743da778",
              "hasNextPage": true
            }
          }
        }
      ]
    },
    {
      "name": "iotax_getCommitteeInfo",
      "tags": [
        {
          "name": "Governance Read API"
        }
      ],
      "description": "Return the committee information for the asked `epoch`.",
      "params": [
        {
          "name": "epoch",
          "description": "The epoch of interest. If None, default to the latest epoch",
          "schema": {
            "$ref": "#/components/schemas/BigInt_for_uint64"
          }
        }
      ],
      "result": {
        "name": "IotaCommittee",
        "required": true,
        "schema": {
          "$ref": "#/components/schemas/CommitteeInfo"
        }
      },
      "examples": [
        {
          "name": "Gets committee information for epoch 5000.",
          "params": [
            {
              "name": "epoch",
              "value": "5000"
            }
          ],
          "result": {
            "name": "Result",
            "value": {
              "epoch": "5000",
              "validators": [
                [
                  "jc/20VUECmVvSBmxMRG1LFdGqGunLzlfuv4uw4R9HoFA5iSnUf32tfIFC8cgXPnTAATJCwx0Cv/TJs5nPMKyOi0k1T4q/rKG38Zo/UBgCJ1tKxe3md02+Q0zLlSnozjU",
                  "2500"
                ],
                [
                  "mfJe9h+AMrkUY2RgmCxcxvE07x3a52ZX8sv+wev8jQlzdAgN9vzw3Li8Sw2OCvXYDrv/K0xZn1T0LWMS38MUJ2B4wcw0fru+xRmL4lhRPzhrkw0CwnSagD4jMJVevRoQ",
                  "2500"
                ],
                [
                  "rd7vlNiYyI5A297/kcXxBfnPLHR/tvK8N+wD1ske2y4aV4z1RL6LCTHiXyQ9WbDDDZihbOO6HWzx1/UEJpkusK2zE0sFW+gUDS218l+wDYP45CIr8B/WrJOh/0152ljy",
                  "2500"
                ],
                [
                  "s/1e+1yHJAOkrRPxGZUTYG0jNUqEUkmuoVdWTCP/PBXGyeZSty10DoysuTy8wGhrDsDMDBx2C/tCtDZRn8WoBUt2UzqXqfI5h9CX75ax8lJrsgc/oQp3GZQXcjR+8nT0",
                  "2500"
                ]
              ]
            }
          }
        }
      ]
    },
    {
      "name": "iotax_getCurrentEpoch",
      "tags": [
        {
          "name": "Extended API"
        }
      ],
      "description": "Return current epoch info",
      "params": [],
      "result": {
        "name": "EpochInfo",
        "required": true,
        "schema": {
          "$ref": "#/components/schemas/EpochInfo"
        }
      }
    },
    {
      "name": "iotax_getDynamicFieldObject",
      "tags": [
        {
          "name": "Extended API"
        }
      ],
      "description": "Return the dynamic field object information for a specified object",
      "params": [
        {
          "name": "parent_object_id",
          "description": "The ID of the queried parent object",
          "required": true,
          "schema": {
            "$ref": "#/components/schemas/ObjectID"
          }
        },
        {
          "name": "name",
          "description": "The Name of the dynamic field",
          "required": true,
          "schema": {
            "$ref": "#/components/schemas/DynamicFieldName"
          }
        }
      ],
      "result": {
        "name": "IotaObjectResponse",
        "required": true,
        "schema": {
          "$ref": "#/components/schemas/IotaObjectResponse"
        }
      },
      "examples": [
        {
          "name": "Gets the information for the dynamic field the request provides.",
          "params": [
            {
              "name": "parent_object_id",
              "value": "0x5ea6f7a348f4a7bd1a9ab069eb7f63865de3075cc5a4e62432f634b50fd2bb2b"
            },
            {
              "name": "name",
              "value": {
                "type": "0x0000000000000000000000000000000000000000000000000000000000000009::test::TestField",
                "value": "some_value"
              }
            }
          ],
          "result": {
            "name": "Result",
            "value": {
              "data": {
                "objectId": "0x5ea6f7a348f4a7bd1a9ab069eb7f63865de3075cc5a4e62432f634b50fd2bb2b",
                "version": "1",
                "digest": "FnxePMX8y7AqX5mRL4nCcK4xecSrpHrd85c3sJDmh5uG",
                "type": "0x0000000000000000000000000000000000000000000000000000000000000009::test::TestField",
                "owner": {
                  "AddressOwner": "0x013d1eb156edcc1bedc3b1af1be1fe41671856fd3450dc5574abd53c793c9f22"
                },
                "previousTransaction": "Faiv4yqGR4HjAW8WhMN1NHHNStxXgP3u22dVPyvLad2z",
                "storageRebate": "100",
                "content": {
                  "dataType": "moveObject",
                  "type": "0x0000000000000000000000000000000000000000000000000000000000000009::test::TestField",
                  "hasPublicTransfer": true,
                  "fields": {}
                }
              }
            }
          }
        }
      ]
    },
    {
      "name": "iotax_getDynamicFields",
      "tags": [
        {
          "name": "Extended API"
        }
      ],
      "description": "Return the list of dynamic field objects owned by an object.",
      "params": [
        {
          "name": "parent_object_id",
          "description": "The ID of the parent object",
          "required": true,
          "schema": {
            "$ref": "#/components/schemas/ObjectID"
          }
        },
        {
          "name": "cursor",
          "description": "An optional paging cursor. If provided, the query will start from the next item after the specified cursor. Default to start from the first item if not specified.",
          "schema": {
            "$ref": "#/components/schemas/ObjectID"
          }
        },
        {
          "name": "limit",
          "description": "Maximum item returned per page, default to [QUERY_MAX_RESULT_LIMIT] if not specified.",
          "schema": {
            "type": "integer",
            "format": "uint",
            "minimum": 0.0
          }
        }
      ],
      "result": {
        "name": "DynamicFieldPage",
        "required": true,
        "schema": {
          "$ref": "#/components/schemas/Page_for_DynamicFieldInfo_and_ObjectID"
        }
      },
      "examples": [
        {
          "name": "Gets dynamic fields for the object the request provides in a paginated list of `limit` dynamic field results per page. The default limit is 50.",
          "params": [
            {
              "name": "parent_object_id",
              "value": "0xcfd10bca4d517e9452ad5486d69ee482b758c2399039dbbedd5db24385e934d6"
            },
            {
              "name": "cursor",
              "value": "0x3ddea0f8c3da994d9ead562ce76e36fdef6a382da344930c73d1298b0e9644b8"
            },
            {
              "name": "limit",
              "value": 3
            }
          ],
          "result": {
            "name": "Result",
            "value": {
              "data": [
                {
                  "name": {
                    "type": "0x0000000000000000000000000000000000000000000000000000000000000009::test::TestField",
                    "value": "some_value"
                  },
                  "bcsName": "2F1KQ3miNpBx1RzoRr1MVYMraK7RV",
                  "type": "DynamicField",
                  "objectType": "test",
                  "objectId": "0x82b2fd67344691abd0efc771941b948ad35360b08e449fbbc28b0641175bf60b",
                  "version": 1,
                  "digest": "P2fGrUFbsF576cFxXYXrp1PskZHo2XKvbEoxL14qtnr"
                },
                {
                  "name": {
                    "type": "0x0000000000000000000000000000000000000000000000000000000000000009::test::TestField",
                    "value": "some_value"
                  },
                  "bcsName": "2F1KQ3miNpBx1RzoRr1MVYMraK7RV",
                  "type": "DynamicField",
                  "objectType": "test",
                  "objectId": "0x21564fc5a68ace997461b098c1d1f3ccbde241d8fdf562db36bc1423ee10cecb",
                  "version": 1,
                  "digest": "8Nmpatir33R88Xow2td3dpezMm1gsQJD19VThwR1Y8T5"
                },
                {
                  "name": {
                    "type": "0x0000000000000000000000000000000000000000000000000000000000000009::test::TestField",
                    "value": "some_value"
                  },
                  "bcsName": "2F1KQ3miNpBx1RzoRr1MVYMraK7RV",
                  "type": "DynamicField",
                  "objectType": "test",
                  "objectId": "0x7e00acf5386662fa062483ba507b1e9e3039750f0a270f2e12441ad7f611a5f7",
                  "version": 1,
                  "digest": "J2n2gEG8R9P9nMep8mRVLjttxcDXQnWSH9KmrRsnGSg2"
                }
              ],
              "nextCursor": "0x671832358f25bfacde706e528df4e15bb8de6dadd21835dfe44f4973139c15f9",
              "hasNextPage": true
            }
          }
        }
      ]
    },
    {
      "name": "iotax_getEpochMetrics",
      "tags": [
        {
          "name": "Extended API"
        }
      ],
      "description": "Return a list of epoch metrics, which is a subset of epoch info",
      "params": [
        {
          "name": "cursor",
          "description": "Optional paging cursor",
          "schema": {
            "$ref": "#/components/schemas/BigInt_for_uint64"
          }
        },
        {
          "name": "limit",
          "description": "Maximum number of items per page",
          "schema": {
            "type": "integer",
            "format": "uint",
            "minimum": 0.0
          }
        },
        {
          "name": "descending_order",
          "description": "Flag to return results in descending order",
          "schema": {
            "type": "boolean"
          }
        }
      ],
      "result": {
        "name": "EpochMetricsPage",
        "required": true,
        "schema": {
          "$ref": "#/components/schemas/Page_for_EpochMetrics_and_BigInt_for_uint64"
        }
      }
    },
    {
      "name": "iotax_getEpochs",
      "tags": [
        {
          "name": "Extended API"
        }
      ],
      "description": "Return a list of epoch info",
      "params": [
        {
          "name": "cursor",
          "description": "Optional paging cursor",
          "schema": {
            "$ref": "#/components/schemas/BigInt_for_uint64"
          }
        },
        {
          "name": "limit",
          "description": "Maximum number of items per page",
          "schema": {
            "type": "integer",
            "format": "uint",
            "minimum": 0.0
          }
        },
        {
          "name": "descending_order",
          "description": "Flag to return results in descending order",
          "schema": {
            "type": "boolean"
          }
        }
      ],
      "result": {
        "name": "EpochPage",
        "required": true,
        "schema": {
          "$ref": "#/components/schemas/Page_for_EpochInfo_and_BigInt_for_uint64"
        }
      }
    },
    {
      "name": "iotax_getLatestAddressMetrics",
      "tags": [
        {
          "name": "Extended API"
        }
      ],
      "description": "Address related metrics",
      "params": [],
      "result": {
        "name": "AddressMetrics",
        "required": true,
        "schema": {
          "$ref": "#/components/schemas/AddressMetrics"
        }
      }
    },
    {
      "name": "iotax_getLatestIotaSystemState",
      "tags": [
        {
          "name": "Governance Read API"
        }
      ],
      "description": "Return the latest IOTA system state object on-chain.",
      "params": [],
      "result": {
        "name": "IotaSystemStateSummary",
        "required": true,
        "schema": {
          "$ref": "#/components/schemas/IotaSystemStateSummary"
        }
      },
      "examples": [
        {
          "name": "Gets objects owned by the address in the request.",
          "params": [],
          "result": {
            "name": "Result",
            "value": "some_system_state"
          }
        }
      ]
    },
    {
      "name": "iotax_getMoveCallMetrics",
      "tags": [
        {
          "name": "Extended API"
        }
      ],
      "description": "Return move call metrics",
      "params": [],
      "result": {
        "name": "MoveCallMetrics",
        "required": true,
        "schema": {
          "$ref": "#/components/schemas/MoveCallMetrics"
        }
      }
    },
    {
      "name": "iotax_getNetworkMetrics",
      "tags": [
        {
          "name": "Extended API"
        }
      ],
      "description": "Return Network metrics",
      "params": [],
      "result": {
        "name": "NetworkMetrics",
        "required": true,
        "schema": {
          "$ref": "#/components/schemas/NetworkMetrics"
        }
      }
    },
    {
      "name": "iotax_getOwnedObjects",
      "tags": [
        {
          "name": "Extended API"
        }
      ],
      "description": "Return the list of objects owned by an address. Note that if the address owns more than `QUERY_MAX_RESULT_LIMIT` objects, the pagination is not accurate, because previous page may have been updated when the next page is fetched. Please use iotax_queryObjects if this is a concern.",
      "params": [
        {
          "name": "address",
          "description": "the owner's Iota address",
          "required": true,
          "schema": {
            "$ref": "#/components/schemas/IotaAddress"
          }
        },
        {
          "name": "query",
          "description": "the objects query criteria.",
          "schema": {
            "$ref": "#/components/schemas/ObjectResponseQuery"
          }
        },
        {
          "name": "cursor",
          "description": "An optional paging cursor. If provided, the query will start from the next item after the specified cursor. Default to start from the first item if not specified.",
          "schema": {
            "$ref": "#/components/schemas/ObjectID"
          }
        },
        {
          "name": "limit",
          "description": "Max number of items returned per page, default to [QUERY_MAX_RESULT_LIMIT] if not specified.",
          "schema": {
            "type": "integer",
            "format": "uint",
            "minimum": 0.0
          }
        }
      ],
      "result": {
        "name": "ObjectsPage",
        "required": true,
        "schema": {
          "$ref": "#/components/schemas/Page_for_IotaObjectResponse_and_ObjectID"
        }
      },
      "examples": [
        {
          "name": "Returns all the objects the address provided in the request owns and that match the filter. By default, only the digest value is returned, but the request returns additional information by setting the relevant keys to true. A cursor value is also provided, so the list of results begin after that value.",
          "params": [
            {
              "name": "address",
              "value": "0x0cd4bb4d4f520fe9bbf0cf1cebe3f2549412826c3c9261bff9786c240123749f"
            },
            {
              "name": "query",
              "value": {
                "filter": {
                  "MatchAll": [
                    {
                      "StructType": "0x2::coin::Coin<0x2::iota::IOTA>"
                    },
                    {
                      "AddressOwner": "0x0cd4bb4d4f520fe9bbf0cf1cebe3f2549412826c3c9261bff9786c240123749f"
                    },
                    {
                      "Version": "13488"
                    }
                  ]
                },
                "options": {
                  "showType": true,
                  "showOwner": true,
                  "showPreviousTransaction": true,
                  "showDisplay": false,
                  "showContent": false,
                  "showBcs": false,
                  "showStorageRebate": false
                }
              }
            },
            {
              "name": "cursor",
              "value": "0x8a417a09c971859f8f2b8ec279438a25d8876ea3c60e345ac3861444136b4a1b"
            },
            {
              "name": "limit",
              "value": 3
            }
          ],
          "result": {
            "name": "Result",
            "value": {
              "data": [
                {
                  "data": {
                    "objectId": "0xd87765d1aadec2db8cc24c312542c8359b6b5e3bfeab524e5edaad3a204b4053",
                    "version": "13488",
                    "digest": "8qCvxDHh5LtDfF95Ci9G7vvQN2P6y4v55S9xoKBYp7FM",
                    "type": "0x2::coin::Coin<0x2::iota::IOTA>",
                    "owner": {
                      "AddressOwner": "0x0cd4bb4d4f520fe9bbf0cf1cebe3f2549412826c3c9261bff9786c240123749f"
                    },
                    "previousTransaction": "kniF9zCBVYevxq3ZmtKxDDJk27N1qEgwkDtPiyeve4Y",
                    "storageRebate": "100"
                  }
                },
                {
                  "data": {
                    "objectId": "0x26ed170e0427f9416a614d23284116375c16bd317738fd2c7a885362e04923f5",
                    "version": "13488",
                    "digest": "5Ka3vDaDy9h5UYk3Maz3vssWHrhbcGXQgwg8fL2ygyTi",
                    "type": "0x2::coin::Coin<0x2::iota::IOTA>",
                    "owner": {
                      "AddressOwner": "0x0cd4bb4d4f520fe9bbf0cf1cebe3f2549412826c3c9261bff9786c240123749f"
                    },
                    "previousTransaction": "FLSfkL1pVTxv724z5kfPbTq2KsWP1HEKBwZQ57uRZU11",
                    "storageRebate": "100"
                  }
                },
                {
                  "data": {
                    "objectId": "0x2aea16d6fb49b7d1ae51f33b01ed8e1ac66916858610c124bb6fd73bb13e141c",
                    "version": "13488",
                    "digest": "D3hfhfecVcmRcqNEkxkoFMzbuXvBqWj1JkCNU9zbnYMo",
                    "type": "0x2::coin::Coin<0x2::iota::IOTA>",
                    "owner": {
                      "AddressOwner": "0x0cd4bb4d4f520fe9bbf0cf1cebe3f2549412826c3c9261bff9786c240123749f"
                    },
                    "previousTransaction": "GEoTGQuWicnPLM9Rg3vW1Q2y3kvnAgEkbyn8Z3RnAYai",
                    "storageRebate": "100"
                  }
                }
              ],
              "nextCursor": "0x2aea16d6fb49b7d1ae51f33b01ed8e1ac66916858610c124bb6fd73bb13e141c",
              "hasNextPage": true
            }
          }
        }
      ]
    },
    {
      "name": "iotax_getReferenceGasPrice",
      "tags": [
        {
          "name": "Governance Read API"
        }
      ],
      "description": "Return the reference gas price for the network",
      "params": [],
      "result": {
        "name": "BigInt<u64>",
        "required": true,
        "schema": {
          "$ref": "#/components/schemas/BigInt_for_uint64"
        }
      },
      "examples": [
        {
          "name": "Gets reference gas price information for the network.",
          "params": [],
          "result": {
            "name": "Result",
            "value": 1000
          }
        }
      ]
    },
    {
      "name": "iotax_getStakes",
      "tags": [
        {
          "name": "Governance Read API"
        }
      ],
      "description": "Return all [DelegatedStake].",
      "params": [
        {
          "name": "owner",
          "required": true,
          "schema": {
            "$ref": "#/components/schemas/IotaAddress"
          }
        }
      ],
      "result": {
        "name": "Vec<DelegatedStake>",
        "required": true,
        "schema": {
          "type": "array",
          "items": {
            "$ref": "#/components/schemas/DelegatedStake"
          }
        }
      },
      "examples": [
        {
          "name": "Returns the staking information for the address the request provides.",
          "params": [
            {
              "name": "owner",
              "value": "0x3befb84f03a24386492bd3b05b1fd386172eb450e5059ce7df0ea6d9d6cefcaa"
            }
          ],
          "result": {
            "name": "Result",
            "value": [
              {
                "validatorAddress": "0x9a95cf69368e31b4dbe8ee9bdb3c0587bbc79d8fc6edf4007e185a962fd906df",
                "stakingPool": "0xb4eeb46b70f0bebcae832aeef9f7c5db76052ab656e5f81853d0cf701cdbc8eb",
                "stakes": [
                  {
                    "stakedIotaId": "0xf27ab513fc6ef8c344406c78da3d5ad3a5fcc295dc8803c15989a62d33ee8590",
                    "stakeRequestEpoch": "62",
                    "stakeActiveEpoch": "63",
                    "principal": "200000000000",
                    "status": "Active",
                    "estimatedReward": "520000000"
                  },
                  {
                    "stakedIotaId": "0x14cfd5e91c13a481370240e392464c329a203fb9f0a8158aaab9b2a90044b26e",
                    "stakeRequestEpoch": "142",
                    "stakeActiveEpoch": "143",
                    "principal": "200000000000",
                    "status": "Pending"
                  }
                ]
              },
              {
                "validatorAddress": "0x14cc7fee4100fdcabda6d15c63c4b49c45ae23f2b936495cd38b1a4b04010295",
                "stakingPool": "0xbaa75ac72e548aeecf2ce8b4e88530651d6e8f93e0fb79b4bc65a512beb5b9f3",
                "stakes": [
                  {
                    "stakedIotaId": "0x378423de90ed03b694cecf443c72b5387b29a731d26d98108d7abc4902107d7d",
                    "stakeRequestEpoch": "244",
                    "stakeActiveEpoch": "245",
                    "principal": "200000000000",
                    "status": "Unstaked"
                  }
                ]
              }
            ]
          }
        }
      ]
    },
    {
      "name": "iotax_getStakesByIds",
      "tags": [
        {
          "name": "Governance Read API"
        }
      ],
      "description": "Return one or more [DelegatedStake]. If a Stake was withdrawn its status will be Unstaked.",
      "params": [
        {
          "name": "staked_iota_ids",
          "required": true,
          "schema": {
            "type": "array",
            "items": {
              "$ref": "#/components/schemas/ObjectID"
            }
          }
        }
      ],
      "result": {
        "name": "Vec<DelegatedStake>",
        "required": true,
        "schema": {
          "type": "array",
          "items": {
            "$ref": "#/components/schemas/DelegatedStake"
          }
        }
      },
      "examples": [
        {
          "name": "Returns the staking information for the address the request provides.",
          "params": [
            {
              "name": "staked_iota_ids",
              "value": [
                "0x6a8e0f8fea6fda5488462e58724c034462b6064a08845e2ae2942fe7c4ee816d",
                "0x754eb2eed23e6c6bb32c89fe1f21ab588374445e72e0402aea014b2956105799"
              ]
            }
          ],
          "result": {
            "name": "Result",
            "value": {
              "validatorAddress": "0x63ee67e81398729f87d81d62f399c041b0f8d0938923ea7e3917608ee62df437",
              "stakingPool": "0x6710024f81dd33ab6833482ee8034e779a48e6ef635c7f856df4905022458bfb",
              "stakes": [
                {
                  "stakedIotaId": "0x6a8e0f8fea6fda5488462e58724c034462b6064a08845e2ae2942fe7c4ee816d",
                  "stakeRequestEpoch": "62",
                  "stakeActiveEpoch": "63",
                  "principal": "200000000000",
                  "status": "Active",
                  "estimatedReward": "520000000"
                },
                {
                  "stakedIotaId": "0x754eb2eed23e6c6bb32c89fe1f21ab588374445e72e0402aea014b2956105799",
                  "stakeRequestEpoch": "244",
                  "stakeActiveEpoch": "245",
                  "principal": "200000000000",
                  "status": "Unstaked"
                }
              ]
            }
          }
        }
      ]
    },
    {
      "name": "iotax_getTimelockedStakes",
      "tags": [
        {
          "name": "Governance Read API"
        }
      ],
      "description": "Return all [DelegatedTimelockedStake].",
      "params": [
        {
          "name": "owner",
          "required": true,
          "schema": {
            "$ref": "#/components/schemas/IotaAddress"
          }
        }
      ],
      "result": {
        "name": "Vec<DelegatedTimelockedStake>",
        "required": true,
        "schema": {
          "type": "array",
          "items": {
            "$ref": "#/components/schemas/DelegatedTimelockedStake"
          }
        }
      }
    },
    {
      "name": "iotax_getTimelockedStakesByIds",
      "tags": [
        {
          "name": "Governance Read API"
        }
      ],
      "description": "Return one or more [DelegatedTimelockedStake]. If a Stake was withdrawn its status will be Unstaked.",
      "params": [
        {
          "name": "timelocked_staked_iota_ids",
          "required": true,
          "schema": {
            "type": "array",
            "items": {
              "$ref": "#/components/schemas/ObjectID"
            }
          }
        }
      ],
      "result": {
        "name": "Vec<DelegatedTimelockedStake>",
        "required": true,
        "schema": {
          "type": "array",
          "items": {
            "$ref": "#/components/schemas/DelegatedTimelockedStake"
          }
        }
      }
    },
    {
      "name": "iotax_getTotalSupply",
      "tags": [
        {
          "name": "Coin Query API"
        }
      ],
      "description": "Return total supply for a coin.",
      "params": [
        {
          "name": "coin_type",
          "description": "type name for the coin (e.g., 0x168da5bf1f48dafc111b0a488fa454aca95e0b5e::usdc::USDC)",
          "required": true,
          "schema": {
            "type": "string"
          }
        }
      ],
      "result": {
        "name": "Supply",
        "required": true,
        "schema": {
          "$ref": "#/components/schemas/Supply"
        }
      },
      "examples": [
        {
          "name": "Gets total supply for the type of coin provided.",
          "params": [
            {
              "name": "coin_type",
              "value": "0x0a52124e2d53af3bef7959609efa51761ad155441a1b73bdaeecce7c56488b13::acoin::ACOIN"
            }
          ],
          "result": {
            "name": "Result",
            "value": {
              "value": "12023692"
            }
          }
        }
      ]
    },
    {
      "name": "iotax_getTotalTransactions",
      "tags": [
        {
          "name": "Extended API"
        }
      ],
      "params": [],
      "result": {
        "name": "BigInt<u64>",
        "required": true,
        "schema": {
          "$ref": "#/components/schemas/BigInt_for_uint64"
        }
      }
    },
    {
      "name": "iotax_getValidatorsApy",
      "tags": [
        {
          "name": "Governance Read API"
        }
      ],
      "description": "Return the validator APY",
      "params": [],
      "result": {
        "name": "ValidatorApys",
        "required": true,
        "schema": {
          "$ref": "#/components/schemas/ValidatorApys"
        }
      },
      "examples": [
        {
          "name": "Gets the APY for all validators.",
          "params": [],
          "result": {
            "name": "Result",
            "value": {
              "apys": [
                {
                  "address": "0x27838b06db0346808ffb0676099de0408b31759f57b69c52e09410a66f9a23c3",
                  "apy": 0.06
                },
                {
                  "address": "0x4be9913b6697a5e83e02e2a0fc747057ba0901e4d9b1e04de75ea2699a441321",
                  "apy": 0.02
                },
                {
                  "address": "0x5612581eba57ebe7e594b809ccceec2be4dac6ff6945d49b3ecc043d049611f6",
                  "apy": 0.05
                }
              ],
              "epoch": "420"
            }
          }
        }
      ]
    },
    {
      "name": "iotax_queryEvents",
      "tags": [
        {
          "name": "Extended API"
        }
      ],
      "description": "Return list of events for a specified query criteria.",
      "params": [
        {
          "name": "query",
          "description": "The event query criteria. See [Event filter](https://docs.iota.io/build/event_api#event-filters) documentation for examples.",
          "required": true,
          "schema": {
            "$ref": "#/components/schemas/EventFilter"
          }
        },
        {
          "name": "cursor",
          "description": "optional paging cursor",
          "schema": {
            "$ref": "#/components/schemas/EventID"
          }
        },
        {
          "name": "limit",
          "description": "maximum number of items per page, default to [QUERY_MAX_RESULT_LIMIT] if not specified.",
          "schema": {
            "type": "integer",
            "format": "uint",
            "minimum": 0.0
          }
        },
        {
          "name": "descending_order",
          "description": "query result ordering, default to false (ascending order), oldest record first.",
          "schema": {
            "type": "boolean"
          }
        }
      ],
      "result": {
        "name": "EventPage",
        "required": true,
        "schema": {
          "$ref": "#/components/schemas/Page_for_Event_and_EventID"
        }
      },
      "examples": [
        {
          "name": "Returns the events for a specified query criteria.",
          "params": [
            {
              "name": "query",
              "value": {
                "MoveModule": {
                  "package": "0x9c76d5157eaa77c41a7bfda8db98a8e8080f7cb53b7313088ed085c73f866f21",
                  "module": "test"
                }
              }
            },
            {
              "name": "cursor",
              "value": {
                "txDigest": "EnySDWe22mnp35umt47kifqXvvchBqTzAoyoPXaH3rfK",
                "eventSeq": "1"
              }
            },
            {
              "name": "limit",
              "value": 100
            },
            {
              "name": "descending_order",
              "value": false
            }
          ],
          "result": {
            "name": "Result",
            "value": {
              "data": [
                {
                  "id": {
                    "txDigest": "FUMhRSj76es8MYeaRYeaBnppk56cuEehKwL2CiU82U7B",
                    "eventSeq": "1"
                  },
                  "packageId": "0xd3d707164b2a378eee639ebc2690873d2f7dd97d60bdd8f0b9935a5c791b096d",
                  "transactionModule": "test",
                  "sender": "0x84bd999f9ff7a1804872957fafa528628a24386298faa98850887f64da841b87",
                  "type": "0x3::test::Test<0x3::test::Test>",
                  "parsedJson": "some_value",
                  "bcs": ""
                },
                {
                  "id": {
                    "txDigest": "CkEYWW2zxTCGBLvUcTARhyX92fu2uc7cnCUXfCiqAypp",
                    "eventSeq": "1"
                  },
                  "packageId": "0xd3d707164b2a378eee639ebc2690873d2f7dd97d60bdd8f0b9935a5c791b096d",
                  "transactionModule": "test",
                  "sender": "0x279efd098d59a66a3d9adc87cce81fe9ec69dc8105b2b60140589ec8be44c29f",
                  "type": "0x3::test::Test<0x3::test::Test>",
                  "parsedJson": "some_value",
                  "bcs": ""
                },
                {
                  "id": {
                    "txDigest": "Eg3ynETJfTfPKyvJzq3VLG6MngURYHPMjjUJ3Xt1t7tf",
                    "eventSeq": "1"
                  },
                  "packageId": "0xd3d707164b2a378eee639ebc2690873d2f7dd97d60bdd8f0b9935a5c791b096d",
                  "transactionModule": "test",
                  "sender": "0x289be027d2a94f744b4c59fda7b528f9c59f430eaba84b8bee9b43a30f9cc83f",
                  "type": "0x3::test::Test<0x3::test::Test>",
                  "parsedJson": "some_value",
                  "bcs": ""
                },
                {
                  "id": {
                    "txDigest": "EnySDWe22mnp35umt47kifqXvvchBqTzAoyoPXaH3rfK",
                    "eventSeq": "1"
                  },
                  "packageId": "0xd3d707164b2a378eee639ebc2690873d2f7dd97d60bdd8f0b9935a5c791b096d",
                  "transactionModule": "test",
                  "sender": "0xa395759ca37c6e1ffc179184e98a6f9a2da5d78f6e34b0e5044ed52a6bc0a1bc",
                  "type": "0x3::test::Test<0x3::test::Test>",
                  "parsedJson": "some_value",
                  "bcs": ""
                }
              ],
              "nextCursor": {
                "txDigest": "EnySDWe22mnp35umt47kifqXvvchBqTzAoyoPXaH3rfK",
                "eventSeq": "1"
              },
              "hasNextPage": false
            }
          }
        }
      ]
    },
    {
      "name": "iotax_queryTransactionBlocks",
      "tags": [
        {
          "name": "Extended API"
        }
      ],
      "description": "Return list of transactions for a specified query criteria.",
      "params": [
        {
          "name": "query",
          "description": "the transaction query criteria.",
          "required": true,
          "schema": {
            "$ref": "#/components/schemas/TransactionBlockResponseQuery"
          }
        },
        {
          "name": "cursor",
          "description": "An optional paging cursor. If provided, the query will start from the next item after the specified cursor. Default to start from the first item if not specified.",
          "schema": {
            "$ref": "#/components/schemas/TransactionDigest"
          }
        },
        {
          "name": "limit",
          "description": "Maximum item returned per page, default to QUERY_MAX_RESULT_LIMIT if not specified.",
          "schema": {
            "type": "integer",
            "format": "uint",
            "minimum": 0.0
          }
        },
        {
          "name": "descending_order",
          "description": "query result ordering, default to false (ascending order), oldest record first.",
          "schema": {
            "type": "boolean"
          }
        }
      ],
      "result": {
        "name": "TransactionBlocksPage",
        "required": true,
        "schema": {
          "$ref": "#/components/schemas/Page_for_TransactionBlockResponse_and_TransactionDigest"
        }
      },
      "examples": [
        {
          "name": "Returns the transaction digest for specified query criteria.",
          "params": [
            {
              "name": "query",
              "value": {
                "filter": {
                  "InputObject": "0x93633829fcba6d6e0ccb13d3dbfe7614b81ea76b255e5d435032cd8595f37eb8"
                },
                "options": null
              }
            },
            {
              "name": "cursor",
              "value": "HxidAfFfyr4kXSiWeVq1J6Tk526YUVDoSUY5PSnS4tEJ"
            },
            {
              "name": "limit",
              "value": 100
            },
            {
              "name": "descending_order",
              "value": false
            }
          ],
          "result": {
            "name": "Result",
            "value": {
              "data": [
                {
                  "digest": "GUPcK4cmRmgsTFr52ab9f6fnzNVg3Lz6hF2aXFcsRzaD"
                },
                {
                  "digest": "B2iV1SVbBjgTKfbJKPQrvTT6F3kNdekFuBwY9tQcAxV2"
                },
                {
                  "digest": "8QrPa4x9iNG5r2zQfmeH8pJoVjjtq9AGzp8rp2fxi8Sk"
                },
                {
                  "digest": "3nek86HEjXZ7K3EtrAcBG4wMrCS21gqr8BqwwC6M6P7F"
                }
              ],
              "nextCursor": "3nek86HEjXZ7K3EtrAcBG4wMrCS21gqr8BqwwC6M6P7F",
              "hasNextPage": false
            }
          }
        }
      ]
    },
    {
      "name": "iotax_subscribeEvent",
      "tags": [
        {
          "name": "Extended API"
        },
        {
          "name": "Websocket"
        },
        {
          "name": "PubSub"
        }
      ],
      "description": "Subscribe to a stream of Iota event",
      "params": [
        {
          "name": "filter",
          "description": "The filter criteria of the event stream. See [Event filter](https://docs.iota.io/build/event_api#event-filters) documentation for examples.",
          "required": true,
          "schema": {
            "$ref": "#/components/schemas/EventFilter"
          }
        }
      ],
      "result": {
        "name": "IotaEvent",
        "required": true,
        "schema": {
          "$ref": "#/components/schemas/Event"
        }
      }
    },
    {
      "name": "iotax_subscribeTransaction",
      "tags": [
        {
          "name": "Extended API"
        },
        {
          "name": "Websocket"
        },
        {
          "name": "PubSub"
        }
      ],
      "description": "Subscribe to a stream of Iota transaction effects",
      "params": [
        {
          "name": "filter",
          "required": true,
          "schema": {
            "$ref": "#/components/schemas/TransactionFilter"
          }
        }
      ],
      "result": {
        "name": "IotaTransactionBlockEffects",
        "required": true,
        "schema": {
          "$ref": "#/components/schemas/TransactionBlockEffects"
        }
      }
    },
    {
      "name": "unsafe_batchTransaction",
      "tags": [
        {
          "name": "Transaction Builder API"
        }
      ],
      "description": "Create an unsigned batched transaction.",
      "params": [
        {
          "name": "signer",
          "description": "the transaction signer's Iota address",
          "required": true,
          "schema": {
            "$ref": "#/components/schemas/IotaAddress"
          }
        },
        {
          "name": "single_transaction_params",
          "description": "list of transaction request parameters",
          "required": true,
          "schema": {
            "type": "array",
            "items": {
              "$ref": "#/components/schemas/RPCTransactionRequestParams"
            }
          }
        },
        {
          "name": "gas",
          "description": "gas object to be used in this transaction, node will pick one from the signer's possession if not provided",
          "schema": {
            "$ref": "#/components/schemas/ObjectID"
          }
        },
        {
          "name": "gas_budget",
          "description": "the gas budget, the transaction will fail if the gas cost exceed the budget",
          "required": true,
          "schema": {
            "$ref": "#/components/schemas/BigInt_for_uint64"
          }
        },
        {
          "name": "txn_builder_mode",
          "description": "Whether this is a regular transaction or a Dev Inspect Transaction",
          "schema": {
            "$ref": "#/components/schemas/IotaTransactionBlockBuilderMode"
          }
        }
      ],
      "result": {
        "name": "TransactionBlockBytes",
        "required": true,
        "schema": {
          "$ref": "#/components/schemas/TransactionBlockBytes"
        }
      }
    },
    {
      "name": "unsafe_mergeCoins",
      "tags": [
        {
          "name": "Transaction Builder API"
        }
      ],
      "description": "Create an unsigned transaction to merge multiple coins into one coin.",
      "params": [
        {
          "name": "signer",
          "description": "the transaction signer's Iota address",
          "required": true,
          "schema": {
            "$ref": "#/components/schemas/IotaAddress"
          }
        },
        {
          "name": "primary_coin",
          "description": "the coin object to merge into, this coin will remain after the transaction",
          "required": true,
          "schema": {
            "$ref": "#/components/schemas/ObjectID"
          }
        },
        {
          "name": "coin_to_merge",
          "description": "the coin object to be merged, this coin will be destroyed, the balance will be added to `primary_coin`",
          "required": true,
          "schema": {
            "$ref": "#/components/schemas/ObjectID"
          }
        },
        {
          "name": "gas",
          "description": "gas object to be used in this transaction, node will pick one from the signer's possession if not provided",
          "schema": {
            "$ref": "#/components/schemas/ObjectID"
          }
        },
        {
          "name": "gas_budget",
          "description": "the gas budget, the transaction will fail if the gas cost exceed the budget",
          "required": true,
          "schema": {
            "$ref": "#/components/schemas/BigInt_for_uint64"
          }
        }
      ],
      "result": {
        "name": "TransactionBlockBytes",
        "required": true,
        "schema": {
          "$ref": "#/components/schemas/TransactionBlockBytes"
        }
      }
    },
    {
      "name": "unsafe_moveCall",
      "tags": [
        {
          "name": "Transaction Builder API"
        }
      ],
      "description": "Create an unsigned transaction to execute a Move call on the network, by calling the specified function in the module of a given package.",
      "params": [
        {
          "name": "signer",
          "description": "the transaction signer's Iota address",
          "required": true,
          "schema": {
            "$ref": "#/components/schemas/IotaAddress"
          }
        },
        {
          "name": "package_object_id",
          "description": "the Move package ID, e.g. `0x2`",
          "required": true,
          "schema": {
            "$ref": "#/components/schemas/ObjectID"
          }
        },
        {
          "name": "module",
          "description": "the Move module name, e.g. `pay`",
          "required": true,
          "schema": {
            "type": "string"
          }
        },
        {
          "name": "function",
          "description": "the move function name, e.g. `split`",
          "required": true,
          "schema": {
            "type": "string"
          }
        },
        {
          "name": "type_arguments",
          "description": "the type arguments of the Move function",
          "required": true,
          "schema": {
            "type": "array",
            "items": {
              "$ref": "#/components/schemas/TypeTag"
            }
          }
        },
        {
          "name": "arguments",
          "description": "the arguments to be passed into the Move function, in [IotaJson](https://docs.iota.io/build/iota-json) format",
          "required": true,
          "schema": {
            "type": "array",
            "items": {
              "$ref": "#/components/schemas/IotaJsonValue"
            }
          }
        },
        {
          "name": "gas",
          "description": "gas object to be used in this transaction, node will pick one from the signer's possession if not provided",
          "schema": {
            "$ref": "#/components/schemas/ObjectID"
          }
        },
        {
          "name": "gas_budget",
          "description": "the gas budget, the transaction will fail if the gas cost exceed the budget",
          "required": true,
          "schema": {
            "$ref": "#/components/schemas/BigInt_for_uint64"
          }
        },
        {
          "name": "execution_mode",
          "description": "Whether this is a Normal transaction or a Dev Inspect Transaction. Default to be `IotaTransactionBlockBuilderMode::Commit` when it's None.",
          "schema": {
            "$ref": "#/components/schemas/IotaTransactionBlockBuilderMode"
          }
        }
      ],
      "result": {
        "name": "TransactionBlockBytes",
        "required": true,
        "schema": {
          "$ref": "#/components/schemas/TransactionBlockBytes"
        }
      }
    },
    {
      "name": "unsafe_pay",
      "tags": [
        {
          "name": "Transaction Builder API"
        }
      ],
      "description": "Send `Coin<T>` to a list of addresses, where `T` can be any coin type, following a list of amounts, The object specified in the `gas` field will be used to pay the gas fee for the transaction. The gas object can not appear in `input_coins`. If the gas object is not specified, the RPC server will auto-select one.",
      "params": [
        {
          "name": "signer",
          "description": "the transaction signer's Iota address",
          "required": true,
          "schema": {
            "$ref": "#/components/schemas/IotaAddress"
          }
        },
        {
          "name": "input_coins",
          "description": "the Iota coins to be used in this transaction",
          "required": true,
          "schema": {
            "type": "array",
            "items": {
              "$ref": "#/components/schemas/ObjectID"
            }
          }
        },
        {
          "name": "recipients",
          "description": "the recipients' addresses, the length of this vector must be the same as amounts.",
          "required": true,
          "schema": {
            "type": "array",
            "items": {
              "$ref": "#/components/schemas/IotaAddress"
            }
          }
        },
        {
          "name": "amounts",
          "description": "the amounts to be transferred to recipients, following the same order",
          "required": true,
          "schema": {
            "type": "array",
            "items": {
              "$ref": "#/components/schemas/BigInt_for_uint64"
            }
          }
        },
        {
          "name": "gas",
          "description": "gas object to be used in this transaction, node will pick one from the signer's possession if not provided",
          "schema": {
            "$ref": "#/components/schemas/ObjectID"
          }
        },
        {
          "name": "gas_budget",
          "description": "the gas budget, the transaction will fail if the gas cost exceed the budget",
          "required": true,
          "schema": {
            "$ref": "#/components/schemas/BigInt_for_uint64"
          }
        }
      ],
      "result": {
        "name": "TransactionBlockBytes",
        "required": true,
        "schema": {
          "$ref": "#/components/schemas/TransactionBlockBytes"
        }
      }
    },
    {
      "name": "unsafe_payAllIota",
      "tags": [
        {
          "name": "Transaction Builder API"
        }
      ],
      "description": "Send all IOTA coins to one recipient. This is for IOTA coin only and does not require a separate gas coin object. Specifically, what pay_all_iota does are: 1. accumulate all IOTA from input coins and deposit all IOTA to the first input coin 2. transfer the updated first coin to the recipient and also use this first coin as gas coin object. 3. the balance of the first input coin after tx is sum(input_coins) - actual_gas_cost. 4. all other input coins other than the first are deleted.",
      "params": [
        {
          "name": "signer",
          "description": "the transaction signer's Iota address",
          "required": true,
          "schema": {
            "$ref": "#/components/schemas/IotaAddress"
          }
        },
        {
          "name": "input_coins",
          "description": "the Iota coins to be used in this transaction, including the coin for gas payment.",
          "required": true,
          "schema": {
            "type": "array",
            "items": {
              "$ref": "#/components/schemas/ObjectID"
            }
          }
        },
        {
          "name": "recipient",
          "description": "the recipient address,",
          "required": true,
          "schema": {
            "$ref": "#/components/schemas/IotaAddress"
          }
        },
        {
          "name": "gas_budget",
          "description": "the gas budget, the transaction will fail if the gas cost exceed the budget",
          "required": true,
          "schema": {
            "$ref": "#/components/schemas/BigInt_for_uint64"
          }
        }
      ],
      "result": {
        "name": "TransactionBlockBytes",
        "required": true,
        "schema": {
          "$ref": "#/components/schemas/TransactionBlockBytes"
        }
      }
    },
    {
      "name": "unsafe_payIota",
      "tags": [
        {
          "name": "Transaction Builder API"
        }
      ],
      "description": "Send IOTA coins to a list of addresses, following a list of amounts. This is for IOTA coin only and does not require a separate gas coin object. Specifically, what pay_iota does are: 1. debit each input_coin to create new coin following the order of amounts and assign it to the corresponding recipient. 2. accumulate all residual IOTA from input coins left and deposit all IOTA to the first input coin, then use the first input coin as the gas coin object. 3. the balance of the first input coin after tx is sum(input_coins) - sum(amounts) - actual_gas_cost 4. all other input coints other than the first one are deleted.",
      "params": [
        {
          "name": "signer",
          "description": "the transaction signer's Iota address",
          "required": true,
          "schema": {
            "$ref": "#/components/schemas/IotaAddress"
          }
        },
        {
          "name": "input_coins",
          "description": "the Iota coins to be used in this transaction, including the coin for gas payment.",
          "required": true,
          "schema": {
            "type": "array",
            "items": {
              "$ref": "#/components/schemas/ObjectID"
            }
          }
        },
        {
          "name": "recipients",
          "description": "the recipients' addresses, the length of this vector must be the same as amounts.",
          "required": true,
          "schema": {
            "type": "array",
            "items": {
              "$ref": "#/components/schemas/IotaAddress"
            }
          }
        },
        {
          "name": "amounts",
          "description": "the amounts to be transferred to recipients, following the same order",
          "required": true,
          "schema": {
            "type": "array",
            "items": {
              "$ref": "#/components/schemas/BigInt_for_uint64"
            }
          }
        },
        {
          "name": "gas_budget",
          "description": "the gas budget, the transaction will fail if the gas cost exceed the budget",
          "required": true,
          "schema": {
            "$ref": "#/components/schemas/BigInt_for_uint64"
          }
        }
      ],
      "result": {
        "name": "TransactionBlockBytes",
        "required": true,
        "schema": {
          "$ref": "#/components/schemas/TransactionBlockBytes"
        }
      }
    },
    {
      "name": "unsafe_publish",
      "tags": [
        {
          "name": "Transaction Builder API"
        }
      ],
      "description": "Create an unsigned transaction to publish a Move package.",
      "params": [
        {
          "name": "sender",
          "description": "the transaction signer's Iota address",
          "required": true,
          "schema": {
            "$ref": "#/components/schemas/IotaAddress"
          }
        },
        {
          "name": "compiled_modules",
          "description": "the compiled bytes of a Move package",
          "required": true,
          "schema": {
            "type": "array",
            "items": {
              "$ref": "#/components/schemas/Base64"
            }
          }
        },
        {
          "name": "dependencies",
          "description": "a list of transitive dependency addresses that this set of modules depends on.",
          "required": true,
          "schema": {
            "type": "array",
            "items": {
              "$ref": "#/components/schemas/ObjectID"
            }
          }
        },
        {
          "name": "gas",
          "description": "gas object to be used in this transaction, node will pick one from the signer's possession if not provided",
          "schema": {
            "$ref": "#/components/schemas/ObjectID"
          }
        },
        {
          "name": "gas_budget",
          "description": "the gas budget, the transaction will fail if the gas cost exceed the budget",
          "required": true,
          "schema": {
            "$ref": "#/components/schemas/BigInt_for_uint64"
          }
        }
      ],
      "result": {
        "name": "TransactionBlockBytes",
        "required": true,
        "schema": {
          "$ref": "#/components/schemas/TransactionBlockBytes"
        }
      }
    },
    {
      "name": "unsafe_requestAddStake",
      "tags": [
        {
          "name": "Transaction Builder API"
        }
      ],
      "description": "Add stake to a validator's staking pool using multiple coins and amount.",
      "params": [
        {
          "name": "signer",
          "description": "the transaction signer's Iota address",
          "required": true,
          "schema": {
            "$ref": "#/components/schemas/IotaAddress"
          }
        },
        {
          "name": "coins",
          "description": "Coin<IOTA> object to stake",
          "required": true,
          "schema": {
            "type": "array",
            "items": {
              "$ref": "#/components/schemas/ObjectID"
            }
          }
        },
        {
          "name": "amount",
          "description": "stake amount",
          "schema": {
            "$ref": "#/components/schemas/BigInt_for_uint64"
          }
        },
        {
          "name": "validator",
          "description": "the validator's Iota address",
          "required": true,
          "schema": {
            "$ref": "#/components/schemas/IotaAddress"
          }
        },
        {
          "name": "gas",
          "description": "gas object to be used in this transaction, node will pick one from the signer's possession if not provided",
          "schema": {
            "$ref": "#/components/schemas/ObjectID"
          }
        },
        {
          "name": "gas_budget",
          "description": "the gas budget, the transaction will fail if the gas cost exceed the budget",
          "required": true,
          "schema": {
            "$ref": "#/components/schemas/BigInt_for_uint64"
          }
        }
      ],
      "result": {
        "name": "TransactionBlockBytes",
        "required": true,
        "schema": {
          "$ref": "#/components/schemas/TransactionBlockBytes"
        }
      }
    },
    {
      "name": "unsafe_requestAddTimelockedStake",
      "tags": [
        {
          "name": "Transaction Builder API"
        }
      ],
      "description": "Add timelocked stake to a validator's staking pool using multiple balances and amount.",
      "params": [
        {
          "name": "signer",
          "description": "the transaction signer's Iota address",
          "required": true,
          "schema": {
            "$ref": "#/components/schemas/IotaAddress"
          }
        },
        {
          "name": "locked_balance",
          "description": "TimeLock<Balance<IOTA>> object to stake",
          "required": true,
          "schema": {
            "$ref": "#/components/schemas/ObjectID"
          }
        },
        {
          "name": "validator",
          "description": "the validator's Iota address",
          "required": true,
          "schema": {
            "$ref": "#/components/schemas/IotaAddress"
          }
        },
        {
          "name": "gas",
          "description": "gas object to be used in this transaction",
          "required": true,
          "schema": {
            "$ref": "#/components/schemas/ObjectID"
          }
        },
        {
          "name": "gas_budget",
          "description": "the gas budget, the transaction will fail if the gas cost exceed the budget",
          "required": true,
          "schema": {
            "$ref": "#/components/schemas/BigInt_for_uint64"
          }
        }
      ],
      "result": {
        "name": "TransactionBlockBytes",
        "required": true,
        "schema": {
          "$ref": "#/components/schemas/TransactionBlockBytes"
        }
      }
    },
    {
      "name": "unsafe_requestWithdrawStake",
      "tags": [
        {
          "name": "Transaction Builder API"
        }
      ],
      "description": "Withdraw stake from a validator's staking pool.",
      "params": [
        {
          "name": "signer",
          "description": "the transaction signer's Iota address",
          "required": true,
          "schema": {
            "$ref": "#/components/schemas/IotaAddress"
          }
        },
        {
          "name": "staked_iota",
          "description": "StakedIota object ID",
          "required": true,
          "schema": {
            "$ref": "#/components/schemas/ObjectID"
          }
        },
        {
          "name": "gas",
          "description": "gas object to be used in this transaction, node will pick one from the signer's possession if not provided",
          "schema": {
            "$ref": "#/components/schemas/ObjectID"
          }
        },
        {
          "name": "gas_budget",
          "description": "the gas budget, the transaction will fail if the gas cost exceed the budget",
          "required": true,
          "schema": {
            "$ref": "#/components/schemas/BigInt_for_uint64"
          }
        }
      ],
      "result": {
        "name": "TransactionBlockBytes",
        "required": true,
        "schema": {
          "$ref": "#/components/schemas/TransactionBlockBytes"
        }
      }
    },
    {
      "name": "unsafe_requestWithdrawTimelockedStake",
      "tags": [
        {
          "name": "Transaction Builder API"
        }
      ],
      "description": "Withdraw timelocked stake from a validator's staking pool.",
      "params": [
        {
          "name": "signer",
          "description": "the transaction signer's Iota address",
          "required": true,
          "schema": {
            "$ref": "#/components/schemas/IotaAddress"
          }
        },
        {
          "name": "timelocked_staked_iota",
          "description": "TimelockedStakedIota object ID",
          "required": true,
          "schema": {
            "$ref": "#/components/schemas/ObjectID"
          }
        },
        {
          "name": "gas",
          "description": "gas object to be used in this transaction",
          "required": true,
          "schema": {
            "$ref": "#/components/schemas/ObjectID"
          }
        },
        {
          "name": "gas_budget",
          "description": "the gas budget, the transaction will fail if the gas cost exceed the budget",
          "required": true,
          "schema": {
            "$ref": "#/components/schemas/BigInt_for_uint64"
          }
        }
      ],
      "result": {
        "name": "TransactionBlockBytes",
        "required": true,
        "schema": {
          "$ref": "#/components/schemas/TransactionBlockBytes"
        }
      }
    },
    {
      "name": "unsafe_splitCoin",
      "tags": [
        {
          "name": "Transaction Builder API"
        }
      ],
      "description": "Create an unsigned transaction to split a coin object into multiple coins.",
      "params": [
        {
          "name": "signer",
          "description": "the transaction signer's Iota address",
          "required": true,
          "schema": {
            "$ref": "#/components/schemas/IotaAddress"
          }
        },
        {
          "name": "coin_object_id",
          "description": "the coin object to be spilt",
          "required": true,
          "schema": {
            "$ref": "#/components/schemas/ObjectID"
          }
        },
        {
          "name": "split_amounts",
          "description": "the amounts to split out from the coin",
          "required": true,
          "schema": {
            "type": "array",
            "items": {
              "$ref": "#/components/schemas/BigInt_for_uint64"
            }
          }
        },
        {
          "name": "gas",
          "description": "gas object to be used in this transaction, node will pick one from the signer's possession if not provided",
          "schema": {
            "$ref": "#/components/schemas/ObjectID"
          }
        },
        {
          "name": "gas_budget",
          "description": "the gas budget, the transaction will fail if the gas cost exceed the budget",
          "required": true,
          "schema": {
            "$ref": "#/components/schemas/BigInt_for_uint64"
          }
        }
      ],
      "result": {
        "name": "TransactionBlockBytes",
        "required": true,
        "schema": {
          "$ref": "#/components/schemas/TransactionBlockBytes"
        }
      }
    },
    {
      "name": "unsafe_splitCoinEqual",
      "tags": [
        {
          "name": "Transaction Builder API"
        }
      ],
      "description": "Create an unsigned transaction to split a coin object into multiple equal-size coins.",
      "params": [
        {
          "name": "signer",
          "description": "the transaction signer's Iota address",
          "required": true,
          "schema": {
            "$ref": "#/components/schemas/IotaAddress"
          }
        },
        {
          "name": "coin_object_id",
          "description": "the coin object to be spilt",
          "required": true,
          "schema": {
            "$ref": "#/components/schemas/ObjectID"
          }
        },
        {
          "name": "split_count",
          "description": "the number of coins to split into",
          "required": true,
          "schema": {
            "$ref": "#/components/schemas/BigInt_for_uint64"
          }
        },
        {
          "name": "gas",
          "description": "gas object to be used in this transaction, node will pick one from the signer's possession if not provided",
          "schema": {
            "$ref": "#/components/schemas/ObjectID"
          }
        },
        {
          "name": "gas_budget",
          "description": "the gas budget, the transaction will fail if the gas cost exceed the budget",
          "required": true,
          "schema": {
            "$ref": "#/components/schemas/BigInt_for_uint64"
          }
        }
      ],
      "result": {
        "name": "TransactionBlockBytes",
        "required": true,
        "schema": {
          "$ref": "#/components/schemas/TransactionBlockBytes"
        }
      }
    },
    {
      "name": "unsafe_transferIota",
      "tags": [
        {
          "name": "Transaction Builder API"
        }
      ],
      "description": "Create an unsigned transaction to send IOTA coin object to a Iota address. The IOTA object is also used as the gas object.",
      "params": [
        {
          "name": "signer",
          "description": "the transaction signer's Iota address",
          "required": true,
          "schema": {
            "$ref": "#/components/schemas/IotaAddress"
          }
        },
        {
          "name": "iota_object_id",
          "description": "the Iota coin object to be used in this transaction",
          "required": true,
          "schema": {
            "$ref": "#/components/schemas/ObjectID"
          }
        },
        {
          "name": "gas_budget",
          "description": "the gas budget, the transaction will fail if the gas cost exceed the budget",
          "required": true,
          "schema": {
            "$ref": "#/components/schemas/BigInt_for_uint64"
          }
        },
        {
          "name": "recipient",
          "description": "the recipient's Iota address",
          "required": true,
          "schema": {
            "$ref": "#/components/schemas/IotaAddress"
          }
        },
        {
          "name": "amount",
          "description": "the amount to be split out and transferred",
          "schema": {
            "$ref": "#/components/schemas/BigInt_for_uint64"
          }
        }
      ],
      "result": {
        "name": "TransactionBlockBytes",
        "required": true,
        "schema": {
          "$ref": "#/components/schemas/TransactionBlockBytes"
        }
      }
    },
    {
      "name": "unsafe_transferObject",
      "tags": [
        {
          "name": "Transaction Builder API"
        }
      ],
      "description": "Create an unsigned transaction to transfer an object from one address to another. The object's type must allow public transfers",
      "params": [
        {
          "name": "signer",
          "description": "the transaction signer's Iota address",
          "required": true,
          "schema": {
            "$ref": "#/components/schemas/IotaAddress"
          }
        },
        {
          "name": "object_id",
          "description": "the ID of the object to be transferred",
          "required": true,
          "schema": {
            "$ref": "#/components/schemas/ObjectID"
          }
        },
        {
          "name": "gas",
          "description": "gas object to be used in this transaction, node will pick one from the signer's possession if not provided",
          "schema": {
            "$ref": "#/components/schemas/ObjectID"
          }
        },
        {
          "name": "gas_budget",
          "description": "the gas budget, the transaction will fail if the gas cost exceed the budget",
          "required": true,
          "schema": {
            "$ref": "#/components/schemas/BigInt_for_uint64"
          }
        },
        {
          "name": "recipient",
          "description": "the recipient's Iota address",
          "required": true,
          "schema": {
            "$ref": "#/components/schemas/IotaAddress"
          }
        }
      ],
      "result": {
        "name": "TransactionBlockBytes",
        "required": true,
        "schema": {
          "$ref": "#/components/schemas/TransactionBlockBytes"
        }
      }
    }
  ],
  "components": {
    "schemas": {
      "AddressMetrics": {
        "description": "Provides metrics about the addresses.",
        "type": "object",
        "required": [
          "checkpoint",
          "cumulativeActiveAddresses",
          "cumulativeAddresses",
          "dailyActiveAddresses",
          "epoch",
          "timestampMs"
        ],
        "properties": {
          "checkpoint": {
            "description": "The checkpoint sequence number at which the metrics were computed.",
            "type": "integer",
            "format": "uint64",
            "minimum": 0.0
          },
          "cumulativeActiveAddresses": {
            "description": "The count of sender addresses.",
            "type": "integer",
            "format": "uint64",
            "minimum": 0.0
          },
          "cumulativeAddresses": {
            "description": "The count of sender and recipient addresses.",
            "type": "integer",
            "format": "uint64",
            "minimum": 0.0
          },
          "dailyActiveAddresses": {
            "description": "The count of daily unique sender addresses.",
            "type": "integer",
            "format": "uint64",
            "minimum": 0.0
          },
          "epoch": {
            "description": "The epoch to which the checkpoint is assigned.",
            "type": "integer",
            "format": "uint64",
            "minimum": 0.0
          },
          "timestampMs": {
            "description": "The checkpoint timestamp.",
            "type": "integer",
            "format": "uint64",
            "minimum": 0.0
          }
        }
      },
      "AuthorityPublicKeyBytes": {
        "description": "Defines the compressed version of the public key that we pass around in Iota",
        "allOf": [
          {
            "$ref": "#/components/schemas/Base64"
          }
        ]
      },
      "Balance": {
        "type": "object",
        "required": [
          "coinObjectCount",
          "coinType",
          "lockedBalance",
          "totalBalance"
        ],
        "properties": {
          "coinObjectCount": {
            "type": "integer",
            "format": "uint",
            "minimum": 0.0
          },
          "coinType": {
            "type": "string"
          },
          "lockedBalance": {
            "type": "object",
            "additionalProperties": {
              "$ref": "#/components/schemas/BigInt_for_uint128"
            }
          },
          "totalBalance": {
            "$ref": "#/components/schemas/BigInt_for_uint128"
          }
        }
      },
      "BalanceChange": {
        "type": "object",
        "required": [
          "amount",
          "coinType",
          "owner"
        ],
        "properties": {
          "amount": {
            "description": "The amount indicate the balance value changes, negative amount means spending coin value and positive means receiving coin value.",
            "type": "string"
          },
          "coinType": {
            "type": "string"
          },
          "owner": {
            "description": "Owner of the balance change",
            "allOf": [
              {
                "$ref": "#/components/schemas/Owner"
              }
            ]
          }
        }
      },
      "Base58": {
        "type": "string"
      },
      "Base64": {
        "description": "Base64 encoding",
        "type": "string"
      },
      "BigInt_for_uint": {
        "type": "string"
      },
      "BigInt_for_uint128": {
        "type": "string"
      },
      "BigInt_for_uint16": {
        "type": "string"
      },
      "BigInt_for_uint32": {
        "type": "string"
      },
      "BigInt_for_uint64": {
        "type": "string"
      },
      "Bn254FqElement": {
        "description": "A struct that stores a Bn254 Fq field element as 32 bytes.",
        "type": "string"
      },
      "Bn254FrElement": {
        "description": "A struct that stores a Bn254 Fr field element as 32 bytes.",
        "type": "string"
      },
      "Checkpoint": {
        "type": "object",
        "required": [
          "checkpointCommitments",
          "digest",
          "epoch",
          "epochRollingGasCostSummary",
          "networkTotalTransactions",
          "sequenceNumber",
          "timestampMs",
          "transactions",
          "validatorSignature"
        ],
        "properties": {
          "checkpointCommitments": {
            "description": "Commitments to checkpoint state",
            "type": "array",
            "items": {
              "$ref": "#/components/schemas/CheckpointCommitment"
            }
          },
          "digest": {
            "description": "Checkpoint digest",
            "allOf": [
              {
                "$ref": "#/components/schemas/CheckpointDigest"
              }
            ]
          },
          "endOfEpochData": {
            "description": "Present only on the final checkpoint of the epoch.",
            "anyOf": [
              {
                "$ref": "#/components/schemas/EndOfEpochData"
              },
              {
                "type": "null"
              }
            ]
          },
          "epoch": {
            "description": "Checkpoint's epoch ID",
            "allOf": [
              {
                "$ref": "#/components/schemas/BigInt_for_uint64"
              }
            ]
          },
          "epochRollingGasCostSummary": {
            "description": "The running total gas costs of all transactions included in the current epoch so far until this checkpoint.",
            "allOf": [
              {
                "$ref": "#/components/schemas/GasCostSummary"
              }
            ]
          },
          "networkTotalTransactions": {
            "description": "Total number of transactions committed since genesis, including those in this checkpoint.",
            "allOf": [
              {
                "$ref": "#/components/schemas/BigInt_for_uint64"
              }
            ]
          },
          "previousDigest": {
            "description": "Digest of the previous checkpoint",
            "anyOf": [
              {
                "$ref": "#/components/schemas/CheckpointDigest"
              },
              {
                "type": "null"
              }
            ]
          },
          "sequenceNumber": {
            "description": "Checkpoint sequence number",
            "allOf": [
              {
                "$ref": "#/components/schemas/BigInt_for_uint64"
              }
            ]
          },
          "timestampMs": {
            "description": "Timestamp of the checkpoint - number of milliseconds from the Unix epoch Checkpoint timestamps are monotonic, but not strongly monotonic - subsequent checkpoints can have same timestamp if they originate from the same underlining consensus commit",
            "allOf": [
              {
                "$ref": "#/components/schemas/BigInt_for_uint64"
              }
            ]
          },
          "transactions": {
            "description": "Transaction digests",
            "type": "array",
            "items": {
              "$ref": "#/components/schemas/TransactionDigest"
            }
          },
          "validatorSignature": {
            "description": "Validator Signature",
            "allOf": [
              {
                "$ref": "#/components/schemas/Base64"
              }
            ]
          }
        }
      },
      "CheckpointCommitment": {
        "oneOf": [
          {
            "type": "object",
            "required": [
              "ECMHLiveObjectSetDigest"
            ],
            "properties": {
              "ECMHLiveObjectSetDigest": {
                "$ref": "#/components/schemas/ECMHLiveObjectSetDigest"
              }
            },
            "additionalProperties": false
          }
        ]
      },
      "CheckpointDigest": {
        "description": "Representation of a Checkpoint's digest",
        "allOf": [
          {
            "$ref": "#/components/schemas/Digest"
          }
        ]
      },
      "CheckpointId": {
        "anyOf": [
          {
            "$ref": "#/components/schemas/BigInt_for_uint64"
          },
          {
            "$ref": "#/components/schemas/CheckpointDigest"
          }
        ]
      },
      "Claim": {
        "description": "A claim consists of value and index_mod_4.",
        "type": "object",
        "required": [
          "indexMod4",
          "value"
        ],
        "properties": {
          "indexMod4": {
            "type": "integer",
            "format": "uint8",
            "minimum": 0.0
          },
          "value": {
            "type": "string"
          }
        }
      },
      "Coin": {
        "type": "object",
        "required": [
          "balance",
          "coinObjectId",
          "coinType",
          "digest",
          "previousTransaction",
          "version"
        ],
        "properties": {
          "balance": {
            "$ref": "#/components/schemas/BigInt_for_uint64"
          },
          "coinObjectId": {
            "$ref": "#/components/schemas/ObjectID"
          },
          "coinType": {
            "type": "string"
          },
          "digest": {
            "$ref": "#/components/schemas/ObjectDigest"
          },
          "previousTransaction": {
            "$ref": "#/components/schemas/TransactionDigest"
          },
          "version": {
            "$ref": "#/components/schemas/SequenceNumber"
          }
        }
      },
      "CommitteeInfo": {
        "description": "RPC representation of the [Committee] type.",
        "type": "object",
        "required": [
          "epoch",
          "validators"
        ],
        "properties": {
          "epoch": {
            "$ref": "#/components/schemas/BigInt_for_uint64"
          },
          "validators": {
            "type": "array",
            "items": {
              "type": "array",
              "items": [
                {
                  "$ref": "#/components/schemas/AuthorityPublicKeyBytes"
                },
                {
                  "$ref": "#/components/schemas/BigInt_for_uint64"
                }
              ],
              "maxItems": 2,
              "minItems": 2
            }
          }
        }
      },
      "CompressedSignature": {
        "description": "Unlike [enum Signature], [enum CompressedSignature] does not contain public key.",
        "oneOf": [
          {
            "type": "object",
            "required": [
              "Ed25519"
            ],
            "properties": {
              "Ed25519": {
                "$ref": "#/components/schemas/Base64"
              }
            },
            "additionalProperties": false
          },
          {
            "type": "object",
            "required": [
              "Secp256k1"
            ],
            "properties": {
              "Secp256k1": {
                "$ref": "#/components/schemas/Base64"
              }
            },
            "additionalProperties": false
          },
          {
            "type": "object",
            "required": [
              "Secp256r1"
            ],
            "properties": {
              "Secp256r1": {
                "$ref": "#/components/schemas/Base64"
              }
            },
            "additionalProperties": false
          },
          {
            "type": "object",
            "required": [
              "ZkLogin"
            ],
            "properties": {
              "ZkLogin": {
                "$ref": "#/components/schemas/ZkLoginAuthenticatorAsBytes"
              }
            },
            "additionalProperties": false
          }
        ]
      },
      "ConsensusCommitDigest": {
        "$ref": "#/components/schemas/Digest"
      },
      "ConsensusDeterminedVersionAssignments": {
        "description": "Uses an enum to allow for future expansion of the ConsensusDeterminedVersionAssignments.",
        "oneOf": [
          {
            "type": "object",
            "required": [
              "CancelledTransactions"
            ],
            "properties": {
              "CancelledTransactions": {
                "type": "array",
                "items": {
                  "type": "array",
                  "items": [
                    {
                      "$ref": "#/components/schemas/TransactionDigest"
                    },
                    {
                      "type": "array",
                      "items": {
                        "type": "array",
                        "items": [
                          {
                            "$ref": "#/components/schemas/ObjectID"
                          },
                          {
                            "$ref": "#/components/schemas/SequenceNumber2"
                          }
                        ],
                        "maxItems": 2,
                        "minItems": 2
                      }
                    }
                  ],
                  "maxItems": 2,
                  "minItems": 2
                }
              }
            },
            "additionalProperties": false
          }
        ]
      },
      "Data": {
        "oneOf": [
          {
            "type": "object",
            "required": [
              "dataType",
              "fields",
              "hasPublicTransfer",
              "type"
            ],
            "properties": {
              "dataType": {
                "type": "string",
                "enum": [
                  "moveObject"
                ]
              },
              "fields": {
                "$ref": "#/components/schemas/MoveStruct"
              },
              "hasPublicTransfer": {
                "type": "boolean"
              },
              "type": {
                "type": "string"
              }
            }
          },
          {
            "type": "object",
            "required": [
              "dataType",
              "disassembled"
            ],
            "properties": {
              "dataType": {
                "type": "string",
                "enum": [
                  "package"
                ]
              },
              "disassembled": {
                "type": "object",
                "additionalProperties": true
              }
            }
          }
        ]
      },
      "DelegatedStake": {
        "type": "object",
        "required": [
          "stakes",
          "stakingPool",
          "validatorAddress"
        ],
        "properties": {
          "stakes": {
            "type": "array",
            "items": {
              "$ref": "#/components/schemas/Stake"
            }
          },
          "stakingPool": {
            "description": "Staking pool object id.",
            "allOf": [
              {
                "$ref": "#/components/schemas/ObjectID"
              }
            ]
          },
          "validatorAddress": {
            "description": "Validator's Address.",
            "allOf": [
              {
                "$ref": "#/components/schemas/IotaAddress"
              }
            ]
          }
        }
      },
      "DelegatedTimelockedStake": {
        "type": "object",
        "required": [
          "stakes",
          "stakingPool",
          "validatorAddress"
        ],
        "properties": {
          "stakes": {
            "type": "array",
            "items": {
              "$ref": "#/components/schemas/TimelockedStake"
            }
          },
          "stakingPool": {
            "$ref": "#/components/schemas/ObjectID"
          },
          "validatorAddress": {
            "$ref": "#/components/schemas/IotaAddress"
          }
        }
      },
      "DevInspectArgs": {
        "description": "Additional arguments supplied to dev inspect beyond what is allowed in today's API.",
        "type": "object",
        "properties": {
          "gasBudget": {
            "description": "The gas budget for the transaction.",
            "anyOf": [
              {
                "$ref": "#/components/schemas/BigInt_for_uint64"
              },
              {
                "type": "null"
              }
            ]
          },
          "gasObjects": {
            "description": "The gas objects used to pay for the transaction.",
            "type": [
              "array",
              "null"
            ],
            "items": {
              "type": "array",
              "items": [
                {
                  "$ref": "#/components/schemas/ObjectID"
                },
                {
                  "$ref": "#/components/schemas/SequenceNumber2"
                },
                {
                  "$ref": "#/components/schemas/ObjectDigest"
                }
              ],
              "maxItems": 3,
              "minItems": 3
            }
          },
          "gasSponsor": {
            "description": "The sponsor of the gas for the transaction, might be different from the sender.",
            "anyOf": [
              {
                "$ref": "#/components/schemas/IotaAddress"
              },
              {
                "type": "null"
              }
            ]
          },
          "showRawTxnDataAndEffects": {
            "description": "Whether to return the raw transaction data and effects.",
            "type": [
              "boolean",
              "null"
            ]
          },
          "skipChecks": {
            "description": "Whether to skip transaction checks for the transaction.",
            "type": [
              "boolean",
              "null"
            ]
          }
        }
      },
      "DevInspectResults": {
        "description": "The response from processing a dev inspect transaction",
        "type": "object",
        "required": [
          "effects",
          "events"
        ],
        "properties": {
          "effects": {
            "description": "Summary of effects that likely would be generated if the transaction is actually run. Note however, that not all dev-inspect transactions are actually usable as transactions so it might not be possible actually generate these effects from a normal transaction.",
            "allOf": [
              {
                "$ref": "#/components/schemas/TransactionBlockEffects"
              }
            ]
          },
          "error": {
            "description": "Execution error from executing the transactions",
            "type": [
              "string",
              "null"
            ]
          },
          "events": {
            "description": "Events that likely would be generated if the transaction is actually run.",
            "type": "array",
            "items": {
              "$ref": "#/components/schemas/Event"
            }
          },
          "rawEffects": {
            "description": "The raw effects of the transaction that was dev inspected.",
            "type": "array",
            "items": {
              "type": "integer",
              "format": "uint8",
              "minimum": 0.0
            }
          },
          "rawTxnData": {
            "description": "The raw transaction data that was dev inspected.",
            "type": "array",
            "items": {
              "type": "integer",
              "format": "uint8",
              "minimum": 0.0
            }
          },
          "results": {
            "description": "Execution results (including return values) from executing the transactions",
            "type": [
              "array",
              "null"
            ],
            "items": {
              "$ref": "#/components/schemas/IotaExecutionResult"
            }
          }
        }
      },
      "Digest": {
        "description": "A representation of a 32 byte digest",
        "allOf": [
          {
            "$ref": "#/components/schemas/Base58"
          }
        ]
      },
      "DisplayFieldsResponse": {
        "type": "object",
        "properties": {
          "data": {
            "type": [
              "object",
              "null"
            ],
            "additionalProperties": {
              "type": "string"
            }
          },
          "error": {
            "anyOf": [
              {
                "$ref": "#/components/schemas/ObjectResponseError"
              },
              {
                "type": "null"
              }
            ]
          }
        }
      },
      "DryRunTransactionBlockResponse": {
        "type": "object",
        "required": [
          "balanceChanges",
          "effects",
          "events",
          "input",
          "objectChanges"
        ],
        "properties": {
          "balanceChanges": {
            "type": "array",
            "items": {
              "$ref": "#/components/schemas/BalanceChange"
            }
          },
          "effects": {
            "$ref": "#/components/schemas/TransactionBlockEffects"
          },
          "events": {
            "type": "array",
            "items": {
              "$ref": "#/components/schemas/Event"
            }
          },
          "input": {
            "$ref": "#/components/schemas/TransactionBlockData"
          },
          "objectChanges": {
            "type": "array",
            "items": {
              "$ref": "#/components/schemas/ObjectChange"
            }
          }
        }
      },
      "DynamicFieldInfo": {
        "type": "object",
        "required": [
          "bcsName",
          "digest",
          "name",
          "objectId",
          "objectType",
          "type",
          "version"
        ],
        "properties": {
          "bcsName": {
            "$ref": "#/components/schemas/Base58"
          },
          "digest": {
            "$ref": "#/components/schemas/ObjectDigest"
          },
          "name": {
            "$ref": "#/components/schemas/DynamicFieldName"
          },
          "objectId": {
            "$ref": "#/components/schemas/ObjectID"
          },
          "objectType": {
            "type": "string"
          },
          "type": {
            "$ref": "#/components/schemas/DynamicFieldType"
          },
          "version": {
            "$ref": "#/components/schemas/SequenceNumber2"
          }
        }
      },
      "DynamicFieldName": {
        "type": "object",
        "required": [
          "type",
          "value"
        ],
        "properties": {
          "type": {
            "type": "string"
          },
          "value": true
        }
      },
      "DynamicFieldType": {
        "type": "string",
        "enum": [
          "DynamicField",
          "DynamicObject"
        ]
      },
      "ECMHLiveObjectSetDigest": {
        "description": "The Sha256 digest of an EllipticCurveMultisetHash committing to the live object set.",
        "type": "object",
        "required": [
          "digest"
        ],
        "properties": {
          "digest": {
            "type": "array",
            "items": {
              "type": "integer",
              "format": "uint8",
              "minimum": 0.0
            },
            "maxItems": 32,
            "minItems": 32
          }
        }
      },
      "Ed25519IotaSignature": {
        "$ref": "#/components/schemas/Base64"
      },
      "EndOfEpochData": {
        "type": "object",
        "required": [
          "epochCommitments",
          "epochSupplyChange",
          "nextEpochCommittee",
          "nextEpochProtocolVersion"
        ],
        "properties": {
          "epochCommitments": {
            "description": "Commitments to epoch specific state (e.g. live object set)",
            "type": "array",
            "items": {
              "$ref": "#/components/schemas/CheckpointCommitment"
            }
          },
          "epochSupplyChange": {
            "description": "The number of tokens that were minted (if positive) or burnt (if negative) in this epoch.",
            "type": "integer",
            "format": "int64"
          },
          "nextEpochCommittee": {
            "description": "next_epoch_committee is `Some` if and only if the current checkpoint is the last checkpoint of an epoch. Therefore next_epoch_committee can be used to pick the last checkpoint of an epoch, which is often useful to get epoch level summary stats like total gas cost of an epoch, or the total number of transactions from genesis to the end of an epoch. The committee is stored as a vector of validator pub key and stake pairs. The vector should be sorted based on the Committee data structure.",
            "type": "array",
            "items": {
              "type": "array",
              "items": [
                {
                  "$ref": "#/components/schemas/AuthorityPublicKeyBytes"
                },
                {
                  "$ref": "#/components/schemas/BigInt_for_uint64"
                }
              ],
              "maxItems": 2,
              "minItems": 2
            }
          },
          "nextEpochProtocolVersion": {
            "description": "The protocol version that is in effect during the epoch that starts immediately after this checkpoint.",
            "allOf": [
              {
                "$ref": "#/components/schemas/ProtocolVersion"
              }
            ]
          }
        }
      },
      "EndOfEpochInfo": {
        "type": "object",
        "required": [
          "burntTokensAmount",
          "epochEndTimestamp",
          "lastCheckpointId",
          "mintedTokensAmount",
          "protocolVersion",
          "referenceGasPrice",
          "storageCharge",
          "storageFundBalance",
          "storageRebate",
          "totalGasFees",
          "totalStake",
          "totalStakeRewardsDistributed"
        ],
        "properties": {
          "burntTokensAmount": {
            "$ref": "#/components/schemas/BigInt_for_uint64"
          },
          "epochEndTimestamp": {
            "$ref": "#/components/schemas/BigInt_for_uint64"
          },
          "lastCheckpointId": {
            "$ref": "#/components/schemas/BigInt_for_uint64"
          },
          "mintedTokensAmount": {
            "$ref": "#/components/schemas/BigInt_for_uint64"
          },
          "protocolVersion": {
            "description": "existing fields from `SystemEpochInfoEvent` (without epoch)",
            "allOf": [
              {
                "$ref": "#/components/schemas/BigInt_for_uint64"
              }
            ]
          },
          "referenceGasPrice": {
            "$ref": "#/components/schemas/BigInt_for_uint64"
          },
          "storageCharge": {
            "$ref": "#/components/schemas/BigInt_for_uint64"
          },
          "storageFundBalance": {
            "$ref": "#/components/schemas/BigInt_for_uint64"
          },
          "storageRebate": {
            "$ref": "#/components/schemas/BigInt_for_uint64"
          },
          "totalGasFees": {
            "$ref": "#/components/schemas/BigInt_for_uint64"
          },
          "totalStake": {
            "$ref": "#/components/schemas/BigInt_for_uint64"
          },
          "totalStakeRewardsDistributed": {
            "$ref": "#/components/schemas/BigInt_for_uint64"
          }
        }
      },
      "EpochInfo": {
        "type": "object",
        "required": [
          "epoch",
          "epochStartTimestamp",
          "epochTotalTransactions",
          "firstCheckpointId",
          "validators"
        ],
        "properties": {
          "endOfEpochInfo": {
            "description": "The end of epoch information.",
            "anyOf": [
              {
                "$ref": "#/components/schemas/EndOfEpochInfo"
              },
              {
                "type": "null"
              }
            ]
          },
          "epoch": {
            "description": "Epoch number",
            "allOf": [
              {
                "$ref": "#/components/schemas/BigInt_for_uint64"
              }
            ]
          },
          "epochStartTimestamp": {
            "description": "The timestamp when the epoch started.",
            "allOf": [
              {
                "$ref": "#/components/schemas/BigInt_for_uint64"
              }
            ]
          },
          "epochTotalTransactions": {
            "description": "Count of tx in epoch",
            "allOf": [
              {
                "$ref": "#/components/schemas/BigInt_for_uint64"
              }
            ]
          },
          "firstCheckpointId": {
            "description": "First, last checkpoint sequence numbers",
            "allOf": [
              {
                "$ref": "#/components/schemas/BigInt_for_uint64"
              }
            ]
          },
          "referenceGasPrice": {
            "description": "The reference gas price for the given epoch.",
            "type": [
              "integer",
              "null"
            ],
            "format": "uint64",
            "minimum": 0.0
          },
          "validators": {
            "description": "List of validators included in epoch",
            "type": "array",
            "items": {
              "$ref": "#/components/schemas/IotaValidatorSummary"
            }
          }
        }
      },
      "EpochMetrics": {
        "description": "A light-weight version of `EpochInfo` for faster loading",
        "type": "object",
        "required": [
          "epoch",
          "epochStartTimestamp",
          "epochTotalTransactions",
          "firstCheckpointId"
        ],
        "properties": {
          "endOfEpochInfo": {
            "description": "The end of epoch information.",
            "anyOf": [
              {
                "$ref": "#/components/schemas/EndOfEpochInfo"
              },
              {
                "type": "null"
              }
            ]
          },
          "epoch": {
            "description": "The current epoch ID.",
            "allOf": [
              {
                "$ref": "#/components/schemas/BigInt_for_uint64"
              }
            ]
          },
          "epochStartTimestamp": {
            "description": "The timestamp when the epoch started.",
            "allOf": [
              {
                "$ref": "#/components/schemas/BigInt_for_uint64"
              }
            ]
          },
          "epochTotalTransactions": {
            "description": "The total number of transactions in the epoch.",
            "allOf": [
              {
                "$ref": "#/components/schemas/BigInt_for_uint64"
              }
            ]
          },
          "firstCheckpointId": {
            "description": "The first checkpoint ID of the epoch.",
            "allOf": [
              {
                "$ref": "#/components/schemas/BigInt_for_uint64"
              }
            ]
          }
        }
      },
      "Event": {
        "type": "object",
        "required": [
          "bcs",
          "id",
          "packageId",
          "parsedJson",
          "sender",
          "transactionModule",
          "type"
        ],
        "properties": {
          "bcs": {
            "description": "Base 58 encoded bcs bytes of the move event",
            "allOf": [
              {
                "$ref": "#/components/schemas/Base58"
              }
            ]
          },
          "id": {
            "description": "Sequential event ID, ie (transaction seq number, event seq number). 1) Serves as a unique event ID for each fullnode 2) Also serves to sequence events for the purposes of pagination and querying. A higher id is an event seen later by that fullnode. This ID is the \"cursor\" for event querying.",
            "allOf": [
              {
                "$ref": "#/components/schemas/EventID"
              }
            ]
          },
          "packageId": {
            "description": "Move package where this event was emitted.",
            "allOf": [
              {
                "$ref": "#/components/schemas/ObjectID"
              }
            ]
          },
          "parsedJson": {
            "description": "Parsed json value of the event"
          },
          "sender": {
            "description": "Sender's Iota address.",
            "allOf": [
              {
                "$ref": "#/components/schemas/IotaAddress"
              }
            ]
          },
          "timestampMs": {
            "description": "UTC timestamp in milliseconds since epoch (1/1/1970)",
            "anyOf": [
              {
                "$ref": "#/components/schemas/BigInt_for_uint64"
              },
              {
                "type": "null"
              }
            ]
          },
          "transactionModule": {
            "description": "Move module where this event was emitted.",
            "type": "string"
          },
          "type": {
            "description": "Move event type.",
            "type": "string"
          }
        }
      },
      "EventFilter": {
        "oneOf": [
          {
            "description": "Query by sender address.",
            "type": "object",
            "required": [
              "Sender"
            ],
            "properties": {
              "Sender": {
                "$ref": "#/components/schemas/IotaAddress"
              }
            },
            "additionalProperties": false
          },
          {
            "description": "Return events emitted by the given transaction.",
            "type": "object",
            "required": [
              "Transaction"
            ],
            "properties": {
              "Transaction": {
                "$ref": "#/components/schemas/TransactionDigest"
              }
            },
            "additionalProperties": false
          },
          {
            "description": "Return events emitted in a specified Package.",
            "type": "object",
            "required": [
              "Package"
            ],
            "properties": {
              "Package": {
                "$ref": "#/components/schemas/ObjectID"
              }
            },
            "additionalProperties": false
          },
          {
            "description": "Return events emitted in a specified Move module. If the event is defined in Module A but emitted in a tx with Module B, query `MoveModule` by module B returns the event. Query `MoveEventModule` by module A returns the event too.",
            "type": "object",
            "required": [
              "MoveModule"
            ],
            "properties": {
              "MoveModule": {
                "type": "object",
                "required": [
                  "module",
                  "package"
                ],
                "properties": {
                  "module": {
                    "description": "the module name",
                    "type": "string"
                  },
                  "package": {
                    "description": "the Move package ID",
                    "allOf": [
                      {
                        "$ref": "#/components/schemas/ObjectID"
                      }
                    ]
                  }
                }
              }
            },
            "additionalProperties": false
          },
          {
            "description": "Return events with the given Move event struct name (struct tag). For example, if the event is defined in `0xabcd::MyModule`, and named `Foo`, then the struct tag is `0xabcd::MyModule::Foo`.",
            "type": "object",
            "required": [
              "MoveEventType"
            ],
            "properties": {
              "MoveEventType": {
                "type": "string"
              }
            },
            "additionalProperties": false
          },
          {
            "description": "Return events with the given Move module name where the event struct is defined. If the event is defined in Module A but emitted in a tx with Module B, query `MoveEventModule` by module A returns the event. Query `MoveModule` by module B returns the event too.",
            "type": "object",
            "required": [
              "MoveEventModule"
            ],
            "properties": {
              "MoveEventModule": {
                "type": "object",
                "required": [
                  "module",
                  "package"
                ],
                "properties": {
                  "module": {
                    "description": "the module name",
                    "type": "string"
                  },
                  "package": {
                    "description": "the Move package ID",
                    "allOf": [
                      {
                        "$ref": "#/components/schemas/ObjectID"
                      }
                    ]
                  }
                }
              }
            },
            "additionalProperties": false
          },
          {
            "type": "object",
            "required": [
              "MoveEventField"
            ],
            "properties": {
              "MoveEventField": {
                "type": "object",
                "required": [
                  "path",
                  "value"
                ],
                "properties": {
                  "path": {
                    "type": "string"
                  },
                  "value": true
                }
              }
            },
            "additionalProperties": false
          },
          {
            "description": "Return events emitted in [start_time, end_time] interval",
            "type": "object",
            "required": [
              "TimeRange"
            ],
            "properties": {
              "TimeRange": {
                "type": "object",
                "required": [
                  "endTime",
                  "startTime"
                ],
                "properties": {
                  "endTime": {
                    "description": "right endpoint of time interval, milliseconds since epoch, exclusive",
                    "allOf": [
                      {
                        "$ref": "#/components/schemas/BigInt_for_uint64"
                      }
                    ]
                  },
                  "startTime": {
                    "description": "left endpoint of time interval, milliseconds since epoch, inclusive",
                    "allOf": [
                      {
                        "$ref": "#/components/schemas/BigInt_for_uint64"
                      }
                    ]
                  }
                }
              }
            },
            "additionalProperties": false
          },
          {
            "type": "object",
            "required": [
              "All"
            ],
            "properties": {
              "All": {
                "type": "array",
                "items": {
                  "$ref": "#/components/schemas/EventFilter"
                }
              }
            },
            "additionalProperties": false
          },
          {
            "type": "object",
            "required": [
              "Any"
            ],
            "properties": {
              "Any": {
                "type": "array",
                "items": {
                  "$ref": "#/components/schemas/EventFilter"
                }
              }
            },
            "additionalProperties": false
          },
          {
            "type": "object",
            "required": [
              "And"
            ],
            "properties": {
              "And": {
                "type": "array",
                "items": [
                  {
                    "$ref": "#/components/schemas/EventFilter"
                  },
                  {
                    "$ref": "#/components/schemas/EventFilter"
                  }
                ],
                "maxItems": 2,
                "minItems": 2
              }
            },
            "additionalProperties": false
          },
          {
            "type": "object",
            "required": [
              "Or"
            ],
            "properties": {
              "Or": {
                "type": "array",
                "items": [
                  {
                    "$ref": "#/components/schemas/EventFilter"
                  },
                  {
                    "$ref": "#/components/schemas/EventFilter"
                  }
                ],
                "maxItems": 2,
                "minItems": 2
              }
            },
            "additionalProperties": false
          }
        ]
      },
      "EventID": {
        "description": "Unique ID of a Iota Event, the ID is a combination of tx seq number and event seq number, the ID is local to this particular fullnode and will be different from other fullnode.",
        "type": "object",
        "required": [
          "eventSeq",
          "txDigest"
        ],
        "properties": {
          "eventSeq": {
            "$ref": "#/components/schemas/BigInt_for_uint64"
          },
          "txDigest": {
            "$ref": "#/components/schemas/TransactionDigest"
          }
        }
      },
      "ExecuteTransactionRequestType": {
        "type": "string",
        "enum": [
          "WaitForEffectsCert",
          "WaitForLocalExecution"
        ]
      },
      "ExecutionStatus": {
        "oneOf": [
          {
            "type": "object",
            "required": [
              "status"
            ],
            "properties": {
              "status": {
                "type": "string",
                "enum": [
                  "success"
                ]
              }
            }
          },
          {
            "type": "object",
            "required": [
              "error",
              "status"
            ],
            "properties": {
              "error": {
                "type": "string"
              },
              "status": {
                "type": "string",
                "enum": [
                  "failure"
                ]
              }
            }
          }
        ]
      },
      "GasCostSummary": {
        "description": "Summary of the charges in a transaction. Storage is charged independently of computation. There are 3 parts to the storage charges: `storage_cost`: it is the charge of storage at the time the transaction is executed.                 The cost of storage is the number of bytes of the objects being mutated                 multiplied by a variable storage cost per byte `storage_rebate`: this is the amount a user gets back when manipulating an object.                   The `storage_rebate` is the `storage_cost` for an object minus fees. `non_refundable_storage_fee`: not all the value of the object storage cost is                               given back to user and there is a small fraction that                               is kept by the system. This value tracks that charge.\n\nWhen looking at a gas cost summary the amount charged to the user is `computation_cost + storage_cost - storage_rebate` and that is the amount that is deducted from the gas coins. `non_refundable_storage_fee` is collected from the objects being mutated/deleted and it is tracked by the system in storage funds.\n\nObjects deleted, including the older versions of objects mutated, have the storage field on the objects added up to a pool of \"potential rebate\". This rebate then is reduced by the \"nonrefundable rate\" such that: `potential_rebate(storage cost of deleted/mutated objects) = storage_rebate + non_refundable_storage_fee`",
        "type": "object",
        "required": [
          "computationCost",
          "nonRefundableStorageFee",
          "storageCost",
          "storageRebate"
        ],
        "properties": {
          "computationCost": {
            "description": "Cost of computation/execution",
            "allOf": [
              {
                "$ref": "#/components/schemas/BigInt_for_uint64"
              }
            ]
          },
          "nonRefundableStorageFee": {
            "description": "The fee for the rebate. The portion of the storage rebate kept by the system.",
            "allOf": [
              {
                "$ref": "#/components/schemas/BigInt_for_uint64"
              }
            ]
          },
          "storageCost": {
            "description": "Storage cost, it's the sum of all storage cost for all objects created or mutated.",
            "allOf": [
              {
                "$ref": "#/components/schemas/BigInt_for_uint64"
              }
            ]
          },
          "storageRebate": {
            "description": "The amount of storage cost refunded to the user for all objects deleted or mutated in the transaction.",
            "allOf": [
              {
                "$ref": "#/components/schemas/BigInt_for_uint64"
              }
            ]
          }
        }
      },
      "GasData": {
        "type": "object",
        "required": [
          "budget",
          "owner",
          "payment",
          "price"
        ],
        "properties": {
          "budget": {
            "$ref": "#/components/schemas/BigInt_for_uint64"
          },
          "owner": {
            "$ref": "#/components/schemas/IotaAddress"
          },
          "payment": {
            "type": "array",
            "items": {
              "$ref": "#/components/schemas/ObjectRef"
            }
          },
          "price": {
            "$ref": "#/components/schemas/BigInt_for_uint64"
          }
        }
      },
      "GenericSignature": {
        "description": "Due to the incompatibility of [enum Signature] (which dispatches a trait that assumes signature and pubkey bytes for verification), here we add a wrapper enum where member can just implement a lightweight [trait AuthenticatorTrait]. This way MultiSig (and future Authenticators) can implement its own `verify`.",
        "oneOf": [
          {
            "type": "object",
            "required": [
              "MultiSig"
            ],
            "properties": {
              "MultiSig": {
                "$ref": "#/components/schemas/MultiSig"
              }
            },
            "additionalProperties": false
          },
          {
            "type": "object",
            "required": [
              "MultiSigLegacy"
            ],
            "properties": {
              "MultiSigLegacy": {
                "$ref": "#/components/schemas/MultiSigLegacy"
              }
            },
            "additionalProperties": false
          },
          {
            "type": "object",
            "required": [
              "Signature"
            ],
            "properties": {
              "Signature": {
                "$ref": "#/components/schemas/Signature"
              }
            },
            "additionalProperties": false
          },
          {
            "type": "object",
            "required": [
              "ZkLoginAuthenticator"
            ],
            "properties": {
              "ZkLoginAuthenticator": {
                "$ref": "#/components/schemas/ZkLoginAuthenticator"
              }
            },
            "additionalProperties": false
          },
          {
            "type": "object",
            "required": [
              "PasskeyAuthenticator"
            ],
            "properties": {
              "PasskeyAuthenticator": {
                "$ref": "#/components/schemas/PasskeyAuthenticator"
              }
            },
            "additionalProperties": false
          }
        ]
      },
      "GetPastObjectRequest": {
        "type": "object",
        "required": [
          "objectId",
          "version"
        ],
        "properties": {
          "objectId": {
            "description": "the ID of the queried object",
            "allOf": [
              {
                "$ref": "#/components/schemas/ObjectID"
              }
            ]
          },
          "version": {
            "description": "the version of the queried object.",
            "allOf": [
              {
                "$ref": "#/components/schemas/SequenceNumber"
              }
            ]
          }
        }
      },
      "Hex": {
        "description": "Hex string encoding.",
        "type": "string"
      },
      "InputObjectKind": {
        "oneOf": [
          {
            "type": "object",
            "required": [
              "MovePackage"
            ],
            "properties": {
              "MovePackage": {
                "$ref": "#/components/schemas/ObjectID"
              }
            },
            "additionalProperties": false
          },
          {
            "type": "object",
            "required": [
              "ImmOrOwnedMoveObject"
            ],
            "properties": {
              "ImmOrOwnedMoveObject": {
                "$ref": "#/components/schemas/ObjectRef"
              }
            },
            "additionalProperties": false
          },
          {
            "type": "object",
            "required": [
              "SharedMoveObject"
            ],
            "properties": {
              "SharedMoveObject": {
                "type": "object",
                "required": [
                  "id",
                  "initial_shared_version"
                ],
                "properties": {
                  "id": {
                    "$ref": "#/components/schemas/ObjectID"
                  },
                  "initial_shared_version": {
                    "$ref": "#/components/schemas/SequenceNumber2"
                  },
                  "mutable": {
                    "default": true,
                    "type": "boolean"
                  }
                }
              }
            },
            "additionalProperties": false
          }
        ]
      },
      "IotaActiveJwk": {
        "type": "object",
        "required": [
          "epoch",
          "jwk",
          "jwk_id"
        ],
        "properties": {
          "epoch": {
            "$ref": "#/components/schemas/BigInt_for_uint64"
          },
          "jwk": {
            "$ref": "#/components/schemas/IotaJWK"
          },
          "jwk_id": {
            "$ref": "#/components/schemas/IotaJwkId"
          }
        }
      },
      "IotaAddress": {
        "$ref": "#/components/schemas/Hex"
      },
      "IotaArgument": {
        "description": "An argument to a transaction in a programmable transaction block",
        "oneOf": [
          {
            "description": "The gas coin. The gas coin can only be used by-ref, except for with `TransferObjects`, which can use it by-value.",
            "type": "string",
            "enum": [
              "GasCoin"
            ]
          },
          {
            "description": "One of the input objects or primitive values (from `ProgrammableTransactionBlock` inputs)",
            "type": "object",
            "required": [
              "Input"
            ],
            "properties": {
              "Input": {
                "type": "integer",
                "format": "uint16",
                "minimum": 0.0
              }
            },
            "additionalProperties": false
          },
          {
            "description": "The result of another transaction (from `ProgrammableTransactionBlock` transactions)",
            "type": "object",
            "required": [
              "Result"
            ],
            "properties": {
              "Result": {
                "type": "integer",
                "format": "uint16",
                "minimum": 0.0
              }
            },
            "additionalProperties": false
          },
          {
            "description": "Like a `Result` but it accesses a nested result. Currently, the only usage of this is to access a value from a Move call with multiple return values.",
            "type": "object",
            "required": [
              "NestedResult"
            ],
            "properties": {
              "NestedResult": {
                "type": "array",
                "items": [
                  {
                    "type": "integer",
                    "format": "uint16",
                    "minimum": 0.0
                  },
                  {
                    "type": "integer",
                    "format": "uint16",
                    "minimum": 0.0
                  }
                ],
                "maxItems": 2,
                "minItems": 2
              }
            },
            "additionalProperties": false
          }
        ]
      },
      "IotaAuthenticatorStateExpire": {
        "type": "object",
        "required": [
          "min_epoch"
        ],
        "properties": {
          "min_epoch": {
            "$ref": "#/components/schemas/BigInt_for_uint64"
          }
        }
      },
      "IotaCallArg": {
        "oneOf": [
          {
            "type": "object",
            "oneOf": [
              {
                "type": "object",
                "required": [
                  "digest",
                  "objectId",
                  "objectType",
                  "version"
                ],
                "properties": {
                  "digest": {
                    "$ref": "#/components/schemas/ObjectDigest"
                  },
                  "objectId": {
                    "$ref": "#/components/schemas/ObjectID"
                  },
                  "objectType": {
                    "type": "string",
                    "enum": [
                      "immOrOwnedObject"
                    ]
                  },
                  "version": {
                    "$ref": "#/components/schemas/SequenceNumber"
                  }
                }
              },
              {
                "type": "object",
                "required": [
                  "initialSharedVersion",
                  "mutable",
                  "objectId",
                  "objectType"
                ],
                "properties": {
                  "initialSharedVersion": {
                    "$ref": "#/components/schemas/SequenceNumber"
                  },
                  "mutable": {
                    "type": "boolean"
                  },
                  "objectId": {
                    "$ref": "#/components/schemas/ObjectID"
                  },
                  "objectType": {
                    "type": "string",
                    "enum": [
                      "sharedObject"
                    ]
                  }
                }
              },
              {
                "type": "object",
                "required": [
                  "digest",
                  "objectId",
                  "objectType",
                  "version"
                ],
                "properties": {
                  "digest": {
                    "$ref": "#/components/schemas/ObjectDigest"
                  },
                  "objectId": {
                    "$ref": "#/components/schemas/ObjectID"
                  },
                  "objectType": {
                    "type": "string",
                    "enum": [
                      "receiving"
                    ]
                  },
                  "version": {
                    "$ref": "#/components/schemas/SequenceNumber"
                  }
                }
              }
            ],
            "required": [
              "type"
            ],
            "properties": {
              "type": {
                "type": "string",
                "enum": [
                  "object"
                ]
              }
            }
          },
          {
            "type": "object",
            "required": [
              "type",
              "value"
            ],
            "properties": {
              "type": {
                "type": "string",
                "enum": [
                  "pure"
                ]
              },
              "value": {
                "$ref": "#/components/schemas/IotaJsonValue"
              },
              "valueType": {
                "default": null,
                "type": [
                  "string",
                  "null"
                ]
              }
            }
          }
        ]
      },
      "IotaChangeEpoch": {
        "type": "object",
        "required": [
          "computation_charge",
          "epoch",
          "epoch_start_timestamp_ms",
          "storage_charge",
          "storage_rebate"
        ],
        "properties": {
          "computation_charge": {
            "$ref": "#/components/schemas/BigInt_for_uint64"
          },
          "epoch": {
            "$ref": "#/components/schemas/BigInt_for_uint64"
          },
          "epoch_start_timestamp_ms": {
            "$ref": "#/components/schemas/BigInt_for_uint64"
          },
          "storage_charge": {
            "$ref": "#/components/schemas/BigInt_for_uint64"
          },
          "storage_rebate": {
            "$ref": "#/components/schemas/BigInt_for_uint64"
          }
        }
      },
      "IotaCoinMetadata": {
        "type": "object",
        "required": [
          "decimals",
          "description",
          "name",
          "symbol"
        ],
        "properties": {
          "decimals": {
            "description": "Number of decimal places the coin uses.",
            "type": "integer",
            "format": "uint8",
            "minimum": 0.0
          },
          "description": {
            "description": "Description of the token",
            "type": "string"
          },
          "iconUrl": {
            "description": "URL for the token logo",
            "type": [
              "string",
              "null"
            ]
          },
          "id": {
            "description": "Object id for the CoinMetadata object",
            "anyOf": [
              {
                "$ref": "#/components/schemas/ObjectID"
              },
              {
                "type": "null"
              }
            ]
          },
          "name": {
            "description": "Name for the token",
            "type": "string"
          },
          "symbol": {
            "description": "Symbol for the token",
            "type": "string"
          }
        }
      },
      "IotaEndOfEpochTransactionKind": {
        "oneOf": [
          {
            "type": "string",
            "enum": [
              "AuthenticatorStateCreate",
              "RandomnessStateCreate",
              "CoinDenyListStateCreate"
            ]
          },
          {
            "type": "object",
            "required": [
              "ChangeEpoch"
            ],
            "properties": {
              "ChangeEpoch": {
                "$ref": "#/components/schemas/IotaChangeEpoch"
              }
            },
            "additionalProperties": false
          },
          {
            "type": "object",
            "required": [
              "AuthenticatorStateExpire"
            ],
            "properties": {
              "AuthenticatorStateExpire": {
                "$ref": "#/components/schemas/IotaAuthenticatorStateExpire"
              }
            },
            "additionalProperties": false
          },
          {
            "type": "object",
            "required": [
              "BridgeStateCreate"
            ],
            "properties": {
              "BridgeStateCreate": {
                "$ref": "#/components/schemas/CheckpointDigest"
              }
            },
            "additionalProperties": false
          },
          {
            "type": "object",
            "required": [
              "BridgeCommitteeUpdate"
            ],
            "properties": {
              "BridgeCommitteeUpdate": {
                "$ref": "#/components/schemas/SequenceNumber2"
              }
            },
            "additionalProperties": false
          }
        ]
      },
      "IotaExecutionResult": {
        "type": "object",
        "properties": {
          "mutableReferenceOutputs": {
            "description": "The value of any arguments that were mutably borrowed. Non-mut borrowed values are not included",
            "type": "array",
            "items": {
              "type": "array",
              "items": [
                {
                  "$ref": "#/components/schemas/IotaArgument"
                },
                {
                  "type": "array",
                  "items": {
                    "type": "integer",
                    "format": "uint8",
                    "minimum": 0.0
                  }
                },
                {
                  "$ref": "#/components/schemas/TypeTag"
                }
              ],
              "maxItems": 3,
              "minItems": 3
            }
          },
          "returnValues": {
            "description": "The return values from the transaction",
            "type": "array",
            "items": {
              "type": "array",
              "items": [
                {
                  "type": "array",
                  "items": {
                    "type": "integer",
                    "format": "uint8",
                    "minimum": 0.0
                  }
                },
                {
                  "$ref": "#/components/schemas/TypeTag"
                }
              ],
              "maxItems": 2,
              "minItems": 2
            }
          }
        }
      },
      "IotaJWK": {
        "type": "object",
        "required": [
          "alg",
          "e",
          "kty",
          "n"
        ],
        "properties": {
          "alg": {
            "type": "string"
          },
          "e": {
            "type": "string"
          },
          "kty": {
            "type": "string"
          },
          "n": {
            "type": "string"
          }
        }
      },
      "IotaJsonValue": {},
      "IotaJwkId": {
        "type": "object",
        "required": [
          "iss",
          "kid"
        ],
        "properties": {
          "iss": {
            "type": "string"
          },
          "kid": {
            "type": "string"
          }
        }
      },
      "IotaMoveAbility": {
        "type": "string",
        "enum": [
          "Copy",
          "Drop",
          "Store",
          "Key"
        ]
      },
      "IotaMoveAbilitySet": {
        "type": "object",
        "required": [
          "abilities"
        ],
        "properties": {
          "abilities": {
            "type": "array",
            "items": {
              "$ref": "#/components/schemas/IotaMoveAbility"
            }
          }
        }
      },
      "IotaMoveModuleId": {
        "type": "object",
        "required": [
          "address",
          "name"
        ],
        "properties": {
          "address": {
            "type": "string"
          },
          "name": {
            "type": "string"
          }
        }
      },
      "IotaMoveNormalizedField": {
        "type": "object",
        "required": [
          "name",
          "type"
        ],
        "properties": {
          "name": {
            "type": "string"
          },
          "type": {
            "$ref": "#/components/schemas/IotaMoveNormalizedType"
          }
        }
      },
      "IotaMoveNormalizedFunction": {
        "type": "object",
        "required": [
          "isEntry",
          "parameters",
          "return",
          "typeParameters",
          "visibility"
        ],
        "properties": {
          "isEntry": {
            "type": "boolean"
          },
          "parameters": {
            "type": "array",
            "items": {
              "$ref": "#/components/schemas/IotaMoveNormalizedType"
            }
          },
          "return": {
            "type": "array",
            "items": {
              "$ref": "#/components/schemas/IotaMoveNormalizedType"
            }
          },
          "typeParameters": {
            "type": "array",
            "items": {
              "$ref": "#/components/schemas/IotaMoveAbilitySet"
            }
          },
          "visibility": {
            "$ref": "#/components/schemas/IotaMoveVisibility"
          }
        }
      },
      "IotaMoveNormalizedModule": {
        "type": "object",
        "required": [
          "address",
          "exposedFunctions",
          "fileFormatVersion",
          "friends",
          "name",
          "structs"
        ],
        "properties": {
          "address": {
            "type": "string"
          },
          "exposedFunctions": {
            "type": "object",
            "additionalProperties": {
              "$ref": "#/components/schemas/IotaMoveNormalizedFunction"
            }
          },
          "fileFormatVersion": {
            "type": "integer",
            "format": "uint32",
            "minimum": 0.0
          },
          "friends": {
            "type": "array",
            "items": {
              "$ref": "#/components/schemas/IotaMoveModuleId"
            }
          },
          "name": {
            "type": "string"
          },
          "structs": {
            "type": "object",
            "additionalProperties": {
              "$ref": "#/components/schemas/IotaMoveNormalizedStruct"
            }
          }
        }
      },
      "IotaMoveNormalizedStruct": {
        "type": "object",
        "required": [
          "abilities",
          "fields",
          "typeParameters"
        ],
        "properties": {
          "abilities": {
            "$ref": "#/components/schemas/IotaMoveAbilitySet"
          },
          "fields": {
            "type": "array",
            "items": {
              "$ref": "#/components/schemas/IotaMoveNormalizedField"
            }
          },
          "typeParameters": {
            "type": "array",
            "items": {
              "$ref": "#/components/schemas/IotaMoveStructTypeParameter"
            }
          }
        }
      },
      "IotaMoveNormalizedType": {
        "oneOf": [
          {
            "type": "string",
            "enum": [
              "Bool",
              "U8",
              "U16",
              "U32",
              "U64",
              "U128",
              "U256",
              "Address",
              "Signer"
            ]
          },
          {
            "type": "object",
            "required": [
              "Struct"
            ],
            "properties": {
              "Struct": {
                "type": "object",
                "required": [
                  "address",
                  "module",
                  "name",
                  "typeArguments"
                ],
                "properties": {
                  "address": {
                    "type": "string"
                  },
                  "module": {
                    "type": "string"
                  },
                  "name": {
                    "type": "string"
                  },
                  "typeArguments": {
                    "type": "array",
                    "items": {
                      "$ref": "#/components/schemas/IotaMoveNormalizedType"
                    }
                  }
                }
              }
            },
            "additionalProperties": false
          },
          {
            "type": "object",
            "required": [
              "Vector"
            ],
            "properties": {
              "Vector": {
                "$ref": "#/components/schemas/IotaMoveNormalizedType"
              }
            },
            "additionalProperties": false
          },
          {
            "type": "object",
            "required": [
              "TypeParameter"
            ],
            "properties": {
              "TypeParameter": {
                "type": "integer",
                "format": "uint16",
                "minimum": 0.0
              }
            },
            "additionalProperties": false
          },
          {
            "type": "object",
            "required": [
              "Reference"
            ],
            "properties": {
              "Reference": {
                "$ref": "#/components/schemas/IotaMoveNormalizedType"
              }
            },
            "additionalProperties": false
          },
          {
            "type": "object",
            "required": [
              "MutableReference"
            ],
            "properties": {
              "MutableReference": {
                "$ref": "#/components/schemas/IotaMoveNormalizedType"
              }
            },
            "additionalProperties": false
          }
        ]
      },
      "IotaMoveStructTypeParameter": {
        "type": "object",
        "required": [
          "constraints",
          "isPhantom"
        ],
        "properties": {
          "constraints": {
            "$ref": "#/components/schemas/IotaMoveAbilitySet"
          },
          "isPhantom": {
            "type": "boolean"
          }
        }
      },
      "IotaMoveVisibility": {
        "type": "string",
        "enum": [
          "Private",
          "Public",
          "Friend"
        ]
      },
      "IotaObjectDataFilter": {
        "oneOf": [
          {
            "type": "object",
            "required": [
              "MatchAll"
            ],
            "properties": {
              "MatchAll": {
                "type": "array",
                "items": {
                  "$ref": "#/components/schemas/IotaObjectDataFilter"
                }
              }
            },
            "additionalProperties": false
          },
          {
            "type": "object",
            "required": [
              "MatchAny"
            ],
            "properties": {
              "MatchAny": {
                "type": "array",
                "items": {
                  "$ref": "#/components/schemas/IotaObjectDataFilter"
                }
              }
            },
            "additionalProperties": false
          },
          {
            "type": "object",
            "required": [
              "MatchNone"
            ],
            "properties": {
              "MatchNone": {
                "type": "array",
                "items": {
                  "$ref": "#/components/schemas/IotaObjectDataFilter"
                }
              }
            },
            "additionalProperties": false
          },
          {
            "description": "Query by type a specified Package.",
            "type": "object",
            "required": [
              "Package"
            ],
            "properties": {
              "Package": {
                "$ref": "#/components/schemas/ObjectID"
              }
            },
            "additionalProperties": false
          },
          {
            "description": "Query by type a specified Move module.",
            "type": "object",
            "required": [
              "MoveModule"
            ],
            "properties": {
              "MoveModule": {
                "type": "object",
                "required": [
                  "module",
                  "package"
                ],
                "properties": {
                  "module": {
                    "description": "the module name",
                    "type": "string"
                  },
                  "package": {
                    "description": "the Move package ID",
                    "allOf": [
                      {
                        "$ref": "#/components/schemas/ObjectID"
                      }
                    ]
                  }
                }
              }
            },
            "additionalProperties": false
          },
          {
            "description": "Query by type",
            "type": "object",
            "required": [
              "StructType"
            ],
            "properties": {
              "StructType": {
                "type": "string"
              }
            },
            "additionalProperties": false
          },
          {
            "type": "object",
            "required": [
              "AddressOwner"
            ],
            "properties": {
              "AddressOwner": {
                "$ref": "#/components/schemas/IotaAddress"
              }
            },
            "additionalProperties": false
          },
          {
            "type": "object",
            "required": [
              "ObjectOwner"
            ],
            "properties": {
              "ObjectOwner": {
                "$ref": "#/components/schemas/ObjectID"
              }
            },
            "additionalProperties": false
          },
          {
            "type": "object",
            "required": [
              "ObjectId"
            ],
            "properties": {
              "ObjectId": {
                "$ref": "#/components/schemas/ObjectID"
              }
            },
            "additionalProperties": false
          },
          {
            "type": "object",
            "required": [
              "ObjectIds"
            ],
            "properties": {
              "ObjectIds": {
                "type": "array",
                "items": {
                  "$ref": "#/components/schemas/ObjectID"
                }
              }
            },
            "additionalProperties": false
          },
          {
            "type": "object",
            "required": [
              "Version"
            ],
            "properties": {
              "Version": {
                "$ref": "#/components/schemas/BigInt_for_uint64"
              }
            },
            "additionalProperties": false
          }
        ]
      },
      "IotaObjectResponse": {
        "type": "object",
        "properties": {
          "data": {
            "anyOf": [
              {
                "$ref": "#/components/schemas/ObjectData"
              },
              {
                "type": "null"
              }
            ]
          },
          "error": {
            "anyOf": [
              {
                "$ref": "#/components/schemas/ObjectResponseError"
              },
              {
                "type": "null"
              }
            ]
          }
        }
      },
      "IotaProgrammableMoveCall": {
        "description": "The transaction for calling a Move function, either an entry function or a public function (which cannot return references).",
        "type": "object",
        "required": [
          "function",
          "module",
          "package"
        ],
        "properties": {
          "arguments": {
            "description": "The arguments to the function.",
            "type": "array",
            "items": {
              "$ref": "#/components/schemas/IotaArgument"
            }
          },
          "function": {
            "description": "The function to be called.",
            "type": "string"
          },
          "module": {
            "description": "The specific module in the package containing the function.",
            "type": "string"
          },
          "package": {
            "description": "The package containing the module and function.",
            "allOf": [
              {
                "$ref": "#/components/schemas/ObjectID"
              }
            ]
          },
          "type_arguments": {
            "description": "The type arguments to the function.",
            "type": "array",
            "items": {
              "type": "string"
            }
          }
        }
      },
      "IotaSystemStateSummary": {
        "description": "This is the JSON-RPC type for the IOTA system state object. It flattens all fields to make them top-level fields such that it as minimum dependencies to the internal data structures of the IOTA system state type.",
        "type": "object",
        "required": [
          "activeValidators",
          "atRiskValidators",
          "epoch",
          "epochDurationMs",
          "epochStartTimestampMs",
          "inactivePoolsId",
          "inactivePoolsSize",
          "iotaTotalSupply",
          "iotaTreasuryCapId",
          "maxValidatorCount",
          "minValidatorJoiningStake",
          "pendingActiveValidatorsId",
          "pendingActiveValidatorsSize",
          "pendingRemovals",
          "protocolVersion",
          "referenceGasPrice",
          "safeMode",
          "safeModeComputationRewards",
          "safeModeNonRefundableStorageFee",
          "safeModeStorageCharges",
          "safeModeStorageRebates",
          "stakingPoolMappingsId",
          "stakingPoolMappingsSize",
          "storageFundNonRefundableBalance",
          "storageFundTotalObjectStorageRebates",
          "systemStateVersion",
          "totalStake",
          "validatorCandidatesId",
          "validatorCandidatesSize",
          "validatorLowStakeGracePeriod",
          "validatorLowStakeThreshold",
          "validatorReportRecords",
          "validatorVeryLowStakeThreshold"
        ],
        "properties": {
          "activeValidators": {
            "description": "The list of active validators in the current epoch.",
            "type": "array",
            "items": {
              "$ref": "#/components/schemas/IotaValidatorSummary"
            }
          },
          "atRiskValidators": {
            "description": "Map storing the number of epochs for which each validator has been below the low stake threshold.",
            "type": "array",
            "items": {
              "type": "array",
              "items": [
                {
                  "$ref": "#/components/schemas/IotaAddress"
                },
                {
                  "$ref": "#/components/schemas/BigInt_for_uint64"
                }
              ],
              "maxItems": 2,
              "minItems": 2
            }
          },
          "epoch": {
            "description": "The current epoch ID, starting from 0.",
            "allOf": [
              {
                "$ref": "#/components/schemas/BigInt_for_uint64"
              }
            ]
          },
          "epochDurationMs": {
            "description": "The duration of an epoch, in milliseconds.",
            "allOf": [
              {
                "$ref": "#/components/schemas/BigInt_for_uint64"
              }
            ]
          },
          "epochStartTimestampMs": {
            "description": "Unix timestamp of the current epoch start",
            "allOf": [
              {
                "$ref": "#/components/schemas/BigInt_for_uint64"
              }
            ]
          },
          "inactivePoolsId": {
            "description": "ID of the object that maps from a staking pool ID to the inactive validator that has that pool as its staking pool.",
            "allOf": [
              {
                "$ref": "#/components/schemas/ObjectID"
              }
            ]
          },
          "inactivePoolsSize": {
            "description": "Number of inactive staking pools.",
            "allOf": [
              {
                "$ref": "#/components/schemas/BigInt_for_uint64"
              }
            ]
          },
          "iotaTotalSupply": {
            "description": "The current IOTA supply.",
            "allOf": [
              {
                "$ref": "#/components/schemas/BigInt_for_uint64"
              }
            ]
          },
          "iotaTreasuryCapId": {
            "description": "The `TreasuryCap<IOTA>` object ID.",
            "allOf": [
              {
                "$ref": "#/components/schemas/ObjectID"
              }
            ]
          },
          "maxValidatorCount": {
            "description": "Maximum number of active validators at any moment. We do not allow the number of validators in any epoch to go above this.",
            "allOf": [
              {
                "$ref": "#/components/schemas/BigInt_for_uint64"
              }
            ]
          },
          "minValidatorJoiningStake": {
            "description": "Lower-bound on the amount of stake required to become a validator.",
            "allOf": [
              {
                "$ref": "#/components/schemas/BigInt_for_uint64"
              }
            ]
          },
          "pendingActiveValidatorsId": {
            "description": "ID of the object that contains the list of new validators that will join at the end of the epoch.",
            "allOf": [
              {
                "$ref": "#/components/schemas/ObjectID"
              }
            ]
          },
          "pendingActiveValidatorsSize": {
            "description": "Number of new validators that will join at the end of the epoch.",
            "allOf": [
              {
                "$ref": "#/components/schemas/BigInt_for_uint64"
              }
            ]
          },
          "pendingRemovals": {
            "description": "Removal requests from the validators. Each element is an index pointing to `active_validators`.",
            "type": "array",
            "items": {
              "$ref": "#/components/schemas/BigInt_for_uint64"
            }
          },
          "protocolVersion": {
            "description": "The current protocol version, starting from 1.",
            "allOf": [
              {
                "$ref": "#/components/schemas/BigInt_for_uint64"
              }
            ]
          },
          "referenceGasPrice": {
            "description": "The reference gas price for the current epoch.",
            "allOf": [
              {
                "$ref": "#/components/schemas/BigInt_for_uint64"
              }
            ]
          },
          "safeMode": {
            "description": "Whether the system is running in a downgraded safe mode due to a non-recoverable bug. This is set whenever we failed to execute advance_epoch, and ended up executing advance_epoch_safe_mode. It can be reset once we are able to successfully execute advance_epoch.",
            "type": "boolean"
          },
          "safeModeComputationRewards": {
            "description": "Amount of computation rewards accumulated (and not yet distributed) during safe mode.",
            "allOf": [
              {
                "$ref": "#/components/schemas/BigInt_for_uint64"
              }
            ]
          },
          "safeModeNonRefundableStorageFee": {
            "description": "Amount of non-refundable storage fee accumulated during safe mode.",
            "allOf": [
              {
                "$ref": "#/components/schemas/BigInt_for_uint64"
              }
            ]
          },
          "safeModeStorageCharges": {
            "description": "Amount of storage charges accumulated (and not yet distributed) during safe mode.",
            "allOf": [
              {
                "$ref": "#/components/schemas/BigInt_for_uint64"
              }
            ]
          },
          "safeModeStorageRebates": {
            "description": "Amount of storage rebates accumulated (and not yet burned) during safe mode.",
            "allOf": [
              {
                "$ref": "#/components/schemas/BigInt_for_uint64"
              }
            ]
          },
          "stakingPoolMappingsId": {
            "description": "ID of the object that maps from staking pool's ID to the iota address of a validator.",
            "allOf": [
              {
                "$ref": "#/components/schemas/ObjectID"
              }
            ]
          },
          "stakingPoolMappingsSize": {
            "description": "Number of staking pool mappings.",
            "allOf": [
              {
                "$ref": "#/components/schemas/BigInt_for_uint64"
              }
            ]
          },
          "storageFundNonRefundableBalance": {
            "description": "The non-refundable portion of the storage fund coming from non-refundable storage rebates and any leftover staking rewards.",
            "allOf": [
              {
                "$ref": "#/components/schemas/BigInt_for_uint64"
              }
            ]
          },
          "storageFundTotalObjectStorageRebates": {
            "description": "The storage rebates of all the objects on-chain stored in the storage fund.",
            "allOf": [
              {
                "$ref": "#/components/schemas/BigInt_for_uint64"
              }
            ]
          },
          "systemStateVersion": {
            "description": "The current version of the system state data structure type.",
            "allOf": [
              {
                "$ref": "#/components/schemas/BigInt_for_uint64"
              }
            ]
          },
          "totalStake": {
            "description": "Total amount of stake from all active validators at the beginning of the epoch.",
            "allOf": [
              {
                "$ref": "#/components/schemas/BigInt_for_uint64"
              }
            ]
          },
          "validatorCandidatesId": {
            "description": "ID of the object that stores preactive validators, mapping their addresses to their `Validator` structs.",
            "allOf": [
              {
                "$ref": "#/components/schemas/ObjectID"
              }
            ]
          },
          "validatorCandidatesSize": {
            "description": "Number of preactive validators.",
            "allOf": [
              {
                "$ref": "#/components/schemas/BigInt_for_uint64"
              }
            ]
          },
          "validatorLowStakeGracePeriod": {
            "description": "A validator can have stake below `validator_low_stake_threshold` for this many epochs before being kicked out.",
            "allOf": [
              {
                "$ref": "#/components/schemas/BigInt_for_uint64"
              }
            ]
          },
          "validatorLowStakeThreshold": {
            "description": "Validators with stake amount below `validator_low_stake_threshold` are considered to have low stake and will be escorted out of the validator set after being below this threshold for more than `validator_low_stake_grace_period` number of epochs.",
            "allOf": [
              {
                "$ref": "#/components/schemas/BigInt_for_uint64"
              }
            ]
          },
          "validatorReportRecords": {
            "description": "A map storing the records of validator reporting each other.",
            "type": "array",
            "items": {
              "type": "array",
              "items": [
                {
                  "$ref": "#/components/schemas/IotaAddress"
                },
                {
                  "type": "array",
                  "items": {
                    "$ref": "#/components/schemas/IotaAddress"
                  }
                }
              ],
              "maxItems": 2,
              "minItems": 2
            }
          },
          "validatorVeryLowStakeThreshold": {
            "description": "Validators with stake below `validator_very_low_stake_threshold` will be removed immediately at epoch change, no grace period.",
            "allOf": [
              {
                "$ref": "#/components/schemas/BigInt_for_uint64"
              }
            ]
          }
        }
      },
      "IotaTransaction": {
        "description": "A single transaction in a programmable transaction block.",
        "oneOf": [
          {
            "description": "A call to either an entry or a public Move function",
            "type": "object",
            "required": [
              "MoveCall"
            ],
            "properties": {
              "MoveCall": {
                "$ref": "#/components/schemas/IotaProgrammableMoveCall"
              }
            },
            "additionalProperties": false
          },
          {
            "description": "`(Vec<forall T:key+store. T>, address)` It sends n-objects to the specified address. These objects must have store (public transfer) and either the previous owner must be an address or the object must be newly created.",
            "type": "object",
            "required": [
              "TransferObjects"
            ],
            "properties": {
              "TransferObjects": {
                "type": "array",
                "items": [
                  {
                    "type": "array",
                    "items": {
                      "$ref": "#/components/schemas/IotaArgument"
                    }
                  },
                  {
                    "$ref": "#/components/schemas/IotaArgument"
                  }
                ],
                "maxItems": 2,
                "minItems": 2
              }
            },
            "additionalProperties": false
          },
          {
            "description": "`(&mut Coin<T>, Vec<u64>)` -> `Vec<Coin<T>>` It splits off some amounts into a new coins with those amounts",
            "type": "object",
            "required": [
              "SplitCoins"
            ],
            "properties": {
              "SplitCoins": {
                "type": "array",
                "items": [
                  {
                    "$ref": "#/components/schemas/IotaArgument"
                  },
                  {
                    "type": "array",
                    "items": {
                      "$ref": "#/components/schemas/IotaArgument"
                    }
                  }
                ],
                "maxItems": 2,
                "minItems": 2
              }
            },
            "additionalProperties": false
          },
          {
            "description": "`(&mut Coin<T>, Vec<Coin<T>>)` It merges n-coins into the first coin",
            "type": "object",
            "required": [
              "MergeCoins"
            ],
            "properties": {
              "MergeCoins": {
                "type": "array",
                "items": [
                  {
                    "$ref": "#/components/schemas/IotaArgument"
                  },
                  {
                    "type": "array",
                    "items": {
                      "$ref": "#/components/schemas/IotaArgument"
                    }
                  }
                ],
                "maxItems": 2,
                "minItems": 2
              }
            },
            "additionalProperties": false
          },
          {
            "description": "Publishes a Move package. It takes the package bytes and a list of the package's transitive dependencies to link against on-chain.",
            "type": "object",
            "required": [
              "Publish"
            ],
            "properties": {
              "Publish": {
                "type": "array",
                "items": {
                  "$ref": "#/components/schemas/ObjectID"
                }
              }
            },
            "additionalProperties": false
          },
          {
            "description": "Upgrades a Move package",
            "type": "object",
            "required": [
              "Upgrade"
            ],
            "properties": {
              "Upgrade": {
                "type": "array",
                "items": [
                  {
                    "type": "array",
                    "items": {
                      "$ref": "#/components/schemas/ObjectID"
                    }
                  },
                  {
                    "$ref": "#/components/schemas/ObjectID"
                  },
                  {
                    "$ref": "#/components/schemas/IotaArgument"
                  }
                ],
                "maxItems": 3,
                "minItems": 3
              }
            },
            "additionalProperties": false
          },
          {
            "description": "`forall T: Vec<T> -> vector<T>` Given n-values of the same type, it constructs a vector. For non objects or an empty vector, the type tag must be specified.",
            "type": "object",
            "required": [
              "MakeMoveVec"
            ],
            "properties": {
              "MakeMoveVec": {
                "type": "array",
                "items": [
                  {
                    "type": [
                      "string",
                      "null"
                    ]
                  },
                  {
                    "type": "array",
                    "items": {
                      "$ref": "#/components/schemas/IotaArgument"
                    }
                  }
                ],
                "maxItems": 2,
                "minItems": 2
              }
            },
            "additionalProperties": false
          }
        ]
      },
      "IotaTransactionBlockBuilderMode": {
        "oneOf": [
          {
            "description": "Regular Iota Transactions that are committed on chain",
            "type": "string",
            "enum": [
              "Commit"
            ]
          },
          {
            "description": "Simulated transaction that allows calling any Move function with arbitrary values.",
            "type": "string",
            "enum": [
              "DevInspect"
            ]
          }
        ]
      },
      "IotaValidatorSummary": {
        "description": "This is the JSON-RPC type for the IOTA validator. It flattens all inner structures to top-level fields so that they are decoupled from the internal definitions.",
        "type": "object",
        "required": [
          "commissionRate",
          "description",
          "exchangeRatesId",
          "exchangeRatesSize",
          "gasPrice",
          "imageUrl",
          "iotaAddress",
          "name",
          "netAddress",
          "networkPubkeyBytes",
          "nextEpochCommissionRate",
          "nextEpochGasPrice",
          "nextEpochStake",
          "operationCapId",
          "p2pAddress",
          "pendingPoolTokenWithdraw",
          "pendingStake",
          "pendingTotalIotaWithdraw",
          "poolTokenBalance",
          "primaryAddress",
          "projectUrl",
          "proofOfPossessionBytes",
          "protocolPubkeyBytes",
          "rewardsPool",
          "stakingPoolId",
          "stakingPoolIotaBalance",
          "votingPower",
          "workerAddress",
          "workerPubkeyBytes"
        ],
        "properties": {
          "commissionRate": {
            "$ref": "#/components/schemas/BigInt_for_uint64"
          },
          "description": {
            "type": "string"
          },
          "exchangeRatesId": {
            "description": "ID of the exchange rate table object.",
            "allOf": [
              {
                "$ref": "#/components/schemas/ObjectID"
              }
            ]
          },
          "exchangeRatesSize": {
            "description": "Number of exchange rates in the table.",
            "allOf": [
              {
                "$ref": "#/components/schemas/BigInt_for_uint64"
              }
            ]
          },
          "gasPrice": {
            "$ref": "#/components/schemas/BigInt_for_uint64"
          },
          "imageUrl": {
            "type": "string"
          },
          "iotaAddress": {
            "$ref": "#/components/schemas/IotaAddress"
          },
          "name": {
            "type": "string"
          },
          "netAddress": {
            "type": "string"
          },
          "networkPubkeyBytes": {
            "$ref": "#/components/schemas/Base64"
          },
          "nextEpochCommissionRate": {
            "$ref": "#/components/schemas/BigInt_for_uint64"
          },
          "nextEpochGasPrice": {
            "$ref": "#/components/schemas/BigInt_for_uint64"
          },
          "nextEpochNetAddress": {
            "type": [
              "string",
              "null"
            ]
          },
          "nextEpochNetworkPubkeyBytes": {
            "default": null,
            "anyOf": [
              {
                "$ref": "#/components/schemas/Base64"
              },
              {
                "type": "null"
              }
            ]
          },
          "nextEpochP2pAddress": {
            "type": [
              "string",
              "null"
            ]
          },
          "nextEpochPrimaryAddress": {
            "type": [
              "string",
              "null"
            ]
          },
          "nextEpochProofOfPossession": {
            "default": null,
            "anyOf": [
              {
                "$ref": "#/components/schemas/Base64"
              },
              {
                "type": "null"
              }
            ]
          },
          "nextEpochProtocolPubkeyBytes": {
            "default": null,
            "anyOf": [
              {
                "$ref": "#/components/schemas/Base64"
              },
              {
                "type": "null"
              }
            ]
          },
          "nextEpochStake": {
            "$ref": "#/components/schemas/BigInt_for_uint64"
          },
          "nextEpochWorkerAddress": {
            "type": [
              "string",
              "null"
            ]
          },
          "nextEpochWorkerPubkeyBytes": {
            "default": null,
            "anyOf": [
              {
                "$ref": "#/components/schemas/Base64"
              },
              {
                "type": "null"
              }
            ]
          },
          "operationCapId": {
            "$ref": "#/components/schemas/ObjectID"
          },
          "p2pAddress": {
            "type": "string"
          },
          "pendingPoolTokenWithdraw": {
            "description": "Pending pool token withdrawn during the current epoch, emptied at epoch boundaries.",
            "allOf": [
              {
                "$ref": "#/components/schemas/BigInt_for_uint64"
              }
            ]
          },
          "pendingStake": {
            "description": "Pending stake amount for this epoch.",
            "allOf": [
              {
                "$ref": "#/components/schemas/BigInt_for_uint64"
              }
            ]
          },
          "pendingTotalIotaWithdraw": {
            "description": "Pending stake withdrawn during the current epoch, emptied at epoch boundaries.",
            "allOf": [
              {
                "$ref": "#/components/schemas/BigInt_for_uint64"
              }
            ]
          },
          "poolTokenBalance": {
            "description": "Total number of pool tokens issued by the pool.",
            "allOf": [
              {
                "$ref": "#/components/schemas/BigInt_for_uint64"
              }
            ]
          },
          "primaryAddress": {
            "type": "string"
          },
          "projectUrl": {
            "type": "string"
          },
          "proofOfPossessionBytes": {
            "$ref": "#/components/schemas/Base64"
          },
          "protocolPubkeyBytes": {
            "$ref": "#/components/schemas/Base64"
          },
          "rewardsPool": {
            "description": "The epoch stake rewards will be added here at the end of each epoch.",
            "allOf": [
              {
                "$ref": "#/components/schemas/BigInt_for_uint64"
              }
            ]
          },
          "stakingPoolActivationEpoch": {
            "description": "The epoch at which this pool became active.",
            "default": null,
            "anyOf": [
              {
                "$ref": "#/components/schemas/BigInt_for_uint64"
              },
              {
                "type": "null"
              }
            ]
          },
          "stakingPoolDeactivationEpoch": {
            "description": "The epoch at which this staking pool ceased to be active. `None` = {pre-active, active},",
            "default": null,
            "anyOf": [
              {
                "$ref": "#/components/schemas/BigInt_for_uint64"
              },
              {
                "type": "null"
              }
            ]
          },
          "stakingPoolId": {
            "description": "ID of the staking pool object.",
            "allOf": [
              {
                "$ref": "#/components/schemas/ObjectID"
              }
            ]
          },
          "stakingPoolIotaBalance": {
            "description": "The total number of IOTA tokens in this pool.",
            "allOf": [
              {
                "$ref": "#/components/schemas/BigInt_for_uint64"
              }
            ]
          },
          "votingPower": {
            "$ref": "#/components/schemas/BigInt_for_uint64"
          },
          "workerAddress": {
            "type": "string"
          },
          "workerPubkeyBytes": {
            "$ref": "#/components/schemas/Base64"
          }
        }
      },
      "MoveCallMetrics": {
        "type": "object",
        "required": [
          "rank30Days",
          "rank3Days",
          "rank7Days"
        ],
        "properties": {
          "rank30Days": {
            "description": "The count of calls of each function in the last 30 days.",
            "type": "array",
            "items": {
              "type": "array",
              "items": [
                {
                  "$ref": "#/components/schemas/MoveFunctionName"
                },
                {
                  "$ref": "#/components/schemas/BigInt_for_uint"
                }
              ],
              "maxItems": 2,
              "minItems": 2
            }
          },
          "rank3Days": {
            "description": "The count of calls of each function in the last 3 days.",
            "type": "array",
            "items": {
              "type": "array",
              "items": [
                {
                  "$ref": "#/components/schemas/MoveFunctionName"
                },
                {
                  "$ref": "#/components/schemas/BigInt_for_uint"
                }
              ],
              "maxItems": 2,
              "minItems": 2
            }
          },
          "rank7Days": {
            "description": "The count of calls of each function in the last 7 days.",
            "type": "array",
            "items": {
              "type": "array",
              "items": [
                {
                  "$ref": "#/components/schemas/MoveFunctionName"
                },
                {
                  "$ref": "#/components/schemas/BigInt_for_uint"
                }
              ],
              "maxItems": 2,
              "minItems": 2
            }
          }
        }
      },
      "MoveCallParams": {
        "type": "object",
        "required": [
          "arguments",
          "function",
          "module",
          "packageObjectId"
        ],
        "properties": {
          "arguments": {
            "type": "array",
            "items": {
              "$ref": "#/components/schemas/IotaJsonValue"
            }
          },
          "function": {
            "type": "string"
          },
          "module": {
            "type": "string"
          },
          "packageObjectId": {
            "$ref": "#/components/schemas/ObjectID"
          },
          "typeArguments": {
            "default": [],
            "type": "array",
            "items": {
              "$ref": "#/components/schemas/TypeTag"
            }
          }
        }
      },
      "MoveFunctionArgType": {
        "oneOf": [
          {
            "type": "string",
            "enum": [
              "Pure"
            ]
          },
          {
            "type": "object",
            "required": [
              "Object"
            ],
            "properties": {
              "Object": {
                "$ref": "#/components/schemas/ObjectValueKind"
              }
            },
            "additionalProperties": false
          }
        ]
      },
      "MoveFunctionName": {
        "description": "Identifies a Move function.",
        "type": "object",
        "required": [
          "function",
          "module",
          "package"
        ],
        "properties": {
          "function": {
            "description": "The function name.",
            "type": "string"
          },
          "module": {
            "description": "The module name to which the function belongs.",
            "type": "string"
          },
          "package": {
            "description": "The package ID to which the function belongs.",
            "allOf": [
              {
                "$ref": "#/components/schemas/ObjectID"
              }
            ]
          }
        }
      },
      "MoveStruct": {
        "anyOf": [
          {
            "type": "array",
            "items": {
              "$ref": "#/components/schemas/MoveValue"
            }
          },
          {
            "type": "object",
            "required": [
              "fields",
              "type"
            ],
            "properties": {
              "fields": {
                "type": "object",
                "additionalProperties": {
                  "$ref": "#/components/schemas/MoveValue"
                }
              },
              "type": {
                "type": "string"
              }
            }
          },
          {
            "type": "object",
            "additionalProperties": {
              "$ref": "#/components/schemas/MoveValue"
            }
          }
        ]
      },
      "MoveValue": {
        "anyOf": [
          {
            "type": "integer",
            "format": "uint32",
            "minimum": 0.0
          },
          {
            "type": "boolean"
          },
          {
            "$ref": "#/components/schemas/IotaAddress"
          },
          {
            "type": "array",
            "items": {
              "$ref": "#/components/schemas/MoveValue"
            }
          },
          {
            "type": "string"
          },
          {
            "type": "object",
            "required": [
              "id"
            ],
            "properties": {
              "id": {
                "$ref": "#/components/schemas/ObjectID"
              }
            }
          },
          {
            "$ref": "#/components/schemas/MoveStruct"
          },
          {
            "anyOf": [
              {
                "$ref": "#/components/schemas/MoveValue"
              },
              {
                "type": "null"
              }
            ]
          },
          {
            "$ref": "#/components/schemas/MoveVariant"
          }
        ]
      },
      "MoveVariant": {
        "type": "object",
        "required": [
          "fields",
          "type",
          "variant"
        ],
        "properties": {
          "fields": {
            "type": "object",
            "additionalProperties": {
              "$ref": "#/components/schemas/MoveValue"
            }
          },
          "type": {
            "type": "string"
          },
          "variant": {
            "type": "string"
          }
        }
      },
      "MultiSig": {
        "description": "The struct that contains signatures and public keys necessary for authenticating a MultiSig.",
        "type": "object",
        "required": [
          "bitmap",
          "multisig_pk",
          "sigs"
        ],
        "properties": {
          "bitmap": {
            "description": "A bitmap that indicates the position of which public key the signature should be authenticated with.",
            "type": "integer",
            "format": "uint16",
            "minimum": 0.0
          },
          "multisig_pk": {
            "description": "The public key encoded with each public key with its signature scheme used along with the corresponding weight.",
            "allOf": [
              {
                "$ref": "#/components/schemas/MultiSigPublicKey"
              }
            ]
          },
          "sigs": {
            "description": "The plain signature encoded with signature scheme.",
            "type": "array",
            "items": {
              "$ref": "#/components/schemas/CompressedSignature"
            }
          }
        }
      },
      "MultiSigLegacy": {
        "description": "Deprecated, use [struct MultiSig] instead. The struct that contains signatures and public keys necessary for authenticating a MultiSigLegacy.",
        "type": "object",
        "required": [
          "bitmap",
          "multisig_pk",
          "sigs"
        ],
        "properties": {
          "bitmap": {
            "description": "A bitmap that indicates the position of which public key the signature should be authenticated with.",
            "allOf": [
              {
                "$ref": "#/components/schemas/Base64"
              }
            ]
          },
          "multisig_pk": {
            "description": "The public key encoded with each public key with its signature scheme used along with the corresponding weight.",
            "allOf": [
              {
                "$ref": "#/components/schemas/MultiSigPublicKeyLegacy"
              }
            ]
          },
          "sigs": {
            "description": "The plain signature encoded with signature scheme.",
            "type": "array",
            "items": {
              "$ref": "#/components/schemas/CompressedSignature"
            }
          }
        }
      },
      "MultiSigPublicKey": {
        "description": "The struct that contains the public key used for authenticating a MultiSig.",
        "type": "object",
        "required": [
          "pk_map",
          "threshold"
        ],
        "properties": {
          "pk_map": {
            "description": "A list of public key and its corresponding weight.",
            "type": "array",
            "items": {
              "type": "array",
              "items": [
                {
                  "$ref": "#/components/schemas/PublicKey"
                },
                {
                  "type": "integer",
                  "format": "uint8",
                  "minimum": 0.0
                }
              ],
              "maxItems": 2,
              "minItems": 2
            }
          },
          "threshold": {
            "description": "If the total weight of the public keys corresponding to verified signatures is larger than threshold, the MultiSig is verified.",
            "type": "integer",
            "format": "uint16",
            "minimum": 0.0
          }
        }
      },
      "MultiSigPublicKeyLegacy": {
        "description": "Deprecated, use [struct MultiSigPublicKey] instead. The struct that contains the public key used for authenticating a MultiSig.",
        "type": "object",
        "required": [
          "pk_map",
          "threshold"
        ],
        "properties": {
          "pk_map": {
            "description": "A list of public key and its corresponding weight.",
            "type": "array",
            "items": {
              "type": "array",
              "items": [
                {
                  "$ref": "#/components/schemas/PublicKey"
                },
                {
                  "type": "integer",
                  "format": "uint8",
                  "minimum": 0.0
                }
              ],
              "maxItems": 2,
              "minItems": 2
            }
          },
          "threshold": {
            "description": "If the total weight of the public keys corresponding to verified signatures is larger than threshold, the MultiSig is verified.",
            "type": "integer",
            "format": "uint16",
            "minimum": 0.0
          }
        }
      },
      "NetworkMetrics": {
        "type": "object",
        "required": [
          "currentCheckpoint",
          "currentEpoch",
          "currentTps",
          "totalAddresses",
          "totalObjects",
          "totalPackages",
          "tps30Days"
        ],
        "properties": {
          "currentCheckpoint": {
            "description": "Current checkpoint number",
            "allOf": [
              {
                "$ref": "#/components/schemas/BigInt_for_uint64"
              }
            ]
          },
          "currentEpoch": {
            "description": "Current epoch number",
            "allOf": [
              {
                "$ref": "#/components/schemas/BigInt_for_uint64"
              }
            ]
          },
          "currentTps": {
            "description": "Current TPS - Transaction Blocks per Second.",
            "type": "number",
            "format": "double"
          },
          "totalAddresses": {
            "description": "Total number of addresses seen in the network",
            "allOf": [
              {
                "$ref": "#/components/schemas/BigInt_for_uint64"
              }
            ]
          },
          "totalObjects": {
            "description": "Total number of live objects in the network",
            "allOf": [
              {
                "$ref": "#/components/schemas/BigInt_for_uint64"
              }
            ]
          },
          "totalPackages": {
            "description": "Total number of packages published in the network",
            "allOf": [
              {
                "$ref": "#/components/schemas/BigInt_for_uint64"
              }
            ]
          },
          "tps30Days": {
            "description": "Peak TPS in the past 30 days",
            "type": "number",
            "format": "double"
          }
        }
      },
      "ObjectChange": {
        "description": "ObjectChange are derived from the object mutations in the TransactionEffect to provide richer object information.",
        "oneOf": [
          {
            "description": "Module published",
            "type": "object",
            "required": [
              "digest",
              "modules",
              "packageId",
              "type",
              "version"
            ],
            "properties": {
              "digest": {
                "$ref": "#/components/schemas/ObjectDigest"
              },
              "modules": {
                "type": "array",
                "items": {
                  "type": "string"
                }
              },
              "packageId": {
                "$ref": "#/components/schemas/ObjectID"
              },
              "type": {
                "type": "string",
                "enum": [
                  "published"
                ]
              },
              "version": {
                "$ref": "#/components/schemas/SequenceNumber"
              }
            }
          },
          {
            "description": "Transfer objects to new address / wrap in another object",
            "type": "object",
            "required": [
              "digest",
              "objectId",
              "objectType",
              "recipient",
              "sender",
              "type",
              "version"
            ],
            "properties": {
              "digest": {
                "$ref": "#/components/schemas/ObjectDigest"
              },
              "objectId": {
                "$ref": "#/components/schemas/ObjectID"
              },
              "objectType": {
                "type": "string"
              },
              "recipient": {
                "$ref": "#/components/schemas/Owner"
              },
              "sender": {
                "$ref": "#/components/schemas/IotaAddress"
              },
              "type": {
                "type": "string",
                "enum": [
                  "transferred"
                ]
              },
              "version": {
                "$ref": "#/components/schemas/SequenceNumber"
              }
            }
          },
          {
            "description": "Object mutated.",
            "type": "object",
            "required": [
              "digest",
              "objectId",
              "objectType",
              "owner",
              "previousVersion",
              "sender",
              "type",
              "version"
            ],
            "properties": {
              "digest": {
                "$ref": "#/components/schemas/ObjectDigest"
              },
              "objectId": {
                "$ref": "#/components/schemas/ObjectID"
              },
              "objectType": {
                "type": "string"
              },
              "owner": {
                "$ref": "#/components/schemas/Owner"
              },
              "previousVersion": {
                "$ref": "#/components/schemas/SequenceNumber"
              },
              "sender": {
                "$ref": "#/components/schemas/IotaAddress"
              },
              "type": {
                "type": "string",
                "enum": [
                  "mutated"
                ]
              },
              "version": {
                "$ref": "#/components/schemas/SequenceNumber"
              }
            }
          },
          {
            "description": "Delete object",
            "type": "object",
            "required": [
              "objectId",
              "objectType",
              "sender",
              "type",
              "version"
            ],
            "properties": {
              "objectId": {
                "$ref": "#/components/schemas/ObjectID"
              },
              "objectType": {
                "type": "string"
              },
              "sender": {
                "$ref": "#/components/schemas/IotaAddress"
              },
              "type": {
                "type": "string",
                "enum": [
                  "deleted"
                ]
              },
              "version": {
                "$ref": "#/components/schemas/SequenceNumber"
              }
            }
          },
          {
            "description": "Wrapped object",
            "type": "object",
            "required": [
              "objectId",
              "objectType",
              "sender",
              "type",
              "version"
            ],
            "properties": {
              "objectId": {
                "$ref": "#/components/schemas/ObjectID"
              },
              "objectType": {
                "type": "string"
              },
              "sender": {
                "$ref": "#/components/schemas/IotaAddress"
              },
              "type": {
                "type": "string",
                "enum": [
                  "wrapped"
                ]
              },
              "version": {
                "$ref": "#/components/schemas/SequenceNumber"
              }
            }
          },
          {
            "description": "New object creation",
            "type": "object",
            "required": [
              "digest",
              "objectId",
              "objectType",
              "owner",
              "sender",
              "type",
              "version"
            ],
            "properties": {
              "digest": {
                "$ref": "#/components/schemas/ObjectDigest"
              },
              "objectId": {
                "$ref": "#/components/schemas/ObjectID"
              },
              "objectType": {
                "type": "string"
              },
              "owner": {
                "$ref": "#/components/schemas/Owner"
              },
              "sender": {
                "$ref": "#/components/schemas/IotaAddress"
              },
              "type": {
                "type": "string",
                "enum": [
                  "created"
                ]
              },
              "version": {
                "$ref": "#/components/schemas/SequenceNumber"
              }
            }
          }
        ]
      },
      "ObjectData": {
        "type": "object",
        "required": [
          "digest",
          "objectId",
          "version"
        ],
        "properties": {
          "bcs": {
            "description": "Move object content or package content in BCS, default to be None unless IotaObjectDataOptions.showBcs is set to true",
            "anyOf": [
              {
                "$ref": "#/components/schemas/RawData"
              },
              {
                "type": "null"
              }
            ]
          },
          "content": {
            "description": "Move object content or package content, default to be None unless IotaObjectDataOptions.showContent is set to true",
            "anyOf": [
              {
                "$ref": "#/components/schemas/Data"
              },
              {
                "type": "null"
              }
            ]
          },
          "digest": {
            "description": "Base64 string representing the object digest",
            "allOf": [
              {
                "$ref": "#/components/schemas/ObjectDigest"
              }
            ]
          },
          "display": {
            "description": "The Display metadata for frontend UI rendering, default to be None unless IotaObjectDataOptions.showContent is set to true This can also be None if the struct type does not have Display defined See more details in <https://forums.iota.io/t/nft-object-display-proposal/4872>",
            "anyOf": [
              {
                "$ref": "#/components/schemas/DisplayFieldsResponse"
              },
              {
                "type": "null"
              }
            ]
          },
          "objectId": {
            "$ref": "#/components/schemas/ObjectID"
          },
          "owner": {
            "description": "The owner of this object. Default to be None unless IotaObjectDataOptions.showOwner is set to true",
            "anyOf": [
              {
                "$ref": "#/components/schemas/Owner"
              },
              {
                "type": "null"
              }
            ]
          },
          "previousTransaction": {
            "description": "The digest of the transaction that created or last mutated this object. Default to be None unless IotaObjectDataOptions. showPreviousTransaction is set to true",
            "anyOf": [
              {
                "$ref": "#/components/schemas/TransactionDigest"
              },
              {
                "type": "null"
              }
            ]
          },
          "storageRebate": {
            "description": "The amount of IOTA we would rebate if this object gets deleted. This number is re-calculated each time the object is mutated based on the present storage gas price.",
            "anyOf": [
              {
                "$ref": "#/components/schemas/BigInt_for_uint64"
              },
              {
                "type": "null"
              }
            ]
          },
          "type": {
            "description": "The type of the object. Default to be None unless IotaObjectDataOptions.showType is set to true",
            "type": [
              "string",
              "null"
            ]
          },
          "version": {
            "description": "Object version.",
            "allOf": [
              {
                "$ref": "#/components/schemas/SequenceNumber"
              }
            ]
          }
        }
      },
      "ObjectDataOptions": {
        "type": "object",
        "properties": {
          "showBcs": {
            "description": "Whether to show the content in BCS format. Default to be False",
            "default": false,
            "type": "boolean"
          },
          "showContent": {
            "description": "Whether to show the content(i.e., package content or Move struct content) of the object. Default to be False",
            "default": false,
            "type": "boolean"
          },
          "showDisplay": {
            "description": "Whether to show the Display metadata of the object for frontend rendering. Default to be False",
            "default": false,
            "type": "boolean"
          },
          "showOwner": {
            "description": "Whether to show the owner of the object. Default to be False",
            "default": false,
            "type": "boolean"
          },
          "showPreviousTransaction": {
            "description": "Whether to show the previous transaction digest of the object. Default to be False",
            "default": false,
            "type": "boolean"
          },
          "showStorageRebate": {
            "description": "Whether to show the storage rebate of the object. Default to be False",
            "default": false,
            "type": "boolean"
          },
          "showType": {
            "description": "Whether to show the type of the object. Default to be False",
            "default": false,
            "type": "boolean"
          }
        }
      },
      "ObjectDigest": {
        "$ref": "#/components/schemas/Digest"
      },
      "ObjectID": {
        "$ref": "#/components/schemas/Hex"
      },
      "ObjectRead": {
        "oneOf": [
          {
            "description": "The object exists and is found with this version",
            "type": "object",
            "required": [
              "details",
              "status"
            ],
            "properties": {
              "details": {
                "$ref": "#/components/schemas/ObjectData"
              },
              "status": {
                "type": "string",
                "enum": [
                  "VersionFound"
                ]
              }
            }
          },
          {
            "description": "The object does not exist",
            "type": "object",
            "required": [
              "details",
              "status"
            ],
            "properties": {
              "details": {
                "$ref": "#/components/schemas/ObjectID"
              },
              "status": {
                "type": "string",
                "enum": [
                  "ObjectNotExists"
                ]
              }
            }
          },
          {
            "description": "The object is found to be deleted with this version",
            "type": "object",
            "required": [
              "details",
              "status"
            ],
            "properties": {
              "details": {
                "$ref": "#/components/schemas/ObjectRef"
              },
              "status": {
                "type": "string",
                "enum": [
                  "ObjectDeleted"
                ]
              }
            }
          },
          {
            "description": "The object exists but not found with this version",
            "type": "object",
            "required": [
              "details",
              "status"
            ],
            "properties": {
              "details": {
                "type": "array",
                "items": [
                  {
                    "$ref": "#/components/schemas/ObjectID"
                  },
                  {
                    "$ref": "#/components/schemas/SequenceNumber2"
                  }
                ],
                "maxItems": 2,
                "minItems": 2
              },
              "status": {
                "type": "string",
                "enum": [
                  "VersionNotFound"
                ]
              }
            }
          },
          {
            "description": "The asked object version is higher than the latest",
            "type": "object",
            "required": [
              "details",
              "status"
            ],
            "properties": {
              "details": {
                "type": "object",
                "required": [
                  "asked_version",
                  "latest_version",
                  "object_id"
                ],
                "properties": {
                  "asked_version": {
                    "$ref": "#/components/schemas/SequenceNumber2"
                  },
                  "latest_version": {
                    "$ref": "#/components/schemas/SequenceNumber2"
                  },
                  "object_id": {
                    "$ref": "#/components/schemas/ObjectID"
                  }
                }
              },
              "status": {
                "type": "string",
                "enum": [
                  "VersionTooHigh"
                ]
              }
            }
          }
        ]
      },
      "ObjectRef": {
        "type": "object",
        "required": [
          "digest",
          "objectId",
          "version"
        ],
        "properties": {
          "digest": {
            "description": "Base64 string representing the object digest",
            "allOf": [
              {
                "$ref": "#/components/schemas/ObjectDigest"
              }
            ]
          },
          "objectId": {
            "description": "Hex code as string representing the object id",
            "allOf": [
              {
                "$ref": "#/components/schemas/ObjectID"
              }
            ]
          },
          "version": {
            "description": "Object version.",
            "allOf": [
              {
                "$ref": "#/components/schemas/SequenceNumber"
              }
            ]
          }
        }
      },
      "ObjectResponseError": {
        "oneOf": [
          {
            "type": "object",
            "required": [
              "code",
              "object_id"
            ],
            "properties": {
              "code": {
                "type": "string",
                "enum": [
                  "notExists"
                ]
              },
              "object_id": {
                "$ref": "#/components/schemas/ObjectID"
              }
            }
          },
          {
            "type": "object",
            "required": [
              "code",
              "parent_object_id"
            ],
            "properties": {
              "code": {
                "type": "string",
                "enum": [
                  "dynamicFieldNotFound"
                ]
              },
              "parent_object_id": {
                "$ref": "#/components/schemas/ObjectID"
              }
            }
          },
          {
            "type": "object",
            "required": [
              "code",
              "digest",
              "object_id",
              "version"
            ],
            "properties": {
              "code": {
                "type": "string",
                "enum": [
                  "deleted"
                ]
              },
              "digest": {
                "description": "Base64 string representing the object digest",
                "allOf": [
                  {
                    "$ref": "#/components/schemas/ObjectDigest"
                  }
                ]
              },
              "object_id": {
                "$ref": "#/components/schemas/ObjectID"
              },
              "version": {
                "description": "Object version.",
                "allOf": [
                  {
                    "$ref": "#/components/schemas/SequenceNumber2"
                  }
                ]
              }
            }
          },
          {
            "type": "object",
            "required": [
              "code"
            ],
            "properties": {
              "code": {
                "type": "string",
                "enum": [
                  "unknown"
                ]
              }
            }
          },
          {
            "type": "object",
            "required": [
              "code",
              "error"
            ],
            "properties": {
              "code": {
                "type": "string",
                "enum": [
                  "displayError"
                ]
              },
              "error": {
                "type": "string"
              }
            }
          }
        ]
      },
      "ObjectResponseQuery": {
        "type": "object",
        "properties": {
          "filter": {
            "description": "If None, no filter will be applied",
            "default": null,
            "anyOf": [
              {
                "$ref": "#/components/schemas/IotaObjectDataFilter"
              },
              {
                "type": "null"
              }
            ]
          },
          "options": {
            "description": "config which fields to include in the response, by default only digest is included",
            "default": null,
            "anyOf": [
              {
                "$ref": "#/components/schemas/ObjectDataOptions"
              },
              {
                "type": "null"
              }
            ]
          }
        }
      },
      "ObjectValueKind": {
        "type": "string",
        "enum": [
          "ByImmutableReference",
          "ByMutableReference",
          "ByValue"
        ]
      },
      "OwnedObjectRef": {
        "type": "object",
        "required": [
          "owner",
          "reference"
        ],
        "properties": {
          "owner": {
            "$ref": "#/components/schemas/Owner"
          },
          "reference": {
            "$ref": "#/components/schemas/ObjectRef"
          }
        }
      },
      "Owner": {
        "oneOf": [
          {
            "description": "Object is exclusively owned by a single address, and is mutable.",
            "type": "object",
            "required": [
              "AddressOwner"
            ],
            "properties": {
              "AddressOwner": {
                "$ref": "#/components/schemas/IotaAddress"
              }
            },
            "additionalProperties": false
          },
          {
            "description": "Object is exclusively owned by a single object, and is mutable. The object ID is converted to IotaAddress as IotaAddress is universal.",
            "type": "object",
            "required": [
              "ObjectOwner"
            ],
            "properties": {
              "ObjectOwner": {
                "$ref": "#/components/schemas/IotaAddress"
              }
            },
            "additionalProperties": false
          },
          {
            "description": "Object is shared, can be used by any address, and is mutable.",
            "type": "object",
            "required": [
              "Shared"
            ],
            "properties": {
              "Shared": {
                "type": "object",
                "required": [
                  "initial_shared_version"
                ],
                "properties": {
                  "initial_shared_version": {
                    "description": "The version at which the object became shared",
                    "allOf": [
                      {
                        "$ref": "#/components/schemas/SequenceNumber2"
                      }
                    ]
                  }
                }
              }
            },
            "additionalProperties": false
          },
          {
            "description": "Object is immutable, and hence ownership doesn't matter.",
            "type": "string",
            "enum": [
              "Immutable"
            ]
          }
        ]
      },
      "Page_for_Checkpoint_and_BigInt_for_uint64": {
        "description": "`next_cursor` points to the last item in the page; Reading with `next_cursor` will start from the next item after `next_cursor` if `next_cursor` is `Some`, otherwise it will start from the first item.",
        "type": "object",
        "required": [
          "data",
          "hasNextPage"
        ],
        "properties": {
          "data": {
            "type": "array",
            "items": {
              "$ref": "#/components/schemas/Checkpoint"
            }
          },
          "hasNextPage": {
            "type": "boolean"
          },
          "nextCursor": {
            "anyOf": [
              {
                "$ref": "#/components/schemas/BigInt_for_uint64"
              },
              {
                "type": "null"
              }
            ]
          }
        }
      },
      "Page_for_Coin_and_ObjectID": {
        "description": "`next_cursor` points to the last item in the page; Reading with `next_cursor` will start from the next item after `next_cursor` if `next_cursor` is `Some`, otherwise it will start from the first item.",
        "type": "object",
        "required": [
          "data",
          "hasNextPage"
        ],
        "properties": {
          "data": {
            "type": "array",
            "items": {
              "$ref": "#/components/schemas/Coin"
            }
          },
          "hasNextPage": {
            "type": "boolean"
          },
          "nextCursor": {
            "anyOf": [
              {
                "$ref": "#/components/schemas/ObjectID"
              },
              {
                "type": "null"
              }
            ]
          }
        }
      },
      "Page_for_DynamicFieldInfo_and_ObjectID": {
        "description": "`next_cursor` points to the last item in the page; Reading with `next_cursor` will start from the next item after `next_cursor` if `next_cursor` is `Some`, otherwise it will start from the first item.",
        "type": "object",
        "required": [
          "data",
          "hasNextPage"
        ],
        "properties": {
          "data": {
            "type": "array",
            "items": {
              "$ref": "#/components/schemas/DynamicFieldInfo"
            }
          },
          "hasNextPage": {
            "type": "boolean"
          },
          "nextCursor": {
            "anyOf": [
              {
                "$ref": "#/components/schemas/ObjectID"
              },
              {
                "type": "null"
              }
            ]
          }
        }
      },
      "Page_for_EpochInfo_and_BigInt_for_uint64": {
        "description": "`next_cursor` points to the last item in the page; Reading with `next_cursor` will start from the next item after `next_cursor` if `next_cursor` is `Some`, otherwise it will start from the first item.",
        "type": "object",
        "required": [
          "data",
          "hasNextPage"
        ],
        "properties": {
          "data": {
            "type": "array",
            "items": {
              "$ref": "#/components/schemas/EpochInfo"
            }
          },
          "hasNextPage": {
            "type": "boolean"
          },
          "nextCursor": {
            "anyOf": [
              {
                "$ref": "#/components/schemas/BigInt_for_uint64"
              },
              {
                "type": "null"
              }
            ]
          }
        }
      },
      "Page_for_EpochMetrics_and_BigInt_for_uint64": {
        "description": "`next_cursor` points to the last item in the page; Reading with `next_cursor` will start from the next item after `next_cursor` if `next_cursor` is `Some`, otherwise it will start from the first item.",
        "type": "object",
        "required": [
          "data",
          "hasNextPage"
        ],
        "properties": {
          "data": {
            "type": "array",
            "items": {
              "$ref": "#/components/schemas/EpochMetrics"
            }
          },
          "hasNextPage": {
            "type": "boolean"
          },
          "nextCursor": {
            "anyOf": [
              {
                "$ref": "#/components/schemas/BigInt_for_uint64"
              },
              {
                "type": "null"
              }
            ]
          }
        }
      },
      "Page_for_Event_and_EventID": {
        "description": "`next_cursor` points to the last item in the page; Reading with `next_cursor` will start from the next item after `next_cursor` if `next_cursor` is `Some`, otherwise it will start from the first item.",
        "type": "object",
        "required": [
          "data",
          "hasNextPage"
        ],
        "properties": {
          "data": {
            "type": "array",
            "items": {
              "$ref": "#/components/schemas/Event"
            }
          },
          "hasNextPage": {
            "type": "boolean"
          },
          "nextCursor": {
            "anyOf": [
              {
                "$ref": "#/components/schemas/EventID"
              },
              {
                "type": "null"
              }
            ]
          }
        }
      },
      "Page_for_IotaObjectResponse_and_ObjectID": {
        "description": "`next_cursor` points to the last item in the page; Reading with `next_cursor` will start from the next item after `next_cursor` if `next_cursor` is `Some`, otherwise it will start from the first item.",
        "type": "object",
        "required": [
          "data",
          "hasNextPage"
        ],
        "properties": {
          "data": {
            "type": "array",
            "items": {
              "$ref": "#/components/schemas/IotaObjectResponse"
            }
          },
          "hasNextPage": {
            "type": "boolean"
          },
          "nextCursor": {
            "anyOf": [
              {
                "$ref": "#/components/schemas/ObjectID"
              },
              {
                "type": "null"
              }
            ]
          }
        }
      },
      "Page_for_TransactionBlockResponse_and_TransactionDigest": {
        "description": "`next_cursor` points to the last item in the page; Reading with `next_cursor` will start from the next item after `next_cursor` if `next_cursor` is `Some`, otherwise it will start from the first item.",
        "type": "object",
        "required": [
          "data",
          "hasNextPage"
        ],
        "properties": {
          "data": {
            "type": "array",
            "items": {
              "$ref": "#/components/schemas/TransactionBlockResponse"
            }
          },
          "hasNextPage": {
            "type": "boolean"
          },
          "nextCursor": {
            "anyOf": [
              {
                "$ref": "#/components/schemas/TransactionDigest"
              },
              {
                "type": "null"
              }
            ]
          }
        }
      },
      "PasskeyAuthenticator": {
        "description": "An passkey authenticator with parsed fields. See field definition below. Can be initialized from [struct RawPasskeyAuthenticator].",
        "type": "object",
        "required": [
          "authenticator_data",
          "client_data_json"
        ],
        "properties": {
          "authenticator_data": {
            "description": "`authenticatorData` is a bytearray that encodes [Authenticator Data](https://www.w3.org/TR/webauthn-2/#sctn-authenticator-data) structure returned by the authenticator attestation response as is.",
            "type": "array",
            "items": {
              "type": "integer",
              "format": "uint8",
              "minimum": 0.0
            }
          },
          "client_data_json": {
            "description": "`clientDataJSON` contains a JSON-compatible UTF-8 encoded string of the client data which is passed to the authenticator by the client during the authentication request (see [CollectedClientData](https://www.w3.org/TR/webauthn-2/#dictdef-collectedclientdata))",
            "type": "string"
          }
        }
      },
      "ProtocolConfig": {
        "type": "object",
        "required": [
          "attributes",
          "featureFlags",
          "maxSupportedProtocolVersion",
          "minSupportedProtocolVersion",
          "protocolVersion"
        ],
        "properties": {
          "attributes": {
            "type": "object",
            "additionalProperties": {
              "anyOf": [
                {
                  "$ref": "#/components/schemas/ProtocolConfigValue"
                },
                {
                  "type": "null"
                }
              ]
            }
          },
          "featureFlags": {
            "type": "object",
            "additionalProperties": {
              "type": "boolean"
            }
          },
          "maxSupportedProtocolVersion": {
            "$ref": "#/components/schemas/ProtocolVersion"
          },
          "minSupportedProtocolVersion": {
            "$ref": "#/components/schemas/ProtocolVersion"
          },
          "protocolVersion": {
            "$ref": "#/components/schemas/ProtocolVersion"
          }
        }
      },
      "ProtocolConfigValue": {
        "oneOf": [
          {
            "type": "object",
            "required": [
              "u16"
            ],
            "properties": {
              "u16": {
                "$ref": "#/components/schemas/BigInt_for_uint16"
              }
            },
            "additionalProperties": false
          },
          {
            "type": "object",
            "required": [
              "u32"
            ],
            "properties": {
              "u32": {
                "$ref": "#/components/schemas/BigInt_for_uint32"
              }
            },
            "additionalProperties": false
          },
          {
            "type": "object",
            "required": [
              "u64"
            ],
            "properties": {
              "u64": {
                "$ref": "#/components/schemas/BigInt_for_uint64"
              }
            },
            "additionalProperties": false
          },
          {
            "type": "object",
            "required": [
              "f64"
            ],
            "properties": {
              "f64": {
                "type": "string"
              }
            },
            "additionalProperties": false
          },
          {
            "type": "object",
            "required": [
              "bool"
            ],
            "properties": {
              "bool": {
                "type": "string"
              }
            },
            "additionalProperties": false
          }
        ]
      },
      "ProtocolVersion": {
        "$ref": "#/components/schemas/BigInt_for_uint64"
      },
      "PublicKey": {
        "oneOf": [
          {
            "type": "object",
            "required": [
              "Ed25519"
            ],
            "properties": {
              "Ed25519": {
                "$ref": "#/components/schemas/Base64"
              }
            },
            "additionalProperties": false
          },
          {
            "type": "object",
            "required": [
              "Secp256k1"
            ],
            "properties": {
              "Secp256k1": {
                "$ref": "#/components/schemas/Base64"
              }
            },
            "additionalProperties": false
          },
          {
            "type": "object",
            "required": [
              "Secp256r1"
            ],
            "properties": {
              "Secp256r1": {
                "$ref": "#/components/schemas/Base64"
              }
            },
            "additionalProperties": false
          },
          {
            "type": "object",
            "required": [
              "ZkLogin"
            ],
            "properties": {
              "ZkLogin": {
                "$ref": "#/components/schemas/ZkLoginPublicIdentifier"
              }
            },
            "additionalProperties": false
          },
          {
            "type": "object",
            "required": [
              "Passkey"
            ],
            "properties": {
              "Passkey": {
                "$ref": "#/components/schemas/Base64"
              }
            },
            "additionalProperties": false
          }
        ]
      },
      "RPCTransactionRequestParams": {
        "oneOf": [
          {
            "type": "object",
            "required": [
              "transferObjectRequestParams"
            ],
            "properties": {
              "transferObjectRequestParams": {
                "$ref": "#/components/schemas/TransferObjectParams"
              }
            },
            "additionalProperties": false
          },
          {
            "type": "object",
            "required": [
              "moveCallRequestParams"
            ],
            "properties": {
              "moveCallRequestParams": {
                "$ref": "#/components/schemas/MoveCallParams"
              }
            },
            "additionalProperties": false
          }
        ]
      },
      "RawData": {
        "oneOf": [
          {
            "type": "object",
            "required": [
              "bcsBytes",
              "dataType",
              "hasPublicTransfer",
              "type",
              "version"
            ],
            "properties": {
              "bcsBytes": {
                "$ref": "#/components/schemas/Base64"
              },
              "dataType": {
                "type": "string",
                "enum": [
                  "moveObject"
                ]
              },
              "hasPublicTransfer": {
                "type": "boolean"
              },
              "type": {
                "type": "string"
              },
              "version": {
                "$ref": "#/components/schemas/SequenceNumber2"
              }
            }
          },
          {
            "type": "object",
            "required": [
              "dataType",
              "id",
              "linkageTable",
              "moduleMap",
              "typeOriginTable",
              "version"
            ],
            "properties": {
              "dataType": {
                "type": "string",
                "enum": [
                  "package"
                ]
              },
              "id": {
                "$ref": "#/components/schemas/ObjectID"
              },
              "linkageTable": {
                "type": "object",
                "additionalProperties": {
                  "$ref": "#/components/schemas/UpgradeInfo"
                }
              },
              "moduleMap": {
                "type": "object",
                "additionalProperties": {
                  "$ref": "#/components/schemas/Base64"
                }
              },
              "typeOriginTable": {
                "type": "array",
                "items": {
                  "$ref": "#/components/schemas/TypeOrigin"
                }
              },
              "version": {
                "$ref": "#/components/schemas/SequenceNumber2"
              }
            }
          }
        ]
      },
      "Secp256k1IotaSignature": {
        "$ref": "#/components/schemas/Base64"
      },
      "Secp256r1IotaSignature": {
        "$ref": "#/components/schemas/Base64"
      },
      "SequenceNumber": {
        "type": "integer",
        "format": "uint64",
        "minimum": 0.0
      },
      "SequenceNumber2": {
        "$ref": "#/components/schemas/BigInt_for_uint64"
      },
      "Signature": {
        "oneOf": [
          {
            "type": "object",
            "required": [
              "Ed25519IotaSignature"
            ],
            "properties": {
              "Ed25519IotaSignature": {
                "$ref": "#/components/schemas/Ed25519IotaSignature"
              }
            },
            "additionalProperties": false
          },
          {
            "type": "object",
            "required": [
              "Secp256k1IotaSignature"
            ],
            "properties": {
              "Secp256k1IotaSignature": {
                "$ref": "#/components/schemas/Secp256k1IotaSignature"
              }
            },
            "additionalProperties": false
          },
          {
            "type": "object",
            "required": [
              "Secp256r1IotaSignature"
            ],
            "properties": {
              "Secp256r1IotaSignature": {
                "$ref": "#/components/schemas/Secp256r1IotaSignature"
              }
            },
            "additionalProperties": false
          }
        ]
      },
      "Stake": {
        "type": "object",
        "oneOf": [
          {
            "type": "object",
            "required": [
              "status"
            ],
            "properties": {
              "status": {
                "type": "string",
                "enum": [
                  "Pending"
                ]
              }
            }
          },
          {
            "type": "object",
            "required": [
              "estimatedReward",
              "status"
            ],
            "properties": {
              "estimatedReward": {
                "$ref": "#/components/schemas/BigInt_for_uint64"
              },
              "status": {
                "type": "string",
                "enum": [
                  "Active"
                ]
              }
            }
          },
          {
            "type": "object",
            "required": [
              "status"
            ],
            "properties": {
              "status": {
                "type": "string",
                "enum": [
                  "Unstaked"
                ]
              }
            }
          }
        ],
        "required": [
          "principal",
          "stakeActiveEpoch",
          "stakeRequestEpoch",
          "stakedIotaId"
        ],
        "properties": {
          "principal": {
            "$ref": "#/components/schemas/BigInt_for_uint64"
          },
          "stakeActiveEpoch": {
            "$ref": "#/components/schemas/BigInt_for_uint64"
          },
          "stakeRequestEpoch": {
            "$ref": "#/components/schemas/BigInt_for_uint64"
          },
          "stakedIotaId": {
            "description": "ID of the StakedIota receipt object.",
            "allOf": [
              {
                "$ref": "#/components/schemas/ObjectID"
              }
            ]
          }
        }
      },
      "Supply": {
        "type": "object",
        "required": [
          "value"
        ],
        "properties": {
          "value": {
            "$ref": "#/components/schemas/BigInt_for_uint64"
          }
        }
      },
      "TimelockedStake": {
        "type": "object",
        "oneOf": [
          {
            "type": "object",
            "required": [
              "status"
            ],
            "properties": {
              "status": {
                "type": "string",
                "enum": [
                  "Pending"
                ]
              }
            }
          },
          {
            "type": "object",
            "required": [
              "estimatedReward",
              "status"
            ],
            "properties": {
              "estimatedReward": {
                "$ref": "#/components/schemas/BigInt_for_uint64"
              },
              "status": {
                "type": "string",
                "enum": [
                  "Active"
                ]
              }
            }
          },
          {
            "type": "object",
            "required": [
              "status"
            ],
            "properties": {
              "status": {
                "type": "string",
                "enum": [
                  "Unstaked"
                ]
              }
            }
          }
        ],
        "required": [
          "expirationTimestampMs",
          "principal",
          "stakeActiveEpoch",
          "stakeRequestEpoch",
          "timelockedStakedIotaId"
        ],
        "properties": {
          "expirationTimestampMs": {
            "$ref": "#/components/schemas/BigInt_for_uint64"
          },
          "label": {
            "type": [
              "string",
              "null"
            ]
          },
          "principal": {
            "$ref": "#/components/schemas/BigInt_for_uint64"
          },
          "stakeActiveEpoch": {
            "$ref": "#/components/schemas/BigInt_for_uint64"
          },
          "stakeRequestEpoch": {
            "$ref": "#/components/schemas/BigInt_for_uint64"
          },
          "timelockedStakedIotaId": {
            "$ref": "#/components/schemas/ObjectID"
          }
        }
      },
      "TransactionBlock": {
        "type": "object",
        "required": [
          "data",
          "txSignatures"
        ],
        "properties": {
          "data": {
            "$ref": "#/components/schemas/TransactionBlockData"
          },
          "txSignatures": {
            "type": "array",
            "items": {
              "$ref": "#/components/schemas/GenericSignature"
            }
          }
        }
      },
      "TransactionBlockBytes": {
        "type": "object",
        "required": [
          "gas",
          "inputObjects",
          "txBytes"
        ],
        "properties": {
          "gas": {
            "description": "the gas objects to be used",
            "type": "array",
            "items": {
              "$ref": "#/components/schemas/ObjectRef"
            }
          },
          "inputObjects": {
            "description": "objects to be used in this transaction",
            "type": "array",
            "items": {
              "$ref": "#/components/schemas/InputObjectKind"
            }
          },
          "txBytes": {
            "description": "BCS serialized transaction data bytes without its type tag, as base-64 encoded string.",
            "allOf": [
              {
                "$ref": "#/components/schemas/Base64"
              }
            ]
          }
        }
      },
      "TransactionBlockData": {
        "oneOf": [
          {
            "type": "object",
            "required": [
              "gasData",
              "messageVersion",
              "sender",
              "transaction"
            ],
            "properties": {
              "gasData": {
                "$ref": "#/components/schemas/GasData"
              },
              "messageVersion": {
                "type": "string",
                "enum": [
                  "v1"
                ]
              },
              "sender": {
                "$ref": "#/components/schemas/IotaAddress"
              },
              "transaction": {
                "$ref": "#/components/schemas/TransactionBlockKind"
              }
            }
          }
        ]
      },
      "TransactionBlockEffects": {
        "oneOf": [
          {
            "description": "The response from processing a transaction or a certified transaction",
            "type": "object",
            "required": [
              "executedEpoch",
              "gasObject",
              "gasUsed",
              "messageVersion",
              "status",
              "transactionDigest"
            ],
            "properties": {
              "created": {
                "description": "ObjectRef and owner of new objects created.",
                "type": "array",
                "items": {
                  "$ref": "#/components/schemas/OwnedObjectRef"
                }
              },
              "deleted": {
                "description": "Object Refs of objects now deleted (the old refs).",
                "type": "array",
                "items": {
                  "$ref": "#/components/schemas/ObjectRef"
                }
              },
              "dependencies": {
                "description": "The set of transaction digests this transaction depends on.",
                "type": "array",
                "items": {
                  "$ref": "#/components/schemas/TransactionDigest"
                }
              },
              "eventsDigest": {
                "description": "The digest of the events emitted during execution, can be None if the transaction does not emit any event.",
                "anyOf": [
                  {
                    "$ref": "#/components/schemas/TransactionEventsDigest"
                  },
                  {
                    "type": "null"
                  }
                ]
              },
              "executedEpoch": {
                "description": "The epoch when this transaction was executed.",
                "allOf": [
                  {
                    "$ref": "#/components/schemas/BigInt_for_uint64"
                  }
                ]
              },
              "gasObject": {
                "description": "The updated gas object reference. Have a dedicated field for convenient access. It's also included in mutated.",
                "allOf": [
                  {
                    "$ref": "#/components/schemas/OwnedObjectRef"
                  }
                ]
              },
              "gasUsed": {
                "$ref": "#/components/schemas/GasCostSummary"
              },
              "messageVersion": {
                "type": "string",
                "enum": [
                  "v1"
                ]
              },
              "modifiedAtVersions": {
                "description": "The version that every modified (mutated or deleted) object had before it was modified by this transaction.",
                "type": "array",
                "items": {
                  "$ref": "#/components/schemas/TransactionBlockEffectsModifiedAtVersions"
                }
              },
              "mutated": {
                "description": "ObjectRef and owner of mutated objects, including gas object.",
                "type": "array",
                "items": {
                  "$ref": "#/components/schemas/OwnedObjectRef"
                }
              },
              "sharedObjects": {
                "description": "The object references of the shared objects used in this transaction. Empty if no shared objects were used.",
                "type": "array",
                "items": {
                  "$ref": "#/components/schemas/ObjectRef"
                }
              },
              "status": {
                "description": "The status of the execution",
                "allOf": [
                  {
                    "$ref": "#/components/schemas/ExecutionStatus"
                  }
                ]
              },
              "transactionDigest": {
                "description": "The transaction digest",
                "allOf": [
                  {
                    "$ref": "#/components/schemas/TransactionDigest"
                  }
                ]
              },
              "unwrapped": {
                "description": "ObjectRef and owner of objects that are unwrapped in this transaction. Unwrapped objects are objects that were wrapped into other objects in the past, and just got extracted out.",
                "type": "array",
                "items": {
                  "$ref": "#/components/schemas/OwnedObjectRef"
                }
              },
              "unwrappedThenDeleted": {
                "description": "Object refs of objects previously wrapped in other objects but now deleted.",
                "type": "array",
                "items": {
                  "$ref": "#/components/schemas/ObjectRef"
                }
              },
              "wrapped": {
                "description": "Object refs of objects now wrapped in other objects.",
                "type": "array",
                "items": {
                  "$ref": "#/components/schemas/ObjectRef"
                }
              }
            }
          }
        ]
      },
      "TransactionBlockEffectsModifiedAtVersions": {
        "type": "object",
        "required": [
          "objectId",
          "sequenceNumber"
        ],
        "properties": {
          "objectId": {
            "$ref": "#/components/schemas/ObjectID"
          },
          "sequenceNumber": {
            "$ref": "#/components/schemas/SequenceNumber"
          }
        }
      },
      "TransactionBlockKind": {
        "oneOf": [
          {
            "description": "A system transaction that will update epoch information on-chain.",
            "type": "object",
            "required": [
              "computation_charge",
              "epoch",
              "epoch_start_timestamp_ms",
              "kind",
              "storage_charge",
              "storage_rebate"
            ],
            "properties": {
              "computation_charge": {
                "$ref": "#/components/schemas/BigInt_for_uint64"
              },
              "epoch": {
                "$ref": "#/components/schemas/BigInt_for_uint64"
              },
              "epoch_start_timestamp_ms": {
                "$ref": "#/components/schemas/BigInt_for_uint64"
              },
              "kind": {
                "type": "string",
                "enum": [
                  "ChangeEpoch"
                ]
              },
              "storage_charge": {
                "$ref": "#/components/schemas/BigInt_for_uint64"
              },
              "storage_rebate": {
                "$ref": "#/components/schemas/BigInt_for_uint64"
              }
            }
          },
          {
            "description": "A system transaction used for initializing the initial state of the chain.",
            "type": "object",
            "required": [
              "events",
              "kind",
              "objects"
            ],
            "properties": {
              "events": {
                "type": "array",
                "items": {
                  "$ref": "#/components/schemas/EventID"
                }
              },
              "kind": {
                "type": "string",
                "enum": [
                  "Genesis"
                ]
              },
              "objects": {
                "type": "array",
                "items": {
                  "$ref": "#/components/schemas/ObjectID"
                }
              }
            }
          },
          {
            "description": "A system transaction marking the start of a series of transactions scheduled as part of a checkpoint",
            "type": "object",
            "required": [
              "commit_timestamp_ms",
              "epoch",
              "kind",
              "round"
            ],
            "properties": {
              "commit_timestamp_ms": {
                "$ref": "#/components/schemas/BigInt_for_uint64"
              },
              "epoch": {
                "$ref": "#/components/schemas/BigInt_for_uint64"
              },
              "kind": {
                "type": "string",
                "enum": [
                  "ConsensusCommitPrologue"
                ]
              },
              "round": {
                "$ref": "#/components/schemas/BigInt_for_uint64"
              }
            }
          },
          {
            "description": "A series of transactions where the results of one transaction can be used in future transactions",
            "type": "object",
            "required": [
              "inputs",
              "kind",
              "transactions"
            ],
            "properties": {
              "inputs": {
                "description": "Input objects or primitive values",
                "type": "array",
                "items": {
                  "$ref": "#/components/schemas/IotaCallArg"
                }
              },
              "kind": {
                "type": "string",
                "enum": [
                  "ProgrammableTransaction"
                ]
              },
              "transactions": {
                "description": "The transactions to be executed sequentially. A failure in any transaction will result in the failure of the entire programmable transaction block.",
                "type": "array",
                "items": {
                  "$ref": "#/components/schemas/IotaTransaction"
                }
              }
            }
          },
          {
            "description": "A transaction which updates global authenticator state",
            "type": "object",
            "required": [
              "epoch",
              "kind",
              "new_active_jwks",
              "round"
            ],
            "properties": {
              "epoch": {
                "$ref": "#/components/schemas/BigInt_for_uint64"
              },
              "kind": {
                "type": "string",
                "enum": [
                  "AuthenticatorStateUpdate"
                ]
              },
              "new_active_jwks": {
                "type": "array",
                "items": {
                  "$ref": "#/components/schemas/IotaActiveJwk"
                }
              },
              "round": {
                "$ref": "#/components/schemas/BigInt_for_uint64"
              }
            }
          },
          {
            "description": "A transaction which updates global randomness state",
            "type": "object",
            "required": [
              "epoch",
              "kind",
              "random_bytes",
              "randomness_round"
            ],
            "properties": {
              "epoch": {
                "$ref": "#/components/schemas/BigInt_for_uint64"
              },
              "kind": {
                "type": "string",
                "enum": [
                  "RandomnessStateUpdate"
                ]
              },
              "random_bytes": {
                "type": "array",
                "items": {
                  "type": "integer",
                  "format": "uint8",
                  "minimum": 0.0
                }
              },
              "randomness_round": {
                "$ref": "#/components/schemas/BigInt_for_uint64"
              }
            }
          },
          {
            "description": "The transaction which occurs only at the end of the epoch",
            "type": "object",
            "required": [
              "kind",
              "transactions"
            ],
            "properties": {
              "kind": {
                "type": "string",
                "enum": [
                  "EndOfEpochTransaction"
                ]
              },
              "transactions": {
                "type": "array",
                "items": {
                  "$ref": "#/components/schemas/IotaEndOfEpochTransactionKind"
                }
              }
            }
          },
          {
            "type": "object",
            "required": [
              "commit_timestamp_ms",
              "consensus_commit_digest",
              "epoch",
              "kind",
              "round"
            ],
            "properties": {
              "commit_timestamp_ms": {
                "$ref": "#/components/schemas/BigInt_for_uint64"
              },
              "consensus_commit_digest": {
                "$ref": "#/components/schemas/ConsensusCommitDigest"
              },
              "epoch": {
                "$ref": "#/components/schemas/BigInt_for_uint64"
              },
              "kind": {
                "type": "string",
                "enum": [
                  "ConsensusCommitPrologueV2"
                ]
              },
              "round": {
                "$ref": "#/components/schemas/BigInt_for_uint64"
              }
            }
          },
          {
            "type": "object",
            "required": [
              "commit_timestamp_ms",
              "consensus_commit_digest",
              "consensus_determined_version_assignments",
              "epoch",
              "kind",
              "round"
            ],
            "properties": {
              "commit_timestamp_ms": {
                "$ref": "#/components/schemas/BigInt_for_uint64"
              },
              "consensus_commit_digest": {
                "$ref": "#/components/schemas/ConsensusCommitDigest"
              },
              "consensus_determined_version_assignments": {
                "$ref": "#/components/schemas/ConsensusDeterminedVersionAssignments"
              },
              "epoch": {
                "$ref": "#/components/schemas/BigInt_for_uint64"
              },
              "kind": {
                "type": "string",
                "enum": [
                  "ConsensusCommitPrologueV3"
                ]
              },
              "round": {
                "$ref": "#/components/schemas/BigInt_for_uint64"
              },
              "sub_dag_index": {
                "default": null,
                "anyOf": [
                  {
                    "$ref": "#/components/schemas/BigInt_for_uint64"
                  },
                  {
                    "type": "null"
                  }
                ]
              }
            }
          }
        ]
      },
      "TransactionBlockResponse": {
        "type": "object",
        "required": [
          "digest"
        ],
        "properties": {
          "balanceChanges": {
            "type": [
              "array",
              "null"
            ],
            "items": {
              "$ref": "#/components/schemas/BalanceChange"
            }
          },
          "checkpoint": {
            "description": "The checkpoint number when this transaction was included and hence finalized. This is only returned in the read api, not in the transaction execution api.",
            "anyOf": [
              {
                "$ref": "#/components/schemas/BigInt_for_uint64"
              },
              {
                "type": "null"
              }
            ]
          },
          "confirmedLocalExecution": {
            "type": [
              "boolean",
              "null"
            ]
          },
          "digest": {
            "$ref": "#/components/schemas/TransactionDigest"
          },
          "effects": {
            "anyOf": [
              {
                "$ref": "#/components/schemas/TransactionBlockEffects"
              },
              {
                "type": "null"
              }
            ]
          },
          "errors": {
            "type": "array",
            "items": {
              "type": "string"
            }
          },
          "events": {
            "type": [
              "array",
              "null"
            ],
            "items": {
              "$ref": "#/components/schemas/Event"
            }
          },
          "objectChanges": {
            "type": [
              "array",
              "null"
            ],
            "items": {
              "$ref": "#/components/schemas/ObjectChange"
            }
          },
          "rawEffects": {
            "type": "array",
            "items": {
              "type": "integer",
              "format": "uint8",
              "minimum": 0.0
            }
          },
          "rawTransaction": {
            "description": "BCS encoded [SenderSignedData] that includes input object references returns empty array if `show_raw_transaction` is false",
            "allOf": [
              {
                "$ref": "#/components/schemas/Base64"
              }
            ]
          },
          "timestampMs": {
            "anyOf": [
              {
                "$ref": "#/components/schemas/BigInt_for_uint64"
              },
              {
                "type": "null"
              }
            ]
          },
          "transaction": {
            "description": "Transaction input data",
            "anyOf": [
              {
                "$ref": "#/components/schemas/TransactionBlock"
              },
              {
                "type": "null"
              }
            ]
          }
        }
      },
      "TransactionBlockResponseOptions": {
        "type": "object",
        "properties": {
          "showBalanceChanges": {
            "description": "Whether to show balance_changes. Default to be False",
            "default": false,
            "type": "boolean"
          },
          "showEffects": {
            "description": "Whether to show transaction effects. Default to be False",
            "default": false,
            "type": "boolean"
          },
          "showEvents": {
            "description": "Whether to show transaction events. Default to be False",
            "default": false,
            "type": "boolean"
          },
          "showInput": {
            "description": "Whether to show transaction input data. Default to be False",
            "default": false,
            "type": "boolean"
          },
          "showObjectChanges": {
            "description": "Whether to show object_changes. Default to be False",
            "default": false,
            "type": "boolean"
          },
          "showRawEffects": {
            "description": "Whether to show raw transaction effects. Default to be False",
            "default": false,
            "type": "boolean"
          },
          "showRawInput": {
            "description": "Whether to show bcs-encoded transaction input data",
            "default": false,
            "type": "boolean"
          }
        }
      },
      "TransactionBlockResponseQuery": {
        "type": "object",
        "properties": {
          "filter": {
            "description": "If None, no filter will be applied",
            "default": null,
            "anyOf": [
              {
                "$ref": "#/components/schemas/TransactionFilter"
              },
              {
                "type": "null"
              }
            ]
          },
          "options": {
            "description": "config which fields to include in the response, by default only digest is included",
            "default": null,
            "anyOf": [
              {
                "$ref": "#/components/schemas/TransactionBlockResponseOptions"
              },
              {
                "type": "null"
              }
            ]
          }
        }
      },
      "TransactionDigest": {
        "description": "A transaction will have a (unique) digest.",
        "allOf": [
          {
            "$ref": "#/components/schemas/Digest"
          }
        ]
      },
      "TransactionEventsDigest": {
        "$ref": "#/components/schemas/Digest"
      },
      "TransactionFilter": {
        "oneOf": [
          {
            "description": "Query by checkpoint.",
            "type": "object",
            "required": [
              "Checkpoint"
            ],
            "properties": {
              "Checkpoint": {
                "$ref": "#/components/schemas/BigInt_for_uint64"
              }
            },
            "additionalProperties": false
          },
          {
            "description": "Query by move function.",
            "type": "object",
            "required": [
              "MoveFunction"
            ],
            "properties": {
              "MoveFunction": {
                "type": "object",
                "required": [
                  "package"
                ],
                "properties": {
                  "function": {
                    "type": [
                      "string",
                      "null"
                    ]
                  },
                  "module": {
                    "type": [
                      "string",
                      "null"
                    ]
                  },
                  "package": {
                    "$ref": "#/components/schemas/ObjectID"
                  }
                }
              }
            },
            "additionalProperties": false
          },
          {
            "description": "Query by input object.",
            "type": "object",
            "required": [
              "InputObject"
            ],
            "properties": {
              "InputObject": {
                "$ref": "#/components/schemas/ObjectID"
              }
            },
            "additionalProperties": false
          },
          {
            "description": "Query by changed object, including created, mutated and unwrapped objects.",
            "type": "object",
            "required": [
              "ChangedObject"
            ],
            "properties": {
              "ChangedObject": {
                "$ref": "#/components/schemas/ObjectID"
              }
            },
            "additionalProperties": false
          },
          {
            "description": "Query by sender address.",
            "type": "object",
            "required": [
              "FromAddress"
            ],
            "properties": {
              "FromAddress": {
                "$ref": "#/components/schemas/IotaAddress"
              }
            },
            "additionalProperties": false
          },
          {
            "description": "Query by recipient address.",
            "type": "object",
            "required": [
              "ToAddress"
            ],
            "properties": {
              "ToAddress": {
                "$ref": "#/components/schemas/IotaAddress"
              }
            },
            "additionalProperties": false
          },
          {
            "description": "Query by sender and recipient address.",
            "type": "object",
            "required": [
              "FromAndToAddress"
            ],
            "properties": {
              "FromAndToAddress": {
                "type": "object",
                "required": [
                  "from",
                  "to"
                ],
                "properties": {
                  "from": {
                    "$ref": "#/components/schemas/IotaAddress"
                  },
                  "to": {
                    "$ref": "#/components/schemas/IotaAddress"
                  }
                }
              }
            },
            "additionalProperties": false
          },
          {
            "description": "Query txs that have a given address as sender or recipient.",
            "type": "object",
            "required": [
              "FromOrToAddress"
            ],
            "properties": {
              "FromOrToAddress": {
                "type": "object",
                "required": [
                  "addr"
                ],
                "properties": {
                  "addr": {
                    "$ref": "#/components/schemas/IotaAddress"
                  }
                }
              }
            },
            "additionalProperties": false
          },
          {
            "description": "Query by transaction kind",
            "type": "object",
            "required": [
              "TransactionKind"
            ],
            "properties": {
              "TransactionKind": {
                "type": "string"
              }
            },
            "additionalProperties": false
          },
          {
            "description": "Query transactions of any given kind in the input.",
            "type": "object",
            "required": [
              "TransactionKindIn"
            ],
            "properties": {
              "TransactionKindIn": {
                "type": "array",
                "items": {
                  "type": "string"
                }
              }
            },
            "additionalProperties": false
          }
        ]
      },
      "TransferObjectParams": {
        "type": "object",
        "required": [
          "objectId",
          "recipient"
        ],
        "properties": {
          "objectId": {
            "$ref": "#/components/schemas/ObjectID"
          },
          "recipient": {
            "$ref": "#/components/schemas/IotaAddress"
          }
        }
      },
      "TypeOrigin": {
        "description": "Identifies a struct and the module it was defined in",
        "type": "object",
        "required": [
          "datatype_name",
          "module_name",
          "package"
        ],
        "properties": {
          "datatype_name": {
            "type": "string"
          },
          "module_name": {
            "type": "string"
          },
          "package": {
            "$ref": "#/components/schemas/ObjectID"
          }
        }
      },
      "TypeTag": {
        "type": "string"
      },
      "UpgradeInfo": {
        "description": "Upgraded package info for the linkage table",
        "type": "object",
        "required": [
          "upgraded_id",
          "upgraded_version"
        ],
        "properties": {
          "upgraded_id": {
            "description": "ID of the upgraded packages",
            "allOf": [
              {
                "$ref": "#/components/schemas/ObjectID"
              }
            ]
          },
          "upgraded_version": {
            "description": "Version of the upgraded package",
            "allOf": [
              {
                "$ref": "#/components/schemas/SequenceNumber2"
              }
            ]
          }
        }
      },
      "ValidatorApy": {
        "type": "object",
        "required": [
          "address",
          "apy"
        ],
        "properties": {
          "address": {
            "$ref": "#/components/schemas/IotaAddress"
          },
          "apy": {
            "type": "number",
            "format": "double"
          }
        }
      },
      "ValidatorApys": {
        "type": "object",
        "required": [
          "apys",
          "epoch"
        ],
        "properties": {
          "apys": {
            "type": "array",
            "items": {
              "$ref": "#/components/schemas/ValidatorApy"
            }
          },
          "epoch": {
            "$ref": "#/components/schemas/BigInt_for_uint64"
          }
        }
      },
      "ZkLoginAuthenticator": {
        "description": "An zk login authenticator with all the necessary fields.",
        "type": "object",
        "required": [
          "inputs",
          "maxEpoch",
          "userSignature"
        ],
        "properties": {
          "inputs": {
            "$ref": "#/components/schemas/ZkLoginInputs"
          },
          "maxEpoch": {
            "type": "integer",
            "format": "uint64",
            "minimum": 0.0
          },
          "userSignature": {
            "$ref": "#/components/schemas/Signature"
          }
        }
      },
      "ZkLoginAuthenticatorAsBytes": {
        "$ref": "#/components/schemas/Base64"
      },
      "ZkLoginInputs": {
        "description": "All inputs required for the zk login proof verification and other public inputs.",
        "type": "object",
        "required": [
          "addressSeed",
          "headerBase64",
          "issBase64Details",
          "proofPoints"
        ],
        "properties": {
          "addressSeed": {
            "$ref": "#/components/schemas/Bn254FrElement"
          },
          "headerBase64": {
            "type": "string"
          },
          "issBase64Details": {
            "$ref": "#/components/schemas/Claim"
          },
          "proofPoints": {
            "$ref": "#/components/schemas/ZkLoginProof"
          }
        }
      },
      "ZkLoginProof": {
        "description": "The struct for zk login proof.",
        "type": "object",
        "required": [
          "a",
          "b",
          "c"
        ],
        "properties": {
          "a": {
            "type": "array",
            "items": {
              "$ref": "#/components/schemas/Bn254FqElement"
            }
          },
          "b": {
            "type": "array",
            "items": {
              "type": "array",
              "items": {
                "$ref": "#/components/schemas/Bn254FqElement"
              }
            }
          },
          "c": {
            "type": "array",
            "items": {
              "$ref": "#/components/schemas/Bn254FqElement"
            }
          }
        }
      },
      "ZkLoginPublicIdentifier": {
        "description": "A wrapper struct to retrofit in [enum PublicKey] for zkLogin. Useful to construct [struct MultiSigPublicKey].",
        "allOf": [
          {
            "$ref": "#/components/schemas/Base64"
          }
        ]
      }
    }
  }
}<|MERGE_RESOLUTION|>--- conflicted
+++ resolved
@@ -1329,11 +1329,6 @@
                 "resolve_abort_locations_to_package_id": true,
                 "rethrow_serialization_type_layout_errors": true,
                 "shared_object_deletion": true,
-<<<<<<< HEAD
-                "simple_conservation_checks": true,
-=======
-                "simplified_unwrap_then_delete": true,
->>>>>>> d9af0948
                 "soft_bundle": true,
                 "throughput_aware_consensus_submission": false,
                 "verify_legacy_zklogin_address": true,
