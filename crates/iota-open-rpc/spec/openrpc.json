{
  "openrpc": "1.2.6",
  "info": {
    "title": "Iota JSON-RPC",
    "description": "Iota JSON-RPC API for interaction with Iota Full node. Make RPC calls using https://fullnode.NETWORK.iota.io:443, where NETWORK is the network you want to use (testnet, devnet, mainnet). By default, local networks use port 9000.",
    "contact": {
      "name": "IOTA Foundation",
      "url": "https://iota.org",
      "email": "info@iota.org"
    },
    "license": {
      "name": "Apache-2.0",
      "url": "https://raw.githubusercontent.com/iotaledger/iota/main/LICENSE"
    },
    "version": "0.4.0"
  },
  "methods": [
    {
      "name": "iota_devInspectTransactionBlock",
      "tags": [
        {
          "name": "Write API"
        }
      ],
      "description": "Runs the transaction in dev-inspect mode. Which allows for nearly any transaction (or Move call) with any arguments. Detailed results are provided, including both the transaction effects and any return values.",
      "params": [
        {
          "name": "sender_address",
          "required": true,
          "schema": {
            "$ref": "#/components/schemas/IotaAddress"
          }
        },
        {
          "name": "tx_bytes",
          "description": "BCS encoded TransactionKind(as opposed to TransactionData, which include gasBudget and gasPrice)",
          "required": true,
          "schema": {
            "$ref": "#/components/schemas/Base64"
          }
        },
        {
          "name": "gas_price",
          "description": "Gas is not charged, but gas usage is still calculated. Default to use reference gas price",
          "schema": {
            "$ref": "#/components/schemas/BigInt_for_uint64"
          }
        },
        {
          "name": "epoch",
          "description": "The epoch to perform the call. Will be set from the system state object if not provided",
          "schema": {
            "$ref": "#/components/schemas/BigInt_for_uint64"
          }
        },
        {
          "name": "additional_args",
          "description": "Additional arguments including gas_budget, gas_objects, gas_sponsor and skip_checks.",
          "schema": {
            "$ref": "#/components/schemas/DevInspectArgs"
          }
        }
      ],
      "result": {
        "name": "DevInspectResults",
        "required": true,
        "schema": {
          "$ref": "#/components/schemas/DevInspectResults"
        }
      },
      "examples": [
        {
          "name": "Runs the transaction in dev-inspect mode. Which allows for nearly any transaction (or Move call) with any arguments. Detailed results are provided, including both the transaction effects and any return values.",
          "params": [
            {
              "name": "sender_address",
              "value": "0xd70420418b84502e506794227f897237764dde8d79a01ab2104bf742a277a2ab"
            },
            {
              "name": "tx_bytes",
              "value": "AAACACBnxtMcbJcOVn8D72fYEaT4Q2ZbjePygvpIs+AQO6m77QEAagYVO5/EhuEB8OnicDrIZm0GrsxN3355JqNhlwxlpbECAAAAAAAAACDoQ3EipycU+/EOvBcDPFtMkZiSbdzWAw3CwdmQCAtBWAEBAQEBAAEAAMKwMSYiOSHAg+aAydIFAV6gYWuOXEniP/ORldAFiheCASxDgF0Nb1QCp60Npb3sVJx83qBrxKHTOaIlIe6pM7iJAgAAAAAAAAAgnvsgc1pPauyCE27/c+aBnHN3fSsxRAWdEJYzYFOryNDCsDEmIjkhwIPmgMnSBQFeoGFrjlxJ4j/zkZXQBYoXggoAAAAAAAAAoIYBAAAAAAAA"
            },
            {
              "name": "gas_price",
              "value": 1000
            },
            {
              "name": "epoch",
              "value": 8888
            },
            {
              "name": "additional_args",
              "value": null
            }
          ],
          "result": {
            "name": "Result",
            "value": {
              "effects": {
                "messageVersion": "v1",
                "status": {
                  "status": "success"
                },
                "executedEpoch": "0",
                "gasUsed": {
                  "computationCost": "100",
                  "storageCost": "100",
                  "storageRebate": "10",
                  "nonRefundableStorageFee": "0"
                },
                "transactionDigest": "76gyHCk7FRrGACRqXM7Ybj5uJLtAzgEMJ5P9CeEzxZSG",
                "mutated": [
                  {
                    "owner": {
                      "AddressOwner": "0xc2b03126223921c083e680c9d205015ea0616b8e5c49e23ff39195d0058a1782"
                    },
                    "reference": {
                      "objectId": "0x2c43805d0d6f5402a7ad0da5bdec549c7cdea06bc4a1d339a22521eea933b889",
                      "version": 2,
                      "digest": "BhbWpBeESxuRWvmvLMyb2JNUuFa6j4aG1T4WUiPgKAHm"
                    }
                  },
                  {
                    "owner": {
                      "AddressOwner": "0x67c6d31c6c970e567f03ef67d811a4f843665b8de3f282fa48b3e0103ba9bbed"
                    },
                    "reference": {
                      "objectId": "0x6a06153b9fc486e101f0e9e2703ac8666d06aecc4ddf7e7926a361970c65a5b1",
                      "version": 2,
                      "digest": "GdfET1avZReDftpJNB8LSuHJ2cKUheSbEaLMzuPVXHsM"
                    }
                  }
                ],
                "gasObject": {
                  "owner": {
                    "ObjectOwner": "0xc2b03126223921c083e680c9d205015ea0616b8e5c49e23ff39195d0058a1782"
                  },
                  "reference": {
                    "objectId": "0x2c43805d0d6f5402a7ad0da5bdec549c7cdea06bc4a1d339a22521eea933b889",
                    "version": 2,
                    "digest": "BhbWpBeESxuRWvmvLMyb2JNUuFa6j4aG1T4WUiPgKAHm"
                  }
                },
                "eventsDigest": "6kerMphN4S5QTfd9TAhwMiFq1q9c2YwfpheBfWm85vUq"
              },
              "events": []
            }
          }
        }
      ]
    },
    {
      "name": "iota_dryRunTransactionBlock",
      "tags": [
        {
          "name": "Write API"
        }
      ],
      "description": "Return transaction execution effects including the gas cost summary, while the effects are not committed to the chain.",
      "params": [
        {
          "name": "tx_bytes",
          "required": true,
          "schema": {
            "$ref": "#/components/schemas/Base64"
          }
        }
      ],
      "result": {
        "name": "DryRunTransactionBlockResponse",
        "required": true,
        "schema": {
          "$ref": "#/components/schemas/DryRunTransactionBlockResponse"
        }
      },
      "examples": [
        {
          "name": "Dry runs a transaction block to get back estimated gas fees and other potential effects.",
          "params": [
            {
              "name": "tx_bytes",
              "value": "AAACACB7qR3cfnF89wjJNwYPBASHNuwz+xdG2Zml5YzVxnftgAEAT4LxyFh7mNZMAL+0bDhDvYv2zPp8ZahhOGmM0f3Kw9wCAAAAAAAAACCxDABG4pPAjOwPQHg9msS/SrtNf4IGR/2F0ZGD3ufH/wEBAQEBAAEAAE9XTdl6Y4BapdPcmZyAyccZhwIZVzDQIcZrRpqqsEQ4AejYx86GPzE9o9vZKoPvJtEouI/ma/JuDg0Jza9yfR2EAgAAAAAAAAAgzMqpegLMOpgEFnDhYJ23FOmFjJbp5GmFXxzzv9+X6GVPV03ZemOAWqXT3JmcgMnHGYcCGVcw0CHGa0aaqrBEOAoAAAAAAAAAoIYBAAAAAAAA"
            }
          ],
          "result": {
            "name": "Result",
            "value": {
              "digest": "B9CPdGjcArAtZXAiqHU874B5D9ZcFHj6kx4W3LaHdgAk",
              "transaction": {
                "data": {
                  "messageVersion": "v1",
                  "transaction": {
                    "kind": "ProgrammableTransaction",
                    "inputs": [
                      {
                        "type": "pure",
                        "valueType": "address",
                        "value": "0x7ba91ddc7e717cf708c937060f04048736ec33fb1746d999a5e58cd5c677ed80"
                      },
                      {
                        "type": "object",
                        "objectType": "immOrOwnedObject",
                        "objectId": "0x4f82f1c8587b98d64c00bfb46c3843bd8bf6ccfa7c65a86138698cd1fdcac3dc",
                        "version": "2",
                        "digest": "Cv7n2YaM7Am1ssZGu4khsFkcKHnpgVhwFCSs4kLjrtLW"
                      }
                    ],
                    "transactions": [
                      {
                        "TransferObjects": [
                          [
                            {
                              "Input": 1
                            }
                          ],
                          {
                            "Input": 0
                          }
                        ]
                      }
                    ]
                  },
                  "sender": "0x4f574dd97a63805aa5d3dc999c80c9c7198702195730d021c66b469aaab04438",
                  "gasData": {
                    "payment": [
                      {
                        "objectId": "0xe8d8c7ce863f313da3dbd92a83ef26d128b88fe66bf26e0e0d09cdaf727d1d84",
                        "version": 2,
                        "digest": "EnRQXe1hDGAJCFyF2ds2GmPHdvf9V6yxf24LisEsDkYt"
                      }
                    ],
                    "owner": "0x4f574dd97a63805aa5d3dc999c80c9c7198702195730d021c66b469aaab04438",
                    "price": "10",
                    "budget": "100000"
                  }
                },
                "txSignatures": [
                  "AAk0zWxFHoW4PChs3RzxsnNgLYMAvtk8maZHBNEUiupqyV8ptMZrc/tt5rzi09oguNn1JeRsrO6sIH0JDn/sqAdDij1TvBYKLcfLNo8fq6GASb9yfo6uvuwNUBGkTf54wQ=="
                ]
              },
              "rawTransaction": "AQAAAAAAAgAge6kd3H5xfPcIyTcGDwQEhzbsM/sXRtmZpeWM1cZ37YABAE+C8chYe5jWTAC/tGw4Q72L9sz6fGWoYThpjNH9ysPcAgAAAAAAAAAgsQwARuKTwIzsD0B4PZrEv0q7TX+CBkf9hdGRg97nx/8BAQEBAQABAABPV03ZemOAWqXT3JmcgMnHGYcCGVcw0CHGa0aaqrBEOAHo2MfOhj8xPaPb2SqD7ybRKLiP5mvybg4NCc2vcn0dhAIAAAAAAAAAIMzKqXoCzDqYBBZw4WCdtxTphYyW6eRphV8c87/fl+hlT1dN2XpjgFql09yZnIDJxxmHAhlXMNAhxmtGmqqwRDgKAAAAAAAAAKCGAQAAAAAAAAFhAAk0zWxFHoW4PChs3RzxsnNgLYMAvtk8maZHBNEUiupqyV8ptMZrc/tt5rzi09oguNn1JeRsrO6sIH0JDn/sqAdDij1TvBYKLcfLNo8fq6GASb9yfo6uvuwNUBGkTf54wQ==",
              "effects": {
                "messageVersion": "v1",
                "status": {
                  "status": "success"
                },
                "executedEpoch": "0",
                "gasUsed": {
                  "computationCost": "100",
                  "storageCost": "100",
                  "storageRebate": "10",
                  "nonRefundableStorageFee": "0"
                },
                "transactionDigest": "8UExPV121BEfWkbymSPDYhh23rVNh3MSWtC5juJ9JGMJ",
                "mutated": [
                  {
                    "owner": {
                      "AddressOwner": "0x4f574dd97a63805aa5d3dc999c80c9c7198702195730d021c66b469aaab04438"
                    },
                    "reference": {
                      "objectId": "0xe8d8c7ce863f313da3dbd92a83ef26d128b88fe66bf26e0e0d09cdaf727d1d84",
                      "version": 2,
                      "digest": "EnRQXe1hDGAJCFyF2ds2GmPHdvf9V6yxf24LisEsDkYt"
                    }
                  },
                  {
                    "owner": {
                      "AddressOwner": "0x7ba91ddc7e717cf708c937060f04048736ec33fb1746d999a5e58cd5c677ed80"
                    },
                    "reference": {
                      "objectId": "0x4f82f1c8587b98d64c00bfb46c3843bd8bf6ccfa7c65a86138698cd1fdcac3dc",
                      "version": 2,
                      "digest": "Cv7n2YaM7Am1ssZGu4khsFkcKHnpgVhwFCSs4kLjrtLW"
                    }
                  }
                ],
                "gasObject": {
                  "owner": {
                    "ObjectOwner": "0x4f574dd97a63805aa5d3dc999c80c9c7198702195730d021c66b469aaab04438"
                  },
                  "reference": {
                    "objectId": "0xe8d8c7ce863f313da3dbd92a83ef26d128b88fe66bf26e0e0d09cdaf727d1d84",
                    "version": 2,
                    "digest": "EnRQXe1hDGAJCFyF2ds2GmPHdvf9V6yxf24LisEsDkYt"
                  }
                },
                "eventsDigest": "55TNn3v5vpuXjQfjqamw76P9GZD522pumo4NuT7RYeFB"
              },
              "objectChanges": [
                {
                  "type": "transferred",
                  "sender": "0x4f574dd97a63805aa5d3dc999c80c9c7198702195730d021c66b469aaab04438",
                  "recipient": {
                    "AddressOwner": "0x7ba91ddc7e717cf708c937060f04048736ec33fb1746d999a5e58cd5c677ed80"
                  },
                  "objectType": "0x2::example::Object",
                  "objectId": "0x4f82f1c8587b98d64c00bfb46c3843bd8bf6ccfa7c65a86138698cd1fdcac3dc",
                  "version": "2",
                  "digest": "B3xLC8EbyvTxy5pgiwTNUzHLa6kS7uwD6sZdErKB8F8f"
                }
              ]
            }
          }
        }
      ]
    },
    {
      "name": "iota_executeTransactionBlock",
      "tags": [
        {
          "name": "Write API"
        }
      ],
      "description": "Execute the transaction and wait for results if desired. Request types: 1. WaitForEffectsCert: waits for TransactionEffectsCert and then return to client.     This mode is a proxy for transaction finality. 2. WaitForLocalExecution: waits for TransactionEffectsCert and make sure the node     executed the transaction locally before returning the client. The local execution     makes sure this node is aware of this transaction when client fires subsequent queries.     However if the node fails to execute the transaction locally in a timely manner,     a bool type in the response is set to false to indicated the case. request_type is default to be `WaitForEffectsCert` unless options.show_events or options.show_effects is true",
      "params": [
        {
          "name": "tx_bytes",
          "description": "BCS serialized transaction data bytes without its type tag, as base-64 encoded string.",
          "required": true,
          "schema": {
            "$ref": "#/components/schemas/Base64"
          }
        },
        {
          "name": "signatures",
          "description": "A list of signatures (`flag || signature || pubkey` bytes, as base-64 encoded string). Signature is committed to the intent message of the transaction data, as base-64 encoded string.",
          "required": true,
          "schema": {
            "type": "array",
            "items": {
              "$ref": "#/components/schemas/Base64"
            }
          }
        },
        {
          "name": "options",
          "description": "options for specifying the content to be returned",
          "schema": {
            "$ref": "#/components/schemas/TransactionBlockResponseOptions"
          }
        },
        {
          "name": "request_type",
          "description": "The request type, derived from `IotaTransactionBlockResponseOptions` if None",
          "schema": {
            "$ref": "#/components/schemas/ExecuteTransactionRequestType"
          }
        }
      ],
      "result": {
        "name": "IotaTransactionBlockResponse",
        "required": true,
        "schema": {
          "$ref": "#/components/schemas/TransactionBlockResponse"
        }
      },
      "examples": [
        {
          "name": "Executes a transaction with serialized signatures.",
          "params": [
            {
              "name": "tx_bytes",
              "value": "AAACACBqEB6aOvXIBwES+Ahkizbvv43uihqC3kbZUE6WoRCKFwEAjvdvVsOZYzousxC8qRJOXy84znOeqsu2YAaIgE4HhEgCAAAAAAAAACB9w3+ufZMpihJFwxtCBojBaGy00TVtFxgN2C6TpIPFqwEBAQEBAAEAAL5N77yuKRb4g/2ejPxYvLpjZ2SwXH6wsX5+CabmRdtkAZ+Q9/hmzCnfsdpjc86U+dldylpA9OF2mRjuv5+64AvTAgAAAAAAAAAgjleHL0UiRGjh/BfIFHCJ3EMY/dQA22c2TvNQyVJnbYW+Te+8rikW+IP9noz8WLy6Y2dksFx+sLF+fgmm5kXbZAoAAAAAAAAAoIYBAAAAAAAA"
            },
            {
              "name": "signatures",
              "value": [
                "ANM+jgFPQLHI7qyW/zmHCIi+gStO1jiw2S/b6tR7A9dbt/86/06SB4Z5/gdkRT5pkN5TRdd1INmxxbDZAOyK/AvqvbuA0Q1Bqu4RHV3JPpqmH+C527hWJGUBOZN1j9sg8w=="
              ]
            },
            {
              "name": "options",
              "value": {
                "showInput": true,
                "showRawInput": true,
                "showEffects": true,
                "showEvents": true,
                "showObjectChanges": true,
                "showBalanceChanges": true,
                "showRawEffects": false
              }
            },
            {
              "name": "request_type",
              "value": "WaitForLocalExecution"
            }
          ],
          "result": {
            "name": "Result",
            "value": {
              "digest": "6x6axDu4LwDWuSjseCAwBzdKsyJ59iuV7QPNzctdfw7h",
              "transaction": {
                "data": {
                  "messageVersion": "v1",
                  "transaction": {
                    "kind": "ProgrammableTransaction",
                    "inputs": [
                      {
                        "type": "pure",
                        "valueType": "address",
                        "value": "0x6a101e9a3af5c8070112f808648b36efbf8dee8a1a82de46d9504e96a1108a17"
                      },
                      {
                        "type": "object",
                        "objectType": "immOrOwnedObject",
                        "objectId": "0x8ef76f56c399633a2eb310bca9124e5f2f38ce739eaacbb6600688804e078448",
                        "version": "2",
                        "digest": "9Tvs1pGrMbNv7kkr1PoKLsWamyQpaFz5UWbL2AQ1ezk2"
                      }
                    ],
                    "transactions": [
                      {
                        "TransferObjects": [
                          [
                            {
                              "Input": 1
                            }
                          ],
                          {
                            "Input": 0
                          }
                        ]
                      }
                    ]
                  },
                  "sender": "0xbe4defbcae2916f883fd9e8cfc58bcba636764b05c7eb0b17e7e09a6e645db64",
                  "gasData": {
                    "payment": [
                      {
                        "objectId": "0x9f90f7f866cc29dfb1da6373ce94f9d95dca5a40f4e1769918eebf9fbae00bd3",
                        "version": 2,
                        "digest": "AaeJbTYkUuyromsivxzkoxSkHt7pCESTyQG7xz6nbQ2G"
                      }
                    ],
                    "owner": "0xbe4defbcae2916f883fd9e8cfc58bcba636764b05c7eb0b17e7e09a6e645db64",
                    "price": "10",
                    "budget": "100000"
                  }
                },
                "txSignatures": [
                  "ANM+jgFPQLHI7qyW/zmHCIi+gStO1jiw2S/b6tR7A9dbt/86/06SB4Z5/gdkRT5pkN5TRdd1INmxxbDZAOyK/AvqvbuA0Q1Bqu4RHV3JPpqmH+C527hWJGUBOZN1j9sg8w=="
                ]
              },
              "rawTransaction": "AQAAAAAAAgAgahAemjr1yAcBEvgIZIs277+N7ooagt5G2VBOlqEQihcBAI73b1bDmWM6LrMQvKkSTl8vOM5znqrLtmAGiIBOB4RIAgAAAAAAAAAgfcN/rn2TKYoSRcMbQgaIwWhstNE1bRcYDdguk6SDxasBAQEBAQABAAC+Te+8rikW+IP9noz8WLy6Y2dksFx+sLF+fgmm5kXbZAGfkPf4Zswp37HaY3POlPnZXcpaQPThdpkY7r+fuuAL0wIAAAAAAAAAII5Xhy9FIkRo4fwXyBRwidxDGP3UANtnNk7zUMlSZ22Fvk3vvK4pFviD/Z6M/Fi8umNnZLBcfrCxfn4JpuZF22QKAAAAAAAAAKCGAQAAAAAAAAFhANM+jgFPQLHI7qyW/zmHCIi+gStO1jiw2S/b6tR7A9dbt/86/06SB4Z5/gdkRT5pkN5TRdd1INmxxbDZAOyK/AvqvbuA0Q1Bqu4RHV3JPpqmH+C527hWJGUBOZN1j9sg8w==",
              "effects": {
                "messageVersion": "v1",
                "status": {
                  "status": "success"
                },
                "executedEpoch": "0",
                "gasUsed": {
                  "computationCost": "100",
                  "storageCost": "100",
                  "storageRebate": "10",
                  "nonRefundableStorageFee": "0"
                },
                "transactionDigest": "9agZ3azEMgMqxrDVG8P4GddELfWag2HhimEkpjixHhGE",
                "mutated": [
                  {
                    "owner": {
                      "AddressOwner": "0xbe4defbcae2916f883fd9e8cfc58bcba636764b05c7eb0b17e7e09a6e645db64"
                    },
                    "reference": {
                      "objectId": "0x9f90f7f866cc29dfb1da6373ce94f9d95dca5a40f4e1769918eebf9fbae00bd3",
                      "version": 2,
                      "digest": "AaeJbTYkUuyromsivxzkoxSkHt7pCESTyQG7xz6nbQ2G"
                    }
                  },
                  {
                    "owner": {
                      "AddressOwner": "0x6a101e9a3af5c8070112f808648b36efbf8dee8a1a82de46d9504e96a1108a17"
                    },
                    "reference": {
                      "objectId": "0x8ef76f56c399633a2eb310bca9124e5f2f38ce739eaacbb6600688804e078448",
                      "version": 2,
                      "digest": "9Tvs1pGrMbNv7kkr1PoKLsWamyQpaFz5UWbL2AQ1ezk2"
                    }
                  }
                ],
                "gasObject": {
                  "owner": {
                    "ObjectOwner": "0xbe4defbcae2916f883fd9e8cfc58bcba636764b05c7eb0b17e7e09a6e645db64"
                  },
                  "reference": {
                    "objectId": "0x9f90f7f866cc29dfb1da6373ce94f9d95dca5a40f4e1769918eebf9fbae00bd3",
                    "version": 2,
                    "digest": "AaeJbTYkUuyromsivxzkoxSkHt7pCESTyQG7xz6nbQ2G"
                  }
                },
                "eventsDigest": "816hEv4WAW2reK9xkf11PeHiaZJrp7PQT9oGJZhdf9TN"
              },
              "objectChanges": [
                {
                  "type": "transferred",
                  "sender": "0xbe4defbcae2916f883fd9e8cfc58bcba636764b05c7eb0b17e7e09a6e645db64",
                  "recipient": {
                    "AddressOwner": "0x6a101e9a3af5c8070112f808648b36efbf8dee8a1a82de46d9504e96a1108a17"
                  },
                  "objectType": "0x2::example::Object",
                  "objectId": "0x8ef76f56c399633a2eb310bca9124e5f2f38ce739eaacbb6600688804e078448",
                  "version": "2",
                  "digest": "7PsBHpUW6yfGNov2WrbVafLjgT9nYziQ3gVDbRq6zTbF"
                }
              ]
            }
          }
        }
      ]
    },
    {
      "name": "iota_getChainIdentifier",
      "tags": [
        {
          "name": "Read API"
        }
      ],
      "description": "Return the first four bytes of the chain's genesis checkpoint digest.",
      "params": [],
      "result": {
        "name": "String",
        "required": true,
        "schema": {
          "type": "string"
        }
      },
      "examples": [
        {
          "name": "Gets the identifier for the chain receiving the POST.",
          "params": [],
          "result": {
            "name": "Result",
            "value": "4c78adac"
          }
        }
      ]
    },
    {
      "name": "iota_getCheckpoint",
      "tags": [
        {
          "name": "Read API"
        }
      ],
      "description": "Return a checkpoint",
      "params": [
        {
          "name": "id",
          "description": "Checkpoint identifier, can use either checkpoint digest, or checkpoint sequence number as input.",
          "required": true,
          "schema": {
            "$ref": "#/components/schemas/CheckpointId"
          }
        }
      ],
      "result": {
        "name": "Checkpoint",
        "required": true,
        "schema": {
          "$ref": "#/components/schemas/Checkpoint"
        }
      },
      "examples": [
        {
          "name": "Gets checkpoint information for the checkpoint ID in the request.",
          "params": [
            {
              "name": "id",
              "value": "1000"
            }
          ],
          "result": {
            "name": "Result",
            "value": {
              "epoch": "5000",
              "sequenceNumber": "1000",
              "digest": "G6Dtzr1ZSfHFhotGsTE3cLENa7L1ooe1BBvknAUsARbV",
              "networkTotalTransactions": "792385",
              "previousDigest": "6tBy8RXZKrdrB4XkMQn7J3MNG4fQCo9XcRduFFvYrL5Z",
              "epochRollingGasCostSummary": {
                "computationCost": "0",
                "storageCost": "0",
                "storageRebate": "0",
                "nonRefundableStorageFee": "0"
              },
              "timestampMs": "1676911928",
              "transactions": [
                "mN8YNBgVR3wB7vfXmjVgDRF4oqxVRRjzmJ6U4mzbq77"
              ],
              "checkpointCommitments": [],
              "validatorSignature": "wAAAAAAAAAAAAAAAAAAAAAAAAAAAAAAAAAAAAAAAAAAAAAAAAAAAAAAAAAAAAAAA"
            }
          }
        }
      ]
    },
    {
      "name": "iota_getCheckpoints",
      "tags": [
        {
          "name": "Read API"
        }
      ],
      "description": "Return paginated list of checkpoints",
      "params": [
        {
          "name": "cursor",
          "description": "An optional paging cursor. If provided, the query will start from the next item after the specified cursor. Default to start from the first item if not specified.",
          "schema": {
            "$ref": "#/components/schemas/BigInt_for_uint64"
          }
        },
        {
          "name": "limit",
          "description": "Maximum item returned per page, default to [QUERY_MAX_RESULT_LIMIT_CHECKPOINTS] if not specified.",
          "schema": {
            "type": "integer",
            "format": "uint",
            "minimum": 0.0
          }
        },
        {
          "name": "descending_order",
          "description": "query result ordering, default to false (ascending order), oldest record first.",
          "required": true,
          "schema": {
            "type": "boolean"
          }
        }
      ],
      "result": {
        "name": "CheckpointPage",
        "required": true,
        "schema": {
          "$ref": "#/components/schemas/Page_for_Checkpoint_and_BigInt_for_uint64"
        }
      },
      "examples": [
        {
          "name": "Gets a paginated list in descending order of all checkpoints starting at the provided cursor. Each page of results has a maximum number of checkpoints set by the provided limit.",
          "params": [
            {
              "name": "cursor",
              "value": "1004"
            },
            {
              "name": "limit",
              "value": 4
            },
            {
              "name": "descending_order",
              "value": false
            }
          ],
          "result": {
            "name": "Result",
            "value": {
              "data": [
                {
                  "epoch": "5000",
                  "sequenceNumber": "1005",
                  "digest": "9zA7Q9Ka1ykvYjSQGhQCdCf32FZkcWNWx7L22JczXGsk",
                  "networkTotalTransactions": "792385",
                  "previousDigest": "8BLFxLTjWZ2KqaGc3FjR1o9aL6kbyYrmhuNfJLU1ehYt",
                  "epochRollingGasCostSummary": {
                    "computationCost": "0",
                    "storageCost": "0",
                    "storageRebate": "0",
                    "nonRefundableStorageFee": "0"
                  },
                  "timestampMs": "1676911928",
                  "transactions": [
                    "7RudGLkQDBNJyqrptkrNU66Zd3pvq8MHVAHYz9WpBm59"
                  ],
                  "checkpointCommitments": [],
                  "validatorSignature": "wAAAAAAAAAAAAAAAAAAAAAAAAAAAAAAAAAAAAAAAAAAAAAAAAAAAAAAAAAAAAAAA"
                },
                {
                  "epoch": "5000",
                  "sequenceNumber": "1006",
                  "digest": "FAUWHyWacmb4Vg4QGi9a6gqeVb7ixAZiL73FaGd6WpoV",
                  "networkTotalTransactions": "792385",
                  "previousDigest": "6Pn25cieaE62AT6BwCeBoca13AGZuneucaaTGqt3gNCo",
                  "epochRollingGasCostSummary": {
                    "computationCost": "0",
                    "storageCost": "0",
                    "storageRebate": "0",
                    "nonRefundableStorageFee": "0"
                  },
                  "timestampMs": "1676911928",
                  "transactions": [
                    "7r7tmP5hzgrusiN6cucFwfTveqDb7K75tMJ7oNCyoDmy"
                  ],
                  "checkpointCommitments": [],
                  "validatorSignature": "wAAAAAAAAAAAAAAAAAAAAAAAAAAAAAAAAAAAAAAAAAAAAAAAAAAAAAAAAAAAAAAA"
                },
                {
                  "epoch": "5000",
                  "sequenceNumber": "1007",
                  "digest": "B3mzC6gy87SomUQwPsmVY7mtwkZLxfm5WwNi3kKyEb3x",
                  "networkTotalTransactions": "792385",
                  "previousDigest": "CnHTfdUJr1UUqwXkYUhbQjXeM16xR33UR62jE72toCis",
                  "epochRollingGasCostSummary": {
                    "computationCost": "0",
                    "storageCost": "0",
                    "storageRebate": "0",
                    "nonRefundableStorageFee": "0"
                  },
                  "timestampMs": "1676911928",
                  "transactions": [
                    "Gb1UDqhmKMzMJ5FL37kBqCcuy4TtBL2ay3qec8tEUBLj"
                  ],
                  "checkpointCommitments": [],
                  "validatorSignature": "wAAAAAAAAAAAAAAAAAAAAAAAAAAAAAAAAAAAAAAAAAAAAAAAAAAAAAAAAAAAAAAA"
                },
                {
                  "epoch": "5000",
                  "sequenceNumber": "1008",
                  "digest": "HunuJWKu7azBfS47rJTq9FHTMvUDNVo2SK4hQeh5brXp",
                  "networkTotalTransactions": "792385",
                  "previousDigest": "38fLUfuigyzLPEDrsmRhcQmhKtbEUohuFBP9NDcWBmFz",
                  "epochRollingGasCostSummary": {
                    "computationCost": "0",
                    "storageCost": "0",
                    "storageRebate": "0",
                    "nonRefundableStorageFee": "0"
                  },
                  "timestampMs": "1676911928",
                  "transactions": [
                    "GWTS9QR7mjNz9fBWGkk4JZU3mrzMXrmj74uS59Cd5und"
                  ],
                  "checkpointCommitments": [],
                  "validatorSignature": "wAAAAAAAAAAAAAAAAAAAAAAAAAAAAAAAAAAAAAAAAAAAAAAAAAAAAAAAAAAAAAAA"
                }
              ],
              "nextCursor": "1008",
              "hasNextPage": true
            }
          }
        }
      ]
    },
    {
      "name": "iota_getEvents",
      "tags": [
        {
          "name": "Read API"
        }
      ],
      "description": "Return transaction events.",
      "params": [
        {
          "name": "transaction_digest",
          "description": "the event query criteria.",
          "required": true,
          "schema": {
            "$ref": "#/components/schemas/TransactionDigest"
          }
        }
      ],
      "result": {
        "name": "Vec<IotaEvent>",
        "required": true,
        "schema": {
          "type": "array",
          "items": {
            "$ref": "#/components/schemas/Event"
          }
        }
      },
      "examples": [
        {
          "name": "Returns the events the transaction in the request emits.",
          "params": [
            {
              "name": "transaction_digest",
              "value": "11a72GCQ5hGNpWGh2QhQkkusTEGS6EDqifJqxr7nSYX"
            }
          ],
          "result": {
            "name": "Result",
            "value": {
              "data": [
                {
                  "id": {
                    "txDigest": "11a72GCQ5hGNpWGh2QhQkkusTEGS6EDqifJqxr7nSYX",
                    "eventSeq": "0"
                  },
                  "packageId": "0xc54ab30a3d9adc07c1429c4d6bbecaf9457c9af77a91f631760853934d383634",
                  "transactionModule": "test_module",
                  "sender": "0xbcf7c32655009a61f1de0eae420a2e4ae1bb772ab2dd5d5a7dfa949c0ef06908",
                  "type": "0x0000000000000000000000000000000000000000000000000000000000000009::test::TestEvent",
                  "parsedJson": {
                    "test": "example value"
                  },
                  "bcs": ""
                }
              ],
              "nextCursor": {
                "txDigest": "11a72GCQ5hGNpWGh2QhQkkusTEGS6EDqifJqxr7nSYX",
                "eventSeq": "5"
              },
              "hasNextPage": false
            }
          }
        }
      ]
    },
    {
      "name": "iota_getLatestCheckpointSequenceNumber",
      "tags": [
        {
          "name": "Read API"
        }
      ],
      "description": "Return the sequence number of the latest checkpoint that has been executed",
      "params": [],
      "result": {
        "name": "BigInt<u64>",
        "required": true,
        "schema": {
          "$ref": "#/components/schemas/BigInt_for_uint64"
        }
      },
      "examples": [
        {
          "name": "Gets the sequence number for the latest checkpoint.",
          "params": [],
          "result": {
            "name": "Result",
            "value": "507021"
          }
        }
      ]
    },
    {
      "name": "iota_getMoveFunctionArgTypes",
      "tags": [
        {
          "name": "Move Utils"
        }
      ],
      "description": "Return the argument types of a Move function, based on normalized Type.",
      "params": [
        {
          "name": "package",
          "required": true,
          "schema": {
            "$ref": "#/components/schemas/ObjectID"
          }
        },
        {
          "name": "module",
          "required": true,
          "schema": {
            "type": "string"
          }
        },
        {
          "name": "function",
          "required": true,
          "schema": {
            "type": "string"
          }
        }
      ],
      "result": {
        "name": "Vec<MoveFunctionArgType>",
        "required": true,
        "schema": {
          "type": "array",
          "items": {
            "$ref": "#/components/schemas/MoveFunctionArgType"
          }
        }
      },
      "examples": [
        {
          "name": "Returns the argument types for the package and function the request provides.",
          "params": [
            {
              "name": "package",
              "value": "0x9c4eb6769ca8b6a23efeb7298cf0a8d0b837b78749c2cfc711c42036cc6b7621"
            },
            {
              "name": "module",
              "value": "iotafrens"
            },
            {
              "name": "function",
              "value": "mint"
            }
          ],
          "result": {
            "name": "Result",
            "value": [
              {
                "Object": "ByMutableReference"
              },
              "Pure",
              "Pure",
              {
                "Object": "ByValue"
              },
              {
                "Object": "ByImmutableReference"
              },
              {
                "Object": "ByValue"
              },
              {
                "Object": "ByMutableReference"
              }
            ]
          }
        }
      ]
    },
    {
      "name": "iota_getNormalizedMoveFunction",
      "tags": [
        {
          "name": "Move Utils"
        }
      ],
      "description": "Return a structured representation of Move function",
      "params": [
        {
          "name": "package",
          "required": true,
          "schema": {
            "$ref": "#/components/schemas/ObjectID"
          }
        },
        {
          "name": "module_name",
          "required": true,
          "schema": {
            "type": "string"
          }
        },
        {
          "name": "function_name",
          "required": true,
          "schema": {
            "type": "string"
          }
        }
      ],
      "result": {
        "name": "IotaMoveNormalizedFunction",
        "required": true,
        "schema": {
          "$ref": "#/components/schemas/IotaMoveNormalizedFunction"
        }
      },
      "examples": [
        {
          "name": "Returns the structured representation of the function the request provides.",
          "params": [
            {
              "name": "package",
              "value": "0x1639f3606a53f61f3a566963b3eac49fe3bb57d304a454ed2f4859b44f4e4918"
            },
            {
              "name": "module_name",
              "value": "moduleName"
            },
            {
              "name": "function_name",
              "value": "functionName"
            }
          ],
          "result": {
            "name": "Result",
            "value": {
              "visibility": "Public",
              "isEntry": false,
              "typeParameters": [
                {
                  "abilities": [
                    "Store",
                    "Key"
                  ]
                }
              ],
              "parameters": [
                "U64"
              ],
              "return": [
                "U64"
              ]
            }
          }
        }
      ]
    },
    {
      "name": "iota_getNormalizedMoveModule",
      "tags": [
        {
          "name": "Move Utils"
        }
      ],
      "description": "Return a structured representation of Move module",
      "params": [
        {
          "name": "package",
          "required": true,
          "schema": {
            "$ref": "#/components/schemas/ObjectID"
          }
        },
        {
          "name": "module_name",
          "required": true,
          "schema": {
            "type": "string"
          }
        }
      ],
      "result": {
        "name": "IotaMoveNormalizedModule",
        "required": true,
        "schema": {
          "$ref": "#/components/schemas/IotaMoveNormalizedModule"
        }
      },
      "examples": [
        {
          "name": "Gets a structured representation of the Move module for the package in the request.",
          "params": [
            {
              "name": "package",
              "value": "0x800105867da4655eca6d9eb1258bfd1ad92af329a07781ee71e60065e00f2de9"
            },
            {
              "name": "module_name",
              "value": "module"
            }
          ],
          "result": {
            "name": "Result",
            "value": {
              "fileFormatVersion": 6,
              "address": "0x0047d5fa0a823e7d0ff4d55c32b09995a0ae1eedfee9c7b1354e805ed10ee3d0",
              "name": "module",
              "friends": [],
              "structs": {},
              "exposedFunctions": {}
            }
          }
        }
      ]
    },
    {
      "name": "iota_getNormalizedMoveModulesByPackage",
      "tags": [
        {
          "name": "Move Utils"
        }
      ],
      "description": "Return structured representations of all modules in the given package",
      "params": [
        {
          "name": "package",
          "required": true,
          "schema": {
            "$ref": "#/components/schemas/ObjectID"
          }
        }
      ],
      "result": {
        "name": "BTreeMap<String,IotaMoveNormalizedModule>",
        "required": true,
        "schema": {
          "type": "object",
          "additionalProperties": {
            "$ref": "#/components/schemas/IotaMoveNormalizedModule"
          }
        }
      },
      "examples": [
        {
          "name": "Gets structured representations of all the modules for the package in the request.",
          "params": [
            {
              "name": "package",
              "value": "0xc95b9e341bc3aba1654bdbad707dcd773bd6309363447ef3fe58a960de92aa93"
            }
          ],
          "result": {
            "name": "Result",
            "value": {
              "fileFormatVersion": 6,
              "address": "0x61630d3505f8905a0f4d42c6ff39a78a6ba2b28f68a3299ec3417bbabc6717dc",
              "name": "module",
              "friends": [],
              "structs": {},
              "exposedFunctions": {}
            }
          }
        }
      ]
    },
    {
      "name": "iota_getNormalizedMoveStruct",
      "tags": [
        {
          "name": "Move Utils"
        }
      ],
      "description": "Return a structured representation of Move struct",
      "params": [
        {
          "name": "package",
          "required": true,
          "schema": {
            "$ref": "#/components/schemas/ObjectID"
          }
        },
        {
          "name": "module_name",
          "required": true,
          "schema": {
            "type": "string"
          }
        },
        {
          "name": "struct_name",
          "required": true,
          "schema": {
            "type": "string"
          }
        }
      ],
      "result": {
        "name": "IotaMoveNormalizedStruct",
        "required": true,
        "schema": {
          "$ref": "#/components/schemas/IotaMoveNormalizedStruct"
        }
      },
      "examples": [
        {
          "name": "Gets a structured representation of the struct in the request.",
          "params": [
            {
              "name": "package",
              "value": "0x77b3482580ee8d5bdc5b824808df54bfec4fc817622e5add0e48f749f01def98"
            },
            {
              "name": "module_name",
              "value": "module"
            },
            {
              "name": "struct_name",
              "value": "StructName"
            }
          ],
          "result": {
            "name": "Result",
            "value": {
              "abilities": {
                "abilities": [
                  "Store",
                  "Key"
                ]
              },
              "typeParameters": [],
              "fields": []
            }
          }
        }
      ]
    },
    {
      "name": "iota_getObject",
      "tags": [
        {
          "name": "Read API"
        }
      ],
      "description": "Return the object information for a specified object",
      "params": [
        {
          "name": "object_id",
          "description": "the ID of the queried object",
          "required": true,
          "schema": {
            "$ref": "#/components/schemas/ObjectID"
          }
        },
        {
          "name": "options",
          "description": "options for specifying the content to be returned",
          "schema": {
            "$ref": "#/components/schemas/ObjectDataOptions"
          }
        }
      ],
      "result": {
        "name": "IotaObjectResponse",
        "required": true,
        "schema": {
          "$ref": "#/components/schemas/IotaObjectResponse"
        }
      },
      "examples": [
        {
          "name": "Gets Object data for the ID in the request.",
          "params": [
            {
              "name": "object_id",
              "value": "0x53e4567ccafa5f36ce84c80aa8bc9be64e0d5ae796884274aef3005ae6733809"
            },
            {
              "name": "options",
              "value": {
                "showType": true,
                "showOwner": true,
                "showPreviousTransaction": true,
                "showDisplay": false,
                "showContent": true,
                "showBcs": false,
                "showStorageRebate": true
              }
            }
          ],
          "result": {
            "name": "Result",
            "value": {
              "data": {
                "objectId": "0x53e4567ccafa5f36ce84c80aa8bc9be64e0d5ae796884274aef3005ae6733809",
                "version": "1",
                "digest": "33K5ZXJ3RyubvYaHuEnQ1QXmmbhgtrFwp199dnEbL4n7",
                "type": "0x2::coin::Coin<0x2::iota::IOTA>",
                "owner": {
                  "AddressOwner": "0xc8ec1d5b84dd6289e193b9f88de4a994358c9f856135236c3e75a925e1c77ac3"
                },
                "previousTransaction": "5PLgmQye6rraDYqpV3npV6H1cUXoJZgJh1dPCyRa3WCv",
                "storageRebate": "100",
                "content": {
                  "dataType": "moveObject",
                  "type": "0x2::coin::Coin<0x2::iota::IOTA>",
                  "hasPublicTransfer": true,
                  "fields": {
                    "balance": "100000000",
                    "id": {
                      "id": "0x53e4567ccafa5f36ce84c80aa8bc9be64e0d5ae796884274aef3005ae6733809"
                    }
                  }
                }
              }
            }
          }
        }
      ]
    },
    {
      "name": "iota_getProtocolConfig",
      "tags": [
        {
          "name": "Read API"
        }
      ],
      "description": "Return the protocol config table for the given version number. If the version number is not specified, If none is specified, the node uses the version of the latest epoch it has processed.",
      "params": [
        {
          "name": "version",
          "description": "An optional protocol version specifier. If omitted, the latest protocol config table for the node will be returned.",
          "schema": {
            "$ref": "#/components/schemas/BigInt_for_uint64"
          }
        }
      ],
      "result": {
        "name": "ProtocolConfigResponse",
        "required": true,
        "schema": {
          "$ref": "#/components/schemas/ProtocolConfig"
        }
      },
      "examples": [
        {
          "name": "Returns the protocol config for the given protocol version. If none is specified, the node uses the version of the latest epoch it has processed",
          "params": [
            {
              "name": "version",
              "value": 6
            }
          ],
          "result": {
            "name": "Result",
            "value": {
              "minSupportedProtocolVersion": "1",
              "maxSupportedProtocolVersion": "1",
              "protocolVersion": "1",
              "featureFlags": {
                "accept_zklogin_in_multisig": false,
<<<<<<< HEAD
                "authority_capabilities_v2": true,
=======
>>>>>>> 83f04834
                "bridge": false,
                "disable_invariant_violation_check_in_swap_loc": true,
                "enable_group_ops_native_function_msm": true,
                "enable_jwk_consensus_updates": false,
                "enable_poseidon": true,
                "enable_vdf": true,
                "hardened_otw_check": true,
                "no_extraneous_module_bytes": true,
                "passkey_auth": true,
                "rethrow_serialization_type_layout_errors": true,
                "zklogin_auth": false
              },
              "attributes": {
                "address_from_bytes_cost_base": {
                  "u64": "52"
                },
                "address_from_u256_cost_base": {
                  "u64": "52"
                },
                "address_to_u256_cost_base": {
                  "u64": "52"
                },
                "base_tx_cost_fixed": {
                  "u64": "1000"
                },
                "base_tx_cost_per_byte": {
                  "u64": "0"
                },
                "bcs_failure_cost": {
                  "u64": "52"
                },
                "bcs_legacy_min_output_size_cost": {
                  "u64": "1"
                },
                "bcs_per_byte_serialized_cost": {
                  "u64": "2"
                },
                "binary_address_identifiers": {
                  "u16": "100"
                },
                "binary_constant_pool": {
                  "u16": "4000"
                },
                "binary_enum_def_instantiations": null,
                "binary_enum_defs": null,
                "binary_field_handles": {
                  "u16": "500"
                },
                "binary_field_instantiations": {
                  "u16": "250"
                },
                "binary_friend_decls": {
                  "u16": "100"
                },
                "binary_function_defs": {
                  "u16": "1000"
                },
                "binary_function_handles": {
                  "u16": "1500"
                },
                "binary_function_instantiations": {
                  "u16": "750"
                },
                "binary_identifiers": {
                  "u16": "10000"
                },
                "binary_module_handles": {
                  "u16": "100"
                },
                "binary_signatures": {
                  "u16": "1000"
                },
                "binary_struct_def_instantiations": {
                  "u16": "100"
                },
                "binary_struct_defs": {
                  "u16": "200"
                },
                "binary_struct_handles": {
                  "u16": "300"
                },
                "binary_variant_handles": null,
                "binary_variant_instantiation_handles": null,
                "bls12381_bls12381_min_pk_verify_cost_base": {
                  "u64": "52"
                },
                "bls12381_bls12381_min_pk_verify_msg_cost_per_block": {
                  "u64": "2"
                },
                "bls12381_bls12381_min_pk_verify_msg_cost_per_byte": {
                  "u64": "2"
                },
                "bls12381_bls12381_min_sig_verify_cost_base": {
                  "u64": "52"
                },
                "bls12381_bls12381_min_sig_verify_msg_cost_per_block": {
                  "u64": "2"
                },
                "bls12381_bls12381_min_sig_verify_msg_cost_per_byte": {
                  "u64": "2"
                },
                "bridge_should_try_to_finalize_committee": {
                  "bool": "true"
                },
                "buffer_stake_for_protocol_upgrade_bps": {
                  "u64": "5000"
                },
                "check_zklogin_id_cost_base": {
                  "u64": "200"
                },
                "check_zklogin_issuer_cost_base": {
                  "u64": "200"
                },
                "checkpoint_summary_version_specific_data": {
                  "u64": "1"
                },
                "config_read_setting_impl_cost_base": {
                  "u64": "100"
                },
                "config_read_setting_impl_cost_per_byte": {
                  "u64": "40"
                },
                "consensus_bad_nodes_stake_threshold": {
                  "u64": "20"
                },
                "consensus_max_num_transactions_in_block": {
                  "u64": "512"
                },
                "consensus_max_transaction_size_bytes": {
                  "u64": "262144"
                },
                "consensus_max_transactions_in_block_bytes": {
                  "u64": "524288"
                },
                "crypto_invalid_arguments_cost": {
                  "u64": "100"
                },
                "debug_print_base_cost": {
                  "u64": "52"
                },
                "debug_print_stack_trace_base_cost": {
                  "u64": "52"
                },
                "dynamic_field_add_child_object_cost_base": {
                  "u64": "100"
                },
                "dynamic_field_add_child_object_struct_tag_cost_per_byte": {
                  "u64": "10"
                },
                "dynamic_field_add_child_object_type_cost_per_byte": {
                  "u64": "10"
                },
                "dynamic_field_add_child_object_value_cost_per_byte": {
                  "u64": "10"
                },
                "dynamic_field_borrow_child_object_child_ref_cost_per_byte": {
                  "u64": "10"
                },
                "dynamic_field_borrow_child_object_cost_base": {
                  "u64": "100"
                },
                "dynamic_field_borrow_child_object_type_cost_per_byte": {
                  "u64": "10"
                },
                "dynamic_field_has_child_object_cost_base": {
                  "u64": "100"
                },
                "dynamic_field_has_child_object_with_ty_cost_base": {
                  "u64": "100"
                },
                "dynamic_field_has_child_object_with_ty_type_cost_per_byte": {
                  "u64": "2"
                },
                "dynamic_field_has_child_object_with_ty_type_tag_cost_per_byte": {
                  "u64": "2"
                },
                "dynamic_field_hash_type_and_key_cost_base": {
                  "u64": "100"
                },
                "dynamic_field_hash_type_and_key_type_cost_per_byte": {
                  "u64": "2"
                },
                "dynamic_field_hash_type_and_key_type_tag_cost_per_byte": {
                  "u64": "2"
                },
                "dynamic_field_hash_type_and_key_value_cost_per_byte": {
                  "u64": "2"
                },
                "dynamic_field_remove_child_object_child_cost_per_byte": {
                  "u64": "2"
                },
                "dynamic_field_remove_child_object_cost_base": {
                  "u64": "100"
                },
                "dynamic_field_remove_child_object_type_cost_per_byte": {
                  "u64": "2"
                },
                "ecdsa_k1_decompress_pubkey_cost_base": {
                  "u64": "52"
                },
                "ecdsa_k1_ecrecover_keccak256_cost_base": {
                  "u64": "52"
                },
                "ecdsa_k1_ecrecover_keccak256_msg_cost_per_block": {
                  "u64": "2"
                },
                "ecdsa_k1_ecrecover_keccak256_msg_cost_per_byte": {
                  "u64": "2"
                },
                "ecdsa_k1_ecrecover_sha256_cost_base": {
                  "u64": "52"
                },
                "ecdsa_k1_ecrecover_sha256_msg_cost_per_block": {
                  "u64": "2"
                },
                "ecdsa_k1_ecrecover_sha256_msg_cost_per_byte": {
                  "u64": "2"
                },
                "ecdsa_k1_secp256k1_verify_keccak256_cost_base": {
                  "u64": "52"
                },
                "ecdsa_k1_secp256k1_verify_keccak256_msg_cost_per_block": {
                  "u64": "2"
                },
                "ecdsa_k1_secp256k1_verify_keccak256_msg_cost_per_byte": {
                  "u64": "2"
                },
                "ecdsa_k1_secp256k1_verify_sha256_cost_base": {
                  "u64": "52"
                },
                "ecdsa_k1_secp256k1_verify_sha256_msg_cost_per_block": {
                  "u64": "2"
                },
                "ecdsa_k1_secp256k1_verify_sha256_msg_cost_per_byte": {
                  "u64": "2"
                },
                "ecdsa_r1_ecrecover_keccak256_cost_base": {
                  "u64": "52"
                },
                "ecdsa_r1_ecrecover_keccak256_msg_cost_per_block": {
                  "u64": "2"
                },
                "ecdsa_r1_ecrecover_keccak256_msg_cost_per_byte": {
                  "u64": "2"
                },
                "ecdsa_r1_ecrecover_sha256_cost_base": {
                  "u64": "52"
                },
                "ecdsa_r1_ecrecover_sha256_msg_cost_per_block": {
                  "u64": "2"
                },
                "ecdsa_r1_ecrecover_sha256_msg_cost_per_byte": {
                  "u64": "2"
                },
                "ecdsa_r1_secp256r1_verify_keccak256_cost_base": {
                  "u64": "52"
                },
                "ecdsa_r1_secp256r1_verify_keccak256_msg_cost_per_block": {
                  "u64": "2"
                },
                "ecdsa_r1_secp256r1_verify_keccak256_msg_cost_per_byte": {
                  "u64": "2"
                },
                "ecdsa_r1_secp256r1_verify_sha256_cost_base": {
                  "u64": "52"
                },
                "ecdsa_r1_secp256r1_verify_sha256_msg_cost_per_block": {
                  "u64": "2"
                },
                "ecdsa_r1_secp256r1_verify_sha256_msg_cost_per_byte": {
                  "u64": "2"
                },
                "ecvrf_ecvrf_verify_alpha_string_cost_per_block": {
                  "u64": "2"
                },
                "ecvrf_ecvrf_verify_alpha_string_cost_per_byte": {
                  "u64": "2"
                },
                "ecvrf_ecvrf_verify_cost_base": {
                  "u64": "52"
                },
                "ed25519_ed25519_verify_cost_base": {
                  "u64": "52"
                },
                "ed25519_ed25519_verify_msg_cost_per_block": {
                  "u64": "2"
                },
                "ed25519_ed25519_verify_msg_cost_per_byte": {
                  "u64": "2"
                },
                "event_emit_cost_base": {
                  "u64": "52"
                },
                "event_emit_output_cost_per_byte": {
                  "u64": "10"
                },
                "event_emit_tag_size_derivation_cost_per_byte": {
                  "u64": "5"
                },
                "event_emit_value_size_derivation_cost_per_byte": {
                  "u64": "2"
                },
                "execution_version": {
                  "u64": "1"
                },
                "gas_model_version": {
                  "u64": "8"
                },
                "gas_rounding_step": {
                  "u64": "1000"
                },
                "groth16_prepare_verifying_key_bls12381_cost_base": {
                  "u64": "52"
                },
                "groth16_prepare_verifying_key_bn254_cost_base": {
                  "u64": "52"
                },
                "groth16_verify_groth16_proof_internal_bls12381_cost_base": {
                  "u64": "52"
                },
                "groth16_verify_groth16_proof_internal_bls12381_cost_per_public_input": {
                  "u64": "2"
                },
                "groth16_verify_groth16_proof_internal_bn254_cost_base": {
                  "u64": "52"
                },
                "groth16_verify_groth16_proof_internal_bn254_cost_per_public_input": {
                  "u64": "2"
                },
                "groth16_verify_groth16_proof_internal_public_input_cost_per_byte": {
                  "u64": "2"
                },
                "group_ops_bls12381_decode_g1_cost": {
                  "u64": "52"
                },
                "group_ops_bls12381_decode_g2_cost": {
                  "u64": "52"
                },
                "group_ops_bls12381_decode_gt_cost": {
                  "u64": "52"
                },
                "group_ops_bls12381_decode_scalar_cost": {
                  "u64": "52"
                },
                "group_ops_bls12381_g1_add_cost": {
                  "u64": "52"
                },
                "group_ops_bls12381_g1_div_cost": {
                  "u64": "52"
                },
                "group_ops_bls12381_g1_hash_to_base_cost": {
                  "u64": "52"
                },
                "group_ops_bls12381_g1_hash_to_cost_per_byte": {
                  "u64": "2"
                },
                "group_ops_bls12381_g1_msm_base_cost": {
                  "u64": "52"
                },
                "group_ops_bls12381_g1_msm_base_cost_per_input": {
                  "u64": "52"
                },
                "group_ops_bls12381_g1_mul_cost": {
                  "u64": "52"
                },
                "group_ops_bls12381_g1_sub_cost": {
                  "u64": "52"
                },
                "group_ops_bls12381_g2_add_cost": {
                  "u64": "52"
                },
                "group_ops_bls12381_g2_div_cost": {
                  "u64": "52"
                },
                "group_ops_bls12381_g2_hash_to_base_cost": {
                  "u64": "52"
                },
                "group_ops_bls12381_g2_hash_to_cost_per_byte": {
                  "u64": "2"
                },
                "group_ops_bls12381_g2_msm_base_cost": {
                  "u64": "52"
                },
                "group_ops_bls12381_g2_msm_base_cost_per_input": {
                  "u64": "52"
                },
                "group_ops_bls12381_g2_mul_cost": {
                  "u64": "52"
                },
                "group_ops_bls12381_g2_sub_cost": {
                  "u64": "52"
                },
                "group_ops_bls12381_gt_add_cost": {
                  "u64": "52"
                },
                "group_ops_bls12381_gt_div_cost": {
                  "u64": "52"
                },
                "group_ops_bls12381_gt_mul_cost": {
                  "u64": "52"
                },
                "group_ops_bls12381_gt_sub_cost": {
                  "u64": "52"
                },
                "group_ops_bls12381_msm_max_len": {
                  "u32": "32"
                },
                "group_ops_bls12381_pairing_cost": {
                  "u64": "52"
                },
                "group_ops_bls12381_scalar_add_cost": {
                  "u64": "52"
                },
                "group_ops_bls12381_scalar_div_cost": {
                  "u64": "52"
                },
                "group_ops_bls12381_scalar_mul_cost": {
                  "u64": "52"
                },
                "group_ops_bls12381_scalar_sub_cost": {
                  "u64": "52"
                },
                "hash_blake2b256_cost_base": {
                  "u64": "52"
                },
                "hash_blake2b256_data_cost_per_block": {
                  "u64": "2"
                },
                "hash_blake2b256_data_cost_per_byte": {
                  "u64": "2"
                },
                "hash_keccak256_cost_base": {
                  "u64": "52"
                },
                "hash_keccak256_data_cost_per_block": {
                  "u64": "2"
                },
                "hash_keccak256_data_cost_per_byte": {
                  "u64": "2"
                },
                "hash_sha2_256_base_cost": {
                  "u64": "52"
                },
                "hash_sha2_256_legacy_min_input_len_cost": {
                  "u64": "1"
                },
                "hash_sha2_256_per_byte_cost": {
                  "u64": "2"
                },
                "hash_sha3_256_base_cost": {
                  "u64": "52"
                },
                "hash_sha3_256_legacy_min_input_len_cost": {
                  "u64": "1"
                },
                "hash_sha3_256_per_byte_cost": {
                  "u64": "2"
                },
                "hmac_hmac_sha3_256_cost_base": {
                  "u64": "52"
                },
                "hmac_hmac_sha3_256_input_cost_per_block": {
                  "u64": "2"
                },
                "hmac_hmac_sha3_256_input_cost_per_byte": {
                  "u64": "2"
                },
                "max_accumulated_txn_cost_per_object_in_mysticeti_commit": {
                  "u64": "10"
                },
                "max_accumulated_txn_cost_per_object_in_narwhal_commit": {
                  "u64": "100"
                },
                "max_age_of_jwk_in_epochs": {
                  "u64": "1"
                },
                "max_arguments": {
                  "u32": "512"
                },
                "max_back_edges_per_function": {
                  "u64": "10000"
                },
                "max_back_edges_per_module": {
                  "u64": "10000"
                },
                "max_basic_blocks": {
                  "u64": "1024"
                },
                "max_checkpoint_size_bytes": {
                  "u64": "31457280"
                },
                "max_deferral_rounds_for_congestion_control": {
                  "u64": "10"
                },
                "max_dependency_depth": {
                  "u64": "100"
                },
                "max_event_emit_size": {
                  "u64": "256000"
                },
                "max_event_emit_size_total": {
                  "u64": "65536000"
                },
                "max_fields_in_struct": {
                  "u64": "32"
                },
                "max_function_definitions": {
                  "u64": "1000"
                },
                "max_function_parameters": {
                  "u64": "128"
                },
                "max_gas_computation_bucket": {
                  "u64": "5000000"
                },
                "max_gas_payment_objects": {
                  "u32": "256"
                },
                "max_gas_price": {
                  "u64": "100000"
                },
                "max_generic_instantiation_length": {
                  "u64": "32"
                },
                "max_input_objects": {
                  "u64": "2048"
                },
                "max_jwk_votes_per_validator_per_epoch": {
                  "u64": "240"
                },
                "max_loop_depth": {
                  "u64": "5"
                },
                "max_meter_ticks_per_module": {
                  "u64": "16000000"
                },
                "max_meter_ticks_per_package": {
                  "u64": "16000000"
                },
                "max_modules_in_publish": {
                  "u32": "64"
                },
                "max_move_enum_variants": null,
                "max_move_identifier_len": {
                  "u64": "128"
                },
                "max_move_object_size": {
                  "u64": "256000"
                },
                "max_move_package_size": {
                  "u64": "102400"
                },
                "max_move_value_depth": {
                  "u64": "128"
                },
                "max_move_vector_len": {
                  "u64": "262144"
                },
                "max_num_deleted_move_object_ids": {
                  "u64": "2048"
                },
                "max_num_deleted_move_object_ids_system_tx": {
                  "u64": "32768"
                },
                "max_num_event_emit": {
                  "u64": "1024"
                },
                "max_num_new_move_object_ids": {
                  "u64": "2048"
                },
                "max_num_new_move_object_ids_system_tx": {
                  "u64": "32768"
                },
                "max_num_transferred_move_object_ids": {
                  "u64": "2048"
                },
                "max_num_transferred_move_object_ids_system_tx": {
                  "u64": "32768"
                },
                "max_package_dependencies": {
                  "u32": "32"
                },
                "max_programmable_tx_commands": {
                  "u32": "1024"
                },
                "max_publish_or_upgrade_per_ptb": {
                  "u64": "5"
                },
                "max_pure_argument_size": {
                  "u32": "16384"
                },
                "max_push_size": {
                  "u64": "10000"
                },
                "max_serialized_tx_effects_size_bytes": {
                  "u64": "524288"
                },
                "max_serialized_tx_effects_size_bytes_system_tx": {
                  "u64": "8388608"
                },
                "max_size_written_objects": {
                  "u64": "5000000"
                },
                "max_size_written_objects_system_tx": {
                  "u64": "50000000"
                },
                "max_soft_bundle_size": {
                  "u64": "5"
                },
                "max_struct_definitions": {
                  "u64": "200"
                },
                "max_transactions_per_checkpoint": {
                  "u64": "10000"
                },
                "max_tx_gas": {
                  "u64": "50000000000"
                },
                "max_tx_size_bytes": {
                  "u64": "131072"
                },
                "max_type_argument_depth": {
                  "u32": "16"
                },
                "max_type_arguments": {
                  "u32": "16"
                },
                "max_type_nodes": {
                  "u64": "256"
                },
                "max_value_stack_size": {
                  "u64": "1024"
                },
                "max_verifier_meter_ticks_per_function": {
                  "u64": "16000000"
                },
                "min_checkpoint_interval_ms": {
                  "u64": "200"
                },
                "min_move_binary_format_version": {
                  "u32": "6"
                },
                "move_binary_format_version": {
                  "u32": "7"
                },
                "obj_access_cost_delete_per_byte": {
                  "u64": "40"
                },
                "obj_access_cost_mutate_per_byte": {
                  "u64": "40"
                },
                "obj_access_cost_read_per_byte": {
                  "u64": "15"
                },
                "obj_access_cost_verify_per_byte": {
                  "u64": "200"
                },
                "obj_data_cost_refundable": {
                  "u64": "100"
                },
                "obj_metadata_cost_non_refundable": {
                  "u64": "50"
                },
                "object_borrow_uid_cost_base": {
                  "u64": "52"
                },
                "object_delete_impl_cost_base": {
                  "u64": "52"
                },
                "object_record_new_uid_cost_base": {
                  "u64": "52"
                },
                "object_runtime_max_num_cached_objects": {
                  "u64": "1000"
                },
                "object_runtime_max_num_cached_objects_system_tx": {
                  "u64": "16000"
                },
                "object_runtime_max_num_store_entries": {
                  "u64": "1000"
                },
                "object_runtime_max_num_store_entries_system_tx": {
                  "u64": "16000"
                },
                "package_publish_cost_fixed": {
                  "u64": "1000"
                },
                "package_publish_cost_per_byte": {
                  "u64": "80"
                },
                "poseidon_bn254_cost_base": {
                  "u64": "260"
                },
                "poseidon_bn254_cost_per_block": {
                  "u64": "10"
                },
                "random_beacon_dkg_timeout_round": {
                  "u32": "3000"
                },
                "random_beacon_dkg_version": {
                  "u64": "1"
                },
                "random_beacon_min_round_interval_ms": {
                  "u64": "500"
                },
                "random_beacon_reduction_allowed_delta": {
                  "u16": "800"
                },
                "random_beacon_reduction_lower_bound": {
                  "u32": "1000"
                },
                "reward_slashing_rate": {
                  "u64": "10000"
                },
                "storage_gas_price": {
                  "u64": "76"
                },
                "storage_rebate_rate": {
                  "u64": "10000"
                },
                "string_check_utf8_base_cost": {
                  "u64": "52"
                },
                "string_check_utf8_per_byte_cost": {
                  "u64": "2"
                },
                "string_index_of_base_cost": {
                  "u64": "52"
                },
                "string_index_of_per_byte_pattern_cost": {
                  "u64": "2"
                },
                "string_index_of_per_byte_searched_cost": {
                  "u64": "2"
                },
                "string_is_char_boundary_base_cost": {
                  "u64": "52"
                },
                "string_sub_string_base_cost": {
                  "u64": "52"
                },
                "string_sub_string_per_byte_cost": {
                  "u64": "2"
                },
                "transfer_freeze_object_cost_base": {
                  "u64": "52"
                },
                "transfer_receive_object_cost_base": {
                  "u64": "52"
                },
                "transfer_share_object_cost_base": {
                  "u64": "52"
                },
                "transfer_transfer_internal_cost_base": {
                  "u64": "52"
                },
                "tx_context_derive_id_cost_base": {
                  "u64": "52"
                },
                "type_name_get_base_cost": {
                  "u64": "52"
                },
                "type_name_get_per_byte_cost": {
                  "u64": "2"
                },
                "types_is_one_time_witness_cost_base": {
                  "u64": "52"
                },
                "types_is_one_time_witness_type_cost_per_byte": {
                  "u64": "2"
                },
                "types_is_one_time_witness_type_tag_cost_per_byte": {
                  "u64": "2"
                },
                "validator_target_reward": {
                  "u64": "767000000000000"
                },
                "validator_validate_metadata_cost_base": {
                  "u64": "52"
                },
                "validator_validate_metadata_data_cost_per_byte": {
                  "u64": "2"
                },
                "vdf_hash_to_input_cost": {
                  "u64": "100"
                },
                "vdf_verify_vdf_cost": {
                  "u64": "1500"
                },
                "vector_borrow_base_cost": {
                  "u64": "52"
                },
                "vector_destroy_empty_base_cost": {
                  "u64": "52"
                },
                "vector_empty_base_cost": {
                  "u64": "52"
                },
                "vector_length_base_cost": {
                  "u64": "52"
                },
                "vector_pop_back_base_cost": {
                  "u64": "52"
                },
                "vector_push_back_base_cost": {
                  "u64": "52"
                },
                "vector_push_back_legacy_per_abstract_memory_unit_cost": {
                  "u64": "2"
                },
                "vector_swap_base_cost": {
                  "u64": "52"
                }
              }
            }
          }
        }
      ]
    },
    {
      "name": "iota_getTotalTransactionBlocks",
      "tags": [
        {
          "name": "Read API"
        }
      ],
      "description": "Return the total number of transaction blocks known to the server.",
      "params": [],
      "result": {
        "name": "BigInt<u64>",
        "required": true,
        "schema": {
          "$ref": "#/components/schemas/BigInt_for_uint64"
        }
      },
      "examples": [
        {
          "name": "Gets total number of transactions on the network.",
          "params": [],
          "result": {
            "name": "Result",
            "value": "2451485"
          }
        }
      ]
    },
    {
      "name": "iota_getTransactionBlock",
      "tags": [
        {
          "name": "Read API"
        }
      ],
      "description": "Return the transaction response object.",
      "params": [
        {
          "name": "digest",
          "description": "the digest of the queried transaction",
          "required": true,
          "schema": {
            "$ref": "#/components/schemas/TransactionDigest"
          }
        },
        {
          "name": "options",
          "description": "options for specifying the content to be returned",
          "schema": {
            "$ref": "#/components/schemas/TransactionBlockResponseOptions"
          }
        }
      ],
      "result": {
        "name": "IotaTransactionBlockResponse",
        "required": true,
        "schema": {
          "$ref": "#/components/schemas/TransactionBlockResponse"
        }
      },
      "examples": [
        {
          "name": "Returns the transaction response object for specified transaction digest.",
          "params": [
            {
              "name": "digest",
              "value": "FpGNjXf3aHK61cqMAxLVaaRAzU7Dav8QW6DNg5qnGo3x"
            },
            {
              "name": "options",
              "value": {
                "showInput": true,
                "showRawInput": false,
                "showEffects": true,
                "showEvents": true,
                "showObjectChanges": false,
                "showBalanceChanges": false,
                "showRawEffects": false
              }
            }
          ],
          "result": {
            "name": "Result",
            "value": {
              "digest": "FpGNjXf3aHK61cqMAxLVaaRAzU7Dav8QW6DNg5qnGo3x",
              "transaction": {
                "data": {
                  "messageVersion": "v1",
                  "transaction": {
                    "kind": "ProgrammableTransaction",
                    "inputs": [
                      {
                        "type": "pure",
                        "valueType": "address",
                        "value": "0x8196d048b7a6d04c8edc89579d86fd3fc90c52f9a14c6b812b94fe613c5bcebb"
                      },
                      {
                        "type": "object",
                        "objectType": "immOrOwnedObject",
                        "objectId": "0x5eeb1d449e2516166d57d71fdeb154d0dc9ecdb7b30057d0a932684cac352cdc",
                        "version": "2",
                        "digest": "GK4NxEKSrK88XkPNeuBqtJYPmU9yMTWMD7K9TdU4ybKN"
                      }
                    ],
                    "transactions": [
                      {
                        "TransferObjects": [
                          [
                            {
                              "Input": 1
                            }
                          ],
                          {
                            "Input": 0
                          }
                        ]
                      }
                    ]
                  },
                  "sender": "0xeb126769c0e4c365a80a2a9332872d7ed1f0b66d31a7eae33ee136996c1f3638",
                  "gasData": {
                    "payment": [
                      {
                        "objectId": "0x1a3e898029d024eec1d44c6af5e2facded84d03b5373514f16e3d66e00081051",
                        "version": 2,
                        "digest": "7nDZ5J4VyvYGUbX2f6mQdhkr3RFrb3vZqui1ogoyApD9"
                      }
                    ],
                    "owner": "0xeb126769c0e4c365a80a2a9332872d7ed1f0b66d31a7eae33ee136996c1f3638",
                    "price": "10",
                    "budget": "100000"
                  }
                },
                "txSignatures": [
                  "ANuc6Egqqzpiy6qWWkI//Z9jAe0WmcGYigz0oWlk2CGYZ7XRnmhJuMRa78wLabwcwomzIpXdEZgpkaJtDJd/fQZtCxWrqsEEHAdxoMDwblU5hyWJ8H3zFvk20E2fO5bzHA=="
                ]
              },
              "rawTransaction": "AQAAAAAAAgAggZbQSLem0EyO3IlXnYb9P8kMUvmhTGuBK5T+YTxbzrsBAF7rHUSeJRYWbVfXH96xVNDcns23swBX0KkyaEysNSzcAgAAAAAAAAAg43+UGkUe+CCaD7+/G1SbK7Jrjq7giJUUbfJ7w88mEMEBAQEBAQABAADrEmdpwOTDZagKKpMyhy1+0fC2bTGn6uM+4TaZbB82OAEaPomAKdAk7sHUTGr14vrN7YTQO1NzUU8W49ZuAAgQUQIAAAAAAAAAIGS7c6HtWLLBiwy/N3eS4gbmuA1NXupk4ucFY7FYkCbE6xJnacDkw2WoCiqTMoctftHwtm0xp+rjPuE2mWwfNjgKAAAAAAAAAKCGAQAAAAAAAAFhANuc6Egqqzpiy6qWWkI//Z9jAe0WmcGYigz0oWlk2CGYZ7XRnmhJuMRa78wLabwcwomzIpXdEZgpkaJtDJd/fQZtCxWrqsEEHAdxoMDwblU5hyWJ8H3zFvk20E2fO5bzHA==",
              "effects": {
                "messageVersion": "v1",
                "status": {
                  "status": "success"
                },
                "executedEpoch": "0",
                "gasUsed": {
                  "computationCost": "100",
                  "storageCost": "100",
                  "storageRebate": "10",
                  "nonRefundableStorageFee": "0"
                },
                "transactionDigest": "6AyFnAuKAKCqm1cD94EyGzBqJCDDJ716ojjmsKF2rqoi",
                "mutated": [
                  {
                    "owner": {
                      "AddressOwner": "0xeb126769c0e4c365a80a2a9332872d7ed1f0b66d31a7eae33ee136996c1f3638"
                    },
                    "reference": {
                      "objectId": "0x1a3e898029d024eec1d44c6af5e2facded84d03b5373514f16e3d66e00081051",
                      "version": 2,
                      "digest": "7nDZ5J4VyvYGUbX2f6mQdhkr3RFrb3vZqui1ogoyApD9"
                    }
                  },
                  {
                    "owner": {
                      "AddressOwner": "0x8196d048b7a6d04c8edc89579d86fd3fc90c52f9a14c6b812b94fe613c5bcebb"
                    },
                    "reference": {
                      "objectId": "0x5eeb1d449e2516166d57d71fdeb154d0dc9ecdb7b30057d0a932684cac352cdc",
                      "version": 2,
                      "digest": "GK4NxEKSrK88XkPNeuBqtJYPmU9yMTWMD7K9TdU4ybKN"
                    }
                  }
                ],
                "gasObject": {
                  "owner": {
                    "ObjectOwner": "0xeb126769c0e4c365a80a2a9332872d7ed1f0b66d31a7eae33ee136996c1f3638"
                  },
                  "reference": {
                    "objectId": "0x1a3e898029d024eec1d44c6af5e2facded84d03b5373514f16e3d66e00081051",
                    "version": 2,
                    "digest": "7nDZ5J4VyvYGUbX2f6mQdhkr3RFrb3vZqui1ogoyApD9"
                  }
                },
                "eventsDigest": "9BQobwxQvJ1JxSXNn8v8htZPTu8FEzJJGgcD4kgLUuMd"
              },
              "objectChanges": [
                {
                  "type": "transferred",
                  "sender": "0xeb126769c0e4c365a80a2a9332872d7ed1f0b66d31a7eae33ee136996c1f3638",
                  "recipient": {
                    "AddressOwner": "0x8196d048b7a6d04c8edc89579d86fd3fc90c52f9a14c6b812b94fe613c5bcebb"
                  },
                  "objectType": "0x2::example::Object",
                  "objectId": "0x5eeb1d449e2516166d57d71fdeb154d0dc9ecdb7b30057d0a932684cac352cdc",
                  "version": "2",
                  "digest": "64UQ3a7m1mjWuzgyGoH8RnMyPGDN4XYTC9dS4qiSfdK4"
                }
              ]
            }
          }
        }
      ]
    },
    {
      "name": "iota_multiGetObjects",
      "tags": [
        {
          "name": "Read API"
        }
      ],
      "description": "Return the object data for a list of objects",
      "params": [
        {
          "name": "object_ids",
          "description": "the IDs of the queried objects",
          "required": true,
          "schema": {
            "type": "array",
            "items": {
              "$ref": "#/components/schemas/ObjectID"
            }
          }
        },
        {
          "name": "options",
          "description": "options for specifying the content to be returned",
          "schema": {
            "$ref": "#/components/schemas/ObjectDataOptions"
          }
        }
      ],
      "result": {
        "name": "Vec<IotaObjectResponse>",
        "required": true,
        "schema": {
          "type": "array",
          "items": {
            "$ref": "#/components/schemas/IotaObjectResponse"
          }
        }
      },
      "examples": [
        {
          "name": "Gets objects by IDs.",
          "params": [
            {
              "name": "object_ids",
              "value": [
                "0x504d411325e3c7f89d412044fe99007efb0f94f1e64d2e8090c619a39299d87e",
                "0x23618df6438d21a48040e6bb568cafc13246bd847c60448160e0358cac4a1134",
                "0x8b95b4eaa9fd3b22b43f6b2c8e92090bd6d16522a6fd4fa83ec70a5f197ad656",
                "0x3fbbd3ebef7dbcc7b02346cdf05674452cc61f316af5d5d7c02b94b023242685",
                "0x9b5cd5df0df2a168259b7115a41ccc0a372b6fd0026e0c63043492ce4d0c19a6"
              ]
            },
            {
              "name": "options",
              "value": {
                "showType": true,
                "showOwner": true,
                "showPreviousTransaction": true,
                "showDisplay": false,
                "showContent": true,
                "showBcs": false,
                "showStorageRebate": true
              }
            }
          ],
          "result": {
            "name": "Result",
            "value": [
              {
                "data": {
                  "objectId": "0x504d411325e3c7f89d412044fe99007efb0f94f1e64d2e8090c619a39299d87e",
                  "version": "1",
                  "digest": "AibMqH69gKT5t7rVTsDZFy2X5iHtoNDobKaZ62mg3FCU",
                  "type": "0x2::coin::Coin<0x2::iota::IOTA>",
                  "owner": {
                    "AddressOwner": "0xe8070b5f56bb10bafa0e2261d819b2582f82ab308bf9c96dfb22ec7345db1b5f"
                  },
                  "previousTransaction": "2QwXW3qzMEZPAyyP9VHtXbC2tp7iomypQc5XnkyPsu5d",
                  "storageRebate": "100",
                  "content": {
                    "dataType": "moveObject",
                    "type": "0x2::coin::Coin<0x2::iota::IOTA>",
                    "hasPublicTransfer": true,
                    "fields": {
                      "balance": "100000000",
                      "id": {
                        "id": "0x504d411325e3c7f89d412044fe99007efb0f94f1e64d2e8090c619a39299d87e"
                      }
                    }
                  }
                }
              },
              {
                "data": {
                  "objectId": "0x23618df6438d21a48040e6bb568cafc13246bd847c60448160e0358cac4a1134",
                  "version": "1",
                  "digest": "D5W76mT1A3tqCmE1Z5MdV5obNzesMXLfLKpRDHSp1fyz",
                  "type": "0x2::coin::Coin<0x2::iota::IOTA>",
                  "owner": {
                    "AddressOwner": "0x5594d02890c986dbf328d28d21acece356d10d89e75f565b0934851ba8d5bc59"
                  },
                  "previousTransaction": "5itvhMFvtJcV6fY2VY4x7F9Ex18q2N4Rr5WU4FXTJsFU",
                  "storageRebate": "100",
                  "content": {
                    "dataType": "moveObject",
                    "type": "0x2::coin::Coin<0x2::iota::IOTA>",
                    "hasPublicTransfer": true,
                    "fields": {
                      "balance": "100000000",
                      "id": {
                        "id": "0x23618df6438d21a48040e6bb568cafc13246bd847c60448160e0358cac4a1134"
                      }
                    }
                  }
                }
              },
              {
                "data": {
                  "objectId": "0x8b95b4eaa9fd3b22b43f6b2c8e92090bd6d16522a6fd4fa83ec70a5f197ad656",
                  "version": "1",
                  "digest": "H2o2pWgceQgTtYrMacR4xnCi4vqGiuozDA6k2rBc4m3q",
                  "type": "0x2::coin::Coin<0x2::iota::IOTA>",
                  "owner": {
                    "AddressOwner": "0xda104dde1de9880be827a1a753e502ebcdfec53f33e745e3f021366b7bc47c2b"
                  },
                  "previousTransaction": "8rsTRNPs13DZvD2xneZEtf2nAAipep6uHXPXWVXfzDBr",
                  "storageRebate": "100",
                  "content": {
                    "dataType": "moveObject",
                    "type": "0x2::coin::Coin<0x2::iota::IOTA>",
                    "hasPublicTransfer": true,
                    "fields": {
                      "balance": "100000000",
                      "id": {
                        "id": "0x8b95b4eaa9fd3b22b43f6b2c8e92090bd6d16522a6fd4fa83ec70a5f197ad656"
                      }
                    }
                  }
                }
              },
              {
                "data": {
                  "objectId": "0x3fbbd3ebef7dbcc7b02346cdf05674452cc61f316af5d5d7c02b94b023242685",
                  "version": "1",
                  "digest": "3ovR1s3bZt6AN1AQ7QhGUfX9BSwgjJPvL6XaczgeSKXU",
                  "type": "0x2::coin::Coin<0x2::iota::IOTA>",
                  "owner": {
                    "AddressOwner": "0x00a65bf5fdccb50582333b61721e6963a25f25ac8ead5916a83f49a7b372eae7"
                  },
                  "previousTransaction": "3w6ars2tmgBST4ozGxPWzSpEGyn4AdxMBv3K9sdkCWfR",
                  "storageRebate": "100",
                  "content": {
                    "dataType": "moveObject",
                    "type": "0x2::coin::Coin<0x2::iota::IOTA>",
                    "hasPublicTransfer": true,
                    "fields": {
                      "balance": "100000000",
                      "id": {
                        "id": "0x3fbbd3ebef7dbcc7b02346cdf05674452cc61f316af5d5d7c02b94b023242685"
                      }
                    }
                  }
                }
              },
              {
                "data": {
                  "objectId": "0x9b5cd5df0df2a168259b7115a41ccc0a372b6fd0026e0c63043492ce4d0c19a6",
                  "version": "1",
                  "digest": "25QdFqrh9FgxhGQyAxZsNEakYmHezqmU3FMPud7JGRB5",
                  "type": "0x2::coin::Coin<0x2::iota::IOTA>",
                  "owner": {
                    "AddressOwner": "0x3e7f360c51d035a6470f09c8d23716e4085025b89d176840d61dde92a452a72f"
                  },
                  "previousTransaction": "BE9GoMd7Mr8fGte3EdsXxUMwYjcErW71n6Gsm4iPvDmv",
                  "storageRebate": "100",
                  "content": {
                    "dataType": "moveObject",
                    "type": "0x2::coin::Coin<0x2::iota::IOTA>",
                    "hasPublicTransfer": true,
                    "fields": {
                      "balance": "100000000",
                      "id": {
                        "id": "0x9b5cd5df0df2a168259b7115a41ccc0a372b6fd0026e0c63043492ce4d0c19a6"
                      }
                    }
                  }
                }
              }
            ]
          }
        }
      ]
    },
    {
      "name": "iota_multiGetTransactionBlocks",
      "tags": [
        {
          "name": "Read API"
        }
      ],
      "description": "Returns an ordered list of transaction responses The method will throw an error if the input contains any duplicate or the input size exceeds QUERY_MAX_RESULT_LIMIT",
      "params": [
        {
          "name": "digests",
          "description": "A list of transaction digests.",
          "required": true,
          "schema": {
            "type": "array",
            "items": {
              "$ref": "#/components/schemas/TransactionDigest"
            }
          }
        },
        {
          "name": "options",
          "description": "config options to control which fields to fetch",
          "schema": {
            "$ref": "#/components/schemas/TransactionBlockResponseOptions"
          }
        }
      ],
      "result": {
        "name": "Vec<IotaTransactionBlockResponse>",
        "required": true,
        "schema": {
          "type": "array",
          "items": {
            "$ref": "#/components/schemas/TransactionBlockResponse"
          }
        }
      },
      "examples": [
        {
          "name": "Returns the transaction data for specified digest.",
          "params": [
            {
              "name": "digests",
              "value": [
                "Hj12H7iuX6ejEQCtbA2saQpa1i68f9d2CWxxgQo9QbpY",
                "81rKmx5TmSzq8UK51rwHS6gQdUg618JHoa4oUxB3opb",
                "AhdWMs5P16iyATKbiZ1vhoAj11Q9xKA7r9XTJDB5wFes"
              ]
            },
            {
              "name": "options",
              "value": {
                "showInput": true,
                "showRawInput": false,
                "showEffects": true,
                "showEvents": true,
                "showObjectChanges": false,
                "showBalanceChanges": false,
                "showRawEffects": false
              }
            }
          ],
          "result": {
            "name": "Result",
            "value": [
              {
                "digest": "Hj12H7iuX6ejEQCtbA2saQpa1i68f9d2CWxxgQo9QbpY",
                "transaction": {
                  "data": {
                    "messageVersion": "v1",
                    "transaction": {
                      "kind": "ProgrammableTransaction",
                      "inputs": [
                        {
                          "type": "pure",
                          "valueType": "address",
                          "value": "0x7a8e9a0d074f90fddb42cd928f74b986c6f539a734f3d7c9a75a9cb227ec3157"
                        },
                        {
                          "type": "object",
                          "objectType": "immOrOwnedObject",
                          "objectId": "0x24962ee4193c8c0d2fb28bbe0eb4ba5fc87a2c6d1a7c12c9454872c5ea06d5e1",
                          "version": "2",
                          "digest": "3gmeyj5oEdE8A4PvjWsDSHchC6tb6YQj18gnD7xnDqGz"
                        }
                      ],
                      "transactions": [
                        {
                          "TransferObjects": [
                            [
                              {
                                "Input": 1
                              }
                            ],
                            {
                              "Input": 0
                            }
                          ]
                        }
                      ]
                    },
                    "sender": "0x235c77b62592fd410cb9eb3c6a77aebddd1ff931aee26094b6702dfc1f65a905",
                    "gasData": {
                      "payment": [
                        {
                          "objectId": "0x9585d5591521bfd12dec3a372efd539108ba807a0dabed6e5da0f174efc3f58e",
                          "version": 2,
                          "digest": "JAgYeYMPm5VLzBYcYxxQUEatfG9gHdFqSNwmBBS41Bri"
                        }
                      ],
                      "owner": "0x235c77b62592fd410cb9eb3c6a77aebddd1ff931aee26094b6702dfc1f65a905",
                      "price": "10",
                      "budget": "100000"
                    }
                  },
                  "txSignatures": [
                    "ADXpbKNNpRW1Csi96IkAhv0CbvRO5D4Wx+iZ4S+k7SjACqqMtyW08Y0TFpydk9mrx9vb5qKyFAqgx4GDVgV/fQmnSicGHWn+0mf3oSb/LUa5i+dDAEb1qsgy7LkQ8hbr+w=="
                  ]
                },
                "rawTransaction": "AQAAAAAAAgAgeo6aDQdPkP3bQs2Sj3S5hsb1Oac089fJp1qcsifsMVcBACSWLuQZPIwNL7KLvg60ul/IeixtGnwSyUVIcsXqBtXhAgAAAAAAAAAgJ+eEST+x3M3niTo6xcZ80sTidUC1LugoCWsqpf5Qp+8BAQEBAQABAAAjXHe2JZL9QQy56zxqd6693R/5Ma7iYJS2cC38H2WpBQGVhdVZFSG/0S3sOjcu/VORCLqAeg2r7W5doPF078P1jgIAAAAAAAAAIP8RnpL1eudNGyUNXfLLUXB4KopDj79oHt7U0eCizX37I1x3tiWS/UEMues8aneuvd0f+TGu4mCUtnAt/B9lqQUKAAAAAAAAAKCGAQAAAAAAAAFhADXpbKNNpRW1Csi96IkAhv0CbvRO5D4Wx+iZ4S+k7SjACqqMtyW08Y0TFpydk9mrx9vb5qKyFAqgx4GDVgV/fQmnSicGHWn+0mf3oSb/LUa5i+dDAEb1qsgy7LkQ8hbr+w==",
                "effects": {
                  "messageVersion": "v1",
                  "status": {
                    "status": "success"
                  },
                  "executedEpoch": "0",
                  "gasUsed": {
                    "computationCost": "100",
                    "storageCost": "100",
                    "storageRebate": "10",
                    "nonRefundableStorageFee": "0"
                  },
                  "transactionDigest": "2SY11dmdTQv6JLD2wqcsMiJNqXbXUkn87Rzw5NHib8Mf",
                  "mutated": [
                    {
                      "owner": {
                        "AddressOwner": "0x235c77b62592fd410cb9eb3c6a77aebddd1ff931aee26094b6702dfc1f65a905"
                      },
                      "reference": {
                        "objectId": "0x9585d5591521bfd12dec3a372efd539108ba807a0dabed6e5da0f174efc3f58e",
                        "version": 2,
                        "digest": "JAgYeYMPm5VLzBYcYxxQUEatfG9gHdFqSNwmBBS41Bri"
                      }
                    },
                    {
                      "owner": {
                        "AddressOwner": "0x7a8e9a0d074f90fddb42cd928f74b986c6f539a734f3d7c9a75a9cb227ec3157"
                      },
                      "reference": {
                        "objectId": "0x24962ee4193c8c0d2fb28bbe0eb4ba5fc87a2c6d1a7c12c9454872c5ea06d5e1",
                        "version": 2,
                        "digest": "3gmeyj5oEdE8A4PvjWsDSHchC6tb6YQj18gnD7xnDqGz"
                      }
                    }
                  ],
                  "gasObject": {
                    "owner": {
                      "ObjectOwner": "0x235c77b62592fd410cb9eb3c6a77aebddd1ff931aee26094b6702dfc1f65a905"
                    },
                    "reference": {
                      "objectId": "0x9585d5591521bfd12dec3a372efd539108ba807a0dabed6e5da0f174efc3f58e",
                      "version": 2,
                      "digest": "JAgYeYMPm5VLzBYcYxxQUEatfG9gHdFqSNwmBBS41Bri"
                    }
                  },
                  "eventsDigest": "DkaTtjSfULiQ7FT48kzuS7yKj2JUAWGgjDBXddqn1z9o"
                },
                "objectChanges": [
                  {
                    "type": "transferred",
                    "sender": "0x235c77b62592fd410cb9eb3c6a77aebddd1ff931aee26094b6702dfc1f65a905",
                    "recipient": {
                      "AddressOwner": "0x7a8e9a0d074f90fddb42cd928f74b986c6f539a734f3d7c9a75a9cb227ec3157"
                    },
                    "objectType": "0x2::example::Object",
                    "objectId": "0x24962ee4193c8c0d2fb28bbe0eb4ba5fc87a2c6d1a7c12c9454872c5ea06d5e1",
                    "version": "2",
                    "digest": "J4k64LwycebB7TQhKrPaZ954yCK64rwbDJMSrSUW4Ba4"
                  }
                ]
              },
              {
                "digest": "81rKmx5TmSzq8UK51rwHS6gQdUg618JHoa4oUxB3opb",
                "transaction": {
                  "data": {
                    "messageVersion": "v1",
                    "transaction": {
                      "kind": "ProgrammableTransaction",
                      "inputs": [
                        {
                          "type": "pure",
                          "valueType": "address",
                          "value": "0xc3e4f846a282754946e181e00f4341a53b5e895ef8ec3c73d2378a0a11825e23"
                        },
                        {
                          "type": "object",
                          "objectType": "immOrOwnedObject",
                          "objectId": "0x2fac1a70e20e146fb1303bd60eb4bea9bd453e50690b423241f0e2e9beabd601",
                          "version": "2",
                          "digest": "HyJbrm9Th6ox4oU9vrrRzgZSaCu1n3omMJ1fAcHswvvo"
                        }
                      ],
                      "transactions": [
                        {
                          "TransferObjects": [
                            [
                              {
                                "Input": 1
                              }
                            ],
                            {
                              "Input": 0
                            }
                          ]
                        }
                      ]
                    },
                    "sender": "0xf528c54e5aa9397aa10a66ec4455fd4b49735ac19e5a0deed050c755ca98d29c",
                    "gasData": {
                      "payment": [
                        {
                          "objectId": "0xbbdabf2828ee9ca7e4227a61cff851fef9fb6a08ae444c96f9810275d6af973c",
                          "version": 2,
                          "digest": "snEA8RNnDvsYjKJx2NMUP49TMjoAuQXx3LJgwe4qo9B"
                        }
                      ],
                      "owner": "0xf528c54e5aa9397aa10a66ec4455fd4b49735ac19e5a0deed050c755ca98d29c",
                      "price": "10",
                      "budget": "100000"
                    }
                  },
                  "txSignatures": [
                    "AOTioLzQMACPuS2iB1FJBbTHnd/VTto9n+JwEeO5DtKAcAxQWN+MWuWGl8Th42XkVv2wqe8OG39I+Jji11TORgQLoJG5hufQ9rzjXn1UVSbD7HyPVZykOZAICGCiqQMgGw=="
                  ]
                },
                "rawTransaction": "AQAAAAAAAgAgw+T4RqKCdUlG4YHgD0NBpTteiV747Dxz0jeKChGCXiMBAC+sGnDiDhRvsTA71g60vqm9RT5QaQtCMkHw4um+q9YBAgAAAAAAAAAg/Cdq6qc8DsEltgkKJ7uvql/DLnVzYS0husigmreRU3QBAQEBAQABAAD1KMVOWqk5eqEKZuxEVf1LSXNawZ5aDe7QUMdVypjSnAG72r8oKO6cp+QiemHP+FH++ftqCK5ETJb5gQJ11q+XPAIAAAAAAAAAIA0CLbniGg8JvLiQdz0RwavXF2ex9nqAQCZ3iCA/OXci9SjFTlqpOXqhCmbsRFX9S0lzWsGeWg3u0FDHVcqY0pwKAAAAAAAAAKCGAQAAAAAAAAFhAOTioLzQMACPuS2iB1FJBbTHnd/VTto9n+JwEeO5DtKAcAxQWN+MWuWGl8Th42XkVv2wqe8OG39I+Jji11TORgQLoJG5hufQ9rzjXn1UVSbD7HyPVZykOZAICGCiqQMgGw==",
                "effects": {
                  "messageVersion": "v1",
                  "status": {
                    "status": "success"
                  },
                  "executedEpoch": "0",
                  "gasUsed": {
                    "computationCost": "100",
                    "storageCost": "100",
                    "storageRebate": "10",
                    "nonRefundableStorageFee": "0"
                  },
                  "transactionDigest": "69bh3Q9RhRgMFKwmQn8LYE8vYujFTpYyUSVBht3oYkm6",
                  "mutated": [
                    {
                      "owner": {
                        "AddressOwner": "0xf528c54e5aa9397aa10a66ec4455fd4b49735ac19e5a0deed050c755ca98d29c"
                      },
                      "reference": {
                        "objectId": "0xbbdabf2828ee9ca7e4227a61cff851fef9fb6a08ae444c96f9810275d6af973c",
                        "version": 2,
                        "digest": "snEA8RNnDvsYjKJx2NMUP49TMjoAuQXx3LJgwe4qo9B"
                      }
                    },
                    {
                      "owner": {
                        "AddressOwner": "0xc3e4f846a282754946e181e00f4341a53b5e895ef8ec3c73d2378a0a11825e23"
                      },
                      "reference": {
                        "objectId": "0x2fac1a70e20e146fb1303bd60eb4bea9bd453e50690b423241f0e2e9beabd601",
                        "version": 2,
                        "digest": "HyJbrm9Th6ox4oU9vrrRzgZSaCu1n3omMJ1fAcHswvvo"
                      }
                    }
                  ],
                  "gasObject": {
                    "owner": {
                      "ObjectOwner": "0xf528c54e5aa9397aa10a66ec4455fd4b49735ac19e5a0deed050c755ca98d29c"
                    },
                    "reference": {
                      "objectId": "0xbbdabf2828ee9ca7e4227a61cff851fef9fb6a08ae444c96f9810275d6af973c",
                      "version": 2,
                      "digest": "snEA8RNnDvsYjKJx2NMUP49TMjoAuQXx3LJgwe4qo9B"
                    }
                  },
                  "eventsDigest": "4Vh6HmG6PwdbZbMiMwj9YnKvsMnP3gfhLmAd288eujv4"
                },
                "objectChanges": [
                  {
                    "type": "transferred",
                    "sender": "0xf528c54e5aa9397aa10a66ec4455fd4b49735ac19e5a0deed050c755ca98d29c",
                    "recipient": {
                      "AddressOwner": "0xc3e4f846a282754946e181e00f4341a53b5e895ef8ec3c73d2378a0a11825e23"
                    },
                    "objectType": "0x2::example::Object",
                    "objectId": "0x2fac1a70e20e146fb1303bd60eb4bea9bd453e50690b423241f0e2e9beabd601",
                    "version": "2",
                    "digest": "CHia3BiES8mt5kqMYhzBpjAeLRpjcsMNDMFakBAdcVAg"
                  }
                ]
              },
              {
                "digest": "AhdWMs5P16iyATKbiZ1vhoAj11Q9xKA7r9XTJDB5wFes",
                "transaction": {
                  "data": {
                    "messageVersion": "v1",
                    "transaction": {
                      "kind": "ProgrammableTransaction",
                      "inputs": [
                        {
                          "type": "pure",
                          "valueType": "address",
                          "value": "0x0388c28ddd5977a58e206acd19639c875a4fbecf3342b825c8384300ac7e3bad"
                        },
                        {
                          "type": "object",
                          "objectType": "immOrOwnedObject",
                          "objectId": "0xc820a75b574224b920aa9b005093b820df24ef8b43715499f4fff4e056c0cd5c",
                          "version": "2",
                          "digest": "6jsxetsBSZJ5ozgZuDmHXJzn9ZBp8emivfYHe6tnHg7C"
                        }
                      ],
                      "transactions": [
                        {
                          "TransferObjects": [
                            [
                              {
                                "Input": 1
                              }
                            ],
                            {
                              "Input": 0
                            }
                          ]
                        }
                      ]
                    },
                    "sender": "0xc14b8463f3b1bc524043bd03c25f673ec576debde0096727f95524f0f555f6bb",
                    "gasData": {
                      "payment": [
                        {
                          "objectId": "0xd8024b4b39a7fed27134b073da8638454111396519379e888c83abaf0e600504",
                          "version": 2,
                          "digest": "9CpH2aW4XPVxaZBGHRwHueXEQUvN3Pf7JQpASHiEsNCw"
                        }
                      ],
                      "owner": "0xc14b8463f3b1bc524043bd03c25f673ec576debde0096727f95524f0f555f6bb",
                      "price": "10",
                      "budget": "100000"
                    }
                  },
                  "txSignatures": [
                    "AAUbCJPG4NRwCaIP0fhIYKgbCj73YH4jG+aLybQnwzniioDlLXeALtmzQiVcO/c/muVfegYm9quaAuTXkseXdwrBLYrHKlE7PwRVuJjmBwbiSpqS0m/j+PFnALfPM5bN1Q=="
                  ]
                },
                "rawTransaction": "AQAAAAAAAgAgA4jCjd1Zd6WOIGrNGWOch1pPvs8zQrglyDhDAKx+O60BAMggp1tXQiS5IKqbAFCTuCDfJO+LQ3FUmfT/9OBWwM1cAgAAAAAAAAAgVUZy4Te1Cxp8iyTYMxDI9sRo5v6QbaCnpymsaNySaNMBAQEBAQABAADBS4Rj87G8UkBDvQPCX2c+xXbeveAJZyf5VSTw9VX2uwHYAktLOaf+0nE0sHPahjhFQRE5ZRk3noiMg6uvDmAFBAIAAAAAAAAAIHnkVv8BP1ZT2rttbJXd19NaQtMfOpvru2g9tm6KBnBowUuEY/OxvFJAQ70Dwl9nPsV23r3gCWcn+VUk8PVV9rsKAAAAAAAAAKCGAQAAAAAAAAFhAAUbCJPG4NRwCaIP0fhIYKgbCj73YH4jG+aLybQnwzniioDlLXeALtmzQiVcO/c/muVfegYm9quaAuTXkseXdwrBLYrHKlE7PwRVuJjmBwbiSpqS0m/j+PFnALfPM5bN1Q==",
                "effects": {
                  "messageVersion": "v1",
                  "status": {
                    "status": "success"
                  },
                  "executedEpoch": "0",
                  "gasUsed": {
                    "computationCost": "100",
                    "storageCost": "100",
                    "storageRebate": "10",
                    "nonRefundableStorageFee": "0"
                  },
                  "transactionDigest": "DzJWHtFNHttaBdpECZGDMF7tcx5NYZfNfCk5NsaaRgmn",
                  "mutated": [
                    {
                      "owner": {
                        "AddressOwner": "0xc14b8463f3b1bc524043bd03c25f673ec576debde0096727f95524f0f555f6bb"
                      },
                      "reference": {
                        "objectId": "0xd8024b4b39a7fed27134b073da8638454111396519379e888c83abaf0e600504",
                        "version": 2,
                        "digest": "9CpH2aW4XPVxaZBGHRwHueXEQUvN3Pf7JQpASHiEsNCw"
                      }
                    },
                    {
                      "owner": {
                        "AddressOwner": "0x0388c28ddd5977a58e206acd19639c875a4fbecf3342b825c8384300ac7e3bad"
                      },
                      "reference": {
                        "objectId": "0xc820a75b574224b920aa9b005093b820df24ef8b43715499f4fff4e056c0cd5c",
                        "version": 2,
                        "digest": "6jsxetsBSZJ5ozgZuDmHXJzn9ZBp8emivfYHe6tnHg7C"
                      }
                    }
                  ],
                  "gasObject": {
                    "owner": {
                      "ObjectOwner": "0xc14b8463f3b1bc524043bd03c25f673ec576debde0096727f95524f0f555f6bb"
                    },
                    "reference": {
                      "objectId": "0xd8024b4b39a7fed27134b073da8638454111396519379e888c83abaf0e600504",
                      "version": 2,
                      "digest": "9CpH2aW4XPVxaZBGHRwHueXEQUvN3Pf7JQpASHiEsNCw"
                    }
                  },
                  "eventsDigest": "Bbh3U8fCxVzdX6uZUNWRzZrUktcUfWcydhWCMyWJSPpt"
                },
                "objectChanges": [
                  {
                    "type": "transferred",
                    "sender": "0xc14b8463f3b1bc524043bd03c25f673ec576debde0096727f95524f0f555f6bb",
                    "recipient": {
                      "AddressOwner": "0x0388c28ddd5977a58e206acd19639c875a4fbecf3342b825c8384300ac7e3bad"
                    },
                    "objectType": "0x2::example::Object",
                    "objectId": "0xc820a75b574224b920aa9b005093b820df24ef8b43715499f4fff4e056c0cd5c",
                    "version": "2",
                    "digest": "HaFQHEJugXDGh95A9Ye1tp7GikbuAQNiEanrQuVLvpfz"
                  }
                ]
              }
            ]
          }
        }
      ]
    },
    {
      "name": "iota_tryGetPastObject",
      "tags": [
        {
          "name": "Read API"
        }
      ],
      "description": "Note there is no software-level guarantee/SLA that objects with past versions can be retrieved by this API, even if the object and version exists/existed. The result may vary across nodes depending on their pruning policies. Return the object information for a specified version",
      "params": [
        {
          "name": "object_id",
          "description": "the ID of the queried object",
          "required": true,
          "schema": {
            "$ref": "#/components/schemas/ObjectID"
          }
        },
        {
          "name": "version",
          "description": "the version of the queried object. If None, default to the latest known version",
          "required": true,
          "schema": {
            "$ref": "#/components/schemas/SequenceNumber"
          }
        },
        {
          "name": "options",
          "description": "options for specifying the content to be returned",
          "schema": {
            "$ref": "#/components/schemas/ObjectDataOptions"
          }
        }
      ],
      "result": {
        "name": "IotaPastObjectResponse",
        "required": true,
        "schema": {
          "$ref": "#/components/schemas/ObjectRead"
        }
      },
      "examples": [
        {
          "name": "Gets Past Object data.",
          "params": [
            {
              "name": "object_id",
              "value": "0x11af4b844ff94b3fbef6e36b518da3ad4c5856fa686464524a876b463d129760"
            },
            {
              "name": "version",
              "value": 4
            },
            {
              "name": "options",
              "value": {
                "showType": true,
                "showOwner": true,
                "showPreviousTransaction": true,
                "showDisplay": false,
                "showContent": true,
                "showBcs": false,
                "showStorageRebate": true
              }
            }
          ],
          "result": {
            "name": "Result",
            "value": {
              "status": "VersionFound",
              "details": {
                "objectId": "0x11af4b844ff94b3fbef6e36b518da3ad4c5856fa686464524a876b463d129760",
                "version": "4",
                "digest": "5VPAwDXy3BL72ehFc7gSJoz27ahMd6spUg5YwYc4ibcv",
                "type": "0x2::coin::Coin<0x2::iota::IOTA>",
                "owner": {
                  "AddressOwner": "0x3568c40e814d9d5396d23087a0fd641e91e0e00df6c012cded9ef9ba5e5bf042"
                },
                "previousTransaction": "5jQByoouHBwaico5pQB73GdbzerC2StjTiHh5garBjiV",
                "storageRebate": "100",
                "content": {
                  "dataType": "moveObject",
                  "type": "0x2::coin::Coin<0x2::iota::IOTA>",
                  "hasPublicTransfer": true,
                  "fields": {
                    "balance": "10000",
                    "id": {
                      "id": "0x11af4b844ff94b3fbef6e36b518da3ad4c5856fa686464524a876b463d129760"
                    }
                  }
                }
              }
            }
          }
        }
      ]
    },
    {
      "name": "iota_tryMultiGetPastObjects",
      "tags": [
        {
          "name": "Read API"
        }
      ],
      "description": "Note there is no software-level guarantee/SLA that objects with past versions can be retrieved by this API, even if the object and version exists/existed. The result may vary across nodes depending on their pruning policies. Return the object information for a specified version",
      "params": [
        {
          "name": "past_objects",
          "description": "a vector of object and versions to be queried",
          "required": true,
          "schema": {
            "type": "array",
            "items": {
              "$ref": "#/components/schemas/GetPastObjectRequest"
            }
          }
        },
        {
          "name": "options",
          "description": "options for specifying the content to be returned",
          "schema": {
            "$ref": "#/components/schemas/ObjectDataOptions"
          }
        }
      ],
      "result": {
        "name": "Vec<IotaPastObjectResponse>",
        "required": true,
        "schema": {
          "type": "array",
          "items": {
            "$ref": "#/components/schemas/ObjectRead"
          }
        }
      },
      "examples": [
        {
          "name": "Gets Past Object data for a vector of objects.",
          "params": [
            {
              "name": "past_objects",
              "value": [
                {
                  "objectId": "0xd22bbb46f892c42d9ec0ae4de93e02c75973a51c17180798237326a58694a2cf",
                  "version": "4"
                },
                {
                  "objectId": "0x5cd6fa76ed1d18f05f15e35075252ddec4fb83621d55952d9172fcfcb72feae2",
                  "version": "12"
                }
              ]
            },
            {
              "name": "options",
              "value": {
                "showType": true,
                "showOwner": true,
                "showPreviousTransaction": true,
                "showDisplay": false,
                "showContent": true,
                "showBcs": false,
                "showStorageRebate": true
              }
            }
          ],
          "result": {
            "name": "Result",
            "value": [
              {
                "status": "VersionFound",
                "details": {
                  "objectId": "0xd22bbb46f892c42d9ec0ae4de93e02c75973a51c17180798237326a58694a2cf",
                  "version": "4",
                  "digest": "5pCqw4G6F1hXcukW3XwhBzas9RqeFrUkvNon5jgX3ewg",
                  "type": "0x2::coin::Coin<0x2::iota::IOTA>",
                  "owner": {
                    "AddressOwner": "0x38b3186a7bb26a1ab2c982a0a9b482aa70f5a010fffc60f20194ef0f597474e8"
                  },
                  "previousTransaction": "EupJisi3AynCmcFyhkX1azsVtR6vun1Uaf7WSRCE82jx",
                  "storageRebate": "100",
                  "content": {
                    "dataType": "moveObject",
                    "type": "0x2::coin::Coin<0x2::iota::IOTA>",
                    "hasPublicTransfer": true,
                    "fields": {
                      "balance": "10000",
                      "id": {
                        "id": "0xd22bbb46f892c42d9ec0ae4de93e02c75973a51c17180798237326a58694a2cf"
                      }
                    }
                  }
                }
              },
              {
                "status": "VersionFound",
                "details": {
                  "objectId": "0x5cd6fa76ed1d18f05f15e35075252ddec4fb83621d55952d9172fcfcb72feae2",
                  "version": "12",
                  "digest": "CE9bNT96Sa2BxQQH2id4PRxTgW5TW7zm6VVhDeRNBegW",
                  "type": "0x2::coin::Coin<0x2::iota::IOTA>",
                  "owner": {
                    "AddressOwner": "0x54b3c61936f77fcfdaa213c2f7b4fb1b51ef9f3ed66000c0e45697dbee095479"
                  },
                  "previousTransaction": "hvBGBXvKVhC7XYgVPujuiLjxASR6UGAkSFrCRtVxX1F",
                  "storageRebate": "100",
                  "content": {
                    "dataType": "moveObject",
                    "type": "0x2::coin::Coin<0x2::iota::IOTA>",
                    "hasPublicTransfer": true,
                    "fields": {
                      "balance": "20000",
                      "id": {
                        "id": "0xd22bbb46f892c42d9ec0ae4de93e02c75973a51c17180798237326a58694a2cf"
                      }
                    }
                  }
                }
              }
            ]
          }
        }
      ]
    },
    {
      "name": "iotax_getAllBalances",
      "tags": [
        {
          "name": "Coin Query API"
        }
      ],
      "description": "Return the total coin balance for all coin type, owned by the address owner.",
      "params": [
        {
          "name": "owner",
          "description": "the owner's Iota address",
          "required": true,
          "schema": {
            "$ref": "#/components/schemas/IotaAddress"
          }
        }
      ],
      "result": {
        "name": "Vec<Balance>",
        "required": true,
        "schema": {
          "type": "array",
          "items": {
            "$ref": "#/components/schemas/Balance"
          }
        }
      },
      "examples": [
        {
          "name": "Gets all balances for the address in the request.",
          "params": [
            {
              "name": "owner",
              "value": "0x94f1a597b4e8f709a396f7f6b1482bdcd65a673d111e49286c527fab7c2d0961"
            }
          ],
          "result": {
            "name": "Result",
            "value": [
              {
                "coinType": "0x2::iota::IOTA",
                "coinObjectCount": 15,
                "totalBalance": "3000000000",
                "lockedBalance": {}
              }
            ]
          }
        }
      ]
    },
    {
      "name": "iotax_getAllCoins",
      "tags": [
        {
          "name": "Coin Query API"
        }
      ],
      "description": "Return all Coin objects owned by an address.",
      "params": [
        {
          "name": "owner",
          "description": "the owner's Iota address",
          "required": true,
          "schema": {
            "$ref": "#/components/schemas/IotaAddress"
          }
        },
        {
          "name": "cursor",
          "description": "optional paging cursor",
          "schema": {
            "$ref": "#/components/schemas/ObjectID"
          }
        },
        {
          "name": "limit",
          "description": "maximum number of items per page",
          "schema": {
            "type": "integer",
            "format": "uint",
            "minimum": 0.0
          }
        }
      ],
      "result": {
        "name": "CoinPage",
        "required": true,
        "schema": {
          "$ref": "#/components/schemas/Page_for_Coin_and_ObjectID"
        }
      },
      "examples": [
        {
          "name": "Gets all coins for the address in the request body. Begin listing the coins that are after the provided `cursor` value and return only the `limit` amount of results per page.",
          "params": [
            {
              "name": "owner",
              "value": "0x41f5975e3c6bd5c95f041a8493ad7e9934be26e69152d2c2e86d8a9bdbd242b3"
            },
            {
              "name": "cursor",
              "value": "0x2564cd31a71cf9833609b111436d8f0f47b7f8b9927ec3f8975a1dcbf9b25564"
            },
            {
              "name": "limit",
              "value": 3
            }
          ],
          "result": {
            "name": "Result",
            "value": {
              "data": [
                {
                  "coinType": "0x2::iota::IOTA",
                  "coinObjectId": "0x91825debff541cf4e08b5c5f7296ff9840e6f0b185af93984cde8cf3870302c0",
                  "version": "103626",
                  "digest": "7dp5WtTmtGp83EXYYFMzjBJRFeSgR67AzqMETLrfgeFx",
                  "balance": "200000000",
                  "previousTransaction": "9WfFUVhjbbh4tWkyUse1QxzbKX952cyXScH7xJNPB2vQ"
                },
                {
                  "coinType": "0x2::iota::IOTA",
                  "coinObjectId": "0x48a53f22e2e901ea2a5bf44fdd5bb94a1d83b6efc4dd779f0890ca3b1f6ba997",
                  "version": "103626",
                  "digest": "9xLdMXezY8d1yRA2TtN6pYjapyy2EVKHWNriGPFGCFvd",
                  "balance": "200000000",
                  "previousTransaction": "Byq9SyV7x6fvzaf88YRA9JM8vLbVLJAqUX8pESDmKcgw"
                },
                {
                  "coinType": "0x2::iota::IOTA",
                  "coinObjectId": "0x6867fcc63161269c5c0c73b02229486bbaff319209dfb8299ced3b8609037997",
                  "version": "103626",
                  "digest": "5xexWFq6QpGHBQyC9P2cbAJXq9qm2EjzfuRM9NwS1uyG",
                  "balance": "200000000",
                  "previousTransaction": "CEjwHmo98nAiYhSMfKoSDvUMtfKJ6ge6Uj4wKotK4MPZ"
                }
              ],
              "nextCursor": "0x861c5e055605b2bb1199faf653a8771e448930bc95a0369fad43a9870a2e5878",
              "hasNextPage": true
            }
          }
        }
      ]
    },
    {
      "name": "iotax_getAllEpochAddressMetrics",
      "tags": [
        {
          "name": "Extended API"
        }
      ],
      "params": [
        {
          "name": "descending_order",
          "schema": {
            "type": "boolean"
          }
        }
      ],
      "result": {
        "name": "Vec<AddressMetrics>",
        "required": true,
        "schema": {
          "type": "array",
          "items": {
            "$ref": "#/components/schemas/AddressMetrics"
          }
        }
      }
    },
    {
      "name": "iotax_getBalance",
      "tags": [
        {
          "name": "Coin Query API"
        }
      ],
      "description": "Return the total coin balance for one coin type, owned by the address owner.",
      "params": [
        {
          "name": "owner",
          "description": "the owner's Iota address",
          "required": true,
          "schema": {
            "$ref": "#/components/schemas/IotaAddress"
          }
        },
        {
          "name": "coin_type",
          "description": "optional type names for the coin (e.g., 0x168da5bf1f48dafc111b0a488fa454aca95e0b5e::usdc::USDC), default to 0x2::iota::IOTA if not specified.",
          "schema": {
            "type": "string"
          }
        }
      ],
      "result": {
        "name": "Balance",
        "required": true,
        "schema": {
          "$ref": "#/components/schemas/Balance"
        }
      },
      "examples": [
        {
          "name": "Gets the balance of the specified type of coin for the address in the request.",
          "params": [
            {
              "name": "owner",
              "value": "0x51ceab2edc89f74730e683ebee65578cb3bc9237ba6fca019438a9737cf156ae"
            },
            {
              "name": "coin_type",
              "value": "0x168da5bf1f48dafc111b0a488fa454aca95e0b5e::usdc::USDC"
            }
          ],
          "result": {
            "name": "Result",
            "value": {
              "coinType": "0x168da5bf1f48dafc111b0a488fa454aca95e0b5e::usdc::USDC",
              "coinObjectCount": 15,
              "totalBalance": "15",
              "lockedBalance": {}
            }
          }
        }
      ]
    },
    {
      "name": "iotax_getCheckpointAddressMetrics",
      "tags": [
        {
          "name": "Extended API"
        }
      ],
      "params": [
        {
          "name": "checkpoint",
          "required": true,
          "schema": {
            "type": "integer",
            "format": "uint64",
            "minimum": 0.0
          }
        }
      ],
      "result": {
        "name": "AddressMetrics",
        "required": true,
        "schema": {
          "$ref": "#/components/schemas/AddressMetrics"
        }
      }
    },
    {
      "name": "iotax_getCoinMetadata",
      "tags": [
        {
          "name": "Coin Query API"
        }
      ],
      "description": "Return metadata (e.g., symbol, decimals) for a coin.",
      "params": [
        {
          "name": "coin_type",
          "description": "type name for the coin (e.g., 0x168da5bf1f48dafc111b0a488fa454aca95e0b5e::usdc::USDC)",
          "required": true,
          "schema": {
            "type": "string"
          }
        }
      ],
      "result": {
        "name": "IotaCoinMetadata",
        "schema": {
          "$ref": "#/components/schemas/IotaCoinMetadata"
        }
      },
      "examples": [
        {
          "name": "Gets the metadata for the coin type in the request.",
          "params": [
            {
              "name": "coin_type",
              "value": "0x168da5bf1f48dafc111b0a488fa454aca95e0b5e::usdc::USDC"
            }
          ],
          "result": {
            "name": "Result",
            "value": {
              "decimals": 9,
              "name": "Usdc",
              "symbol": "USDC",
              "description": "Stable coin.",
              "iconUrl": null,
              "id": "0x6d907beaa3a49db57bdfdb3557e6d405cbf01c293a53e01457d65e92b5d8dd68"
            }
          }
        }
      ]
    },
    {
      "name": "iotax_getCoins",
      "tags": [
        {
          "name": "Coin Query API"
        }
      ],
      "description": "Return all Coin<`coin_type`> objects owned by an address.",
      "params": [
        {
          "name": "owner",
          "description": "the owner's Iota address",
          "required": true,
          "schema": {
            "$ref": "#/components/schemas/IotaAddress"
          }
        },
        {
          "name": "coin_type",
          "description": "optional type name for the coin (e.g., 0x168da5bf1f48dafc111b0a488fa454aca95e0b5e::usdc::USDC), default to 0x2::iota::IOTA if not specified.",
          "schema": {
            "type": "string"
          }
        },
        {
          "name": "cursor",
          "description": "optional paging cursor",
          "schema": {
            "$ref": "#/components/schemas/ObjectID"
          }
        },
        {
          "name": "limit",
          "description": "maximum number of items per page",
          "schema": {
            "type": "integer",
            "format": "uint",
            "minimum": 0.0
          }
        }
      ],
      "result": {
        "name": "CoinPage",
        "required": true,
        "schema": {
          "$ref": "#/components/schemas/Page_for_Coin_and_ObjectID"
        }
      },
      "examples": [
        {
          "name": "Gets all IOTA coins owned by the address provided. Return a paginated list of `limit` results per page. Similar to `iotax_getAllCoins`, but provides a way to filter by coin type.",
          "params": [
            {
              "name": "owner",
              "value": "0xd62ca040aba24f862a763851c54908cd2a0ee7d709c11b93d4a2083747b76856"
            },
            {
              "name": "coin_type",
              "value": "0x2::iota::IOTA"
            },
            {
              "name": "cursor",
              "value": "0xe5c651321915b06c81838c2e370109b554a448a78d3a56220f798398dde66eab"
            },
            {
              "name": "limit",
              "value": 3
            }
          ],
          "result": {
            "name": "Result",
            "value": {
              "data": [
                {
                  "coinType": "0x2::iota::IOTA",
                  "coinObjectId": "0xa5a8e30db5a798a7354340b6ea78a66f50921841ab5359ec7a3dc01f282420ae",
                  "version": "103626",
                  "digest": "tw5DzJTfdxTn4f3rekFrhN7dQTUezBgsEhycDobTBLb",
                  "balance": "200000000",
                  "previousTransaction": "HSein75AFXgdsnbABWLQ5mvjFmPFWrBFi9CMVsNn7gJr"
                },
                {
                  "coinType": "0x2::iota::IOTA",
                  "coinObjectId": "0x47dfa99496428c65b2054ad7db1872b87ff05b1047bb5e3adf5257cceb08ecb4",
                  "version": "103626",
                  "digest": "AfgFe7ZfjJ5dWV6VAy2LbtvBFhcABkvdvwEjLrRcFqtr",
                  "balance": "200000000",
                  "previousTransaction": "5WHnm9jUZEtDvSvsj7HBrP5BoxA3UY6R57qqumXJXboV"
                },
                {
                  "coinType": "0x2::iota::IOTA",
                  "coinObjectId": "0xd4f062dbcfc3bf73f5861945592222ff7b090ac21c8a3cf840abdc5b743da778",
                  "version": "103626",
                  "digest": "9er6jxigfuQEKsn9gtPV2oW1zGQRcFtKNijHVe88GUJD",
                  "balance": "200000000",
                  "previousTransaction": "H3gwoKE2FSLx3BwvNTTKqCsNHmg6ARzm345icHhXUAEW"
                }
              ],
              "nextCursor": "0xd4f062dbcfc3bf73f5861945592222ff7b090ac21c8a3cf840abdc5b743da778",
              "hasNextPage": true
            }
          }
        }
      ]
    },
    {
      "name": "iotax_getCommitteeInfo",
      "tags": [
        {
          "name": "Governance Read API"
        }
      ],
      "description": "Return the committee information for the asked `epoch`.",
      "params": [
        {
          "name": "epoch",
          "description": "The epoch of interest. If None, default to the latest epoch",
          "schema": {
            "$ref": "#/components/schemas/BigInt_for_uint64"
          }
        }
      ],
      "result": {
        "name": "IotaCommittee",
        "required": true,
        "schema": {
          "$ref": "#/components/schemas/CommitteeInfo"
        }
      },
      "examples": [
        {
          "name": "Gets committee information for epoch 5000.",
          "params": [
            {
              "name": "epoch",
              "value": "5000"
            }
          ],
          "result": {
            "name": "Result",
            "value": {
              "epoch": "5000",
              "validators": [
                [
                  "jc/20VUECmVvSBmxMRG1LFdGqGunLzlfuv4uw4R9HoFA5iSnUf32tfIFC8cgXPnTAATJCwx0Cv/TJs5nPMKyOi0k1T4q/rKG38Zo/UBgCJ1tKxe3md02+Q0zLlSnozjU",
                  "2500"
                ],
                [
                  "mfJe9h+AMrkUY2RgmCxcxvE07x3a52ZX8sv+wev8jQlzdAgN9vzw3Li8Sw2OCvXYDrv/K0xZn1T0LWMS38MUJ2B4wcw0fru+xRmL4lhRPzhrkw0CwnSagD4jMJVevRoQ",
                  "2500"
                ],
                [
                  "rd7vlNiYyI5A297/kcXxBfnPLHR/tvK8N+wD1ske2y4aV4z1RL6LCTHiXyQ9WbDDDZihbOO6HWzx1/UEJpkusK2zE0sFW+gUDS218l+wDYP45CIr8B/WrJOh/0152ljy",
                  "2500"
                ],
                [
                  "s/1e+1yHJAOkrRPxGZUTYG0jNUqEUkmuoVdWTCP/PBXGyeZSty10DoysuTy8wGhrDsDMDBx2C/tCtDZRn8WoBUt2UzqXqfI5h9CX75ax8lJrsgc/oQp3GZQXcjR+8nT0",
                  "2500"
                ]
              ]
            }
          }
        }
      ]
    },
    {
      "name": "iotax_getCurrentEpoch",
      "tags": [
        {
          "name": "Extended API"
        }
      ],
      "description": "Return current epoch info",
      "params": [],
      "result": {
        "name": "EpochInfo",
        "required": true,
        "schema": {
          "$ref": "#/components/schemas/EpochInfo"
        }
      }
    },
    {
      "name": "iotax_getDynamicFieldObject",
      "tags": [
        {
          "name": "Extended API"
        }
      ],
      "description": "Return the dynamic field object information for a specified object",
      "params": [
        {
          "name": "parent_object_id",
          "description": "The ID of the queried parent object",
          "required": true,
          "schema": {
            "$ref": "#/components/schemas/ObjectID"
          }
        },
        {
          "name": "name",
          "description": "The Name of the dynamic field",
          "required": true,
          "schema": {
            "$ref": "#/components/schemas/DynamicFieldName"
          }
        }
      ],
      "result": {
        "name": "IotaObjectResponse",
        "required": true,
        "schema": {
          "$ref": "#/components/schemas/IotaObjectResponse"
        }
      },
      "examples": [
        {
          "name": "Gets the information for the dynamic field the request provides.",
          "params": [
            {
              "name": "parent_object_id",
              "value": "0x5ea6f7a348f4a7bd1a9ab069eb7f63865de3075cc5a4e62432f634b50fd2bb2b"
            },
            {
              "name": "name",
              "value": {
                "type": "0x0000000000000000000000000000000000000000000000000000000000000009::test::TestField",
                "value": "some_value"
              }
            }
          ],
          "result": {
            "name": "Result",
            "value": {
              "data": {
                "objectId": "0x5ea6f7a348f4a7bd1a9ab069eb7f63865de3075cc5a4e62432f634b50fd2bb2b",
                "version": "1",
                "digest": "FnxePMX8y7AqX5mRL4nCcK4xecSrpHrd85c3sJDmh5uG",
                "type": "0x0000000000000000000000000000000000000000000000000000000000000009::test::TestField",
                "owner": {
                  "AddressOwner": "0x013d1eb156edcc1bedc3b1af1be1fe41671856fd3450dc5574abd53c793c9f22"
                },
                "previousTransaction": "Faiv4yqGR4HjAW8WhMN1NHHNStxXgP3u22dVPyvLad2z",
                "storageRebate": "100",
                "content": {
                  "dataType": "moveObject",
                  "type": "0x0000000000000000000000000000000000000000000000000000000000000009::test::TestField",
                  "hasPublicTransfer": true,
                  "fields": {}
                }
              }
            }
          }
        }
      ]
    },
    {
      "name": "iotax_getDynamicFields",
      "tags": [
        {
          "name": "Extended API"
        }
      ],
      "description": "Return the list of dynamic field objects owned by an object.",
      "params": [
        {
          "name": "parent_object_id",
          "description": "The ID of the parent object",
          "required": true,
          "schema": {
            "$ref": "#/components/schemas/ObjectID"
          }
        },
        {
          "name": "cursor",
          "description": "An optional paging cursor. If provided, the query will start from the next item after the specified cursor. Default to start from the first item if not specified.",
          "schema": {
            "$ref": "#/components/schemas/ObjectID"
          }
        },
        {
          "name": "limit",
          "description": "Maximum item returned per page, default to [QUERY_MAX_RESULT_LIMIT] if not specified.",
          "schema": {
            "type": "integer",
            "format": "uint",
            "minimum": 0.0
          }
        }
      ],
      "result": {
        "name": "DynamicFieldPage",
        "required": true,
        "schema": {
          "$ref": "#/components/schemas/Page_for_DynamicFieldInfo_and_ObjectID"
        }
      },
      "examples": [
        {
          "name": "Gets dynamic fields for the object the request provides in a paginated list of `limit` dynamic field results per page. The default limit is 50.",
          "params": [
            {
              "name": "parent_object_id",
              "value": "0xcfd10bca4d517e9452ad5486d69ee482b758c2399039dbbedd5db24385e934d6"
            },
            {
              "name": "cursor",
              "value": "0x3ddea0f8c3da994d9ead562ce76e36fdef6a382da344930c73d1298b0e9644b8"
            },
            {
              "name": "limit",
              "value": 3
            }
          ],
          "result": {
            "name": "Result",
            "value": {
              "data": [
                {
                  "name": {
                    "type": "0x0000000000000000000000000000000000000000000000000000000000000009::test::TestField",
                    "value": "some_value"
                  },
                  "bcsName": "2F1KQ3miNpBx1RzoRr1MVYMraK7RV",
                  "type": "DynamicField",
                  "objectType": "test",
                  "objectId": "0x82b2fd67344691abd0efc771941b948ad35360b08e449fbbc28b0641175bf60b",
                  "version": 1,
                  "digest": "P2fGrUFbsF576cFxXYXrp1PskZHo2XKvbEoxL14qtnr"
                },
                {
                  "name": {
                    "type": "0x0000000000000000000000000000000000000000000000000000000000000009::test::TestField",
                    "value": "some_value"
                  },
                  "bcsName": "2F1KQ3miNpBx1RzoRr1MVYMraK7RV",
                  "type": "DynamicField",
                  "objectType": "test",
                  "objectId": "0x21564fc5a68ace997461b098c1d1f3ccbde241d8fdf562db36bc1423ee10cecb",
                  "version": 1,
                  "digest": "8Nmpatir33R88Xow2td3dpezMm1gsQJD19VThwR1Y8T5"
                },
                {
                  "name": {
                    "type": "0x0000000000000000000000000000000000000000000000000000000000000009::test::TestField",
                    "value": "some_value"
                  },
                  "bcsName": "2F1KQ3miNpBx1RzoRr1MVYMraK7RV",
                  "type": "DynamicField",
                  "objectType": "test",
                  "objectId": "0x7e00acf5386662fa062483ba507b1e9e3039750f0a270f2e12441ad7f611a5f7",
                  "version": 1,
                  "digest": "J2n2gEG8R9P9nMep8mRVLjttxcDXQnWSH9KmrRsnGSg2"
                }
              ],
              "nextCursor": "0x671832358f25bfacde706e528df4e15bb8de6dadd21835dfe44f4973139c15f9",
              "hasNextPage": true
            }
          }
        }
      ]
    },
    {
      "name": "iotax_getEpochMetrics",
      "tags": [
        {
          "name": "Extended API"
        }
      ],
      "description": "Return a list of epoch metrics, which is a subset of epoch info",
      "params": [
        {
          "name": "cursor",
          "description": "Optional paging cursor",
          "schema": {
            "$ref": "#/components/schemas/BigInt_for_uint64"
          }
        },
        {
          "name": "limit",
          "description": "Maximum number of items per page",
          "schema": {
            "type": "integer",
            "format": "uint",
            "minimum": 0.0
          }
        },
        {
          "name": "descending_order",
          "description": "Flag to return results in descending order",
          "schema": {
            "type": "boolean"
          }
        }
      ],
      "result": {
        "name": "EpochMetricsPage",
        "required": true,
        "schema": {
          "$ref": "#/components/schemas/Page_for_EpochMetrics_and_BigInt_for_uint64"
        }
      }
    },
    {
      "name": "iotax_getEpochs",
      "tags": [
        {
          "name": "Extended API"
        }
      ],
      "description": "Return a list of epoch info",
      "params": [
        {
          "name": "cursor",
          "description": "Optional paging cursor",
          "schema": {
            "$ref": "#/components/schemas/BigInt_for_uint64"
          }
        },
        {
          "name": "limit",
          "description": "Maximum number of items per page",
          "schema": {
            "type": "integer",
            "format": "uint",
            "minimum": 0.0
          }
        },
        {
          "name": "descending_order",
          "description": "Flag to return results in descending order",
          "schema": {
            "type": "boolean"
          }
        }
      ],
      "result": {
        "name": "EpochPage",
        "required": true,
        "schema": {
          "$ref": "#/components/schemas/Page_for_EpochInfo_and_BigInt_for_uint64"
        }
      }
    },
    {
      "name": "iotax_getLatestAddressMetrics",
      "tags": [
        {
          "name": "Extended API"
        }
      ],
      "description": "Address related metrics",
      "params": [],
      "result": {
        "name": "AddressMetrics",
        "required": true,
        "schema": {
          "$ref": "#/components/schemas/AddressMetrics"
        }
      }
    },
    {
      "name": "iotax_getLatestIotaSystemState",
      "tags": [
        {
          "name": "Governance Read API"
        }
      ],
      "description": "Return the latest IOTA system state object on-chain.",
      "params": [],
      "result": {
        "name": "IotaSystemStateSummary",
        "required": true,
        "schema": {
          "$ref": "#/components/schemas/IotaSystemStateSummary"
        }
      },
      "examples": [
        {
          "name": "Gets objects owned by the address in the request.",
          "params": [],
          "result": {
            "name": "Result",
            "value": "some_system_state"
          }
        }
      ]
    },
    {
      "name": "iotax_getMoveCallMetrics",
      "tags": [
        {
          "name": "Extended API"
        }
      ],
      "description": "Return move call metrics",
      "params": [],
      "result": {
        "name": "MoveCallMetrics",
        "required": true,
        "schema": {
          "$ref": "#/components/schemas/MoveCallMetrics"
        }
      }
    },
    {
      "name": "iotax_getNetworkMetrics",
      "tags": [
        {
          "name": "Extended API"
        }
      ],
      "description": "Return Network metrics",
      "params": [],
      "result": {
        "name": "NetworkMetrics",
        "required": true,
        "schema": {
          "$ref": "#/components/schemas/NetworkMetrics"
        }
      }
    },
    {
      "name": "iotax_getOwnedObjects",
      "tags": [
        {
          "name": "Extended API"
        }
      ],
      "description": "Return the list of objects owned by an address. Note that if the address owns more than `QUERY_MAX_RESULT_LIMIT` objects, the pagination is not accurate, because previous page may have been updated when the next page is fetched. Please use iotax_queryObjects if this is a concern.",
      "params": [
        {
          "name": "address",
          "description": "the owner's Iota address",
          "required": true,
          "schema": {
            "$ref": "#/components/schemas/IotaAddress"
          }
        },
        {
          "name": "query",
          "description": "the objects query criteria.",
          "schema": {
            "$ref": "#/components/schemas/ObjectResponseQuery"
          }
        },
        {
          "name": "cursor",
          "description": "An optional paging cursor. If provided, the query will start from the next item after the specified cursor. Default to start from the first item if not specified.",
          "schema": {
            "$ref": "#/components/schemas/ObjectID"
          }
        },
        {
          "name": "limit",
          "description": "Max number of items returned per page, default to [QUERY_MAX_RESULT_LIMIT] if not specified.",
          "schema": {
            "type": "integer",
            "format": "uint",
            "minimum": 0.0
          }
        }
      ],
      "result": {
        "name": "ObjectsPage",
        "required": true,
        "schema": {
          "$ref": "#/components/schemas/Page_for_IotaObjectResponse_and_ObjectID"
        }
      },
      "examples": [
        {
          "name": "Returns all the objects the address provided in the request owns and that match the filter. By default, only the digest value is returned, but the request returns additional information by setting the relevant keys to true. A cursor value is also provided, so the list of results begin after that value.",
          "params": [
            {
              "name": "address",
              "value": "0x0cd4bb4d4f520fe9bbf0cf1cebe3f2549412826c3c9261bff9786c240123749f"
            },
            {
              "name": "query",
              "value": {
                "filter": {
                  "MatchAll": [
                    {
                      "StructType": "0x2::coin::Coin<0x2::iota::IOTA>"
                    },
                    {
                      "AddressOwner": "0x0cd4bb4d4f520fe9bbf0cf1cebe3f2549412826c3c9261bff9786c240123749f"
                    },
                    {
                      "Version": "13488"
                    }
                  ]
                },
                "options": {
                  "showType": true,
                  "showOwner": true,
                  "showPreviousTransaction": true,
                  "showDisplay": false,
                  "showContent": false,
                  "showBcs": false,
                  "showStorageRebate": false
                }
              }
            },
            {
              "name": "cursor",
              "value": "0x8a417a09c971859f8f2b8ec279438a25d8876ea3c60e345ac3861444136b4a1b"
            },
            {
              "name": "limit",
              "value": 3
            }
          ],
          "result": {
            "name": "Result",
            "value": {
              "data": [
                {
                  "data": {
                    "objectId": "0xd87765d1aadec2db8cc24c312542c8359b6b5e3bfeab524e5edaad3a204b4053",
                    "version": "13488",
                    "digest": "8qCvxDHh5LtDfF95Ci9G7vvQN2P6y4v55S9xoKBYp7FM",
                    "type": "0x2::coin::Coin<0x2::iota::IOTA>",
                    "owner": {
                      "AddressOwner": "0x0cd4bb4d4f520fe9bbf0cf1cebe3f2549412826c3c9261bff9786c240123749f"
                    },
                    "previousTransaction": "kniF9zCBVYevxq3ZmtKxDDJk27N1qEgwkDtPiyeve4Y",
                    "storageRebate": "100"
                  }
                },
                {
                  "data": {
                    "objectId": "0x26ed170e0427f9416a614d23284116375c16bd317738fd2c7a885362e04923f5",
                    "version": "13488",
                    "digest": "5Ka3vDaDy9h5UYk3Maz3vssWHrhbcGXQgwg8fL2ygyTi",
                    "type": "0x2::coin::Coin<0x2::iota::IOTA>",
                    "owner": {
                      "AddressOwner": "0x0cd4bb4d4f520fe9bbf0cf1cebe3f2549412826c3c9261bff9786c240123749f"
                    },
                    "previousTransaction": "FLSfkL1pVTxv724z5kfPbTq2KsWP1HEKBwZQ57uRZU11",
                    "storageRebate": "100"
                  }
                },
                {
                  "data": {
                    "objectId": "0x2aea16d6fb49b7d1ae51f33b01ed8e1ac66916858610c124bb6fd73bb13e141c",
                    "version": "13488",
                    "digest": "D3hfhfecVcmRcqNEkxkoFMzbuXvBqWj1JkCNU9zbnYMo",
                    "type": "0x2::coin::Coin<0x2::iota::IOTA>",
                    "owner": {
                      "AddressOwner": "0x0cd4bb4d4f520fe9bbf0cf1cebe3f2549412826c3c9261bff9786c240123749f"
                    },
                    "previousTransaction": "GEoTGQuWicnPLM9Rg3vW1Q2y3kvnAgEkbyn8Z3RnAYai",
                    "storageRebate": "100"
                  }
                }
              ],
              "nextCursor": "0x2aea16d6fb49b7d1ae51f33b01ed8e1ac66916858610c124bb6fd73bb13e141c",
              "hasNextPage": true
            }
          }
        }
      ]
    },
    {
      "name": "iotax_getReferenceGasPrice",
      "tags": [
        {
          "name": "Governance Read API"
        }
      ],
      "description": "Return the reference gas price for the network",
      "params": [],
      "result": {
        "name": "BigInt<u64>",
        "required": true,
        "schema": {
          "$ref": "#/components/schemas/BigInt_for_uint64"
        }
      },
      "examples": [
        {
          "name": "Gets reference gas price information for the network.",
          "params": [],
          "result": {
            "name": "Result",
            "value": 1000
          }
        }
      ]
    },
    {
      "name": "iotax_getStakes",
      "tags": [
        {
          "name": "Governance Read API"
        }
      ],
      "description": "Return all [DelegatedStake].",
      "params": [
        {
          "name": "owner",
          "required": true,
          "schema": {
            "$ref": "#/components/schemas/IotaAddress"
          }
        }
      ],
      "result": {
        "name": "Vec<DelegatedStake>",
        "required": true,
        "schema": {
          "type": "array",
          "items": {
            "$ref": "#/components/schemas/DelegatedStake"
          }
        }
      },
      "examples": [
        {
          "name": "Returns the staking information for the address the request provides.",
          "params": [
            {
              "name": "owner",
              "value": "0x3befb84f03a24386492bd3b05b1fd386172eb450e5059ce7df0ea6d9d6cefcaa"
            }
          ],
          "result": {
            "name": "Result",
            "value": [
              {
                "validatorAddress": "0x9a95cf69368e31b4dbe8ee9bdb3c0587bbc79d8fc6edf4007e185a962fd906df",
                "stakingPool": "0xb4eeb46b70f0bebcae832aeef9f7c5db76052ab656e5f81853d0cf701cdbc8eb",
                "stakes": [
                  {
                    "stakedIotaId": "0xf27ab513fc6ef8c344406c78da3d5ad3a5fcc295dc8803c15989a62d33ee8590",
                    "stakeRequestEpoch": "62",
                    "stakeActiveEpoch": "63",
                    "principal": "200000000000",
                    "status": "Active",
                    "estimatedReward": "520000000"
                  },
                  {
                    "stakedIotaId": "0x14cfd5e91c13a481370240e392464c329a203fb9f0a8158aaab9b2a90044b26e",
                    "stakeRequestEpoch": "142",
                    "stakeActiveEpoch": "143",
                    "principal": "200000000000",
                    "status": "Pending"
                  }
                ]
              },
              {
                "validatorAddress": "0x14cc7fee4100fdcabda6d15c63c4b49c45ae23f2b936495cd38b1a4b04010295",
                "stakingPool": "0xbaa75ac72e548aeecf2ce8b4e88530651d6e8f93e0fb79b4bc65a512beb5b9f3",
                "stakes": [
                  {
                    "stakedIotaId": "0x378423de90ed03b694cecf443c72b5387b29a731d26d98108d7abc4902107d7d",
                    "stakeRequestEpoch": "244",
                    "stakeActiveEpoch": "245",
                    "principal": "200000000000",
                    "status": "Unstaked"
                  }
                ]
              }
            ]
          }
        }
      ]
    },
    {
      "name": "iotax_getStakesByIds",
      "tags": [
        {
          "name": "Governance Read API"
        }
      ],
      "description": "Return one or more [DelegatedStake]. If a Stake was withdrawn its status will be Unstaked.",
      "params": [
        {
          "name": "staked_iota_ids",
          "required": true,
          "schema": {
            "type": "array",
            "items": {
              "$ref": "#/components/schemas/ObjectID"
            }
          }
        }
      ],
      "result": {
        "name": "Vec<DelegatedStake>",
        "required": true,
        "schema": {
          "type": "array",
          "items": {
            "$ref": "#/components/schemas/DelegatedStake"
          }
        }
      },
      "examples": [
        {
          "name": "Returns the staking information for the address the request provides.",
          "params": [
            {
              "name": "staked_iota_ids",
              "value": [
                "0x6a8e0f8fea6fda5488462e58724c034462b6064a08845e2ae2942fe7c4ee816d",
                "0x754eb2eed23e6c6bb32c89fe1f21ab588374445e72e0402aea014b2956105799"
              ]
            }
          ],
          "result": {
            "name": "Result",
            "value": {
              "validatorAddress": "0x63ee67e81398729f87d81d62f399c041b0f8d0938923ea7e3917608ee62df437",
              "stakingPool": "0x6710024f81dd33ab6833482ee8034e779a48e6ef635c7f856df4905022458bfb",
              "stakes": [
                {
                  "stakedIotaId": "0x6a8e0f8fea6fda5488462e58724c034462b6064a08845e2ae2942fe7c4ee816d",
                  "stakeRequestEpoch": "62",
                  "stakeActiveEpoch": "63",
                  "principal": "200000000000",
                  "status": "Active",
                  "estimatedReward": "520000000"
                },
                {
                  "stakedIotaId": "0x754eb2eed23e6c6bb32c89fe1f21ab588374445e72e0402aea014b2956105799",
                  "stakeRequestEpoch": "244",
                  "stakeActiveEpoch": "245",
                  "principal": "200000000000",
                  "status": "Unstaked"
                }
              ]
            }
          }
        }
      ]
    },
    {
      "name": "iotax_getTimelockedStakes",
      "tags": [
        {
          "name": "Governance Read API"
        }
      ],
      "description": "Return all [DelegatedTimelockedStake].",
      "params": [
        {
          "name": "owner",
          "required": true,
          "schema": {
            "$ref": "#/components/schemas/IotaAddress"
          }
        }
      ],
      "result": {
        "name": "Vec<DelegatedTimelockedStake>",
        "required": true,
        "schema": {
          "type": "array",
          "items": {
            "$ref": "#/components/schemas/DelegatedTimelockedStake"
          }
        }
      }
    },
    {
      "name": "iotax_getTimelockedStakesByIds",
      "tags": [
        {
          "name": "Governance Read API"
        }
      ],
      "description": "Return one or more [DelegatedTimelockedStake]. If a Stake was withdrawn its status will be Unstaked.",
      "params": [
        {
          "name": "timelocked_staked_iota_ids",
          "required": true,
          "schema": {
            "type": "array",
            "items": {
              "$ref": "#/components/schemas/ObjectID"
            }
          }
        }
      ],
      "result": {
        "name": "Vec<DelegatedTimelockedStake>",
        "required": true,
        "schema": {
          "type": "array",
          "items": {
            "$ref": "#/components/schemas/DelegatedTimelockedStake"
          }
        }
      }
    },
    {
      "name": "iotax_getTotalSupply",
      "tags": [
        {
          "name": "Coin Query API"
        }
      ],
      "description": "Return total supply for a coin.",
      "params": [
        {
          "name": "coin_type",
          "description": "type name for the coin (e.g., 0x168da5bf1f48dafc111b0a488fa454aca95e0b5e::usdc::USDC)",
          "required": true,
          "schema": {
            "type": "string"
          }
        }
      ],
      "result": {
        "name": "Supply",
        "required": true,
        "schema": {
          "$ref": "#/components/schemas/Supply"
        }
      },
      "examples": [
        {
          "name": "Gets total supply for the type of coin provided.",
          "params": [
            {
              "name": "coin_type",
              "value": "0x0a52124e2d53af3bef7959609efa51761ad155441a1b73bdaeecce7c56488b13::acoin::ACOIN"
            }
          ],
          "result": {
            "name": "Result",
            "value": {
              "value": "12023692"
            }
          }
        }
      ]
    },
    {
      "name": "iotax_getTotalTransactions",
      "tags": [
        {
          "name": "Extended API"
        }
      ],
      "params": [],
      "result": {
        "name": "BigInt<u64>",
        "required": true,
        "schema": {
          "$ref": "#/components/schemas/BigInt_for_uint64"
        }
      }
    },
    {
      "name": "iotax_getValidatorsApy",
      "tags": [
        {
          "name": "Governance Read API"
        }
      ],
      "description": "Return the validator APY",
      "params": [],
      "result": {
        "name": "ValidatorApys",
        "required": true,
        "schema": {
          "$ref": "#/components/schemas/ValidatorApys"
        }
      },
      "examples": [
        {
          "name": "Gets the APY for all validators.",
          "params": [],
          "result": {
            "name": "Result",
            "value": {
              "apys": [
                {
                  "address": "0x27838b06db0346808ffb0676099de0408b31759f57b69c52e09410a66f9a23c3",
                  "apy": 0.06
                },
                {
                  "address": "0x4be9913b6697a5e83e02e2a0fc747057ba0901e4d9b1e04de75ea2699a441321",
                  "apy": 0.02
                },
                {
                  "address": "0x5612581eba57ebe7e594b809ccceec2be4dac6ff6945d49b3ecc043d049611f6",
                  "apy": 0.05
                }
              ],
              "epoch": "420"
            }
          }
        }
      ]
    },
    {
      "name": "iotax_queryEvents",
      "tags": [
        {
          "name": "Extended API"
        }
      ],
      "description": "Return list of events for a specified query criteria.",
      "params": [
        {
          "name": "query",
          "description": "The event query criteria. See [Event filter](https://docs.iota.io/build/event_api#event-filters) documentation for examples.",
          "required": true,
          "schema": {
            "$ref": "#/components/schemas/EventFilter"
          }
        },
        {
          "name": "cursor",
          "description": "optional paging cursor",
          "schema": {
            "$ref": "#/components/schemas/EventID"
          }
        },
        {
          "name": "limit",
          "description": "maximum number of items per page, default to [QUERY_MAX_RESULT_LIMIT] if not specified.",
          "schema": {
            "type": "integer",
            "format": "uint",
            "minimum": 0.0
          }
        },
        {
          "name": "descending_order",
          "description": "query result ordering, default to false (ascending order), oldest record first.",
          "schema": {
            "type": "boolean"
          }
        }
      ],
      "result": {
        "name": "EventPage",
        "required": true,
        "schema": {
          "$ref": "#/components/schemas/Page_for_Event_and_EventID"
        }
      },
      "examples": [
        {
          "name": "Returns the events for a specified query criteria.",
          "params": [
            {
              "name": "query",
              "value": {
                "MoveModule": {
                  "package": "0x9c76d5157eaa77c41a7bfda8db98a8e8080f7cb53b7313088ed085c73f866f21",
                  "module": "test"
                }
              }
            },
            {
              "name": "cursor",
              "value": {
                "txDigest": "EnySDWe22mnp35umt47kifqXvvchBqTzAoyoPXaH3rfK",
                "eventSeq": "1"
              }
            },
            {
              "name": "limit",
              "value": 100
            },
            {
              "name": "descending_order",
              "value": false
            }
          ],
          "result": {
            "name": "Result",
            "value": {
              "data": [
                {
                  "id": {
                    "txDigest": "FUMhRSj76es8MYeaRYeaBnppk56cuEehKwL2CiU82U7B",
                    "eventSeq": "1"
                  },
                  "packageId": "0xd3d707164b2a378eee639ebc2690873d2f7dd97d60bdd8f0b9935a5c791b096d",
                  "transactionModule": "test",
                  "sender": "0x84bd999f9ff7a1804872957fafa528628a24386298faa98850887f64da841b87",
                  "type": "0x3::test::Test<0x3::test::Test>",
                  "parsedJson": "some_value",
                  "bcs": ""
                },
                {
                  "id": {
                    "txDigest": "CkEYWW2zxTCGBLvUcTARhyX92fu2uc7cnCUXfCiqAypp",
                    "eventSeq": "1"
                  },
                  "packageId": "0xd3d707164b2a378eee639ebc2690873d2f7dd97d60bdd8f0b9935a5c791b096d",
                  "transactionModule": "test",
                  "sender": "0x279efd098d59a66a3d9adc87cce81fe9ec69dc8105b2b60140589ec8be44c29f",
                  "type": "0x3::test::Test<0x3::test::Test>",
                  "parsedJson": "some_value",
                  "bcs": ""
                },
                {
                  "id": {
                    "txDigest": "Eg3ynETJfTfPKyvJzq3VLG6MngURYHPMjjUJ3Xt1t7tf",
                    "eventSeq": "1"
                  },
                  "packageId": "0xd3d707164b2a378eee639ebc2690873d2f7dd97d60bdd8f0b9935a5c791b096d",
                  "transactionModule": "test",
                  "sender": "0x289be027d2a94f744b4c59fda7b528f9c59f430eaba84b8bee9b43a30f9cc83f",
                  "type": "0x3::test::Test<0x3::test::Test>",
                  "parsedJson": "some_value",
                  "bcs": ""
                },
                {
                  "id": {
                    "txDigest": "EnySDWe22mnp35umt47kifqXvvchBqTzAoyoPXaH3rfK",
                    "eventSeq": "1"
                  },
                  "packageId": "0xd3d707164b2a378eee639ebc2690873d2f7dd97d60bdd8f0b9935a5c791b096d",
                  "transactionModule": "test",
                  "sender": "0xa395759ca37c6e1ffc179184e98a6f9a2da5d78f6e34b0e5044ed52a6bc0a1bc",
                  "type": "0x3::test::Test<0x3::test::Test>",
                  "parsedJson": "some_value",
                  "bcs": ""
                }
              ],
              "nextCursor": {
                "txDigest": "EnySDWe22mnp35umt47kifqXvvchBqTzAoyoPXaH3rfK",
                "eventSeq": "1"
              },
              "hasNextPage": false
            }
          }
        }
      ]
    },
    {
      "name": "iotax_queryTransactionBlocks",
      "tags": [
        {
          "name": "Extended API"
        }
      ],
      "description": "Return list of transactions for a specified query criteria.",
      "params": [
        {
          "name": "query",
          "description": "the transaction query criteria.",
          "required": true,
          "schema": {
            "$ref": "#/components/schemas/TransactionBlockResponseQuery"
          }
        },
        {
          "name": "cursor",
          "description": "An optional paging cursor. If provided, the query will start from the next item after the specified cursor. Default to start from the first item if not specified.",
          "schema": {
            "$ref": "#/components/schemas/TransactionDigest"
          }
        },
        {
          "name": "limit",
          "description": "Maximum item returned per page, default to QUERY_MAX_RESULT_LIMIT if not specified.",
          "schema": {
            "type": "integer",
            "format": "uint",
            "minimum": 0.0
          }
        },
        {
          "name": "descending_order",
          "description": "query result ordering, default to false (ascending order), oldest record first.",
          "schema": {
            "type": "boolean"
          }
        }
      ],
      "result": {
        "name": "TransactionBlocksPage",
        "required": true,
        "schema": {
          "$ref": "#/components/schemas/Page_for_TransactionBlockResponse_and_TransactionDigest"
        }
      },
      "examples": [
        {
          "name": "Returns the transaction digest for specified query criteria.",
          "params": [
            {
              "name": "query",
              "value": {
                "filter": {
                  "InputObject": "0x93633829fcba6d6e0ccb13d3dbfe7614b81ea76b255e5d435032cd8595f37eb8"
                },
                "options": null
              }
            },
            {
              "name": "cursor",
              "value": "HxidAfFfyr4kXSiWeVq1J6Tk526YUVDoSUY5PSnS4tEJ"
            },
            {
              "name": "limit",
              "value": 100
            },
            {
              "name": "descending_order",
              "value": false
            }
          ],
          "result": {
            "name": "Result",
            "value": {
              "data": [
                {
                  "digest": "GUPcK4cmRmgsTFr52ab9f6fnzNVg3Lz6hF2aXFcsRzaD"
                },
                {
                  "digest": "B2iV1SVbBjgTKfbJKPQrvTT6F3kNdekFuBwY9tQcAxV2"
                },
                {
                  "digest": "8QrPa4x9iNG5r2zQfmeH8pJoVjjtq9AGzp8rp2fxi8Sk"
                },
                {
                  "digest": "3nek86HEjXZ7K3EtrAcBG4wMrCS21gqr8BqwwC6M6P7F"
                }
              ],
              "nextCursor": "3nek86HEjXZ7K3EtrAcBG4wMrCS21gqr8BqwwC6M6P7F",
              "hasNextPage": false
            }
          }
        }
      ]
    },
    {
      "name": "iotax_subscribeEvent",
      "tags": [
        {
          "name": "Extended API"
        },
        {
          "name": "Websocket"
        },
        {
          "name": "PubSub"
        }
      ],
      "description": "Subscribe to a stream of Iota event",
      "params": [
        {
          "name": "filter",
          "description": "The filter criteria of the event stream. See [Event filter](https://docs.iota.io/build/event_api#event-filters) documentation for examples.",
          "required": true,
          "schema": {
            "$ref": "#/components/schemas/EventFilter"
          }
        }
      ],
      "result": {
        "name": "IotaEvent",
        "required": true,
        "schema": {
          "$ref": "#/components/schemas/Event"
        }
      }
    },
    {
      "name": "iotax_subscribeTransaction",
      "tags": [
        {
          "name": "Extended API"
        },
        {
          "name": "Websocket"
        },
        {
          "name": "PubSub"
        }
      ],
      "description": "Subscribe to a stream of Iota transaction effects",
      "params": [
        {
          "name": "filter",
          "required": true,
          "schema": {
            "$ref": "#/components/schemas/TransactionFilter"
          }
        }
      ],
      "result": {
        "name": "IotaTransactionBlockEffects",
        "required": true,
        "schema": {
          "$ref": "#/components/schemas/TransactionBlockEffects"
        }
      }
    },
    {
      "name": "unsafe_batchTransaction",
      "tags": [
        {
          "name": "Transaction Builder API"
        }
      ],
      "description": "Create an unsigned batched transaction.",
      "params": [
        {
          "name": "signer",
          "description": "the transaction signer's Iota address",
          "required": true,
          "schema": {
            "$ref": "#/components/schemas/IotaAddress"
          }
        },
        {
          "name": "single_transaction_params",
          "description": "list of transaction request parameters",
          "required": true,
          "schema": {
            "type": "array",
            "items": {
              "$ref": "#/components/schemas/RPCTransactionRequestParams"
            }
          }
        },
        {
          "name": "gas",
          "description": "gas object to be used in this transaction, node will pick one from the signer's possession if not provided",
          "schema": {
            "$ref": "#/components/schemas/ObjectID"
          }
        },
        {
          "name": "gas_budget",
          "description": "the gas budget, the transaction will fail if the gas cost exceed the budget",
          "required": true,
          "schema": {
            "$ref": "#/components/schemas/BigInt_for_uint64"
          }
        },
        {
          "name": "txn_builder_mode",
          "description": "Whether this is a regular transaction or a Dev Inspect Transaction",
          "schema": {
            "$ref": "#/components/schemas/IotaTransactionBlockBuilderMode"
          }
        }
      ],
      "result": {
        "name": "TransactionBlockBytes",
        "required": true,
        "schema": {
          "$ref": "#/components/schemas/TransactionBlockBytes"
        }
      }
    },
    {
      "name": "unsafe_mergeCoins",
      "tags": [
        {
          "name": "Transaction Builder API"
        }
      ],
      "description": "Create an unsigned transaction to merge multiple coins into one coin.",
      "params": [
        {
          "name": "signer",
          "description": "the transaction signer's Iota address",
          "required": true,
          "schema": {
            "$ref": "#/components/schemas/IotaAddress"
          }
        },
        {
          "name": "primary_coin",
          "description": "the coin object to merge into, this coin will remain after the transaction",
          "required": true,
          "schema": {
            "$ref": "#/components/schemas/ObjectID"
          }
        },
        {
          "name": "coin_to_merge",
          "description": "the coin object to be merged, this coin will be destroyed, the balance will be added to `primary_coin`",
          "required": true,
          "schema": {
            "$ref": "#/components/schemas/ObjectID"
          }
        },
        {
          "name": "gas",
          "description": "gas object to be used in this transaction, node will pick one from the signer's possession if not provided",
          "schema": {
            "$ref": "#/components/schemas/ObjectID"
          }
        },
        {
          "name": "gas_budget",
          "description": "the gas budget, the transaction will fail if the gas cost exceed the budget",
          "required": true,
          "schema": {
            "$ref": "#/components/schemas/BigInt_for_uint64"
          }
        }
      ],
      "result": {
        "name": "TransactionBlockBytes",
        "required": true,
        "schema": {
          "$ref": "#/components/schemas/TransactionBlockBytes"
        }
      }
    },
    {
      "name": "unsafe_moveCall",
      "tags": [
        {
          "name": "Transaction Builder API"
        }
      ],
      "description": "Create an unsigned transaction to execute a Move call on the network, by calling the specified function in the module of a given package.",
      "params": [
        {
          "name": "signer",
          "description": "the transaction signer's Iota address",
          "required": true,
          "schema": {
            "$ref": "#/components/schemas/IotaAddress"
          }
        },
        {
          "name": "package_object_id",
          "description": "the Move package ID, e.g. `0x2`",
          "required": true,
          "schema": {
            "$ref": "#/components/schemas/ObjectID"
          }
        },
        {
          "name": "module",
          "description": "the Move module name, e.g. `pay`",
          "required": true,
          "schema": {
            "type": "string"
          }
        },
        {
          "name": "function",
          "description": "the move function name, e.g. `split`",
          "required": true,
          "schema": {
            "type": "string"
          }
        },
        {
          "name": "type_arguments",
          "description": "the type arguments of the Move function",
          "required": true,
          "schema": {
            "type": "array",
            "items": {
              "$ref": "#/components/schemas/TypeTag"
            }
          }
        },
        {
          "name": "arguments",
          "description": "the arguments to be passed into the Move function, in [IotaJson](https://docs.iota.io/build/iota-json) format",
          "required": true,
          "schema": {
            "type": "array",
            "items": {
              "$ref": "#/components/schemas/IotaJsonValue"
            }
          }
        },
        {
          "name": "gas",
          "description": "gas object to be used in this transaction, node will pick one from the signer's possession if not provided",
          "schema": {
            "$ref": "#/components/schemas/ObjectID"
          }
        },
        {
          "name": "gas_budget",
          "description": "the gas budget, the transaction will fail if the gas cost exceed the budget",
          "required": true,
          "schema": {
            "$ref": "#/components/schemas/BigInt_for_uint64"
          }
        },
        {
          "name": "execution_mode",
          "description": "Whether this is a Normal transaction or a Dev Inspect Transaction. Default to be `IotaTransactionBlockBuilderMode::Commit` when it's None.",
          "schema": {
            "$ref": "#/components/schemas/IotaTransactionBlockBuilderMode"
          }
        }
      ],
      "result": {
        "name": "TransactionBlockBytes",
        "required": true,
        "schema": {
          "$ref": "#/components/schemas/TransactionBlockBytes"
        }
      }
    },
    {
      "name": "unsafe_pay",
      "tags": [
        {
          "name": "Transaction Builder API"
        }
      ],
      "description": "Send `Coin<T>` to a list of addresses, where `T` can be any coin type, following a list of amounts, The object specified in the `gas` field will be used to pay the gas fee for the transaction. The gas object can not appear in `input_coins`. If the gas object is not specified, the RPC server will auto-select one.",
      "params": [
        {
          "name": "signer",
          "description": "the transaction signer's Iota address",
          "required": true,
          "schema": {
            "$ref": "#/components/schemas/IotaAddress"
          }
        },
        {
          "name": "input_coins",
          "description": "the Iota coins to be used in this transaction",
          "required": true,
          "schema": {
            "type": "array",
            "items": {
              "$ref": "#/components/schemas/ObjectID"
            }
          }
        },
        {
          "name": "recipients",
          "description": "the recipients' addresses, the length of this vector must be the same as amounts.",
          "required": true,
          "schema": {
            "type": "array",
            "items": {
              "$ref": "#/components/schemas/IotaAddress"
            }
          }
        },
        {
          "name": "amounts",
          "description": "the amounts to be transferred to recipients, following the same order",
          "required": true,
          "schema": {
            "type": "array",
            "items": {
              "$ref": "#/components/schemas/BigInt_for_uint64"
            }
          }
        },
        {
          "name": "gas",
          "description": "gas object to be used in this transaction, node will pick one from the signer's possession if not provided",
          "schema": {
            "$ref": "#/components/schemas/ObjectID"
          }
        },
        {
          "name": "gas_budget",
          "description": "the gas budget, the transaction will fail if the gas cost exceed the budget",
          "required": true,
          "schema": {
            "$ref": "#/components/schemas/BigInt_for_uint64"
          }
        }
      ],
      "result": {
        "name": "TransactionBlockBytes",
        "required": true,
        "schema": {
          "$ref": "#/components/schemas/TransactionBlockBytes"
        }
      }
    },
    {
      "name": "unsafe_payAllIota",
      "tags": [
        {
          "name": "Transaction Builder API"
        }
      ],
      "description": "Send all IOTA coins to one recipient. This is for IOTA coin only and does not require a separate gas coin object. Specifically, what pay_all_iota does are: 1. accumulate all IOTA from input coins and deposit all IOTA to the first input coin 2. transfer the updated first coin to the recipient and also use this first coin as gas coin object. 3. the balance of the first input coin after tx is sum(input_coins) - actual_gas_cost. 4. all other input coins other than the first are deleted.",
      "params": [
        {
          "name": "signer",
          "description": "the transaction signer's Iota address",
          "required": true,
          "schema": {
            "$ref": "#/components/schemas/IotaAddress"
          }
        },
        {
          "name": "input_coins",
          "description": "the Iota coins to be used in this transaction, including the coin for gas payment.",
          "required": true,
          "schema": {
            "type": "array",
            "items": {
              "$ref": "#/components/schemas/ObjectID"
            }
          }
        },
        {
          "name": "recipient",
          "description": "the recipient address,",
          "required": true,
          "schema": {
            "$ref": "#/components/schemas/IotaAddress"
          }
        },
        {
          "name": "gas_budget",
          "description": "the gas budget, the transaction will fail if the gas cost exceed the budget",
          "required": true,
          "schema": {
            "$ref": "#/components/schemas/BigInt_for_uint64"
          }
        }
      ],
      "result": {
        "name": "TransactionBlockBytes",
        "required": true,
        "schema": {
          "$ref": "#/components/schemas/TransactionBlockBytes"
        }
      }
    },
    {
      "name": "unsafe_payIota",
      "tags": [
        {
          "name": "Transaction Builder API"
        }
      ],
      "description": "Send IOTA coins to a list of addresses, following a list of amounts. This is for IOTA coin only and does not require a separate gas coin object. Specifically, what pay_iota does are: 1. debit each input_coin to create new coin following the order of amounts and assign it to the corresponding recipient. 2. accumulate all residual IOTA from input coins left and deposit all IOTA to the first input coin, then use the first input coin as the gas coin object. 3. the balance of the first input coin after tx is sum(input_coins) - sum(amounts) - actual_gas_cost 4. all other input coints other than the first one are deleted.",
      "params": [
        {
          "name": "signer",
          "description": "the transaction signer's Iota address",
          "required": true,
          "schema": {
            "$ref": "#/components/schemas/IotaAddress"
          }
        },
        {
          "name": "input_coins",
          "description": "the Iota coins to be used in this transaction, including the coin for gas payment.",
          "required": true,
          "schema": {
            "type": "array",
            "items": {
              "$ref": "#/components/schemas/ObjectID"
            }
          }
        },
        {
          "name": "recipients",
          "description": "the recipients' addresses, the length of this vector must be the same as amounts.",
          "required": true,
          "schema": {
            "type": "array",
            "items": {
              "$ref": "#/components/schemas/IotaAddress"
            }
          }
        },
        {
          "name": "amounts",
          "description": "the amounts to be transferred to recipients, following the same order",
          "required": true,
          "schema": {
            "type": "array",
            "items": {
              "$ref": "#/components/schemas/BigInt_for_uint64"
            }
          }
        },
        {
          "name": "gas_budget",
          "description": "the gas budget, the transaction will fail if the gas cost exceed the budget",
          "required": true,
          "schema": {
            "$ref": "#/components/schemas/BigInt_for_uint64"
          }
        }
      ],
      "result": {
        "name": "TransactionBlockBytes",
        "required": true,
        "schema": {
          "$ref": "#/components/schemas/TransactionBlockBytes"
        }
      }
    },
    {
      "name": "unsafe_publish",
      "tags": [
        {
          "name": "Transaction Builder API"
        }
      ],
      "description": "Create an unsigned transaction to publish a Move package.",
      "params": [
        {
          "name": "sender",
          "description": "the transaction signer's Iota address",
          "required": true,
          "schema": {
            "$ref": "#/components/schemas/IotaAddress"
          }
        },
        {
          "name": "compiled_modules",
          "description": "the compiled bytes of a Move package",
          "required": true,
          "schema": {
            "type": "array",
            "items": {
              "$ref": "#/components/schemas/Base64"
            }
          }
        },
        {
          "name": "dependencies",
          "description": "a list of transitive dependency addresses that this set of modules depends on.",
          "required": true,
          "schema": {
            "type": "array",
            "items": {
              "$ref": "#/components/schemas/ObjectID"
            }
          }
        },
        {
          "name": "gas",
          "description": "gas object to be used in this transaction, node will pick one from the signer's possession if not provided",
          "schema": {
            "$ref": "#/components/schemas/ObjectID"
          }
        },
        {
          "name": "gas_budget",
          "description": "the gas budget, the transaction will fail if the gas cost exceed the budget",
          "required": true,
          "schema": {
            "$ref": "#/components/schemas/BigInt_for_uint64"
          }
        }
      ],
      "result": {
        "name": "TransactionBlockBytes",
        "required": true,
        "schema": {
          "$ref": "#/components/schemas/TransactionBlockBytes"
        }
      }
    },
    {
      "name": "unsafe_requestAddStake",
      "tags": [
        {
          "name": "Transaction Builder API"
        }
      ],
      "description": "Add stake to a validator's staking pool using multiple coins and amount.",
      "params": [
        {
          "name": "signer",
          "description": "the transaction signer's Iota address",
          "required": true,
          "schema": {
            "$ref": "#/components/schemas/IotaAddress"
          }
        },
        {
          "name": "coins",
          "description": "Coin<IOTA> object to stake",
          "required": true,
          "schema": {
            "type": "array",
            "items": {
              "$ref": "#/components/schemas/ObjectID"
            }
          }
        },
        {
          "name": "amount",
          "description": "stake amount",
          "schema": {
            "$ref": "#/components/schemas/BigInt_for_uint64"
          }
        },
        {
          "name": "validator",
          "description": "the validator's Iota address",
          "required": true,
          "schema": {
            "$ref": "#/components/schemas/IotaAddress"
          }
        },
        {
          "name": "gas",
          "description": "gas object to be used in this transaction, node will pick one from the signer's possession if not provided",
          "schema": {
            "$ref": "#/components/schemas/ObjectID"
          }
        },
        {
          "name": "gas_budget",
          "description": "the gas budget, the transaction will fail if the gas cost exceed the budget",
          "required": true,
          "schema": {
            "$ref": "#/components/schemas/BigInt_for_uint64"
          }
        }
      ],
      "result": {
        "name": "TransactionBlockBytes",
        "required": true,
        "schema": {
          "$ref": "#/components/schemas/TransactionBlockBytes"
        }
      }
    },
    {
      "name": "unsafe_requestAddTimelockedStake",
      "tags": [
        {
          "name": "Transaction Builder API"
        }
      ],
      "description": "Add timelocked stake to a validator's staking pool using multiple balances and amount.",
      "params": [
        {
          "name": "signer",
          "description": "the transaction signer's Iota address",
          "required": true,
          "schema": {
            "$ref": "#/components/schemas/IotaAddress"
          }
        },
        {
          "name": "locked_balance",
          "description": "TimeLock<Balance<IOTA>> object to stake",
          "required": true,
          "schema": {
            "$ref": "#/components/schemas/ObjectID"
          }
        },
        {
          "name": "validator",
          "description": "the validator's Iota address",
          "required": true,
          "schema": {
            "$ref": "#/components/schemas/IotaAddress"
          }
        },
        {
          "name": "gas",
          "description": "gas object to be used in this transaction",
          "required": true,
          "schema": {
            "$ref": "#/components/schemas/ObjectID"
          }
        },
        {
          "name": "gas_budget",
          "description": "the gas budget, the transaction will fail if the gas cost exceed the budget",
          "required": true,
          "schema": {
            "$ref": "#/components/schemas/BigInt_for_uint64"
          }
        }
      ],
      "result": {
        "name": "TransactionBlockBytes",
        "required": true,
        "schema": {
          "$ref": "#/components/schemas/TransactionBlockBytes"
        }
      }
    },
    {
      "name": "unsafe_requestWithdrawStake",
      "tags": [
        {
          "name": "Transaction Builder API"
        }
      ],
      "description": "Withdraw stake from a validator's staking pool.",
      "params": [
        {
          "name": "signer",
          "description": "the transaction signer's Iota address",
          "required": true,
          "schema": {
            "$ref": "#/components/schemas/IotaAddress"
          }
        },
        {
          "name": "staked_iota",
          "description": "StakedIota object ID",
          "required": true,
          "schema": {
            "$ref": "#/components/schemas/ObjectID"
          }
        },
        {
          "name": "gas",
          "description": "gas object to be used in this transaction, node will pick one from the signer's possession if not provided",
          "schema": {
            "$ref": "#/components/schemas/ObjectID"
          }
        },
        {
          "name": "gas_budget",
          "description": "the gas budget, the transaction will fail if the gas cost exceed the budget",
          "required": true,
          "schema": {
            "$ref": "#/components/schemas/BigInt_for_uint64"
          }
        }
      ],
      "result": {
        "name": "TransactionBlockBytes",
        "required": true,
        "schema": {
          "$ref": "#/components/schemas/TransactionBlockBytes"
        }
      }
    },
    {
      "name": "unsafe_requestWithdrawTimelockedStake",
      "tags": [
        {
          "name": "Transaction Builder API"
        }
      ],
      "description": "Withdraw timelocked stake from a validator's staking pool.",
      "params": [
        {
          "name": "signer",
          "description": "the transaction signer's Iota address",
          "required": true,
          "schema": {
            "$ref": "#/components/schemas/IotaAddress"
          }
        },
        {
          "name": "timelocked_staked_iota",
          "description": "TimelockedStakedIota object ID",
          "required": true,
          "schema": {
            "$ref": "#/components/schemas/ObjectID"
          }
        },
        {
          "name": "gas",
          "description": "gas object to be used in this transaction",
          "required": true,
          "schema": {
            "$ref": "#/components/schemas/ObjectID"
          }
        },
        {
          "name": "gas_budget",
          "description": "the gas budget, the transaction will fail if the gas cost exceed the budget",
          "required": true,
          "schema": {
            "$ref": "#/components/schemas/BigInt_for_uint64"
          }
        }
      ],
      "result": {
        "name": "TransactionBlockBytes",
        "required": true,
        "schema": {
          "$ref": "#/components/schemas/TransactionBlockBytes"
        }
      }
    },
    {
      "name": "unsafe_splitCoin",
      "tags": [
        {
          "name": "Transaction Builder API"
        }
      ],
      "description": "Create an unsigned transaction to split a coin object into multiple coins.",
      "params": [
        {
          "name": "signer",
          "description": "the transaction signer's Iota address",
          "required": true,
          "schema": {
            "$ref": "#/components/schemas/IotaAddress"
          }
        },
        {
          "name": "coin_object_id",
          "description": "the coin object to be spilt",
          "required": true,
          "schema": {
            "$ref": "#/components/schemas/ObjectID"
          }
        },
        {
          "name": "split_amounts",
          "description": "the amounts to split out from the coin",
          "required": true,
          "schema": {
            "type": "array",
            "items": {
              "$ref": "#/components/schemas/BigInt_for_uint64"
            }
          }
        },
        {
          "name": "gas",
          "description": "gas object to be used in this transaction, node will pick one from the signer's possession if not provided",
          "schema": {
            "$ref": "#/components/schemas/ObjectID"
          }
        },
        {
          "name": "gas_budget",
          "description": "the gas budget, the transaction will fail if the gas cost exceed the budget",
          "required": true,
          "schema": {
            "$ref": "#/components/schemas/BigInt_for_uint64"
          }
        }
      ],
      "result": {
        "name": "TransactionBlockBytes",
        "required": true,
        "schema": {
          "$ref": "#/components/schemas/TransactionBlockBytes"
        }
      }
    },
    {
      "name": "unsafe_splitCoinEqual",
      "tags": [
        {
          "name": "Transaction Builder API"
        }
      ],
      "description": "Create an unsigned transaction to split a coin object into multiple equal-size coins.",
      "params": [
        {
          "name": "signer",
          "description": "the transaction signer's Iota address",
          "required": true,
          "schema": {
            "$ref": "#/components/schemas/IotaAddress"
          }
        },
        {
          "name": "coin_object_id",
          "description": "the coin object to be spilt",
          "required": true,
          "schema": {
            "$ref": "#/components/schemas/ObjectID"
          }
        },
        {
          "name": "split_count",
          "description": "the number of coins to split into",
          "required": true,
          "schema": {
            "$ref": "#/components/schemas/BigInt_for_uint64"
          }
        },
        {
          "name": "gas",
          "description": "gas object to be used in this transaction, node will pick one from the signer's possession if not provided",
          "schema": {
            "$ref": "#/components/schemas/ObjectID"
          }
        },
        {
          "name": "gas_budget",
          "description": "the gas budget, the transaction will fail if the gas cost exceed the budget",
          "required": true,
          "schema": {
            "$ref": "#/components/schemas/BigInt_for_uint64"
          }
        }
      ],
      "result": {
        "name": "TransactionBlockBytes",
        "required": true,
        "schema": {
          "$ref": "#/components/schemas/TransactionBlockBytes"
        }
      }
    },
    {
      "name": "unsafe_transferIota",
      "tags": [
        {
          "name": "Transaction Builder API"
        }
      ],
      "description": "Create an unsigned transaction to send IOTA coin object to a Iota address. The IOTA object is also used as the gas object.",
      "params": [
        {
          "name": "signer",
          "description": "the transaction signer's Iota address",
          "required": true,
          "schema": {
            "$ref": "#/components/schemas/IotaAddress"
          }
        },
        {
          "name": "iota_object_id",
          "description": "the Iota coin object to be used in this transaction",
          "required": true,
          "schema": {
            "$ref": "#/components/schemas/ObjectID"
          }
        },
        {
          "name": "gas_budget",
          "description": "the gas budget, the transaction will fail if the gas cost exceed the budget",
          "required": true,
          "schema": {
            "$ref": "#/components/schemas/BigInt_for_uint64"
          }
        },
        {
          "name": "recipient",
          "description": "the recipient's Iota address",
          "required": true,
          "schema": {
            "$ref": "#/components/schemas/IotaAddress"
          }
        },
        {
          "name": "amount",
          "description": "the amount to be split out and transferred",
          "schema": {
            "$ref": "#/components/schemas/BigInt_for_uint64"
          }
        }
      ],
      "result": {
        "name": "TransactionBlockBytes",
        "required": true,
        "schema": {
          "$ref": "#/components/schemas/TransactionBlockBytes"
        }
      }
    },
    {
      "name": "unsafe_transferObject",
      "tags": [
        {
          "name": "Transaction Builder API"
        }
      ],
      "description": "Create an unsigned transaction to transfer an object from one address to another. The object's type must allow public transfers",
      "params": [
        {
          "name": "signer",
          "description": "the transaction signer's Iota address",
          "required": true,
          "schema": {
            "$ref": "#/components/schemas/IotaAddress"
          }
        },
        {
          "name": "object_id",
          "description": "the ID of the object to be transferred",
          "required": true,
          "schema": {
            "$ref": "#/components/schemas/ObjectID"
          }
        },
        {
          "name": "gas",
          "description": "gas object to be used in this transaction, node will pick one from the signer's possession if not provided",
          "schema": {
            "$ref": "#/components/schemas/ObjectID"
          }
        },
        {
          "name": "gas_budget",
          "description": "the gas budget, the transaction will fail if the gas cost exceed the budget",
          "required": true,
          "schema": {
            "$ref": "#/components/schemas/BigInt_for_uint64"
          }
        },
        {
          "name": "recipient",
          "description": "the recipient's Iota address",
          "required": true,
          "schema": {
            "$ref": "#/components/schemas/IotaAddress"
          }
        }
      ],
      "result": {
        "name": "TransactionBlockBytes",
        "required": true,
        "schema": {
          "$ref": "#/components/schemas/TransactionBlockBytes"
        }
      }
    }
  ],
  "components": {
    "schemas": {
      "AddressMetrics": {
        "description": "Provides metrics about the addresses.",
        "type": "object",
        "required": [
          "checkpoint",
          "cumulativeActiveAddresses",
          "cumulativeAddresses",
          "dailyActiveAddresses",
          "epoch",
          "timestampMs"
        ],
        "properties": {
          "checkpoint": {
            "description": "The checkpoint sequence number at which the metrics were computed.",
            "type": "integer",
            "format": "uint64",
            "minimum": 0.0
          },
          "cumulativeActiveAddresses": {
            "description": "The count of sender addresses.",
            "type": "integer",
            "format": "uint64",
            "minimum": 0.0
          },
          "cumulativeAddresses": {
            "description": "The count of sender and recipient addresses.",
            "type": "integer",
            "format": "uint64",
            "minimum": 0.0
          },
          "dailyActiveAddresses": {
            "description": "The count of daily unique sender addresses.",
            "type": "integer",
            "format": "uint64",
            "minimum": 0.0
          },
          "epoch": {
            "description": "The epoch to which the checkpoint is assigned.",
            "type": "integer",
            "format": "uint64",
            "minimum": 0.0
          },
          "timestampMs": {
            "description": "The checkpoint timestamp.",
            "type": "integer",
            "format": "uint64",
            "minimum": 0.0
          }
        }
      },
      "AuthorityPublicKeyBytes": {
        "description": "Defines the compressed version of the public key that we pass around in Iota",
        "allOf": [
          {
            "$ref": "#/components/schemas/Base64"
          }
        ]
      },
      "Balance": {
        "type": "object",
        "required": [
          "coinObjectCount",
          "coinType",
          "lockedBalance",
          "totalBalance"
        ],
        "properties": {
          "coinObjectCount": {
            "type": "integer",
            "format": "uint",
            "minimum": 0.0
          },
          "coinType": {
            "type": "string"
          },
          "lockedBalance": {
            "type": "object",
            "additionalProperties": {
              "$ref": "#/components/schemas/BigInt_for_uint128"
            }
          },
          "totalBalance": {
            "$ref": "#/components/schemas/BigInt_for_uint128"
          }
        }
      },
      "BalanceChange": {
        "type": "object",
        "required": [
          "amount",
          "coinType",
          "owner"
        ],
        "properties": {
          "amount": {
            "description": "The amount indicate the balance value changes, negative amount means spending coin value and positive means receiving coin value.",
            "type": "string"
          },
          "coinType": {
            "type": "string"
          },
          "owner": {
            "description": "Owner of the balance change",
            "allOf": [
              {
                "$ref": "#/components/schemas/Owner"
              }
            ]
          }
        }
      },
      "Base58": {
        "type": "string"
      },
      "Base64": {
        "description": "Base64 encoding",
        "type": "string"
      },
      "BigInt_for_uint": {
        "type": "string"
      },
      "BigInt_for_uint128": {
        "type": "string"
      },
      "BigInt_for_uint16": {
        "type": "string"
      },
      "BigInt_for_uint32": {
        "type": "string"
      },
      "BigInt_for_uint64": {
        "type": "string"
      },
      "Bn254FqElement": {
        "description": "A struct that stores a Bn254 Fq field element as 32 bytes.",
        "type": "string"
      },
      "Bn254FrElement": {
        "description": "A struct that stores a Bn254 Fr field element as 32 bytes.",
        "type": "string"
      },
      "Checkpoint": {
        "type": "object",
        "required": [
          "checkpointCommitments",
          "digest",
          "epoch",
          "epochRollingGasCostSummary",
          "networkTotalTransactions",
          "sequenceNumber",
          "timestampMs",
          "transactions",
          "validatorSignature"
        ],
        "properties": {
          "checkpointCommitments": {
            "description": "Commitments to checkpoint state",
            "type": "array",
            "items": {
              "$ref": "#/components/schemas/CheckpointCommitment"
            }
          },
          "digest": {
            "description": "Checkpoint digest",
            "allOf": [
              {
                "$ref": "#/components/schemas/CheckpointDigest"
              }
            ]
          },
          "endOfEpochData": {
            "description": "Present only on the final checkpoint of the epoch.",
            "anyOf": [
              {
                "$ref": "#/components/schemas/EndOfEpochData"
              },
              {
                "type": "null"
              }
            ]
          },
          "epoch": {
            "description": "Checkpoint's epoch ID",
            "allOf": [
              {
                "$ref": "#/components/schemas/BigInt_for_uint64"
              }
            ]
          },
          "epochRollingGasCostSummary": {
            "description": "The running total gas costs of all transactions included in the current epoch so far until this checkpoint.",
            "allOf": [
              {
                "$ref": "#/components/schemas/GasCostSummary"
              }
            ]
          },
          "networkTotalTransactions": {
            "description": "Total number of transactions committed since genesis, including those in this checkpoint.",
            "allOf": [
              {
                "$ref": "#/components/schemas/BigInt_for_uint64"
              }
            ]
          },
          "previousDigest": {
            "description": "Digest of the previous checkpoint",
            "anyOf": [
              {
                "$ref": "#/components/schemas/CheckpointDigest"
              },
              {
                "type": "null"
              }
            ]
          },
          "sequenceNumber": {
            "description": "Checkpoint sequence number",
            "allOf": [
              {
                "$ref": "#/components/schemas/BigInt_for_uint64"
              }
            ]
          },
          "timestampMs": {
            "description": "Timestamp of the checkpoint - number of milliseconds from the Unix epoch Checkpoint timestamps are monotonic, but not strongly monotonic - subsequent checkpoints can have same timestamp if they originate from the same underlining consensus commit",
            "allOf": [
              {
                "$ref": "#/components/schemas/BigInt_for_uint64"
              }
            ]
          },
          "transactions": {
            "description": "Transaction digests",
            "type": "array",
            "items": {
              "$ref": "#/components/schemas/TransactionDigest"
            }
          },
          "validatorSignature": {
            "description": "Validator Signature",
            "allOf": [
              {
                "$ref": "#/components/schemas/Base64"
              }
            ]
          }
        }
      },
      "CheckpointCommitment": {
        "oneOf": [
          {
            "type": "object",
            "required": [
              "ECMHLiveObjectSetDigest"
            ],
            "properties": {
              "ECMHLiveObjectSetDigest": {
                "$ref": "#/components/schemas/ECMHLiveObjectSetDigest"
              }
            },
            "additionalProperties": false
          }
        ]
      },
      "CheckpointDigest": {
        "description": "Representation of a Checkpoint's digest",
        "allOf": [
          {
            "$ref": "#/components/schemas/Digest"
          }
        ]
      },
      "CheckpointId": {
        "anyOf": [
          {
            "$ref": "#/components/schemas/BigInt_for_uint64"
          },
          {
            "$ref": "#/components/schemas/CheckpointDigest"
          }
        ]
      },
      "Claim": {
        "description": "A claim consists of value and index_mod_4.",
        "type": "object",
        "required": [
          "indexMod4",
          "value"
        ],
        "properties": {
          "indexMod4": {
            "type": "integer",
            "format": "uint8",
            "minimum": 0.0
          },
          "value": {
            "type": "string"
          }
        }
      },
      "Coin": {
        "type": "object",
        "required": [
          "balance",
          "coinObjectId",
          "coinType",
          "digest",
          "previousTransaction",
          "version"
        ],
        "properties": {
          "balance": {
            "$ref": "#/components/schemas/BigInt_for_uint64"
          },
          "coinObjectId": {
            "$ref": "#/components/schemas/ObjectID"
          },
          "coinType": {
            "type": "string"
          },
          "digest": {
            "$ref": "#/components/schemas/ObjectDigest"
          },
          "previousTransaction": {
            "$ref": "#/components/schemas/TransactionDigest"
          },
          "version": {
            "$ref": "#/components/schemas/SequenceNumber"
          }
        }
      },
      "CommitteeInfo": {
        "description": "RPC representation of the [Committee] type.",
        "type": "object",
        "required": [
          "epoch",
          "validators"
        ],
        "properties": {
          "epoch": {
            "$ref": "#/components/schemas/BigInt_for_uint64"
          },
          "validators": {
            "type": "array",
            "items": {
              "type": "array",
              "items": [
                {
                  "$ref": "#/components/schemas/AuthorityPublicKeyBytes"
                },
                {
                  "$ref": "#/components/schemas/BigInt_for_uint64"
                }
              ],
              "maxItems": 2,
              "minItems": 2
            }
          }
        }
      },
      "CompressedSignature": {
        "description": "Unlike [enum Signature], [enum CompressedSignature] does not contain public key.",
        "oneOf": [
          {
            "type": "object",
            "required": [
              "Ed25519"
            ],
            "properties": {
              "Ed25519": {
                "$ref": "#/components/schemas/Base64"
              }
            },
            "additionalProperties": false
          },
          {
            "type": "object",
            "required": [
              "Secp256k1"
            ],
            "properties": {
              "Secp256k1": {
                "$ref": "#/components/schemas/Base64"
              }
            },
            "additionalProperties": false
          },
          {
            "type": "object",
            "required": [
              "Secp256r1"
            ],
            "properties": {
              "Secp256r1": {
                "$ref": "#/components/schemas/Base64"
              }
            },
            "additionalProperties": false
          },
          {
            "type": "object",
            "required": [
              "ZkLogin"
            ],
            "properties": {
              "ZkLogin": {
                "$ref": "#/components/schemas/ZkLoginAuthenticatorAsBytes"
              }
            },
            "additionalProperties": false
          }
        ]
      },
      "ConsensusCommitDigest": {
        "$ref": "#/components/schemas/Digest"
      },
      "ConsensusDeterminedVersionAssignments": {
        "description": "Uses an enum to allow for future expansion of the ConsensusDeterminedVersionAssignments.",
        "oneOf": [
          {
            "type": "object",
            "required": [
              "CancelledTransactions"
            ],
            "properties": {
              "CancelledTransactions": {
                "type": "array",
                "items": {
                  "type": "array",
                  "items": [
                    {
                      "$ref": "#/components/schemas/TransactionDigest"
                    },
                    {
                      "type": "array",
                      "items": {
                        "type": "array",
                        "items": [
                          {
                            "$ref": "#/components/schemas/ObjectID"
                          },
                          {
                            "$ref": "#/components/schemas/SequenceNumber"
                          }
                        ],
                        "maxItems": 2,
                        "minItems": 2
                      }
                    }
                  ],
                  "maxItems": 2,
                  "minItems": 2
                }
              }
            },
            "additionalProperties": false
          }
        ]
      },
      "Data": {
        "oneOf": [
          {
            "type": "object",
            "required": [
              "dataType",
              "fields",
              "hasPublicTransfer",
              "type"
            ],
            "properties": {
              "dataType": {
                "type": "string",
                "enum": [
                  "moveObject"
                ]
              },
              "fields": {
                "$ref": "#/components/schemas/MoveStruct"
              },
              "hasPublicTransfer": {
                "type": "boolean"
              },
              "type": {
                "type": "string"
              }
            }
          },
          {
            "type": "object",
            "required": [
              "dataType",
              "disassembled"
            ],
            "properties": {
              "dataType": {
                "type": "string",
                "enum": [
                  "package"
                ]
              },
              "disassembled": {
                "type": "object",
                "additionalProperties": true
              }
            }
          }
        ]
      },
      "DelegatedStake": {
        "type": "object",
        "required": [
          "stakes",
          "stakingPool",
          "validatorAddress"
        ],
        "properties": {
          "stakes": {
            "type": "array",
            "items": {
              "$ref": "#/components/schemas/Stake"
            }
          },
          "stakingPool": {
            "description": "Staking pool object id.",
            "allOf": [
              {
                "$ref": "#/components/schemas/ObjectID"
              }
            ]
          },
          "validatorAddress": {
            "description": "Validator's Address.",
            "allOf": [
              {
                "$ref": "#/components/schemas/IotaAddress"
              }
            ]
          }
        }
      },
      "DelegatedTimelockedStake": {
        "type": "object",
        "required": [
          "stakes",
          "stakingPool",
          "validatorAddress"
        ],
        "properties": {
          "stakes": {
            "type": "array",
            "items": {
              "$ref": "#/components/schemas/TimelockedStake"
            }
          },
          "stakingPool": {
            "$ref": "#/components/schemas/ObjectID"
          },
          "validatorAddress": {
            "$ref": "#/components/schemas/IotaAddress"
          }
        }
      },
      "DevInspectArgs": {
        "description": "Additional arguments supplied to dev inspect beyond what is allowed in today's API.",
        "type": "object",
        "properties": {
          "gasBudget": {
            "description": "The gas budget for the transaction.",
            "anyOf": [
              {
                "$ref": "#/components/schemas/BigInt_for_uint64"
              },
              {
                "type": "null"
              }
            ]
          },
          "gasObjects": {
            "description": "The gas objects used to pay for the transaction.",
            "type": [
              "array",
              "null"
            ],
            "items": {
              "type": "array",
              "items": [
                {
                  "$ref": "#/components/schemas/ObjectID"
                },
                {
                  "$ref": "#/components/schemas/SequenceNumber"
                },
                {
                  "$ref": "#/components/schemas/ObjectDigest"
                }
              ],
              "maxItems": 3,
              "minItems": 3
            }
          },
          "gasSponsor": {
            "description": "The sponsor of the gas for the transaction, might be different from the sender.",
            "anyOf": [
              {
                "$ref": "#/components/schemas/IotaAddress"
              },
              {
                "type": "null"
              }
            ]
          },
          "showRawTxnDataAndEffects": {
            "description": "Whether to return the raw transaction data and effects.",
            "type": [
              "boolean",
              "null"
            ]
          },
          "skipChecks": {
            "description": "Whether to skip transaction checks for the transaction.",
            "type": [
              "boolean",
              "null"
            ]
          }
        }
      },
      "DevInspectResults": {
        "description": "The response from processing a dev inspect transaction",
        "type": "object",
        "required": [
          "effects",
          "events"
        ],
        "properties": {
          "effects": {
            "description": "Summary of effects that likely would be generated if the transaction is actually run. Note however, that not all dev-inspect transactions are actually usable as transactions so it might not be possible actually generate these effects from a normal transaction.",
            "allOf": [
              {
                "$ref": "#/components/schemas/TransactionBlockEffects"
              }
            ]
          },
          "error": {
            "description": "Execution error from executing the transactions",
            "type": [
              "string",
              "null"
            ]
          },
          "events": {
            "description": "Events that likely would be generated if the transaction is actually run.",
            "type": "array",
            "items": {
              "$ref": "#/components/schemas/Event"
            }
          },
          "rawEffects": {
            "description": "The raw effects of the transaction that was dev inspected.",
            "type": "array",
            "items": {
              "type": "integer",
              "format": "uint8",
              "minimum": 0.0
            }
          },
          "rawTxnData": {
            "description": "The raw transaction data that was dev inspected.",
            "type": "array",
            "items": {
              "type": "integer",
              "format": "uint8",
              "minimum": 0.0
            }
          },
          "results": {
            "description": "Execution results (including return values) from executing the transactions",
            "type": [
              "array",
              "null"
            ],
            "items": {
              "$ref": "#/components/schemas/IotaExecutionResult"
            }
          }
        }
      },
      "Digest": {
        "description": "A representation of a 32 byte digest",
        "allOf": [
          {
            "$ref": "#/components/schemas/Base58"
          }
        ]
      },
      "DisplayFieldsResponse": {
        "type": "object",
        "properties": {
          "data": {
            "type": [
              "object",
              "null"
            ],
            "additionalProperties": {
              "type": "string"
            }
          },
          "error": {
            "anyOf": [
              {
                "$ref": "#/components/schemas/ObjectResponseError"
              },
              {
                "type": "null"
              }
            ]
          }
        }
      },
      "DryRunTransactionBlockResponse": {
        "type": "object",
        "required": [
          "balanceChanges",
          "effects",
          "events",
          "input",
          "objectChanges"
        ],
        "properties": {
          "balanceChanges": {
            "type": "array",
            "items": {
              "$ref": "#/components/schemas/BalanceChange"
            }
          },
          "effects": {
            "$ref": "#/components/schemas/TransactionBlockEffects"
          },
          "events": {
            "type": "array",
            "items": {
              "$ref": "#/components/schemas/Event"
            }
          },
          "input": {
            "$ref": "#/components/schemas/TransactionBlockData"
          },
          "objectChanges": {
            "type": "array",
            "items": {
              "$ref": "#/components/schemas/ObjectChange"
            }
          }
        }
      },
      "DynamicFieldInfo": {
        "type": "object",
        "required": [
          "bcsName",
          "digest",
          "name",
          "objectId",
          "objectType",
          "type",
          "version"
        ],
        "properties": {
          "bcsName": {
            "$ref": "#/components/schemas/Base58"
          },
          "digest": {
            "$ref": "#/components/schemas/ObjectDigest"
          },
          "name": {
            "$ref": "#/components/schemas/DynamicFieldName"
          },
          "objectId": {
            "$ref": "#/components/schemas/ObjectID"
          },
          "objectType": {
            "type": "string"
          },
          "type": {
            "$ref": "#/components/schemas/DynamicFieldType"
          },
          "version": {
            "$ref": "#/components/schemas/SequenceNumber2"
          }
        }
      },
      "DynamicFieldName": {
        "type": "object",
        "required": [
          "type",
          "value"
        ],
        "properties": {
          "type": {
            "type": "string"
          },
          "value": true
        }
      },
      "DynamicFieldType": {
        "type": "string",
        "enum": [
          "DynamicField",
          "DynamicObject"
        ]
      },
      "ECMHLiveObjectSetDigest": {
        "description": "The Sha256 digest of an EllipticCurveMultisetHash committing to the live object set.",
        "type": "object",
        "required": [
          "digest"
        ],
        "properties": {
          "digest": {
            "type": "array",
            "items": {
              "type": "integer",
              "format": "uint8",
              "minimum": 0.0
            },
            "maxItems": 32,
            "minItems": 32
          }
        }
      },
      "Ed25519IotaSignature": {
        "$ref": "#/components/schemas/Base64"
      },
      "EndOfEpochData": {
        "type": "object",
        "required": [
          "epochCommitments",
          "epochSupplyChange",
          "nextEpochCommittee",
          "nextEpochProtocolVersion"
        ],
        "properties": {
          "epochCommitments": {
            "description": "Commitments to epoch specific state (e.g. live object set)",
            "type": "array",
            "items": {
              "$ref": "#/components/schemas/CheckpointCommitment"
            }
          },
          "epochSupplyChange": {
            "description": "The number of tokens that were minted (if positive) or burnt (if negative) in this epoch.",
            "type": "integer",
            "format": "int64"
          },
          "nextEpochCommittee": {
            "description": "next_epoch_committee is `Some` if and only if the current checkpoint is the last checkpoint of an epoch. Therefore next_epoch_committee can be used to pick the last checkpoint of an epoch, which is often useful to get epoch level summary stats like total gas cost of an epoch, or the total number of transactions from genesis to the end of an epoch. The committee is stored as a vector of validator pub key and stake pairs. The vector should be sorted based on the Committee data structure.",
            "type": "array",
            "items": {
              "type": "array",
              "items": [
                {
                  "$ref": "#/components/schemas/AuthorityPublicKeyBytes"
                },
                {
                  "$ref": "#/components/schemas/BigInt_for_uint64"
                }
              ],
              "maxItems": 2,
              "minItems": 2
            }
          },
          "nextEpochProtocolVersion": {
            "description": "The protocol version that is in effect during the epoch that starts immediately after this checkpoint.",
            "allOf": [
              {
                "$ref": "#/components/schemas/ProtocolVersion"
              }
            ]
          }
        }
      },
      "EndOfEpochInfo": {
        "type": "object",
        "required": [
          "burntTokensAmount",
          "epochEndTimestamp",
          "lastCheckpointId",
          "mintedTokensAmount",
          "protocolVersion",
          "referenceGasPrice",
          "storageCharge",
          "storageFundBalance",
          "storageRebate",
          "totalGasFees",
          "totalStake",
          "totalStakeRewardsDistributed"
        ],
        "properties": {
          "burntTokensAmount": {
            "$ref": "#/components/schemas/BigInt_for_uint64"
          },
          "epochEndTimestamp": {
            "$ref": "#/components/schemas/BigInt_for_uint64"
          },
          "lastCheckpointId": {
            "$ref": "#/components/schemas/BigInt_for_uint64"
          },
          "mintedTokensAmount": {
            "$ref": "#/components/schemas/BigInt_for_uint64"
          },
          "protocolVersion": {
            "description": "existing fields from `SystemEpochInfoEventV1` (without epoch)",
            "allOf": [
              {
                "$ref": "#/components/schemas/BigInt_for_uint64"
              }
            ]
          },
          "referenceGasPrice": {
            "$ref": "#/components/schemas/BigInt_for_uint64"
          },
          "storageCharge": {
            "$ref": "#/components/schemas/BigInt_for_uint64"
          },
          "storageFundBalance": {
            "$ref": "#/components/schemas/BigInt_for_uint64"
          },
          "storageRebate": {
            "$ref": "#/components/schemas/BigInt_for_uint64"
          },
          "totalGasFees": {
            "$ref": "#/components/schemas/BigInt_for_uint64"
          },
          "totalStake": {
            "$ref": "#/components/schemas/BigInt_for_uint64"
          },
          "totalStakeRewardsDistributed": {
            "$ref": "#/components/schemas/BigInt_for_uint64"
          }
        }
      },
      "EpochInfo": {
        "type": "object",
        "required": [
          "epoch",
          "epochStartTimestamp",
          "epochTotalTransactions",
          "firstCheckpointId",
          "validators"
        ],
        "properties": {
          "endOfEpochInfo": {
            "description": "The end of epoch information.",
            "anyOf": [
              {
                "$ref": "#/components/schemas/EndOfEpochInfo"
              },
              {
                "type": "null"
              }
            ]
          },
          "epoch": {
            "description": "Epoch number",
            "allOf": [
              {
                "$ref": "#/components/schemas/BigInt_for_uint64"
              }
            ]
          },
          "epochStartTimestamp": {
            "description": "The timestamp when the epoch started.",
            "allOf": [
              {
                "$ref": "#/components/schemas/BigInt_for_uint64"
              }
            ]
          },
          "epochTotalTransactions": {
            "description": "Count of tx in epoch",
            "allOf": [
              {
                "$ref": "#/components/schemas/BigInt_for_uint64"
              }
            ]
          },
          "firstCheckpointId": {
            "description": "First, last checkpoint sequence numbers",
            "allOf": [
              {
                "$ref": "#/components/schemas/BigInt_for_uint64"
              }
            ]
          },
          "referenceGasPrice": {
            "description": "The reference gas price for the given epoch.",
            "type": [
              "integer",
              "null"
            ],
            "format": "uint64",
            "minimum": 0.0
          },
          "validators": {
            "description": "List of validators included in epoch",
            "type": "array",
            "items": {
              "$ref": "#/components/schemas/IotaValidatorSummary"
            }
          }
        }
      },
      "EpochMetrics": {
        "description": "A light-weight version of `EpochInfo` for faster loading",
        "type": "object",
        "required": [
          "epoch",
          "epochStartTimestamp",
          "epochTotalTransactions",
          "firstCheckpointId"
        ],
        "properties": {
          "endOfEpochInfo": {
            "description": "The end of epoch information.",
            "anyOf": [
              {
                "$ref": "#/components/schemas/EndOfEpochInfo"
              },
              {
                "type": "null"
              }
            ]
          },
          "epoch": {
            "description": "The current epoch ID.",
            "allOf": [
              {
                "$ref": "#/components/schemas/BigInt_for_uint64"
              }
            ]
          },
          "epochStartTimestamp": {
            "description": "The timestamp when the epoch started.",
            "allOf": [
              {
                "$ref": "#/components/schemas/BigInt_for_uint64"
              }
            ]
          },
          "epochTotalTransactions": {
            "description": "The total number of transactions in the epoch.",
            "allOf": [
              {
                "$ref": "#/components/schemas/BigInt_for_uint64"
              }
            ]
          },
          "firstCheckpointId": {
            "description": "The first checkpoint ID of the epoch.",
            "allOf": [
              {
                "$ref": "#/components/schemas/BigInt_for_uint64"
              }
            ]
          }
        }
      },
      "Event": {
        "type": "object",
        "required": [
          "bcs",
          "id",
          "packageId",
          "parsedJson",
          "sender",
          "transactionModule",
          "type"
        ],
        "properties": {
          "bcs": {
            "description": "Base 58 encoded bcs bytes of the move event",
            "allOf": [
              {
                "$ref": "#/components/schemas/Base58"
              }
            ]
          },
          "id": {
            "description": "Sequential event ID, ie (transaction seq number, event seq number). 1) Serves as a unique event ID for each fullnode 2) Also serves to sequence events for the purposes of pagination and querying. A higher id is an event seen later by that fullnode. This ID is the \"cursor\" for event querying.",
            "allOf": [
              {
                "$ref": "#/components/schemas/EventID"
              }
            ]
          },
          "packageId": {
            "description": "Move package where this event was emitted.",
            "allOf": [
              {
                "$ref": "#/components/schemas/ObjectID"
              }
            ]
          },
          "parsedJson": {
            "description": "Parsed json value of the event"
          },
          "sender": {
            "description": "Sender's Iota address.",
            "allOf": [
              {
                "$ref": "#/components/schemas/IotaAddress"
              }
            ]
          },
          "timestampMs": {
            "description": "UTC timestamp in milliseconds since epoch (1/1/1970)",
            "anyOf": [
              {
                "$ref": "#/components/schemas/BigInt_for_uint64"
              },
              {
                "type": "null"
              }
            ]
          },
          "transactionModule": {
            "description": "Move module where this event was emitted.",
            "type": "string"
          },
          "type": {
            "description": "Move event type.",
            "type": "string"
          }
        }
      },
      "EventFilter": {
        "oneOf": [
          {
            "description": "Query by sender address.",
            "type": "object",
            "required": [
              "Sender"
            ],
            "properties": {
              "Sender": {
                "$ref": "#/components/schemas/IotaAddress"
              }
            },
            "additionalProperties": false
          },
          {
            "description": "Return events emitted by the given transaction.",
            "type": "object",
            "required": [
              "Transaction"
            ],
            "properties": {
              "Transaction": {
                "$ref": "#/components/schemas/TransactionDigest"
              }
            },
            "additionalProperties": false
          },
          {
            "description": "Return events emitted in a specified Package.",
            "type": "object",
            "required": [
              "Package"
            ],
            "properties": {
              "Package": {
                "$ref": "#/components/schemas/ObjectID"
              }
            },
            "additionalProperties": false
          },
          {
            "description": "Return events emitted in a specified Move module. If the event is defined in Module A but emitted in a tx with Module B, query `MoveModule` by module B returns the event. Query `MoveEventModule` by module A returns the event too.",
            "type": "object",
            "required": [
              "MoveModule"
            ],
            "properties": {
              "MoveModule": {
                "type": "object",
                "required": [
                  "module",
                  "package"
                ],
                "properties": {
                  "module": {
                    "description": "the module name",
                    "type": "string"
                  },
                  "package": {
                    "description": "the Move package ID",
                    "allOf": [
                      {
                        "$ref": "#/components/schemas/ObjectID"
                      }
                    ]
                  }
                }
              }
            },
            "additionalProperties": false
          },
          {
            "description": "Return events with the given Move event struct name (struct tag). For example, if the event is defined in `0xabcd::MyModule`, and named `Foo`, then the struct tag is `0xabcd::MyModule::Foo`.",
            "type": "object",
            "required": [
              "MoveEventType"
            ],
            "properties": {
              "MoveEventType": {
                "type": "string"
              }
            },
            "additionalProperties": false
          },
          {
            "description": "Return events with the given Move module name where the event struct is defined. If the event is defined in Module A but emitted in a tx with Module B, query `MoveEventModule` by module A returns the event. Query `MoveModule` by module B returns the event too.",
            "type": "object",
            "required": [
              "MoveEventModule"
            ],
            "properties": {
              "MoveEventModule": {
                "type": "object",
                "required": [
                  "module",
                  "package"
                ],
                "properties": {
                  "module": {
                    "description": "the module name",
                    "type": "string"
                  },
                  "package": {
                    "description": "the Move package ID",
                    "allOf": [
                      {
                        "$ref": "#/components/schemas/ObjectID"
                      }
                    ]
                  }
                }
              }
            },
            "additionalProperties": false
          },
          {
            "type": "object",
            "required": [
              "MoveEventField"
            ],
            "properties": {
              "MoveEventField": {
                "type": "object",
                "required": [
                  "path",
                  "value"
                ],
                "properties": {
                  "path": {
                    "type": "string"
                  },
                  "value": true
                }
              }
            },
            "additionalProperties": false
          },
          {
            "description": "Return events emitted in [start_time, end_time] interval",
            "type": "object",
            "required": [
              "TimeRange"
            ],
            "properties": {
              "TimeRange": {
                "type": "object",
                "required": [
                  "endTime",
                  "startTime"
                ],
                "properties": {
                  "endTime": {
                    "description": "right endpoint of time interval, milliseconds since epoch, exclusive",
                    "allOf": [
                      {
                        "$ref": "#/components/schemas/BigInt_for_uint64"
                      }
                    ]
                  },
                  "startTime": {
                    "description": "left endpoint of time interval, milliseconds since epoch, inclusive",
                    "allOf": [
                      {
                        "$ref": "#/components/schemas/BigInt_for_uint64"
                      }
                    ]
                  }
                }
              }
            },
            "additionalProperties": false
          },
          {
            "type": "object",
            "required": [
              "All"
            ],
            "properties": {
              "All": {
                "type": "array",
                "items": {
                  "$ref": "#/components/schemas/EventFilter"
                }
              }
            },
            "additionalProperties": false
          },
          {
            "type": "object",
            "required": [
              "Any"
            ],
            "properties": {
              "Any": {
                "type": "array",
                "items": {
                  "$ref": "#/components/schemas/EventFilter"
                }
              }
            },
            "additionalProperties": false
          },
          {
            "type": "object",
            "required": [
              "And"
            ],
            "properties": {
              "And": {
                "type": "array",
                "items": [
                  {
                    "$ref": "#/components/schemas/EventFilter"
                  },
                  {
                    "$ref": "#/components/schemas/EventFilter"
                  }
                ],
                "maxItems": 2,
                "minItems": 2
              }
            },
            "additionalProperties": false
          },
          {
            "type": "object",
            "required": [
              "Or"
            ],
            "properties": {
              "Or": {
                "type": "array",
                "items": [
                  {
                    "$ref": "#/components/schemas/EventFilter"
                  },
                  {
                    "$ref": "#/components/schemas/EventFilter"
                  }
                ],
                "maxItems": 2,
                "minItems": 2
              }
            },
            "additionalProperties": false
          }
        ]
      },
      "EventID": {
        "description": "Unique ID of a Iota Event, the ID is a combination of tx seq number and event seq number, the ID is local to this particular fullnode and will be different from other fullnode.",
        "type": "object",
        "required": [
          "eventSeq",
          "txDigest"
        ],
        "properties": {
          "eventSeq": {
            "$ref": "#/components/schemas/BigInt_for_uint64"
          },
          "txDigest": {
            "$ref": "#/components/schemas/TransactionDigest"
          }
        }
      },
      "ExecuteTransactionRequestType": {
        "type": "string",
        "enum": [
          "WaitForEffectsCert",
          "WaitForLocalExecution"
        ]
      },
      "ExecutionStatus": {
        "oneOf": [
          {
            "type": "object",
            "required": [
              "status"
            ],
            "properties": {
              "status": {
                "type": "string",
                "enum": [
                  "success"
                ]
              }
            }
          },
          {
            "type": "object",
            "required": [
              "error",
              "status"
            ],
            "properties": {
              "error": {
                "type": "string"
              },
              "status": {
                "type": "string",
                "enum": [
                  "failure"
                ]
              }
            }
          }
        ]
      },
      "GasCostSummary": {
        "description": "Summary of the charges in a transaction. Storage is charged independently of computation. There are 3 parts to the storage charges: `storage_cost`: it is the charge of storage at the time the transaction is executed.                 The cost of storage is the number of bytes of the objects being mutated                 multiplied by a variable storage cost per byte `storage_rebate`: this is the amount a user gets back when manipulating an object.                   The `storage_rebate` is the `storage_cost` for an object minus fees. `non_refundable_storage_fee`: not all the value of the object storage cost is                               given back to user and there is a small fraction that                               is kept by the system. This value tracks that charge.\n\nWhen looking at a gas cost summary the amount charged to the user is `computation_cost + storage_cost - storage_rebate` and that is the amount that is deducted from the gas coins. `non_refundable_storage_fee` is collected from the objects being mutated/deleted and it is tracked by the system in storage funds.\n\nObjects deleted, including the older versions of objects mutated, have the storage field on the objects added up to a pool of \"potential rebate\". This rebate then is reduced by the \"nonrefundable rate\" such that: `potential_rebate(storage cost of deleted/mutated objects) = storage_rebate + non_refundable_storage_fee`",
        "type": "object",
        "required": [
          "computationCost",
          "nonRefundableStorageFee",
          "storageCost",
          "storageRebate"
        ],
        "properties": {
          "computationCost": {
            "description": "Cost of computation/execution",
            "allOf": [
              {
                "$ref": "#/components/schemas/BigInt_for_uint64"
              }
            ]
          },
          "nonRefundableStorageFee": {
            "description": "The fee for the rebate. The portion of the storage rebate kept by the system.",
            "allOf": [
              {
                "$ref": "#/components/schemas/BigInt_for_uint64"
              }
            ]
          },
          "storageCost": {
            "description": "Storage cost, it's the sum of all storage cost for all objects created or mutated.",
            "allOf": [
              {
                "$ref": "#/components/schemas/BigInt_for_uint64"
              }
            ]
          },
          "storageRebate": {
            "description": "The amount of storage cost refunded to the user for all objects deleted or mutated in the transaction.",
            "allOf": [
              {
                "$ref": "#/components/schemas/BigInt_for_uint64"
              }
            ]
          }
        }
      },
      "GasData": {
        "type": "object",
        "required": [
          "budget",
          "owner",
          "payment",
          "price"
        ],
        "properties": {
          "budget": {
            "$ref": "#/components/schemas/BigInt_for_uint64"
          },
          "owner": {
            "$ref": "#/components/schemas/IotaAddress"
          },
          "payment": {
            "type": "array",
            "items": {
              "$ref": "#/components/schemas/ObjectRef"
            }
          },
          "price": {
            "$ref": "#/components/schemas/BigInt_for_uint64"
          }
        }
      },
      "GenericSignature": {
        "description": "Due to the incompatibility of [enum Signature] (which dispatches a trait that assumes signature and pubkey bytes for verification), here we add a wrapper enum where member can just implement a lightweight [trait AuthenticatorTrait]. This way MultiSig (and future Authenticators) can implement its own `verify`.",
        "oneOf": [
          {
            "type": "object",
            "required": [
              "MultiSig"
            ],
            "properties": {
              "MultiSig": {
                "$ref": "#/components/schemas/MultiSig"
              }
            },
            "additionalProperties": false
          },
          {
            "type": "object",
            "required": [
              "Signature"
            ],
            "properties": {
              "Signature": {
                "$ref": "#/components/schemas/Signature"
              }
            },
            "additionalProperties": false
          },
          {
            "type": "object",
            "required": [
              "ZkLoginAuthenticator"
            ],
            "properties": {
              "ZkLoginAuthenticator": {
                "$ref": "#/components/schemas/ZkLoginAuthenticator"
              }
            },
            "additionalProperties": false
          },
          {
            "type": "object",
            "required": [
              "PasskeyAuthenticator"
            ],
            "properties": {
              "PasskeyAuthenticator": {
                "$ref": "#/components/schemas/PasskeyAuthenticator"
              }
            },
            "additionalProperties": false
          }
        ]
      },
      "GetPastObjectRequest": {
        "type": "object",
        "required": [
          "objectId",
          "version"
        ],
        "properties": {
          "objectId": {
            "description": "the ID of the queried object",
            "allOf": [
              {
                "$ref": "#/components/schemas/ObjectID"
              }
            ]
          },
          "version": {
            "description": "the version of the queried object.",
            "allOf": [
              {
                "$ref": "#/components/schemas/SequenceNumber2"
              }
            ]
          }
        }
      },
      "Hex": {
        "description": "Hex string encoding.",
        "type": "string"
      },
      "InputObjectKind": {
        "oneOf": [
          {
            "type": "object",
            "required": [
              "MovePackage"
            ],
            "properties": {
              "MovePackage": {
                "$ref": "#/components/schemas/ObjectID"
              }
            },
            "additionalProperties": false
          },
          {
            "type": "object",
            "required": [
              "ImmOrOwnedMoveObject"
            ],
            "properties": {
              "ImmOrOwnedMoveObject": {
                "$ref": "#/components/schemas/ObjectRef"
              }
            },
            "additionalProperties": false
          },
          {
            "type": "object",
            "required": [
              "SharedMoveObject"
            ],
            "properties": {
              "SharedMoveObject": {
                "type": "object",
                "required": [
                  "id",
                  "initial_shared_version"
                ],
                "properties": {
                  "id": {
                    "$ref": "#/components/schemas/ObjectID"
                  },
                  "initial_shared_version": {
                    "$ref": "#/components/schemas/SequenceNumber2"
                  },
                  "mutable": {
                    "default": true,
                    "type": "boolean"
                  }
                }
              }
            },
            "additionalProperties": false
          }
        ]
      },
      "IotaActiveJwk": {
        "type": "object",
        "required": [
          "epoch",
          "jwk",
          "jwk_id"
        ],
        "properties": {
          "epoch": {
            "$ref": "#/components/schemas/BigInt_for_uint64"
          },
          "jwk": {
            "$ref": "#/components/schemas/IotaJWK"
          },
          "jwk_id": {
            "$ref": "#/components/schemas/IotaJwkId"
          }
        }
      },
      "IotaAddress": {
        "$ref": "#/components/schemas/Hex"
      },
      "IotaArgument": {
        "description": "An argument to a transaction in a programmable transaction block",
        "oneOf": [
          {
            "description": "The gas coin. The gas coin can only be used by-ref, except for with `TransferObjects`, which can use it by-value.",
            "type": "string",
            "enum": [
              "GasCoin"
            ]
          },
          {
            "description": "One of the input objects or primitive values (from `ProgrammableTransactionBlock` inputs)",
            "type": "object",
            "required": [
              "Input"
            ],
            "properties": {
              "Input": {
                "type": "integer",
                "format": "uint16",
                "minimum": 0.0
              }
            },
            "additionalProperties": false
          },
          {
            "description": "The result of another transaction (from `ProgrammableTransactionBlock` transactions)",
            "type": "object",
            "required": [
              "Result"
            ],
            "properties": {
              "Result": {
                "type": "integer",
                "format": "uint16",
                "minimum": 0.0
              }
            },
            "additionalProperties": false
          },
          {
            "description": "Like a `Result` but it accesses a nested result. Currently, the only usage of this is to access a value from a Move call with multiple return values.",
            "type": "object",
            "required": [
              "NestedResult"
            ],
            "properties": {
              "NestedResult": {
                "type": "array",
                "items": [
                  {
                    "type": "integer",
                    "format": "uint16",
                    "minimum": 0.0
                  },
                  {
                    "type": "integer",
                    "format": "uint16",
                    "minimum": 0.0
                  }
                ],
                "maxItems": 2,
                "minItems": 2
              }
            },
            "additionalProperties": false
          }
        ]
      },
      "IotaAuthenticatorStateExpire": {
        "type": "object",
        "required": [
          "min_epoch"
        ],
        "properties": {
          "min_epoch": {
            "$ref": "#/components/schemas/BigInt_for_uint64"
          }
        }
      },
      "IotaCallArg": {
        "oneOf": [
          {
            "type": "object",
            "oneOf": [
              {
                "type": "object",
                "required": [
                  "digest",
                  "objectId",
                  "objectType",
                  "version"
                ],
                "properties": {
                  "digest": {
                    "$ref": "#/components/schemas/ObjectDigest"
                  },
                  "objectId": {
                    "$ref": "#/components/schemas/ObjectID"
                  },
                  "objectType": {
                    "type": "string",
                    "enum": [
                      "immOrOwnedObject"
                    ]
                  },
                  "version": {
                    "$ref": "#/components/schemas/SequenceNumber2"
                  }
                }
              },
              {
                "type": "object",
                "required": [
                  "initialSharedVersion",
                  "mutable",
                  "objectId",
                  "objectType"
                ],
                "properties": {
                  "initialSharedVersion": {
                    "$ref": "#/components/schemas/SequenceNumber2"
                  },
                  "mutable": {
                    "type": "boolean"
                  },
                  "objectId": {
                    "$ref": "#/components/schemas/ObjectID"
                  },
                  "objectType": {
                    "type": "string",
                    "enum": [
                      "sharedObject"
                    ]
                  }
                }
              },
              {
                "type": "object",
                "required": [
                  "digest",
                  "objectId",
                  "objectType",
                  "version"
                ],
                "properties": {
                  "digest": {
                    "$ref": "#/components/schemas/ObjectDigest"
                  },
                  "objectId": {
                    "$ref": "#/components/schemas/ObjectID"
                  },
                  "objectType": {
                    "type": "string",
                    "enum": [
                      "receiving"
                    ]
                  },
                  "version": {
                    "$ref": "#/components/schemas/SequenceNumber2"
                  }
                }
              }
            ],
            "required": [
              "type"
            ],
            "properties": {
              "type": {
                "type": "string",
                "enum": [
                  "object"
                ]
              }
            }
          },
          {
            "type": "object",
            "required": [
              "type",
              "value"
            ],
            "properties": {
              "type": {
                "type": "string",
                "enum": [
                  "pure"
                ]
              },
              "value": {
                "$ref": "#/components/schemas/IotaJsonValue"
              },
              "valueType": {
                "default": null,
                "type": [
                  "string",
                  "null"
                ]
              }
            }
          }
        ]
      },
      "IotaChangeEpoch": {
        "type": "object",
        "required": [
          "computation_charge",
          "epoch",
          "epoch_start_timestamp_ms",
          "storage_charge",
          "storage_rebate"
        ],
        "properties": {
          "computation_charge": {
            "$ref": "#/components/schemas/BigInt_for_uint64"
          },
          "epoch": {
            "$ref": "#/components/schemas/BigInt_for_uint64"
          },
          "epoch_start_timestamp_ms": {
            "$ref": "#/components/schemas/BigInt_for_uint64"
          },
          "storage_charge": {
            "$ref": "#/components/schemas/BigInt_for_uint64"
          },
          "storage_rebate": {
            "$ref": "#/components/schemas/BigInt_for_uint64"
          }
        }
      },
      "IotaCoinMetadata": {
        "type": "object",
        "required": [
          "decimals",
          "description",
          "name",
          "symbol"
        ],
        "properties": {
          "decimals": {
            "description": "Number of decimal places the coin uses.",
            "type": "integer",
            "format": "uint8",
            "minimum": 0.0
          },
          "description": {
            "description": "Description of the token",
            "type": "string"
          },
          "iconUrl": {
            "description": "URL for the token logo",
            "type": [
              "string",
              "null"
            ]
          },
          "id": {
            "description": "Object id for the CoinMetadata object",
            "anyOf": [
              {
                "$ref": "#/components/schemas/ObjectID"
              },
              {
                "type": "null"
              }
            ]
          },
          "name": {
            "description": "Name for the token",
            "type": "string"
          },
          "symbol": {
            "description": "Symbol for the token",
            "type": "string"
          }
        }
      },
      "IotaEndOfEpochTransactionKind": {
        "oneOf": [
          {
            "type": "string",
            "enum": [
              "AuthenticatorStateCreate"
            ]
          },
          {
            "type": "object",
            "required": [
              "ChangeEpoch"
            ],
            "properties": {
              "ChangeEpoch": {
                "$ref": "#/components/schemas/IotaChangeEpoch"
              }
            },
            "additionalProperties": false
          },
          {
            "type": "object",
            "required": [
              "AuthenticatorStateExpire"
            ],
            "properties": {
              "AuthenticatorStateExpire": {
                "$ref": "#/components/schemas/IotaAuthenticatorStateExpire"
              }
            },
            "additionalProperties": false
          },
          {
            "type": "object",
            "required": [
              "BridgeStateCreate"
            ],
            "properties": {
              "BridgeStateCreate": {
                "$ref": "#/components/schemas/CheckpointDigest"
              }
            },
            "additionalProperties": false
          },
          {
            "type": "object",
            "required": [
              "BridgeCommitteeUpdate"
            ],
            "properties": {
              "BridgeCommitteeUpdate": {
                "$ref": "#/components/schemas/SequenceNumber"
              }
            },
            "additionalProperties": false
          }
        ]
      },
      "IotaExecutionResult": {
        "type": "object",
        "properties": {
          "mutableReferenceOutputs": {
            "description": "The value of any arguments that were mutably borrowed. Non-mut borrowed values are not included",
            "type": "array",
            "items": {
              "type": "array",
              "items": [
                {
                  "$ref": "#/components/schemas/IotaArgument"
                },
                {
                  "type": "array",
                  "items": {
                    "type": "integer",
                    "format": "uint8",
                    "minimum": 0.0
                  }
                },
                {
                  "$ref": "#/components/schemas/TypeTag"
                }
              ],
              "maxItems": 3,
              "minItems": 3
            }
          },
          "returnValues": {
            "description": "The return values from the transaction",
            "type": "array",
            "items": {
              "type": "array",
              "items": [
                {
                  "type": "array",
                  "items": {
                    "type": "integer",
                    "format": "uint8",
                    "minimum": 0.0
                  }
                },
                {
                  "$ref": "#/components/schemas/TypeTag"
                }
              ],
              "maxItems": 2,
              "minItems": 2
            }
          }
        }
      },
      "IotaJWK": {
        "type": "object",
        "required": [
          "alg",
          "e",
          "kty",
          "n"
        ],
        "properties": {
          "alg": {
            "type": "string"
          },
          "e": {
            "type": "string"
          },
          "kty": {
            "type": "string"
          },
          "n": {
            "type": "string"
          }
        }
      },
      "IotaJsonValue": {},
      "IotaJwkId": {
        "type": "object",
        "required": [
          "iss",
          "kid"
        ],
        "properties": {
          "iss": {
            "type": "string"
          },
          "kid": {
            "type": "string"
          }
        }
      },
      "IotaMoveAbility": {
        "type": "string",
        "enum": [
          "Copy",
          "Drop",
          "Store",
          "Key"
        ]
      },
      "IotaMoveAbilitySet": {
        "type": "object",
        "required": [
          "abilities"
        ],
        "properties": {
          "abilities": {
            "type": "array",
            "items": {
              "$ref": "#/components/schemas/IotaMoveAbility"
            }
          }
        }
      },
      "IotaMoveModuleId": {
        "type": "object",
        "required": [
          "address",
          "name"
        ],
        "properties": {
          "address": {
            "type": "string"
          },
          "name": {
            "type": "string"
          }
        }
      },
      "IotaMoveNormalizedField": {
        "type": "object",
        "required": [
          "name",
          "type"
        ],
        "properties": {
          "name": {
            "type": "string"
          },
          "type": {
            "$ref": "#/components/schemas/IotaMoveNormalizedType"
          }
        }
      },
      "IotaMoveNormalizedFunction": {
        "type": "object",
        "required": [
          "isEntry",
          "parameters",
          "return",
          "typeParameters",
          "visibility"
        ],
        "properties": {
          "isEntry": {
            "type": "boolean"
          },
          "parameters": {
            "type": "array",
            "items": {
              "$ref": "#/components/schemas/IotaMoveNormalizedType"
            }
          },
          "return": {
            "type": "array",
            "items": {
              "$ref": "#/components/schemas/IotaMoveNormalizedType"
            }
          },
          "typeParameters": {
            "type": "array",
            "items": {
              "$ref": "#/components/schemas/IotaMoveAbilitySet"
            }
          },
          "visibility": {
            "$ref": "#/components/schemas/IotaMoveVisibility"
          }
        }
      },
      "IotaMoveNormalizedModule": {
        "type": "object",
        "required": [
          "address",
          "exposedFunctions",
          "fileFormatVersion",
          "friends",
          "name",
          "structs"
        ],
        "properties": {
          "address": {
            "type": "string"
          },
          "exposedFunctions": {
            "type": "object",
            "additionalProperties": {
              "$ref": "#/components/schemas/IotaMoveNormalizedFunction"
            }
          },
          "fileFormatVersion": {
            "type": "integer",
            "format": "uint32",
            "minimum": 0.0
          },
          "friends": {
            "type": "array",
            "items": {
              "$ref": "#/components/schemas/IotaMoveModuleId"
            }
          },
          "name": {
            "type": "string"
          },
          "structs": {
            "type": "object",
            "additionalProperties": {
              "$ref": "#/components/schemas/IotaMoveNormalizedStruct"
            }
          }
        }
      },
      "IotaMoveNormalizedStruct": {
        "type": "object",
        "required": [
          "abilities",
          "fields",
          "typeParameters"
        ],
        "properties": {
          "abilities": {
            "$ref": "#/components/schemas/IotaMoveAbilitySet"
          },
          "fields": {
            "type": "array",
            "items": {
              "$ref": "#/components/schemas/IotaMoveNormalizedField"
            }
          },
          "typeParameters": {
            "type": "array",
            "items": {
              "$ref": "#/components/schemas/IotaMoveStructTypeParameter"
            }
          }
        }
      },
      "IotaMoveNormalizedType": {
        "oneOf": [
          {
            "type": "string",
            "enum": [
              "Bool",
              "U8",
              "U16",
              "U32",
              "U64",
              "U128",
              "U256",
              "Address",
              "Signer"
            ]
          },
          {
            "type": "object",
            "required": [
              "Struct"
            ],
            "properties": {
              "Struct": {
                "type": "object",
                "required": [
                  "address",
                  "module",
                  "name",
                  "typeArguments"
                ],
                "properties": {
                  "address": {
                    "type": "string"
                  },
                  "module": {
                    "type": "string"
                  },
                  "name": {
                    "type": "string"
                  },
                  "typeArguments": {
                    "type": "array",
                    "items": {
                      "$ref": "#/components/schemas/IotaMoveNormalizedType"
                    }
                  }
                }
              }
            },
            "additionalProperties": false
          },
          {
            "type": "object",
            "required": [
              "Vector"
            ],
            "properties": {
              "Vector": {
                "$ref": "#/components/schemas/IotaMoveNormalizedType"
              }
            },
            "additionalProperties": false
          },
          {
            "type": "object",
            "required": [
              "TypeParameter"
            ],
            "properties": {
              "TypeParameter": {
                "type": "integer",
                "format": "uint16",
                "minimum": 0.0
              }
            },
            "additionalProperties": false
          },
          {
            "type": "object",
            "required": [
              "Reference"
            ],
            "properties": {
              "Reference": {
                "$ref": "#/components/schemas/IotaMoveNormalizedType"
              }
            },
            "additionalProperties": false
          },
          {
            "type": "object",
            "required": [
              "MutableReference"
            ],
            "properties": {
              "MutableReference": {
                "$ref": "#/components/schemas/IotaMoveNormalizedType"
              }
            },
            "additionalProperties": false
          }
        ]
      },
      "IotaMoveStructTypeParameter": {
        "type": "object",
        "required": [
          "constraints",
          "isPhantom"
        ],
        "properties": {
          "constraints": {
            "$ref": "#/components/schemas/IotaMoveAbilitySet"
          },
          "isPhantom": {
            "type": "boolean"
          }
        }
      },
      "IotaMoveVisibility": {
        "type": "string",
        "enum": [
          "Private",
          "Public",
          "Friend"
        ]
      },
      "IotaObjectDataFilter": {
        "oneOf": [
          {
            "type": "object",
            "required": [
              "MatchAll"
            ],
            "properties": {
              "MatchAll": {
                "type": "array",
                "items": {
                  "$ref": "#/components/schemas/IotaObjectDataFilter"
                }
              }
            },
            "additionalProperties": false
          },
          {
            "type": "object",
            "required": [
              "MatchAny"
            ],
            "properties": {
              "MatchAny": {
                "type": "array",
                "items": {
                  "$ref": "#/components/schemas/IotaObjectDataFilter"
                }
              }
            },
            "additionalProperties": false
          },
          {
            "type": "object",
            "required": [
              "MatchNone"
            ],
            "properties": {
              "MatchNone": {
                "type": "array",
                "items": {
                  "$ref": "#/components/schemas/IotaObjectDataFilter"
                }
              }
            },
            "additionalProperties": false
          },
          {
            "description": "Query by type a specified Package.",
            "type": "object",
            "required": [
              "Package"
            ],
            "properties": {
              "Package": {
                "$ref": "#/components/schemas/ObjectID"
              }
            },
            "additionalProperties": false
          },
          {
            "description": "Query by type a specified Move module.",
            "type": "object",
            "required": [
              "MoveModule"
            ],
            "properties": {
              "MoveModule": {
                "type": "object",
                "required": [
                  "module",
                  "package"
                ],
                "properties": {
                  "module": {
                    "description": "the module name",
                    "type": "string"
                  },
                  "package": {
                    "description": "the Move package ID",
                    "allOf": [
                      {
                        "$ref": "#/components/schemas/ObjectID"
                      }
                    ]
                  }
                }
              }
            },
            "additionalProperties": false
          },
          {
            "description": "Query by type",
            "type": "object",
            "required": [
              "StructType"
            ],
            "properties": {
              "StructType": {
                "type": "string"
              }
            },
            "additionalProperties": false
          },
          {
            "type": "object",
            "required": [
              "AddressOwner"
            ],
            "properties": {
              "AddressOwner": {
                "$ref": "#/components/schemas/IotaAddress"
              }
            },
            "additionalProperties": false
          },
          {
            "type": "object",
            "required": [
              "ObjectOwner"
            ],
            "properties": {
              "ObjectOwner": {
                "$ref": "#/components/schemas/ObjectID"
              }
            },
            "additionalProperties": false
          },
          {
            "type": "object",
            "required": [
              "ObjectId"
            ],
            "properties": {
              "ObjectId": {
                "$ref": "#/components/schemas/ObjectID"
              }
            },
            "additionalProperties": false
          },
          {
            "type": "object",
            "required": [
              "ObjectIds"
            ],
            "properties": {
              "ObjectIds": {
                "type": "array",
                "items": {
                  "$ref": "#/components/schemas/ObjectID"
                }
              }
            },
            "additionalProperties": false
          },
          {
            "type": "object",
            "required": [
              "Version"
            ],
            "properties": {
              "Version": {
                "$ref": "#/components/schemas/BigInt_for_uint64"
              }
            },
            "additionalProperties": false
          }
        ]
      },
      "IotaObjectResponse": {
        "type": "object",
        "properties": {
          "data": {
            "anyOf": [
              {
                "$ref": "#/components/schemas/ObjectData"
              },
              {
                "type": "null"
              }
            ]
          },
          "error": {
            "anyOf": [
              {
                "$ref": "#/components/schemas/ObjectResponseError"
              },
              {
                "type": "null"
              }
            ]
          }
        }
      },
      "IotaProgrammableMoveCall": {
        "description": "The transaction for calling a Move function, either an entry function or a public function (which cannot return references).",
        "type": "object",
        "required": [
          "function",
          "module",
          "package"
        ],
        "properties": {
          "arguments": {
            "description": "The arguments to the function.",
            "type": "array",
            "items": {
              "$ref": "#/components/schemas/IotaArgument"
            }
          },
          "function": {
            "description": "The function to be called.",
            "type": "string"
          },
          "module": {
            "description": "The specific module in the package containing the function.",
            "type": "string"
          },
          "package": {
            "description": "The package containing the module and function.",
            "allOf": [
              {
                "$ref": "#/components/schemas/ObjectID"
              }
            ]
          },
          "type_arguments": {
            "description": "The type arguments to the function.",
            "type": "array",
            "items": {
              "type": "string"
            }
          }
        }
      },
      "IotaSystemStateSummary": {
        "description": "This is the JSON-RPC type for the IOTA system state object. It flattens all fields to make them top-level fields such that it as minimum dependencies to the internal data structures of the IOTA system state type.",
        "type": "object",
        "required": [
          "activeValidators",
          "atRiskValidators",
          "epoch",
          "epochDurationMs",
          "epochStartTimestampMs",
          "inactivePoolsId",
          "inactivePoolsSize",
          "iotaTotalSupply",
          "iotaTreasuryCapId",
          "maxValidatorCount",
          "minValidatorCount",
          "minValidatorJoiningStake",
          "pendingActiveValidatorsId",
          "pendingActiveValidatorsSize",
          "pendingRemovals",
          "protocolVersion",
          "referenceGasPrice",
          "safeMode",
          "safeModeComputationRewards",
          "safeModeNonRefundableStorageFee",
          "safeModeStorageCharges",
          "safeModeStorageRebates",
          "stakingPoolMappingsId",
          "stakingPoolMappingsSize",
          "storageFundNonRefundableBalance",
          "storageFundTotalObjectStorageRebates",
          "systemStateVersion",
          "totalStake",
          "validatorCandidatesId",
          "validatorCandidatesSize",
          "validatorLowStakeGracePeriod",
          "validatorLowStakeThreshold",
          "validatorReportRecords",
          "validatorVeryLowStakeThreshold"
        ],
        "properties": {
          "activeValidators": {
            "description": "The list of active validators in the current epoch.",
            "type": "array",
            "items": {
              "$ref": "#/components/schemas/IotaValidatorSummary"
            }
          },
          "atRiskValidators": {
            "description": "Map storing the number of epochs for which each validator has been below the low stake threshold.",
            "type": "array",
            "items": {
              "type": "array",
              "items": [
                {
                  "$ref": "#/components/schemas/IotaAddress"
                },
                {
                  "$ref": "#/components/schemas/BigInt_for_uint64"
                }
              ],
              "maxItems": 2,
              "minItems": 2
            }
          },
          "epoch": {
            "description": "The current epoch ID, starting from 0.",
            "allOf": [
              {
                "$ref": "#/components/schemas/BigInt_for_uint64"
              }
            ]
          },
          "epochDurationMs": {
            "description": "The duration of an epoch, in milliseconds.",
            "allOf": [
              {
                "$ref": "#/components/schemas/BigInt_for_uint64"
              }
            ]
          },
          "epochStartTimestampMs": {
            "description": "Unix timestamp of the current epoch start",
            "allOf": [
              {
                "$ref": "#/components/schemas/BigInt_for_uint64"
              }
            ]
          },
          "inactivePoolsId": {
            "description": "ID of the object that maps from a staking pool ID to the inactive validator that has that pool as its staking pool.",
            "allOf": [
              {
                "$ref": "#/components/schemas/ObjectID"
              }
            ]
          },
          "inactivePoolsSize": {
            "description": "Number of inactive staking pools.",
            "allOf": [
              {
                "$ref": "#/components/schemas/BigInt_for_uint64"
              }
            ]
          },
          "iotaTotalSupply": {
            "description": "The current IOTA supply.",
            "allOf": [
              {
                "$ref": "#/components/schemas/BigInt_for_uint64"
              }
            ]
          },
          "iotaTreasuryCapId": {
            "description": "The `TreasuryCap<IOTA>` object ID.",
            "allOf": [
              {
                "$ref": "#/components/schemas/ObjectID"
              }
            ]
          },
          "maxValidatorCount": {
            "description": "Maximum number of active validators at any moment. We do not allow the number of validators in any epoch to go above this.",
            "allOf": [
              {
                "$ref": "#/components/schemas/BigInt_for_uint64"
              }
            ]
          },
          "minValidatorCount": {
            "description": "Minimum number of active validators at any moment. We do not allow the number of validators in any epoch to go under this.",
            "allOf": [
              {
                "$ref": "#/components/schemas/BigInt_for_uint64"
              }
            ]
          },
          "minValidatorJoiningStake": {
            "description": "Lower-bound on the amount of stake required to become a validator.",
            "allOf": [
              {
                "$ref": "#/components/schemas/BigInt_for_uint64"
              }
            ]
          },
          "pendingActiveValidatorsId": {
            "description": "ID of the object that contains the list of new validators that will join at the end of the epoch.",
            "allOf": [
              {
                "$ref": "#/components/schemas/ObjectID"
              }
            ]
          },
          "pendingActiveValidatorsSize": {
            "description": "Number of new validators that will join at the end of the epoch.",
            "allOf": [
              {
                "$ref": "#/components/schemas/BigInt_for_uint64"
              }
            ]
          },
          "pendingRemovals": {
            "description": "Removal requests from the validators. Each element is an index pointing to `active_validators`.",
            "type": "array",
            "items": {
              "$ref": "#/components/schemas/BigInt_for_uint64"
            }
          },
          "protocolVersion": {
            "description": "The current protocol version, starting from 1.",
            "allOf": [
              {
                "$ref": "#/components/schemas/BigInt_for_uint64"
              }
            ]
          },
          "referenceGasPrice": {
            "description": "The reference gas price for the current epoch.",
            "allOf": [
              {
                "$ref": "#/components/schemas/BigInt_for_uint64"
              }
            ]
          },
          "safeMode": {
            "description": "Whether the system is running in a downgraded safe mode due to a non-recoverable bug. This is set whenever we failed to execute advance_epoch, and ended up executing advance_epoch_safe_mode. It can be reset once we are able to successfully execute advance_epoch.",
            "type": "boolean"
          },
          "safeModeComputationRewards": {
            "description": "Amount of computation rewards accumulated (and not yet distributed) during safe mode.",
            "allOf": [
              {
                "$ref": "#/components/schemas/BigInt_for_uint64"
              }
            ]
          },
          "safeModeNonRefundableStorageFee": {
            "description": "Amount of non-refundable storage fee accumulated during safe mode.",
            "allOf": [
              {
                "$ref": "#/components/schemas/BigInt_for_uint64"
              }
            ]
          },
          "safeModeStorageCharges": {
            "description": "Amount of storage charges accumulated (and not yet distributed) during safe mode.",
            "allOf": [
              {
                "$ref": "#/components/schemas/BigInt_for_uint64"
              }
            ]
          },
          "safeModeStorageRebates": {
            "description": "Amount of storage rebates accumulated (and not yet burned) during safe mode.",
            "allOf": [
              {
                "$ref": "#/components/schemas/BigInt_for_uint64"
              }
            ]
          },
          "stakingPoolMappingsId": {
            "description": "ID of the object that maps from staking pool's ID to the iota address of a validator.",
            "allOf": [
              {
                "$ref": "#/components/schemas/ObjectID"
              }
            ]
          },
          "stakingPoolMappingsSize": {
            "description": "Number of staking pool mappings.",
            "allOf": [
              {
                "$ref": "#/components/schemas/BigInt_for_uint64"
              }
            ]
          },
          "storageFundNonRefundableBalance": {
            "description": "The non-refundable portion of the storage fund coming from non-refundable storage rebates and any leftover staking rewards.",
            "allOf": [
              {
                "$ref": "#/components/schemas/BigInt_for_uint64"
              }
            ]
          },
          "storageFundTotalObjectStorageRebates": {
            "description": "The storage rebates of all the objects on-chain stored in the storage fund.",
            "allOf": [
              {
                "$ref": "#/components/schemas/BigInt_for_uint64"
              }
            ]
          },
          "systemStateVersion": {
            "description": "The current version of the system state data structure type.",
            "allOf": [
              {
                "$ref": "#/components/schemas/BigInt_for_uint64"
              }
            ]
          },
          "totalStake": {
            "description": "Total amount of stake from all active validators at the beginning of the epoch.",
            "allOf": [
              {
                "$ref": "#/components/schemas/BigInt_for_uint64"
              }
            ]
          },
          "validatorCandidatesId": {
            "description": "ID of the object that stores preactive validators, mapping their addresses to their `Validator` structs.",
            "allOf": [
              {
                "$ref": "#/components/schemas/ObjectID"
              }
            ]
          },
          "validatorCandidatesSize": {
            "description": "Number of preactive validators.",
            "allOf": [
              {
                "$ref": "#/components/schemas/BigInt_for_uint64"
              }
            ]
          },
          "validatorLowStakeGracePeriod": {
            "description": "A validator can have stake below `validator_low_stake_threshold` for this many epochs before being kicked out.",
            "allOf": [
              {
                "$ref": "#/components/schemas/BigInt_for_uint64"
              }
            ]
          },
          "validatorLowStakeThreshold": {
            "description": "Validators with stake amount below `validator_low_stake_threshold` are considered to have low stake and will be escorted out of the validator set after being below this threshold for more than `validator_low_stake_grace_period` number of epochs.",
            "allOf": [
              {
                "$ref": "#/components/schemas/BigInt_for_uint64"
              }
            ]
          },
          "validatorReportRecords": {
            "description": "A map storing the records of validator reporting each other.",
            "type": "array",
            "items": {
              "type": "array",
              "items": [
                {
                  "$ref": "#/components/schemas/IotaAddress"
                },
                {
                  "type": "array",
                  "items": {
                    "$ref": "#/components/schemas/IotaAddress"
                  }
                }
              ],
              "maxItems": 2,
              "minItems": 2
            }
          },
          "validatorVeryLowStakeThreshold": {
            "description": "Validators with stake below `validator_very_low_stake_threshold` will be removed immediately at epoch change, no grace period.",
            "allOf": [
              {
                "$ref": "#/components/schemas/BigInt_for_uint64"
              }
            ]
          }
        }
      },
      "IotaTransaction": {
        "description": "A single transaction in a programmable transaction block.",
        "oneOf": [
          {
            "description": "A call to either an entry or a public Move function",
            "type": "object",
            "required": [
              "MoveCall"
            ],
            "properties": {
              "MoveCall": {
                "$ref": "#/components/schemas/IotaProgrammableMoveCall"
              }
            },
            "additionalProperties": false
          },
          {
            "description": "`(Vec<forall T:key+store. T>, address)` It sends n-objects to the specified address. These objects must have store (public transfer) and either the previous owner must be an address or the object must be newly created.",
            "type": "object",
            "required": [
              "TransferObjects"
            ],
            "properties": {
              "TransferObjects": {
                "type": "array",
                "items": [
                  {
                    "type": "array",
                    "items": {
                      "$ref": "#/components/schemas/IotaArgument"
                    }
                  },
                  {
                    "$ref": "#/components/schemas/IotaArgument"
                  }
                ],
                "maxItems": 2,
                "minItems": 2
              }
            },
            "additionalProperties": false
          },
          {
            "description": "`(&mut Coin<T>, Vec<u64>)` -> `Vec<Coin<T>>` It splits off some amounts into a new coins with those amounts",
            "type": "object",
            "required": [
              "SplitCoins"
            ],
            "properties": {
              "SplitCoins": {
                "type": "array",
                "items": [
                  {
                    "$ref": "#/components/schemas/IotaArgument"
                  },
                  {
                    "type": "array",
                    "items": {
                      "$ref": "#/components/schemas/IotaArgument"
                    }
                  }
                ],
                "maxItems": 2,
                "minItems": 2
              }
            },
            "additionalProperties": false
          },
          {
            "description": "`(&mut Coin<T>, Vec<Coin<T>>)` It merges n-coins into the first coin",
            "type": "object",
            "required": [
              "MergeCoins"
            ],
            "properties": {
              "MergeCoins": {
                "type": "array",
                "items": [
                  {
                    "$ref": "#/components/schemas/IotaArgument"
                  },
                  {
                    "type": "array",
                    "items": {
                      "$ref": "#/components/schemas/IotaArgument"
                    }
                  }
                ],
                "maxItems": 2,
                "minItems": 2
              }
            },
            "additionalProperties": false
          },
          {
            "description": "Publishes a Move package. It takes the package bytes and a list of the package's transitive dependencies to link against on-chain.",
            "type": "object",
            "required": [
              "Publish"
            ],
            "properties": {
              "Publish": {
                "type": "array",
                "items": {
                  "$ref": "#/components/schemas/ObjectID"
                }
              }
            },
            "additionalProperties": false
          },
          {
            "description": "Upgrades a Move package",
            "type": "object",
            "required": [
              "Upgrade"
            ],
            "properties": {
              "Upgrade": {
                "type": "array",
                "items": [
                  {
                    "type": "array",
                    "items": {
                      "$ref": "#/components/schemas/ObjectID"
                    }
                  },
                  {
                    "$ref": "#/components/schemas/ObjectID"
                  },
                  {
                    "$ref": "#/components/schemas/IotaArgument"
                  }
                ],
                "maxItems": 3,
                "minItems": 3
              }
            },
            "additionalProperties": false
          },
          {
            "description": "`forall T: Vec<T> -> vector<T>` Given n-values of the same type, it constructs a vector. For non objects or an empty vector, the type tag must be specified.",
            "type": "object",
            "required": [
              "MakeMoveVec"
            ],
            "properties": {
              "MakeMoveVec": {
                "type": "array",
                "items": [
                  {
                    "type": [
                      "string",
                      "null"
                    ]
                  },
                  {
                    "type": "array",
                    "items": {
                      "$ref": "#/components/schemas/IotaArgument"
                    }
                  }
                ],
                "maxItems": 2,
                "minItems": 2
              }
            },
            "additionalProperties": false
          }
        ]
      },
      "IotaTransactionBlockBuilderMode": {
        "oneOf": [
          {
            "description": "Regular Iota Transactions that are committed on chain",
            "type": "string",
            "enum": [
              "Commit"
            ]
          },
          {
            "description": "Simulated transaction that allows calling any Move function with arbitrary values.",
            "type": "string",
            "enum": [
              "DevInspect"
            ]
          }
        ]
      },
      "IotaValidatorSummary": {
        "description": "This is the JSON-RPC type for the IOTA validator. It flattens all inner structures to top-level fields so that they are decoupled from the internal definitions.",
        "type": "object",
        "required": [
          "authorityPubkeyBytes",
          "commissionRate",
          "description",
          "exchangeRatesId",
          "exchangeRatesSize",
          "gasPrice",
          "imageUrl",
          "iotaAddress",
          "name",
          "netAddress",
          "networkPubkeyBytes",
          "nextEpochCommissionRate",
          "nextEpochGasPrice",
          "nextEpochStake",
          "operationCapId",
          "p2pAddress",
          "pendingPoolTokenWithdraw",
          "pendingStake",
          "pendingTotalIotaWithdraw",
          "poolTokenBalance",
          "primaryAddress",
          "projectUrl",
          "proofOfPossessionBytes",
          "protocolPubkeyBytes",
          "rewardsPool",
          "stakingPoolId",
          "stakingPoolIotaBalance",
          "votingPower"
        ],
        "properties": {
          "authorityPubkeyBytes": {
            "$ref": "#/components/schemas/Base64"
          },
          "commissionRate": {
            "$ref": "#/components/schemas/BigInt_for_uint64"
          },
          "description": {
            "type": "string"
          },
          "exchangeRatesId": {
            "description": "ID of the exchange rate table object.",
            "allOf": [
              {
                "$ref": "#/components/schemas/ObjectID"
              }
            ]
          },
          "exchangeRatesSize": {
            "description": "Number of exchange rates in the table.",
            "allOf": [
              {
                "$ref": "#/components/schemas/BigInt_for_uint64"
              }
            ]
          },
          "gasPrice": {
            "$ref": "#/components/schemas/BigInt_for_uint64"
          },
          "imageUrl": {
            "type": "string"
          },
          "iotaAddress": {
            "$ref": "#/components/schemas/IotaAddress"
          },
          "name": {
            "type": "string"
          },
          "netAddress": {
            "type": "string"
          },
          "networkPubkeyBytes": {
            "$ref": "#/components/schemas/Base64"
          },
          "nextEpochAuthorityPubkeyBytes": {
            "default": null,
            "anyOf": [
              {
                "$ref": "#/components/schemas/Base64"
              },
              {
                "type": "null"
              }
            ]
          },
          "nextEpochCommissionRate": {
            "$ref": "#/components/schemas/BigInt_for_uint64"
          },
          "nextEpochGasPrice": {
            "$ref": "#/components/schemas/BigInt_for_uint64"
          },
          "nextEpochNetAddress": {
            "type": [
              "string",
              "null"
            ]
          },
          "nextEpochNetworkPubkeyBytes": {
            "default": null,
            "anyOf": [
              {
                "$ref": "#/components/schemas/Base64"
              },
              {
                "type": "null"
              }
            ]
          },
          "nextEpochP2pAddress": {
            "type": [
              "string",
              "null"
            ]
          },
          "nextEpochPrimaryAddress": {
            "type": [
              "string",
              "null"
            ]
          },
          "nextEpochProofOfPossession": {
            "default": null,
            "anyOf": [
              {
                "$ref": "#/components/schemas/Base64"
              },
              {
                "type": "null"
              }
            ]
          },
          "nextEpochProtocolPubkeyBytes": {
            "default": null,
            "anyOf": [
              {
                "$ref": "#/components/schemas/Base64"
              },
              {
                "type": "null"
              }
            ]
          },
          "nextEpochStake": {
            "$ref": "#/components/schemas/BigInt_for_uint64"
          },
          "operationCapId": {
            "$ref": "#/components/schemas/ObjectID"
          },
          "p2pAddress": {
            "type": "string"
          },
          "pendingPoolTokenWithdraw": {
            "description": "Pending pool token withdrawn during the current epoch, emptied at epoch boundaries.",
            "allOf": [
              {
                "$ref": "#/components/schemas/BigInt_for_uint64"
              }
            ]
          },
          "pendingStake": {
            "description": "Pending stake amount for this epoch.",
            "allOf": [
              {
                "$ref": "#/components/schemas/BigInt_for_uint64"
              }
            ]
          },
          "pendingTotalIotaWithdraw": {
            "description": "Pending stake withdrawn during the current epoch, emptied at epoch boundaries.",
            "allOf": [
              {
                "$ref": "#/components/schemas/BigInt_for_uint64"
              }
            ]
          },
          "poolTokenBalance": {
            "description": "Total number of pool tokens issued by the pool.",
            "allOf": [
              {
                "$ref": "#/components/schemas/BigInt_for_uint64"
              }
            ]
          },
          "primaryAddress": {
            "type": "string"
          },
          "projectUrl": {
            "type": "string"
          },
          "proofOfPossessionBytes": {
            "$ref": "#/components/schemas/Base64"
          },
          "protocolPubkeyBytes": {
            "$ref": "#/components/schemas/Base64"
          },
          "rewardsPool": {
            "description": "The epoch stake rewards will be added here at the end of each epoch.",
            "allOf": [
              {
                "$ref": "#/components/schemas/BigInt_for_uint64"
              }
            ]
          },
          "stakingPoolActivationEpoch": {
            "description": "The epoch at which this pool became active.",
            "default": null,
            "anyOf": [
              {
                "$ref": "#/components/schemas/BigInt_for_uint64"
              },
              {
                "type": "null"
              }
            ]
          },
          "stakingPoolDeactivationEpoch": {
            "description": "The epoch at which this staking pool ceased to be active. `None` = {pre-active, active},",
            "default": null,
            "anyOf": [
              {
                "$ref": "#/components/schemas/BigInt_for_uint64"
              },
              {
                "type": "null"
              }
            ]
          },
          "stakingPoolId": {
            "description": "ID of the staking pool object.",
            "allOf": [
              {
                "$ref": "#/components/schemas/ObjectID"
              }
            ]
          },
          "stakingPoolIotaBalance": {
            "description": "The total number of IOTA tokens in this pool.",
            "allOf": [
              {
                "$ref": "#/components/schemas/BigInt_for_uint64"
              }
            ]
          },
          "votingPower": {
            "$ref": "#/components/schemas/BigInt_for_uint64"
          }
        }
      },
      "MoveCallMetrics": {
        "type": "object",
        "required": [
          "rank30Days",
          "rank3Days",
          "rank7Days"
        ],
        "properties": {
          "rank30Days": {
            "description": "The count of calls of each function in the last 30 days.",
            "type": "array",
            "items": {
              "type": "array",
              "items": [
                {
                  "$ref": "#/components/schemas/MoveFunctionName"
                },
                {
                  "$ref": "#/components/schemas/BigInt_for_uint"
                }
              ],
              "maxItems": 2,
              "minItems": 2
            }
          },
          "rank3Days": {
            "description": "The count of calls of each function in the last 3 days.",
            "type": "array",
            "items": {
              "type": "array",
              "items": [
                {
                  "$ref": "#/components/schemas/MoveFunctionName"
                },
                {
                  "$ref": "#/components/schemas/BigInt_for_uint"
                }
              ],
              "maxItems": 2,
              "minItems": 2
            }
          },
          "rank7Days": {
            "description": "The count of calls of each function in the last 7 days.",
            "type": "array",
            "items": {
              "type": "array",
              "items": [
                {
                  "$ref": "#/components/schemas/MoveFunctionName"
                },
                {
                  "$ref": "#/components/schemas/BigInt_for_uint"
                }
              ],
              "maxItems": 2,
              "minItems": 2
            }
          }
        }
      },
      "MoveCallParams": {
        "type": "object",
        "required": [
          "arguments",
          "function",
          "module",
          "packageObjectId"
        ],
        "properties": {
          "arguments": {
            "type": "array",
            "items": {
              "$ref": "#/components/schemas/IotaJsonValue"
            }
          },
          "function": {
            "type": "string"
          },
          "module": {
            "type": "string"
          },
          "packageObjectId": {
            "$ref": "#/components/schemas/ObjectID"
          },
          "typeArguments": {
            "default": [],
            "type": "array",
            "items": {
              "$ref": "#/components/schemas/TypeTag"
            }
          }
        }
      },
      "MoveFunctionArgType": {
        "oneOf": [
          {
            "type": "string",
            "enum": [
              "Pure"
            ]
          },
          {
            "type": "object",
            "required": [
              "Object"
            ],
            "properties": {
              "Object": {
                "$ref": "#/components/schemas/ObjectValueKind"
              }
            },
            "additionalProperties": false
          }
        ]
      },
      "MoveFunctionName": {
        "description": "Identifies a Move function.",
        "type": "object",
        "required": [
          "function",
          "module",
          "package"
        ],
        "properties": {
          "function": {
            "description": "The function name.",
            "type": "string"
          },
          "module": {
            "description": "The module name to which the function belongs.",
            "type": "string"
          },
          "package": {
            "description": "The package ID to which the function belongs.",
            "allOf": [
              {
                "$ref": "#/components/schemas/ObjectID"
              }
            ]
          }
        }
      },
      "MoveStruct": {
        "anyOf": [
          {
            "type": "array",
            "items": {
              "$ref": "#/components/schemas/MoveValue"
            }
          },
          {
            "type": "object",
            "required": [
              "fields",
              "type"
            ],
            "properties": {
              "fields": {
                "type": "object",
                "additionalProperties": {
                  "$ref": "#/components/schemas/MoveValue"
                }
              },
              "type": {
                "type": "string"
              }
            }
          },
          {
            "type": "object",
            "additionalProperties": {
              "$ref": "#/components/schemas/MoveValue"
            }
          }
        ]
      },
      "MoveValue": {
        "anyOf": [
          {
            "type": "integer",
            "format": "uint32",
            "minimum": 0.0
          },
          {
            "type": "boolean"
          },
          {
            "$ref": "#/components/schemas/IotaAddress"
          },
          {
            "type": "array",
            "items": {
              "$ref": "#/components/schemas/MoveValue"
            }
          },
          {
            "type": "string"
          },
          {
            "type": "object",
            "required": [
              "id"
            ],
            "properties": {
              "id": {
                "$ref": "#/components/schemas/ObjectID"
              }
            }
          },
          {
            "$ref": "#/components/schemas/MoveStruct"
          },
          {
            "anyOf": [
              {
                "$ref": "#/components/schemas/MoveValue"
              },
              {
                "type": "null"
              }
            ]
          },
          {
            "$ref": "#/components/schemas/MoveVariant"
          }
        ]
      },
      "MoveVariant": {
        "type": "object",
        "required": [
          "fields",
          "type",
          "variant"
        ],
        "properties": {
          "fields": {
            "type": "object",
            "additionalProperties": {
              "$ref": "#/components/schemas/MoveValue"
            }
          },
          "type": {
            "type": "string"
          },
          "variant": {
            "type": "string"
          }
        }
      },
      "MultiSig": {
        "description": "The struct that contains signatures and public keys necessary for authenticating a MultiSig.",
        "type": "object",
        "required": [
          "bitmap",
          "multisig_pk",
          "sigs"
        ],
        "properties": {
          "bitmap": {
            "description": "A bitmap that indicates the position of which public key the signature should be authenticated with.",
            "type": "integer",
            "format": "uint16",
            "minimum": 0.0
          },
          "multisig_pk": {
            "description": "The public key encoded with each public key with its signature scheme used along with the corresponding weight.",
            "allOf": [
              {
                "$ref": "#/components/schemas/MultiSigPublicKey"
              }
            ]
          },
          "sigs": {
            "description": "The plain signature encoded with signature scheme.",
            "type": "array",
            "items": {
              "$ref": "#/components/schemas/CompressedSignature"
            }
          }
        }
      },
      "MultiSigPublicKey": {
        "description": "The struct that contains the public key used for authenticating a MultiSig.",
        "type": "object",
        "required": [
          "pk_map",
          "threshold"
        ],
        "properties": {
          "pk_map": {
            "description": "A list of public key and its corresponding weight.",
            "type": "array",
            "items": {
              "type": "array",
              "items": [
                {
                  "$ref": "#/components/schemas/PublicKey"
                },
                {
                  "type": "integer",
                  "format": "uint8",
                  "minimum": 0.0
                }
              ],
              "maxItems": 2,
              "minItems": 2
            }
          },
          "threshold": {
            "description": "If the total weight of the public keys corresponding to verified signatures is larger than threshold, the MultiSig is verified.",
            "type": "integer",
            "format": "uint16",
            "minimum": 0.0
          }
        }
      },
      "NetworkMetrics": {
        "type": "object",
        "required": [
          "currentCheckpoint",
          "currentEpoch",
          "currentTps",
          "totalAddresses",
          "totalObjects",
          "totalPackages",
          "tps30Days"
        ],
        "properties": {
          "currentCheckpoint": {
            "description": "Current checkpoint number",
            "allOf": [
              {
                "$ref": "#/components/schemas/BigInt_for_uint64"
              }
            ]
          },
          "currentEpoch": {
            "description": "Current epoch number",
            "allOf": [
              {
                "$ref": "#/components/schemas/BigInt_for_uint64"
              }
            ]
          },
          "currentTps": {
            "description": "Current TPS - Transaction Blocks per Second.",
            "type": "number",
            "format": "double"
          },
          "totalAddresses": {
            "description": "Total number of addresses seen in the network",
            "allOf": [
              {
                "$ref": "#/components/schemas/BigInt_for_uint64"
              }
            ]
          },
          "totalObjects": {
            "description": "Total number of live objects in the network",
            "allOf": [
              {
                "$ref": "#/components/schemas/BigInt_for_uint64"
              }
            ]
          },
          "totalPackages": {
            "description": "Total number of packages published in the network",
            "allOf": [
              {
                "$ref": "#/components/schemas/BigInt_for_uint64"
              }
            ]
          },
          "tps30Days": {
            "description": "Peak TPS in the past 30 days",
            "type": "number",
            "format": "double"
          }
        }
      },
      "ObjectChange": {
        "description": "ObjectChange are derived from the object mutations in the TransactionEffect to provide richer object information.",
        "oneOf": [
          {
            "description": "Module published",
            "type": "object",
            "required": [
              "digest",
              "modules",
              "packageId",
              "type",
              "version"
            ],
            "properties": {
              "digest": {
                "$ref": "#/components/schemas/ObjectDigest"
              },
              "modules": {
                "type": "array",
                "items": {
                  "type": "string"
                }
              },
              "packageId": {
                "$ref": "#/components/schemas/ObjectID"
              },
              "type": {
                "type": "string",
                "enum": [
                  "published"
                ]
              },
              "version": {
                "$ref": "#/components/schemas/SequenceNumber2"
              }
            }
          },
          {
            "description": "Transfer objects to new address / wrap in another object",
            "type": "object",
            "required": [
              "digest",
              "objectId",
              "objectType",
              "recipient",
              "sender",
              "type",
              "version"
            ],
            "properties": {
              "digest": {
                "$ref": "#/components/schemas/ObjectDigest"
              },
              "objectId": {
                "$ref": "#/components/schemas/ObjectID"
              },
              "objectType": {
                "type": "string"
              },
              "recipient": {
                "$ref": "#/components/schemas/Owner"
              },
              "sender": {
                "$ref": "#/components/schemas/IotaAddress"
              },
              "type": {
                "type": "string",
                "enum": [
                  "transferred"
                ]
              },
              "version": {
                "$ref": "#/components/schemas/SequenceNumber2"
              }
            }
          },
          {
            "description": "Object mutated.",
            "type": "object",
            "required": [
              "digest",
              "objectId",
              "objectType",
              "owner",
              "previousVersion",
              "sender",
              "type",
              "version"
            ],
            "properties": {
              "digest": {
                "$ref": "#/components/schemas/ObjectDigest"
              },
              "objectId": {
                "$ref": "#/components/schemas/ObjectID"
              },
              "objectType": {
                "type": "string"
              },
              "owner": {
                "$ref": "#/components/schemas/Owner"
              },
              "previousVersion": {
                "$ref": "#/components/schemas/SequenceNumber2"
              },
              "sender": {
                "$ref": "#/components/schemas/IotaAddress"
              },
              "type": {
                "type": "string",
                "enum": [
                  "mutated"
                ]
              },
              "version": {
                "$ref": "#/components/schemas/SequenceNumber2"
              }
            }
          },
          {
            "description": "Delete object",
            "type": "object",
            "required": [
              "objectId",
              "objectType",
              "sender",
              "type",
              "version"
            ],
            "properties": {
              "objectId": {
                "$ref": "#/components/schemas/ObjectID"
              },
              "objectType": {
                "type": "string"
              },
              "sender": {
                "$ref": "#/components/schemas/IotaAddress"
              },
              "type": {
                "type": "string",
                "enum": [
                  "deleted"
                ]
              },
              "version": {
                "$ref": "#/components/schemas/SequenceNumber2"
              }
            }
          },
          {
            "description": "Wrapped object",
            "type": "object",
            "required": [
              "objectId",
              "objectType",
              "sender",
              "type",
              "version"
            ],
            "properties": {
              "objectId": {
                "$ref": "#/components/schemas/ObjectID"
              },
              "objectType": {
                "type": "string"
              },
              "sender": {
                "$ref": "#/components/schemas/IotaAddress"
              },
              "type": {
                "type": "string",
                "enum": [
                  "wrapped"
                ]
              },
              "version": {
                "$ref": "#/components/schemas/SequenceNumber2"
              }
            }
          },
          {
            "description": "New object creation",
            "type": "object",
            "required": [
              "digest",
              "objectId",
              "objectType",
              "owner",
              "sender",
              "type",
              "version"
            ],
            "properties": {
              "digest": {
                "$ref": "#/components/schemas/ObjectDigest"
              },
              "objectId": {
                "$ref": "#/components/schemas/ObjectID"
              },
              "objectType": {
                "type": "string"
              },
              "owner": {
                "$ref": "#/components/schemas/Owner"
              },
              "sender": {
                "$ref": "#/components/schemas/IotaAddress"
              },
              "type": {
                "type": "string",
                "enum": [
                  "created"
                ]
              },
              "version": {
                "$ref": "#/components/schemas/SequenceNumber2"
              }
            }
          }
        ]
      },
      "ObjectData": {
        "type": "object",
        "required": [
          "digest",
          "objectId",
          "version"
        ],
        "properties": {
          "bcs": {
            "description": "Move object content or package content in BCS, default to be None unless IotaObjectDataOptions.showBcs is set to true",
            "anyOf": [
              {
                "$ref": "#/components/schemas/RawData"
              },
              {
                "type": "null"
              }
            ]
          },
          "content": {
            "description": "Move object content or package content, default to be None unless IotaObjectDataOptions.showContent is set to true",
            "anyOf": [
              {
                "$ref": "#/components/schemas/Data"
              },
              {
                "type": "null"
              }
            ]
          },
          "digest": {
            "description": "Base64 string representing the object digest",
            "allOf": [
              {
                "$ref": "#/components/schemas/ObjectDigest"
              }
            ]
          },
          "display": {
            "description": "The Display metadata for frontend UI rendering, default to be None unless IotaObjectDataOptions.showContent is set to true This can also be None if the struct type does not have Display defined See more details in <https://forums.iota.io/t/nft-object-display-proposal/4872>",
            "anyOf": [
              {
                "$ref": "#/components/schemas/DisplayFieldsResponse"
              },
              {
                "type": "null"
              }
            ]
          },
          "objectId": {
            "$ref": "#/components/schemas/ObjectID"
          },
          "owner": {
            "description": "The owner of this object. Default to be None unless IotaObjectDataOptions.showOwner is set to true",
            "anyOf": [
              {
                "$ref": "#/components/schemas/Owner"
              },
              {
                "type": "null"
              }
            ]
          },
          "previousTransaction": {
            "description": "The digest of the transaction that created or last mutated this object. Default to be None unless IotaObjectDataOptions. showPreviousTransaction is set to true",
            "anyOf": [
              {
                "$ref": "#/components/schemas/TransactionDigest"
              },
              {
                "type": "null"
              }
            ]
          },
          "storageRebate": {
            "description": "The amount of IOTA we would rebate if this object gets deleted. This number is re-calculated each time the object is mutated based on the present storage gas price.",
            "anyOf": [
              {
                "$ref": "#/components/schemas/BigInt_for_uint64"
              },
              {
                "type": "null"
              }
            ]
          },
          "type": {
            "description": "The type of the object. Default to be None unless IotaObjectDataOptions.showType is set to true",
            "type": [
              "string",
              "null"
            ]
          },
          "version": {
            "description": "Object version.",
            "allOf": [
              {
                "$ref": "#/components/schemas/SequenceNumber"
              }
            ]
          }
        }
      },
      "ObjectDataOptions": {
        "type": "object",
        "properties": {
          "showBcs": {
            "description": "Whether to show the content in BCS format. Default to be False",
            "default": false,
            "type": "boolean"
          },
          "showContent": {
            "description": "Whether to show the content(i.e., package content or Move struct content) of the object. Default to be False",
            "default": false,
            "type": "boolean"
          },
          "showDisplay": {
            "description": "Whether to show the Display metadata of the object for frontend rendering. Default to be False",
            "default": false,
            "type": "boolean"
          },
          "showOwner": {
            "description": "Whether to show the owner of the object. Default to be False",
            "default": false,
            "type": "boolean"
          },
          "showPreviousTransaction": {
            "description": "Whether to show the previous transaction digest of the object. Default to be False",
            "default": false,
            "type": "boolean"
          },
          "showStorageRebate": {
            "description": "Whether to show the storage rebate of the object. Default to be False",
            "default": false,
            "type": "boolean"
          },
          "showType": {
            "description": "Whether to show the type of the object. Default to be False",
            "default": false,
            "type": "boolean"
          }
        }
      },
      "ObjectDigest": {
        "$ref": "#/components/schemas/Digest"
      },
      "ObjectID": {
        "$ref": "#/components/schemas/Hex"
      },
      "ObjectRead": {
        "oneOf": [
          {
            "description": "The object exists and is found with this version",
            "type": "object",
            "required": [
              "details",
              "status"
            ],
            "properties": {
              "details": {
                "$ref": "#/components/schemas/ObjectData"
              },
              "status": {
                "type": "string",
                "enum": [
                  "VersionFound"
                ]
              }
            }
          },
          {
            "description": "The object does not exist",
            "type": "object",
            "required": [
              "details",
              "status"
            ],
            "properties": {
              "details": {
                "$ref": "#/components/schemas/ObjectID"
              },
              "status": {
                "type": "string",
                "enum": [
                  "ObjectNotExists"
                ]
              }
            }
          },
          {
            "description": "The object is found to be deleted with this version",
            "type": "object",
            "required": [
              "details",
              "status"
            ],
            "properties": {
              "details": {
                "$ref": "#/components/schemas/ObjectRef"
              },
              "status": {
                "type": "string",
                "enum": [
                  "ObjectDeleted"
                ]
              }
            }
          },
          {
            "description": "The object exists but not found with this version",
            "type": "object",
            "required": [
              "details",
              "status"
            ],
            "properties": {
              "details": {
                "type": "array",
                "items": [
                  {
                    "$ref": "#/components/schemas/ObjectID"
                  },
                  {
                    "$ref": "#/components/schemas/SequenceNumber"
                  }
                ],
                "maxItems": 2,
                "minItems": 2
              },
              "status": {
                "type": "string",
                "enum": [
                  "VersionNotFound"
                ]
              }
            }
          },
          {
            "description": "The asked object version is higher than the latest",
            "type": "object",
            "required": [
              "details",
              "status"
            ],
            "properties": {
              "details": {
                "type": "object",
                "required": [
                  "asked_version",
                  "latest_version",
                  "object_id"
                ],
                "properties": {
                  "asked_version": {
                    "$ref": "#/components/schemas/SequenceNumber"
                  },
                  "latest_version": {
                    "$ref": "#/components/schemas/SequenceNumber"
                  },
                  "object_id": {
                    "$ref": "#/components/schemas/ObjectID"
                  }
                }
              },
              "status": {
                "type": "string",
                "enum": [
                  "VersionTooHigh"
                ]
              }
            }
          }
        ]
      },
      "ObjectRef": {
        "type": "object",
        "required": [
          "digest",
          "objectId",
          "version"
        ],
        "properties": {
          "digest": {
            "description": "Base64 string representing the object digest",
            "allOf": [
              {
                "$ref": "#/components/schemas/ObjectDigest"
              }
            ]
          },
          "objectId": {
            "description": "Hex code as string representing the object id",
            "allOf": [
              {
                "$ref": "#/components/schemas/ObjectID"
              }
            ]
          },
          "version": {
            "description": "Object version.",
            "allOf": [
              {
                "$ref": "#/components/schemas/SequenceNumber"
              }
            ]
          }
        }
      },
      "ObjectResponseError": {
        "oneOf": [
          {
            "type": "object",
            "required": [
              "code",
              "object_id"
            ],
            "properties": {
              "code": {
                "type": "string",
                "enum": [
                  "notExists"
                ]
              },
              "object_id": {
                "$ref": "#/components/schemas/ObjectID"
              }
            }
          },
          {
            "type": "object",
            "required": [
              "code",
              "parent_object_id"
            ],
            "properties": {
              "code": {
                "type": "string",
                "enum": [
                  "dynamicFieldNotFound"
                ]
              },
              "parent_object_id": {
                "$ref": "#/components/schemas/ObjectID"
              }
            }
          },
          {
            "type": "object",
            "required": [
              "code",
              "digest",
              "object_id",
              "version"
            ],
            "properties": {
              "code": {
                "type": "string",
                "enum": [
                  "deleted"
                ]
              },
              "digest": {
                "description": "Base64 string representing the object digest",
                "allOf": [
                  {
                    "$ref": "#/components/schemas/ObjectDigest"
                  }
                ]
              },
              "object_id": {
                "$ref": "#/components/schemas/ObjectID"
              },
              "version": {
                "description": "Object version.",
                "allOf": [
                  {
                    "$ref": "#/components/schemas/SequenceNumber2"
                  }
                ]
              }
            }
          },
          {
            "type": "object",
            "required": [
              "code"
            ],
            "properties": {
              "code": {
                "type": "string",
                "enum": [
                  "unknown"
                ]
              }
            }
          },
          {
            "type": "object",
            "required": [
              "code",
              "error"
            ],
            "properties": {
              "code": {
                "type": "string",
                "enum": [
                  "display"
                ]
              },
              "error": {
                "type": "string"
              }
            }
          }
        ]
      },
      "ObjectResponseQuery": {
        "type": "object",
        "properties": {
          "filter": {
            "description": "If None, no filter will be applied",
            "default": null,
            "anyOf": [
              {
                "$ref": "#/components/schemas/IotaObjectDataFilter"
              },
              {
                "type": "null"
              }
            ]
          },
          "options": {
            "description": "config which fields to include in the response, by default only digest is included",
            "default": null,
            "anyOf": [
              {
                "$ref": "#/components/schemas/ObjectDataOptions"
              },
              {
                "type": "null"
              }
            ]
          }
        }
      },
      "ObjectValueKind": {
        "type": "string",
        "enum": [
          "ByImmutableReference",
          "ByMutableReference",
          "ByValue"
        ]
      },
      "OwnedObjectRef": {
        "type": "object",
        "required": [
          "owner",
          "reference"
        ],
        "properties": {
          "owner": {
            "$ref": "#/components/schemas/Owner"
          },
          "reference": {
            "$ref": "#/components/schemas/ObjectRef"
          }
        }
      },
      "Owner": {
        "oneOf": [
          {
            "description": "Object is exclusively owned by a single address, and is mutable.",
            "type": "object",
            "required": [
              "AddressOwner"
            ],
            "properties": {
              "AddressOwner": {
                "$ref": "#/components/schemas/IotaAddress"
              }
            },
            "additionalProperties": false
          },
          {
            "description": "Object is exclusively owned by a single object, and is mutable. The object ID is converted to IotaAddress as IotaAddress is universal.",
            "type": "object",
            "required": [
              "ObjectOwner"
            ],
            "properties": {
              "ObjectOwner": {
                "$ref": "#/components/schemas/IotaAddress"
              }
            },
            "additionalProperties": false
          },
          {
            "description": "Object is shared, can be used by any address, and is mutable.",
            "type": "object",
            "required": [
              "Shared"
            ],
            "properties": {
              "Shared": {
                "type": "object",
                "required": [
                  "initial_shared_version"
                ],
                "properties": {
                  "initial_shared_version": {
                    "description": "The version at which the object became shared",
                    "allOf": [
                      {
                        "$ref": "#/components/schemas/SequenceNumber"
                      }
                    ]
                  }
                }
              }
            },
            "additionalProperties": false
          },
          {
            "description": "Object is immutable, and hence ownership doesn't matter.",
            "type": "string",
            "enum": [
              "Immutable"
            ]
          }
        ]
      },
      "Page_for_Checkpoint_and_BigInt_for_uint64": {
        "description": "`next_cursor` points to the last item in the page; Reading with `next_cursor` will start from the next item after `next_cursor` if `next_cursor` is `Some`, otherwise it will start from the first item.",
        "type": "object",
        "required": [
          "data",
          "hasNextPage"
        ],
        "properties": {
          "data": {
            "type": "array",
            "items": {
              "$ref": "#/components/schemas/Checkpoint"
            }
          },
          "hasNextPage": {
            "type": "boolean"
          },
          "nextCursor": {
            "anyOf": [
              {
                "$ref": "#/components/schemas/BigInt_for_uint64"
              },
              {
                "type": "null"
              }
            ]
          }
        }
      },
      "Page_for_Coin_and_ObjectID": {
        "description": "`next_cursor` points to the last item in the page; Reading with `next_cursor` will start from the next item after `next_cursor` if `next_cursor` is `Some`, otherwise it will start from the first item.",
        "type": "object",
        "required": [
          "data",
          "hasNextPage"
        ],
        "properties": {
          "data": {
            "type": "array",
            "items": {
              "$ref": "#/components/schemas/Coin"
            }
          },
          "hasNextPage": {
            "type": "boolean"
          },
          "nextCursor": {
            "anyOf": [
              {
                "$ref": "#/components/schemas/ObjectID"
              },
              {
                "type": "null"
              }
            ]
          }
        }
      },
      "Page_for_DynamicFieldInfo_and_ObjectID": {
        "description": "`next_cursor` points to the last item in the page; Reading with `next_cursor` will start from the next item after `next_cursor` if `next_cursor` is `Some`, otherwise it will start from the first item.",
        "type": "object",
        "required": [
          "data",
          "hasNextPage"
        ],
        "properties": {
          "data": {
            "type": "array",
            "items": {
              "$ref": "#/components/schemas/DynamicFieldInfo"
            }
          },
          "hasNextPage": {
            "type": "boolean"
          },
          "nextCursor": {
            "anyOf": [
              {
                "$ref": "#/components/schemas/ObjectID"
              },
              {
                "type": "null"
              }
            ]
          }
        }
      },
      "Page_for_EpochInfo_and_BigInt_for_uint64": {
        "description": "`next_cursor` points to the last item in the page; Reading with `next_cursor` will start from the next item after `next_cursor` if `next_cursor` is `Some`, otherwise it will start from the first item.",
        "type": "object",
        "required": [
          "data",
          "hasNextPage"
        ],
        "properties": {
          "data": {
            "type": "array",
            "items": {
              "$ref": "#/components/schemas/EpochInfo"
            }
          },
          "hasNextPage": {
            "type": "boolean"
          },
          "nextCursor": {
            "anyOf": [
              {
                "$ref": "#/components/schemas/BigInt_for_uint64"
              },
              {
                "type": "null"
              }
            ]
          }
        }
      },
      "Page_for_EpochMetrics_and_BigInt_for_uint64": {
        "description": "`next_cursor` points to the last item in the page; Reading with `next_cursor` will start from the next item after `next_cursor` if `next_cursor` is `Some`, otherwise it will start from the first item.",
        "type": "object",
        "required": [
          "data",
          "hasNextPage"
        ],
        "properties": {
          "data": {
            "type": "array",
            "items": {
              "$ref": "#/components/schemas/EpochMetrics"
            }
          },
          "hasNextPage": {
            "type": "boolean"
          },
          "nextCursor": {
            "anyOf": [
              {
                "$ref": "#/components/schemas/BigInt_for_uint64"
              },
              {
                "type": "null"
              }
            ]
          }
        }
      },
      "Page_for_Event_and_EventID": {
        "description": "`next_cursor` points to the last item in the page; Reading with `next_cursor` will start from the next item after `next_cursor` if `next_cursor` is `Some`, otherwise it will start from the first item.",
        "type": "object",
        "required": [
          "data",
          "hasNextPage"
        ],
        "properties": {
          "data": {
            "type": "array",
            "items": {
              "$ref": "#/components/schemas/Event"
            }
          },
          "hasNextPage": {
            "type": "boolean"
          },
          "nextCursor": {
            "anyOf": [
              {
                "$ref": "#/components/schemas/EventID"
              },
              {
                "type": "null"
              }
            ]
          }
        }
      },
      "Page_for_IotaObjectResponse_and_ObjectID": {
        "description": "`next_cursor` points to the last item in the page; Reading with `next_cursor` will start from the next item after `next_cursor` if `next_cursor` is `Some`, otherwise it will start from the first item.",
        "type": "object",
        "required": [
          "data",
          "hasNextPage"
        ],
        "properties": {
          "data": {
            "type": "array",
            "items": {
              "$ref": "#/components/schemas/IotaObjectResponse"
            }
          },
          "hasNextPage": {
            "type": "boolean"
          },
          "nextCursor": {
            "anyOf": [
              {
                "$ref": "#/components/schemas/ObjectID"
              },
              {
                "type": "null"
              }
            ]
          }
        }
      },
      "Page_for_TransactionBlockResponse_and_TransactionDigest": {
        "description": "`next_cursor` points to the last item in the page; Reading with `next_cursor` will start from the next item after `next_cursor` if `next_cursor` is `Some`, otherwise it will start from the first item.",
        "type": "object",
        "required": [
          "data",
          "hasNextPage"
        ],
        "properties": {
          "data": {
            "type": "array",
            "items": {
              "$ref": "#/components/schemas/TransactionBlockResponse"
            }
          },
          "hasNextPage": {
            "type": "boolean"
          },
          "nextCursor": {
            "anyOf": [
              {
                "$ref": "#/components/schemas/TransactionDigest"
              },
              {
                "type": "null"
              }
            ]
          }
        }
      },
      "PasskeyAuthenticator": {
        "description": "An passkey authenticator with parsed fields. See field definition below. Can be initialized from [struct RawPasskeyAuthenticator].",
        "type": "object",
        "required": [
          "authenticator_data",
          "client_data_json"
        ],
        "properties": {
          "authenticator_data": {
            "description": "`authenticatorData` is a bytearray that encodes [Authenticator Data](https://www.w3.org/TR/webauthn-2/#sctn-authenticator-data) structure returned by the authenticator attestation response as is.",
            "type": "array",
            "items": {
              "type": "integer",
              "format": "uint8",
              "minimum": 0.0
            }
          },
          "client_data_json": {
            "description": "`clientDataJSON` contains a JSON-compatible UTF-8 encoded string of the client data which is passed to the authenticator by the client during the authentication request (see [CollectedClientData](https://www.w3.org/TR/webauthn-2/#dictdef-collectedclientdata))",
            "type": "string"
          }
        }
      },
      "ProtocolConfig": {
        "type": "object",
        "required": [
          "attributes",
          "featureFlags",
          "maxSupportedProtocolVersion",
          "minSupportedProtocolVersion",
          "protocolVersion"
        ],
        "properties": {
          "attributes": {
            "type": "object",
            "additionalProperties": {
              "anyOf": [
                {
                  "$ref": "#/components/schemas/ProtocolConfigValue"
                },
                {
                  "type": "null"
                }
              ]
            }
          },
          "featureFlags": {
            "type": "object",
            "additionalProperties": {
              "type": "boolean"
            }
          },
          "maxSupportedProtocolVersion": {
            "$ref": "#/components/schemas/ProtocolVersion"
          },
          "minSupportedProtocolVersion": {
            "$ref": "#/components/schemas/ProtocolVersion"
          },
          "protocolVersion": {
            "$ref": "#/components/schemas/ProtocolVersion"
          }
        }
      },
      "ProtocolConfigValue": {
        "oneOf": [
          {
            "type": "object",
            "required": [
              "u16"
            ],
            "properties": {
              "u16": {
                "$ref": "#/components/schemas/BigInt_for_uint16"
              }
            },
            "additionalProperties": false
          },
          {
            "type": "object",
            "required": [
              "u32"
            ],
            "properties": {
              "u32": {
                "$ref": "#/components/schemas/BigInt_for_uint32"
              }
            },
            "additionalProperties": false
          },
          {
            "type": "object",
            "required": [
              "u64"
            ],
            "properties": {
              "u64": {
                "$ref": "#/components/schemas/BigInt_for_uint64"
              }
            },
            "additionalProperties": false
          },
          {
            "type": "object",
            "required": [
              "f64"
            ],
            "properties": {
              "f64": {
                "type": "string"
              }
            },
            "additionalProperties": false
          },
          {
            "type": "object",
            "required": [
              "bool"
            ],
            "properties": {
              "bool": {
                "type": "string"
              }
            },
            "additionalProperties": false
          }
        ]
      },
      "ProtocolVersion": {
        "$ref": "#/components/schemas/BigInt_for_uint64"
      },
      "PublicKey": {
        "oneOf": [
          {
            "type": "object",
            "required": [
              "Ed25519"
            ],
            "properties": {
              "Ed25519": {
                "$ref": "#/components/schemas/Base64"
              }
            },
            "additionalProperties": false
          },
          {
            "type": "object",
            "required": [
              "Secp256k1"
            ],
            "properties": {
              "Secp256k1": {
                "$ref": "#/components/schemas/Base64"
              }
            },
            "additionalProperties": false
          },
          {
            "type": "object",
            "required": [
              "Secp256r1"
            ],
            "properties": {
              "Secp256r1": {
                "$ref": "#/components/schemas/Base64"
              }
            },
            "additionalProperties": false
          },
          {
            "type": "object",
            "required": [
              "ZkLogin"
            ],
            "properties": {
              "ZkLogin": {
                "$ref": "#/components/schemas/ZkLoginPublicIdentifier"
              }
            },
            "additionalProperties": false
          },
          {
            "type": "object",
            "required": [
              "Passkey"
            ],
            "properties": {
              "Passkey": {
                "$ref": "#/components/schemas/Base64"
              }
            },
            "additionalProperties": false
          }
        ]
      },
      "RPCTransactionRequestParams": {
        "oneOf": [
          {
            "type": "object",
            "required": [
              "transferObjectRequestParams"
            ],
            "properties": {
              "transferObjectRequestParams": {
                "$ref": "#/components/schemas/TransferObjectParams"
              }
            },
            "additionalProperties": false
          },
          {
            "type": "object",
            "required": [
              "moveCallRequestParams"
            ],
            "properties": {
              "moveCallRequestParams": {
                "$ref": "#/components/schemas/MoveCallParams"
              }
            },
            "additionalProperties": false
          }
        ]
      },
      "RawData": {
        "oneOf": [
          {
            "type": "object",
            "required": [
              "bcsBytes",
              "dataType",
              "hasPublicTransfer",
              "type",
              "version"
            ],
            "properties": {
              "bcsBytes": {
                "$ref": "#/components/schemas/Base64"
              },
              "dataType": {
                "type": "string",
                "enum": [
                  "moveObject"
                ]
              },
              "hasPublicTransfer": {
                "type": "boolean"
              },
              "type": {
                "type": "string"
              },
              "version": {
                "$ref": "#/components/schemas/SequenceNumber2"
              }
            }
          },
          {
            "type": "object",
            "required": [
              "dataType",
              "id",
              "linkageTable",
              "moduleMap",
              "typeOriginTable",
              "version"
            ],
            "properties": {
              "dataType": {
                "type": "string",
                "enum": [
                  "package"
                ]
              },
              "id": {
                "$ref": "#/components/schemas/ObjectID"
              },
              "linkageTable": {
                "type": "object",
                "additionalProperties": {
                  "$ref": "#/components/schemas/UpgradeInfo"
                }
              },
              "moduleMap": {
                "type": "object",
                "additionalProperties": {
                  "$ref": "#/components/schemas/Base64"
                }
              },
              "typeOriginTable": {
                "type": "array",
                "items": {
                  "$ref": "#/components/schemas/TypeOrigin"
                }
              },
              "version": {
                "$ref": "#/components/schemas/SequenceNumber2"
              }
            }
          }
        ]
      },
      "Secp256k1IotaSignature": {
        "$ref": "#/components/schemas/Base64"
      },
      "Secp256r1IotaSignature": {
        "$ref": "#/components/schemas/Base64"
      },
      "SequenceNumber": {
        "type": "integer",
        "format": "uint64",
        "minimum": 0.0
      },
      "SequenceNumber2": {
        "$ref": "#/components/schemas/BigInt_for_uint64"
      },
      "Signature": {
        "oneOf": [
          {
            "type": "object",
            "required": [
              "Ed25519IotaSignature"
            ],
            "properties": {
              "Ed25519IotaSignature": {
                "$ref": "#/components/schemas/Ed25519IotaSignature"
              }
            },
            "additionalProperties": false
          },
          {
            "type": "object",
            "required": [
              "Secp256k1IotaSignature"
            ],
            "properties": {
              "Secp256k1IotaSignature": {
                "$ref": "#/components/schemas/Secp256k1IotaSignature"
              }
            },
            "additionalProperties": false
          },
          {
            "type": "object",
            "required": [
              "Secp256r1IotaSignature"
            ],
            "properties": {
              "Secp256r1IotaSignature": {
                "$ref": "#/components/schemas/Secp256r1IotaSignature"
              }
            },
            "additionalProperties": false
          }
        ]
      },
      "Stake": {
        "type": "object",
        "oneOf": [
          {
            "type": "object",
            "required": [
              "status"
            ],
            "properties": {
              "status": {
                "type": "string",
                "enum": [
                  "Pending"
                ]
              }
            }
          },
          {
            "type": "object",
            "required": [
              "estimatedReward",
              "status"
            ],
            "properties": {
              "estimatedReward": {
                "$ref": "#/components/schemas/BigInt_for_uint64"
              },
              "status": {
                "type": "string",
                "enum": [
                  "Active"
                ]
              }
            }
          },
          {
            "type": "object",
            "required": [
              "status"
            ],
            "properties": {
              "status": {
                "type": "string",
                "enum": [
                  "Unstaked"
                ]
              }
            }
          }
        ],
        "required": [
          "principal",
          "stakeActiveEpoch",
          "stakeRequestEpoch",
          "stakedIotaId"
        ],
        "properties": {
          "principal": {
            "$ref": "#/components/schemas/BigInt_for_uint64"
          },
          "stakeActiveEpoch": {
            "$ref": "#/components/schemas/BigInt_for_uint64"
          },
          "stakeRequestEpoch": {
            "$ref": "#/components/schemas/BigInt_for_uint64"
          },
          "stakedIotaId": {
            "description": "ID of the StakedIota receipt object.",
            "allOf": [
              {
                "$ref": "#/components/schemas/ObjectID"
              }
            ]
          }
        }
      },
      "Supply": {
        "type": "object",
        "required": [
          "value"
        ],
        "properties": {
          "value": {
            "$ref": "#/components/schemas/BigInt_for_uint64"
          }
        }
      },
      "TimelockedStake": {
        "type": "object",
        "oneOf": [
          {
            "type": "object",
            "required": [
              "status"
            ],
            "properties": {
              "status": {
                "type": "string",
                "enum": [
                  "Pending"
                ]
              }
            }
          },
          {
            "type": "object",
            "required": [
              "estimatedReward",
              "status"
            ],
            "properties": {
              "estimatedReward": {
                "$ref": "#/components/schemas/BigInt_for_uint64"
              },
              "status": {
                "type": "string",
                "enum": [
                  "Active"
                ]
              }
            }
          },
          {
            "type": "object",
            "required": [
              "status"
            ],
            "properties": {
              "status": {
                "type": "string",
                "enum": [
                  "Unstaked"
                ]
              }
            }
          }
        ],
        "required": [
          "expirationTimestampMs",
          "principal",
          "stakeActiveEpoch",
          "stakeRequestEpoch",
          "timelockedStakedIotaId"
        ],
        "properties": {
          "expirationTimestampMs": {
            "$ref": "#/components/schemas/BigInt_for_uint64"
          },
          "label": {
            "type": [
              "string",
              "null"
            ]
          },
          "principal": {
            "$ref": "#/components/schemas/BigInt_for_uint64"
          },
          "stakeActiveEpoch": {
            "$ref": "#/components/schemas/BigInt_for_uint64"
          },
          "stakeRequestEpoch": {
            "$ref": "#/components/schemas/BigInt_for_uint64"
          },
          "timelockedStakedIotaId": {
            "$ref": "#/components/schemas/ObjectID"
          }
        }
      },
      "TransactionBlock": {
        "type": "object",
        "required": [
          "data",
          "txSignatures"
        ],
        "properties": {
          "data": {
            "$ref": "#/components/schemas/TransactionBlockData"
          },
          "txSignatures": {
            "type": "array",
            "items": {
              "$ref": "#/components/schemas/GenericSignature"
            }
          }
        }
      },
      "TransactionBlockBytes": {
        "type": "object",
        "required": [
          "gas",
          "inputObjects",
          "txBytes"
        ],
        "properties": {
          "gas": {
            "description": "the gas objects to be used",
            "type": "array",
            "items": {
              "$ref": "#/components/schemas/ObjectRef"
            }
          },
          "inputObjects": {
            "description": "objects to be used in this transaction",
            "type": "array",
            "items": {
              "$ref": "#/components/schemas/InputObjectKind"
            }
          },
          "txBytes": {
            "description": "BCS serialized transaction data bytes without its type tag, as base-64 encoded string.",
            "allOf": [
              {
                "$ref": "#/components/schemas/Base64"
              }
            ]
          }
        }
      },
      "TransactionBlockData": {
        "oneOf": [
          {
            "type": "object",
            "required": [
              "gasData",
              "messageVersion",
              "sender",
              "transaction"
            ],
            "properties": {
              "gasData": {
                "$ref": "#/components/schemas/GasData"
              },
              "messageVersion": {
                "type": "string",
                "enum": [
                  "v1"
                ]
              },
              "sender": {
                "$ref": "#/components/schemas/IotaAddress"
              },
              "transaction": {
                "$ref": "#/components/schemas/TransactionBlockKind"
              }
            }
          }
        ]
      },
      "TransactionBlockEffects": {
        "oneOf": [
          {
            "description": "The response from processing a transaction or a certified transaction",
            "type": "object",
            "required": [
              "executedEpoch",
              "gasObject",
              "gasUsed",
              "messageVersion",
              "status",
              "transactionDigest"
            ],
            "properties": {
              "created": {
                "description": "ObjectRef and owner of new objects created.",
                "type": "array",
                "items": {
                  "$ref": "#/components/schemas/OwnedObjectRef"
                }
              },
              "deleted": {
                "description": "Object Refs of objects now deleted (the old refs).",
                "type": "array",
                "items": {
                  "$ref": "#/components/schemas/ObjectRef"
                }
              },
              "dependencies": {
                "description": "The set of transaction digests this transaction depends on.",
                "type": "array",
                "items": {
                  "$ref": "#/components/schemas/TransactionDigest"
                }
              },
              "eventsDigest": {
                "description": "The digest of the events emitted during execution, can be None if the transaction does not emit any event.",
                "anyOf": [
                  {
                    "$ref": "#/components/schemas/TransactionEventsDigest"
                  },
                  {
                    "type": "null"
                  }
                ]
              },
              "executedEpoch": {
                "description": "The epoch when this transaction was executed.",
                "allOf": [
                  {
                    "$ref": "#/components/schemas/BigInt_for_uint64"
                  }
                ]
              },
              "gasObject": {
                "description": "The updated gas object reference. Have a dedicated field for convenient access. It's also included in mutated.",
                "allOf": [
                  {
                    "$ref": "#/components/schemas/OwnedObjectRef"
                  }
                ]
              },
              "gasUsed": {
                "$ref": "#/components/schemas/GasCostSummary"
              },
              "messageVersion": {
                "type": "string",
                "enum": [
                  "v1"
                ]
              },
              "modifiedAtVersions": {
                "description": "The version that every modified (mutated or deleted) object had before it was modified by this transaction.",
                "type": "array",
                "items": {
                  "$ref": "#/components/schemas/TransactionBlockEffectsModifiedAtVersions"
                }
              },
              "mutated": {
                "description": "ObjectRef and owner of mutated objects, including gas object.",
                "type": "array",
                "items": {
                  "$ref": "#/components/schemas/OwnedObjectRef"
                }
              },
              "sharedObjects": {
                "description": "The object references of the shared objects used in this transaction. Empty if no shared objects were used.",
                "type": "array",
                "items": {
                  "$ref": "#/components/schemas/ObjectRef"
                }
              },
              "status": {
                "description": "The status of the execution",
                "allOf": [
                  {
                    "$ref": "#/components/schemas/ExecutionStatus"
                  }
                ]
              },
              "transactionDigest": {
                "description": "The transaction digest",
                "allOf": [
                  {
                    "$ref": "#/components/schemas/TransactionDigest"
                  }
                ]
              },
              "unwrapped": {
                "description": "ObjectRef and owner of objects that are unwrapped in this transaction. Unwrapped objects are objects that were wrapped into other objects in the past, and just got extracted out.",
                "type": "array",
                "items": {
                  "$ref": "#/components/schemas/OwnedObjectRef"
                }
              },
              "unwrappedThenDeleted": {
                "description": "Object refs of objects previously wrapped in other objects but now deleted.",
                "type": "array",
                "items": {
                  "$ref": "#/components/schemas/ObjectRef"
                }
              },
              "wrapped": {
                "description": "Object refs of objects now wrapped in other objects.",
                "type": "array",
                "items": {
                  "$ref": "#/components/schemas/ObjectRef"
                }
              }
            }
          }
        ]
      },
      "TransactionBlockEffectsModifiedAtVersions": {
        "type": "object",
        "required": [
          "objectId",
          "sequenceNumber"
        ],
        "properties": {
          "objectId": {
            "$ref": "#/components/schemas/ObjectID"
          },
          "sequenceNumber": {
            "$ref": "#/components/schemas/SequenceNumber2"
          }
        }
      },
      "TransactionBlockKind": {
        "oneOf": [
          {
            "description": "A system transaction used for initializing the initial state of the chain.",
            "type": "object",
            "required": [
              "events",
              "kind",
              "objects"
            ],
            "properties": {
              "events": {
                "type": "array",
                "items": {
                  "$ref": "#/components/schemas/EventID"
                }
              },
              "kind": {
                "type": "string",
                "enum": [
                  "Genesis"
                ]
              },
              "objects": {
                "type": "array",
                "items": {
                  "$ref": "#/components/schemas/ObjectID"
                }
              }
            }
          },
          {
            "description": "A system transaction marking the start of a series of transactions scheduled as part of a checkpoint",
            "type": "object",
            "required": [
              "commit_timestamp_ms",
              "consensus_commit_digest",
              "consensus_determined_version_assignments",
              "epoch",
              "kind",
              "round"
            ],
            "properties": {
              "commit_timestamp_ms": {
                "$ref": "#/components/schemas/BigInt_for_uint64"
              },
              "consensus_commit_digest": {
                "$ref": "#/components/schemas/ConsensusCommitDigest"
              },
              "consensus_determined_version_assignments": {
                "$ref": "#/components/schemas/ConsensusDeterminedVersionAssignments"
              },
              "epoch": {
                "$ref": "#/components/schemas/BigInt_for_uint64"
              },
              "kind": {
                "type": "string",
                "enum": [
                  "ConsensusCommitPrologueV1"
                ]
              },
              "round": {
                "$ref": "#/components/schemas/BigInt_for_uint64"
              },
              "sub_dag_index": {
                "default": null,
                "anyOf": [
                  {
                    "$ref": "#/components/schemas/BigInt_for_uint64"
                  },
                  {
                    "type": "null"
                  }
                ]
              }
            }
          },
          {
            "description": "A series of transactions where the results of one transaction can be used in future transactions",
            "type": "object",
            "required": [
              "inputs",
              "kind",
              "transactions"
            ],
            "properties": {
              "inputs": {
                "description": "Input objects or primitive values",
                "type": "array",
                "items": {
                  "$ref": "#/components/schemas/IotaCallArg"
                }
              },
              "kind": {
                "type": "string",
                "enum": [
                  "ProgrammableTransaction"
                ]
              },
              "transactions": {
                "description": "The transactions to be executed sequentially. A failure in any transaction will result in the failure of the entire programmable transaction block.",
                "type": "array",
                "items": {
                  "$ref": "#/components/schemas/IotaTransaction"
                }
              }
            }
          },
          {
            "description": "A transaction which updates global authenticator state",
            "type": "object",
            "required": [
              "epoch",
              "kind",
              "new_active_jwks",
              "round"
            ],
            "properties": {
              "epoch": {
                "$ref": "#/components/schemas/BigInt_for_uint64"
              },
              "kind": {
                "type": "string",
                "enum": [
                  "AuthenticatorStateUpdateV1"
                ]
              },
              "new_active_jwks": {
                "type": "array",
                "items": {
                  "$ref": "#/components/schemas/IotaActiveJwk"
                }
              },
              "round": {
                "$ref": "#/components/schemas/BigInt_for_uint64"
              }
            }
          },
          {
            "description": "A transaction which updates global randomness state",
            "type": "object",
            "required": [
              "epoch",
              "kind",
              "random_bytes",
              "randomness_round"
            ],
            "properties": {
              "epoch": {
                "$ref": "#/components/schemas/BigInt_for_uint64"
              },
              "kind": {
                "type": "string",
                "enum": [
                  "RandomnessStateUpdate"
                ]
              },
              "random_bytes": {
                "type": "array",
                "items": {
                  "type": "integer",
                  "format": "uint8",
                  "minimum": 0.0
                }
              },
              "randomness_round": {
                "$ref": "#/components/schemas/BigInt_for_uint64"
              }
            }
          },
          {
            "description": "The transaction which occurs only at the end of the epoch",
            "type": "object",
            "required": [
              "kind",
              "transactions"
            ],
            "properties": {
              "kind": {
                "type": "string",
                "enum": [
                  "EndOfEpochTransaction"
                ]
              },
              "transactions": {
                "type": "array",
                "items": {
                  "$ref": "#/components/schemas/IotaEndOfEpochTransactionKind"
                }
              }
            }
          }
        ]
      },
      "TransactionBlockResponse": {
        "type": "object",
        "required": [
          "digest"
        ],
        "properties": {
          "balanceChanges": {
            "type": [
              "array",
              "null"
            ],
            "items": {
              "$ref": "#/components/schemas/BalanceChange"
            }
          },
          "checkpoint": {
            "description": "The checkpoint number when this transaction was included and hence finalized. This is only returned in the read api, not in the transaction execution api.",
            "anyOf": [
              {
                "$ref": "#/components/schemas/BigInt_for_uint64"
              },
              {
                "type": "null"
              }
            ]
          },
          "confirmedLocalExecution": {
            "type": [
              "boolean",
              "null"
            ]
          },
          "digest": {
            "$ref": "#/components/schemas/TransactionDigest"
          },
          "effects": {
            "anyOf": [
              {
                "$ref": "#/components/schemas/TransactionBlockEffects"
              },
              {
                "type": "null"
              }
            ]
          },
          "errors": {
            "type": "array",
            "items": {
              "type": "string"
            }
          },
          "events": {
            "type": [
              "array",
              "null"
            ],
            "items": {
              "$ref": "#/components/schemas/Event"
            }
          },
          "objectChanges": {
            "type": [
              "array",
              "null"
            ],
            "items": {
              "$ref": "#/components/schemas/ObjectChange"
            }
          },
          "rawEffects": {
            "type": "array",
            "items": {
              "type": "integer",
              "format": "uint8",
              "minimum": 0.0
            }
          },
          "rawTransaction": {
            "description": "BCS encoded [SenderSignedData] that includes input object references returns empty array if `show_raw_transaction` is false",
            "allOf": [
              {
                "$ref": "#/components/schemas/Base64"
              }
            ]
          },
          "timestampMs": {
            "anyOf": [
              {
                "$ref": "#/components/schemas/BigInt_for_uint64"
              },
              {
                "type": "null"
              }
            ]
          },
          "transaction": {
            "description": "Transaction input data",
            "anyOf": [
              {
                "$ref": "#/components/schemas/TransactionBlock"
              },
              {
                "type": "null"
              }
            ]
          }
        }
      },
      "TransactionBlockResponseOptions": {
        "type": "object",
        "properties": {
          "showBalanceChanges": {
            "description": "Whether to show balance_changes. Default to be False",
            "default": false,
            "type": "boolean"
          },
          "showEffects": {
            "description": "Whether to show transaction effects. Default to be False",
            "default": false,
            "type": "boolean"
          },
          "showEvents": {
            "description": "Whether to show transaction events. Default to be False",
            "default": false,
            "type": "boolean"
          },
          "showInput": {
            "description": "Whether to show transaction input data. Default to be False",
            "default": false,
            "type": "boolean"
          },
          "showObjectChanges": {
            "description": "Whether to show object_changes. Default to be False",
            "default": false,
            "type": "boolean"
          },
          "showRawEffects": {
            "description": "Whether to show raw transaction effects. Default to be False",
            "default": false,
            "type": "boolean"
          },
          "showRawInput": {
            "description": "Whether to show bcs-encoded transaction input data",
            "default": false,
            "type": "boolean"
          }
        }
      },
      "TransactionBlockResponseQuery": {
        "type": "object",
        "properties": {
          "filter": {
            "description": "If None, no filter will be applied",
            "default": null,
            "anyOf": [
              {
                "$ref": "#/components/schemas/TransactionFilter"
              },
              {
                "type": "null"
              }
            ]
          },
          "options": {
            "description": "config which fields to include in the response, by default only digest is included",
            "default": null,
            "anyOf": [
              {
                "$ref": "#/components/schemas/TransactionBlockResponseOptions"
              },
              {
                "type": "null"
              }
            ]
          }
        }
      },
      "TransactionDigest": {
        "description": "A transaction will have a (unique) digest.",
        "allOf": [
          {
            "$ref": "#/components/schemas/Digest"
          }
        ]
      },
      "TransactionEventsDigest": {
        "$ref": "#/components/schemas/Digest"
      },
      "TransactionFilter": {
        "oneOf": [
          {
            "description": "Query by checkpoint.",
            "type": "object",
            "required": [
              "Checkpoint"
            ],
            "properties": {
              "Checkpoint": {
                "$ref": "#/components/schemas/BigInt_for_uint64"
              }
            },
            "additionalProperties": false
          },
          {
            "description": "Query by move function.",
            "type": "object",
            "required": [
              "MoveFunction"
            ],
            "properties": {
              "MoveFunction": {
                "type": "object",
                "required": [
                  "package"
                ],
                "properties": {
                  "function": {
                    "type": [
                      "string",
                      "null"
                    ]
                  },
                  "module": {
                    "type": [
                      "string",
                      "null"
                    ]
                  },
                  "package": {
                    "$ref": "#/components/schemas/ObjectID"
                  }
                }
              }
            },
            "additionalProperties": false
          },
          {
            "description": "Query by input object.",
            "type": "object",
            "required": [
              "InputObject"
            ],
            "properties": {
              "InputObject": {
                "$ref": "#/components/schemas/ObjectID"
              }
            },
            "additionalProperties": false
          },
          {
            "description": "Query by changed object, including created, mutated and unwrapped objects.",
            "type": "object",
            "required": [
              "ChangedObject"
            ],
            "properties": {
              "ChangedObject": {
                "$ref": "#/components/schemas/ObjectID"
              }
            },
            "additionalProperties": false
          },
          {
            "description": "Query by sender address.",
            "type": "object",
            "required": [
              "FromAddress"
            ],
            "properties": {
              "FromAddress": {
                "$ref": "#/components/schemas/IotaAddress"
              }
            },
            "additionalProperties": false
          },
          {
            "description": "Query by recipient address.",
            "type": "object",
            "required": [
              "ToAddress"
            ],
            "properties": {
              "ToAddress": {
                "$ref": "#/components/schemas/IotaAddress"
              }
            },
            "additionalProperties": false
          },
          {
            "description": "Query by sender and recipient address.",
            "type": "object",
            "required": [
              "FromAndToAddress"
            ],
            "properties": {
              "FromAndToAddress": {
                "type": "object",
                "required": [
                  "from",
                  "to"
                ],
                "properties": {
                  "from": {
                    "$ref": "#/components/schemas/IotaAddress"
                  },
                  "to": {
                    "$ref": "#/components/schemas/IotaAddress"
                  }
                }
              }
            },
            "additionalProperties": false
          },
          {
            "description": "Query txs that have a given address as sender or recipient.",
            "type": "object",
            "required": [
              "FromOrToAddress"
            ],
            "properties": {
              "FromOrToAddress": {
                "type": "object",
                "required": [
                  "addr"
                ],
                "properties": {
                  "addr": {
                    "$ref": "#/components/schemas/IotaAddress"
                  }
                }
              }
            },
            "additionalProperties": false
          },
          {
            "description": "Query by transaction kind",
            "type": "object",
            "required": [
              "TransactionKind"
            ],
            "properties": {
              "TransactionKind": {
                "type": "string"
              }
            },
            "additionalProperties": false
          },
          {
            "description": "Query transactions of any given kind in the input.",
            "type": "object",
            "required": [
              "TransactionKindIn"
            ],
            "properties": {
              "TransactionKindIn": {
                "type": "array",
                "items": {
                  "type": "string"
                }
              }
            },
            "additionalProperties": false
          }
        ]
      },
      "TransferObjectParams": {
        "type": "object",
        "required": [
          "objectId",
          "recipient"
        ],
        "properties": {
          "objectId": {
            "$ref": "#/components/schemas/ObjectID"
          },
          "recipient": {
            "$ref": "#/components/schemas/IotaAddress"
          }
        }
      },
      "TypeOrigin": {
        "description": "Identifies a struct and the module it was defined in",
        "type": "object",
        "required": [
          "datatype_name",
          "module_name",
          "package"
        ],
        "properties": {
          "datatype_name": {
            "type": "string"
          },
          "module_name": {
            "type": "string"
          },
          "package": {
            "$ref": "#/components/schemas/ObjectID"
          }
        }
      },
      "TypeTag": {
        "type": "string"
      },
      "UpgradeInfo": {
        "description": "Upgraded package info for the linkage table",
        "type": "object",
        "required": [
          "upgraded_id",
          "upgraded_version"
        ],
        "properties": {
          "upgraded_id": {
            "description": "ID of the upgraded packages",
            "allOf": [
              {
                "$ref": "#/components/schemas/ObjectID"
              }
            ]
          },
          "upgraded_version": {
            "description": "Version of the upgraded package",
            "allOf": [
              {
                "$ref": "#/components/schemas/SequenceNumber2"
              }
            ]
          }
        }
      },
      "ValidatorApy": {
        "type": "object",
        "required": [
          "address",
          "apy"
        ],
        "properties": {
          "address": {
            "$ref": "#/components/schemas/IotaAddress"
          },
          "apy": {
            "type": "number",
            "format": "double"
          }
        }
      },
      "ValidatorApys": {
        "type": "object",
        "required": [
          "apys",
          "epoch"
        ],
        "properties": {
          "apys": {
            "type": "array",
            "items": {
              "$ref": "#/components/schemas/ValidatorApy"
            }
          },
          "epoch": {
            "$ref": "#/components/schemas/BigInt_for_uint64"
          }
        }
      },
      "ZkLoginAuthenticator": {
        "description": "An zk login authenticator with all the necessary fields.",
        "type": "object",
        "required": [
          "inputs",
          "maxEpoch",
          "userSignature"
        ],
        "properties": {
          "inputs": {
            "$ref": "#/components/schemas/ZkLoginInputs"
          },
          "maxEpoch": {
            "type": "integer",
            "format": "uint64",
            "minimum": 0.0
          },
          "userSignature": {
            "$ref": "#/components/schemas/Signature"
          }
        }
      },
      "ZkLoginAuthenticatorAsBytes": {
        "$ref": "#/components/schemas/Base64"
      },
      "ZkLoginInputs": {
        "description": "All inputs required for the zk login proof verification and other public inputs.",
        "type": "object",
        "required": [
          "addressSeed",
          "headerBase64",
          "issBase64Details",
          "proofPoints"
        ],
        "properties": {
          "addressSeed": {
            "$ref": "#/components/schemas/Bn254FrElement"
          },
          "headerBase64": {
            "type": "string"
          },
          "issBase64Details": {
            "$ref": "#/components/schemas/Claim"
          },
          "proofPoints": {
            "$ref": "#/components/schemas/ZkLoginProof"
          }
        }
      },
      "ZkLoginProof": {
        "description": "The struct for zk login proof.",
        "type": "object",
        "required": [
          "a",
          "b",
          "c"
        ],
        "properties": {
          "a": {
            "type": "array",
            "items": {
              "$ref": "#/components/schemas/Bn254FqElement"
            }
          },
          "b": {
            "type": "array",
            "items": {
              "type": "array",
              "items": {
                "$ref": "#/components/schemas/Bn254FqElement"
              }
            }
          },
          "c": {
            "type": "array",
            "items": {
              "$ref": "#/components/schemas/Bn254FqElement"
            }
          }
        }
      },
      "ZkLoginPublicIdentifier": {
        "description": "A wrapper struct to retrofit in [enum PublicKey] for zkLogin. Useful to construct [struct MultiSigPublicKey].",
        "allOf": [
          {
            "$ref": "#/components/schemas/Base64"
          }
        ]
      }
    }
  }
}<|MERGE_RESOLUTION|>--- conflicted
+++ resolved
@@ -1297,10 +1297,6 @@
               "protocolVersion": "1",
               "featureFlags": {
                 "accept_zklogin_in_multisig": false,
-<<<<<<< HEAD
-                "authority_capabilities_v2": true,
-=======
->>>>>>> 83f04834
                 "bridge": false,
                 "disable_invariant_violation_check_in_swap_loc": true,
                 "enable_group_ops_native_function_msm": true,
