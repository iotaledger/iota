--- conflicted
+++ resolved
@@ -1331,12 +1331,7 @@
                 "simplified_unwrap_then_delete": true,
                 "soft_bundle": true,
                 "throughput_aware_consensus_submission": false,
-<<<<<<< HEAD
-                "zklogin_auth": true
-=======
-                "verify_legacy_zklogin_address": true,
                 "zklogin_auth": false
->>>>>>> 0de836e4
               },
               "attributes": {
                 "address_from_bytes_cost_base": {
