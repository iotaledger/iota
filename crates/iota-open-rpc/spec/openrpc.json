{
  "openrpc": "1.2.6",
  "info": {
    "title": "Iota JSON-RPC",
    "description": "Iota JSON-RPC API for interaction with Iota Full node. Make RPC calls using https://fullnode.NETWORK.iota.io:443, where NETWORK is the network you want to use (testnet, devnet, mainnet). By default, local networks use port 9000.",
    "contact": {
      "name": "IOTA Foundation",
      "url": "https://iota.org",
      "email": "info@iota.org"
    },
    "license": {
      "name": "Apache-2.0",
      "url": "https://raw.githubusercontent.com/iotaledger/iota/main/LICENSE"
    },
    "version": "0.3.1"
  },
  "methods": [
    {
      "name": "iota_devInspectTransactionBlock",
      "tags": [
        {
          "name": "Write API"
        }
      ],
      "description": "Runs the transaction in dev-inspect mode. Which allows for nearly any transaction (or Move call) with any arguments. Detailed results are provided, including both the transaction effects and any return values.",
      "params": [
        {
          "name": "sender_address",
          "required": true,
          "schema": {
            "$ref": "#/components/schemas/IotaAddress"
          }
        },
        {
          "name": "tx_bytes",
          "description": "BCS encoded TransactionKind(as opposed to TransactionData, which include gasBudget and gasPrice)",
          "required": true,
          "schema": {
            "$ref": "#/components/schemas/Base64"
          }
        },
        {
          "name": "gas_price",
          "description": "Gas is not charged, but gas usage is still calculated. Default to use reference gas price",
          "schema": {
            "$ref": "#/components/schemas/BigInt_for_uint64"
          }
        },
        {
          "name": "epoch",
          "description": "The epoch to perform the call. Will be set from the system state object if not provided",
          "schema": {
            "$ref": "#/components/schemas/BigInt_for_uint64"
          }
        },
        {
          "name": "additional_args",
          "description": "Additional arguments including gas_budget, gas_objects, gas_sponsor and skip_checks.",
          "schema": {
            "$ref": "#/components/schemas/DevInspectArgs"
          }
        }
      ],
      "result": {
        "name": "DevInspectResults",
        "required": true,
        "schema": {
          "$ref": "#/components/schemas/DevInspectResults"
        }
      },
      "examples": [
        {
          "name": "Runs the transaction in dev-inspect mode. Which allows for nearly any transaction (or Move call) with any arguments. Detailed results are provided, including both the transaction effects and any return values.",
          "params": [
            {
              "name": "sender_address",
              "value": "0xd70420418b84502e506794227f897237764dde8d79a01ab2104bf742a277a2ab"
            },
            {
              "name": "tx_bytes",
              "value": "AAACACBnxtMcbJcOVn8D72fYEaT4Q2ZbjePygvpIs+AQO6m77QEAagYVO5/EhuEB8OnicDrIZm0GrsxN3355JqNhlwxlpbECAAAAAAAAACDoQ3EipycU+/EOvBcDPFtMkZiSbdzWAw3CwdmQCAtBWAEBAQEBAAEAAMKwMSYiOSHAg+aAydIFAV6gYWuOXEniP/ORldAFiheCASxDgF0Nb1QCp60Npb3sVJx83qBrxKHTOaIlIe6pM7iJAgAAAAAAAAAgnvsgc1pPauyCE27/c+aBnHN3fSsxRAWdEJYzYFOryNDCsDEmIjkhwIPmgMnSBQFeoGFrjlxJ4j/zkZXQBYoXggoAAAAAAAAAoIYBAAAAAAAA"
            },
            {
              "name": "gas_price",
              "value": 1000
            },
            {
              "name": "epoch",
              "value": 8888
            },
            {
              "name": "additional_args",
              "value": null
            }
          ],
          "result": {
            "name": "Result",
            "value": {
              "effects": {
                "messageVersion": "v1",
                "status": {
                  "status": "success"
                },
                "executedEpoch": "0",
                "gasUsed": {
                  "computationCost": "100",
                  "storageCost": "100",
                  "storageRebate": "10",
                  "nonRefundableStorageFee": "0"
                },
                "transactionDigest": "76gyHCk7FRrGACRqXM7Ybj5uJLtAzgEMJ5P9CeEzxZSG",
                "mutated": [
                  {
                    "owner": {
                      "AddressOwner": "0xc2b03126223921c083e680c9d205015ea0616b8e5c49e23ff39195d0058a1782"
                    },
                    "reference": {
                      "objectId": "0x2c43805d0d6f5402a7ad0da5bdec549c7cdea06bc4a1d339a22521eea933b889",
                      "version": 2,
                      "digest": "BhbWpBeESxuRWvmvLMyb2JNUuFa6j4aG1T4WUiPgKAHm"
                    }
                  },
                  {
                    "owner": {
                      "AddressOwner": "0x67c6d31c6c970e567f03ef67d811a4f843665b8de3f282fa48b3e0103ba9bbed"
                    },
                    "reference": {
                      "objectId": "0x6a06153b9fc486e101f0e9e2703ac8666d06aecc4ddf7e7926a361970c65a5b1",
                      "version": 2,
                      "digest": "GdfET1avZReDftpJNB8LSuHJ2cKUheSbEaLMzuPVXHsM"
                    }
                  }
                ],
                "gasObject": {
                  "owner": {
                    "ObjectOwner": "0xc2b03126223921c083e680c9d205015ea0616b8e5c49e23ff39195d0058a1782"
                  },
                  "reference": {
                    "objectId": "0x2c43805d0d6f5402a7ad0da5bdec549c7cdea06bc4a1d339a22521eea933b889",
                    "version": 2,
                    "digest": "BhbWpBeESxuRWvmvLMyb2JNUuFa6j4aG1T4WUiPgKAHm"
                  }
                },
                "eventsDigest": "6kerMphN4S5QTfd9TAhwMiFq1q9c2YwfpheBfWm85vUq"
              },
              "events": []
            }
          }
        }
      ]
    },
    {
      "name": "iota_dryRunTransactionBlock",
      "tags": [
        {
          "name": "Write API"
        }
      ],
      "description": "Return transaction execution effects including the gas cost summary, while the effects are not committed to the chain.",
      "params": [
        {
          "name": "tx_bytes",
          "required": true,
          "schema": {
            "$ref": "#/components/schemas/Base64"
          }
        }
      ],
      "result": {
        "name": "DryRunTransactionBlockResponse",
        "required": true,
        "schema": {
          "$ref": "#/components/schemas/DryRunTransactionBlockResponse"
        }
      },
      "examples": [
        {
          "name": "Dry runs a transaction block to get back estimated gas fees and other potential effects.",
          "params": [
            {
              "name": "tx_bytes",
              "value": "AAACACB7qR3cfnF89wjJNwYPBASHNuwz+xdG2Zml5YzVxnftgAEAT4LxyFh7mNZMAL+0bDhDvYv2zPp8ZahhOGmM0f3Kw9wCAAAAAAAAACCxDABG4pPAjOwPQHg9msS/SrtNf4IGR/2F0ZGD3ufH/wEBAQEBAAEAAE9XTdl6Y4BapdPcmZyAyccZhwIZVzDQIcZrRpqqsEQ4AejYx86GPzE9o9vZKoPvJtEouI/ma/JuDg0Jza9yfR2EAgAAAAAAAAAgzMqpegLMOpgEFnDhYJ23FOmFjJbp5GmFXxzzv9+X6GVPV03ZemOAWqXT3JmcgMnHGYcCGVcw0CHGa0aaqrBEOAoAAAAAAAAAoIYBAAAAAAAA"
            }
          ],
          "result": {
            "name": "Result",
            "value": {
              "digest": "B9CPdGjcArAtZXAiqHU874B5D9ZcFHj6kx4W3LaHdgAk",
              "transaction": {
                "data": {
                  "messageVersion": "v1",
                  "transaction": {
                    "kind": "ProgrammableTransaction",
                    "inputs": [
                      {
                        "type": "pure",
                        "valueType": "address",
                        "value": "0x7ba91ddc7e717cf708c937060f04048736ec33fb1746d999a5e58cd5c677ed80"
                      },
                      {
                        "type": "object",
                        "objectType": "immOrOwnedObject",
                        "objectId": "0x4f82f1c8587b98d64c00bfb46c3843bd8bf6ccfa7c65a86138698cd1fdcac3dc",
                        "version": "2",
                        "digest": "Cv7n2YaM7Am1ssZGu4khsFkcKHnpgVhwFCSs4kLjrtLW"
                      }
                    ],
                    "transactions": [
                      {
                        "TransferObjects": [
                          [
                            {
                              "Input": 1
                            }
                          ],
                          {
                            "Input": 0
                          }
                        ]
                      }
                    ]
                  },
                  "sender": "0x4f574dd97a63805aa5d3dc999c80c9c7198702195730d021c66b469aaab04438",
                  "gasData": {
                    "payment": [
                      {
                        "objectId": "0xe8d8c7ce863f313da3dbd92a83ef26d128b88fe66bf26e0e0d09cdaf727d1d84",
                        "version": 2,
                        "digest": "EnRQXe1hDGAJCFyF2ds2GmPHdvf9V6yxf24LisEsDkYt"
                      }
                    ],
                    "owner": "0x4f574dd97a63805aa5d3dc999c80c9c7198702195730d021c66b469aaab04438",
                    "price": "10",
                    "budget": "100000"
                  }
                },
                "txSignatures": [
                  "AAk0zWxFHoW4PChs3RzxsnNgLYMAvtk8maZHBNEUiupqyV8ptMZrc/tt5rzi09oguNn1JeRsrO6sIH0JDn/sqAdDij1TvBYKLcfLNo8fq6GASb9yfo6uvuwNUBGkTf54wQ=="
                ]
              },
              "rawTransaction": "AQAAAAAAAgAge6kd3H5xfPcIyTcGDwQEhzbsM/sXRtmZpeWM1cZ37YABAE+C8chYe5jWTAC/tGw4Q72L9sz6fGWoYThpjNH9ysPcAgAAAAAAAAAgsQwARuKTwIzsD0B4PZrEv0q7TX+CBkf9hdGRg97nx/8BAQEBAQABAABPV03ZemOAWqXT3JmcgMnHGYcCGVcw0CHGa0aaqrBEOAHo2MfOhj8xPaPb2SqD7ybRKLiP5mvybg4NCc2vcn0dhAIAAAAAAAAAIMzKqXoCzDqYBBZw4WCdtxTphYyW6eRphV8c87/fl+hlT1dN2XpjgFql09yZnIDJxxmHAhlXMNAhxmtGmqqwRDgKAAAAAAAAAKCGAQAAAAAAAAFhAAk0zWxFHoW4PChs3RzxsnNgLYMAvtk8maZHBNEUiupqyV8ptMZrc/tt5rzi09oguNn1JeRsrO6sIH0JDn/sqAdDij1TvBYKLcfLNo8fq6GASb9yfo6uvuwNUBGkTf54wQ==",
              "effects": {
                "messageVersion": "v1",
                "status": {
                  "status": "success"
                },
                "executedEpoch": "0",
                "gasUsed": {
                  "computationCost": "100",
                  "storageCost": "100",
                  "storageRebate": "10",
                  "nonRefundableStorageFee": "0"
                },
                "transactionDigest": "8UExPV121BEfWkbymSPDYhh23rVNh3MSWtC5juJ9JGMJ",
                "mutated": [
                  {
                    "owner": {
                      "AddressOwner": "0x4f574dd97a63805aa5d3dc999c80c9c7198702195730d021c66b469aaab04438"
                    },
                    "reference": {
                      "objectId": "0xe8d8c7ce863f313da3dbd92a83ef26d128b88fe66bf26e0e0d09cdaf727d1d84",
                      "version": 2,
                      "digest": "EnRQXe1hDGAJCFyF2ds2GmPHdvf9V6yxf24LisEsDkYt"
                    }
                  },
                  {
                    "owner": {
                      "AddressOwner": "0x7ba91ddc7e717cf708c937060f04048736ec33fb1746d999a5e58cd5c677ed80"
                    },
                    "reference": {
                      "objectId": "0x4f82f1c8587b98d64c00bfb46c3843bd8bf6ccfa7c65a86138698cd1fdcac3dc",
                      "version": 2,
                      "digest": "Cv7n2YaM7Am1ssZGu4khsFkcKHnpgVhwFCSs4kLjrtLW"
                    }
                  }
                ],
                "gasObject": {
                  "owner": {
                    "ObjectOwner": "0x4f574dd97a63805aa5d3dc999c80c9c7198702195730d021c66b469aaab04438"
                  },
                  "reference": {
                    "objectId": "0xe8d8c7ce863f313da3dbd92a83ef26d128b88fe66bf26e0e0d09cdaf727d1d84",
                    "version": 2,
                    "digest": "EnRQXe1hDGAJCFyF2ds2GmPHdvf9V6yxf24LisEsDkYt"
                  }
                },
                "eventsDigest": "55TNn3v5vpuXjQfjqamw76P9GZD522pumo4NuT7RYeFB"
              },
              "objectChanges": [
                {
                  "type": "transferred",
                  "sender": "0x4f574dd97a63805aa5d3dc999c80c9c7198702195730d021c66b469aaab04438",
                  "recipient": {
                    "AddressOwner": "0x7ba91ddc7e717cf708c937060f04048736ec33fb1746d999a5e58cd5c677ed80"
                  },
                  "objectType": "0x2::example::Object",
                  "objectId": "0x4f82f1c8587b98d64c00bfb46c3843bd8bf6ccfa7c65a86138698cd1fdcac3dc",
                  "version": "2",
                  "digest": "B3xLC8EbyvTxy5pgiwTNUzHLa6kS7uwD6sZdErKB8F8f"
                }
              ]
            }
          }
        }
      ]
    },
    {
      "name": "iota_executeTransactionBlock",
      "tags": [
        {
          "name": "Write API"
        }
      ],
      "description": "Execute the transaction and wait for results if desired. Request types: 1. WaitForEffectsCert: waits for TransactionEffectsCert and then return to client.     This mode is a proxy for transaction finality. 2. WaitForLocalExecution: waits for TransactionEffectsCert and make sure the node     executed the transaction locally before returning the client. The local execution     makes sure this node is aware of this transaction when client fires subsequent queries.     However if the node fails to execute the transaction locally in a timely manner,     a bool type in the response is set to false to indicated the case. request_type is default to be `WaitForEffectsCert` unless options.show_events or options.show_effects is true",
      "params": [
        {
          "name": "tx_bytes",
          "description": "BCS serialized transaction data bytes without its type tag, as base-64 encoded string.",
          "required": true,
          "schema": {
            "$ref": "#/components/schemas/Base64"
          }
        },
        {
          "name": "signatures",
          "description": "A list of signatures (`flag || signature || pubkey` bytes, as base-64 encoded string). Signature is committed to the intent message of the transaction data, as base-64 encoded string.",
          "required": true,
          "schema": {
            "type": "array",
            "items": {
              "$ref": "#/components/schemas/Base64"
            }
          }
        },
        {
          "name": "options",
          "description": "options for specifying the content to be returned",
          "schema": {
            "$ref": "#/components/schemas/TransactionBlockResponseOptions"
          }
        },
        {
          "name": "request_type",
          "description": "The request type, derived from `IotaTransactionBlockResponseOptions` if None",
          "schema": {
            "$ref": "#/components/schemas/ExecuteTransactionRequestType"
          }
        }
      ],
      "result": {
        "name": "IotaTransactionBlockResponse",
        "required": true,
        "schema": {
          "$ref": "#/components/schemas/TransactionBlockResponse"
        }
      },
      "examples": [
        {
          "name": "Executes a transaction with serialized signatures.",
          "params": [
            {
              "name": "tx_bytes",
              "value": "AAACACBqEB6aOvXIBwES+Ahkizbvv43uihqC3kbZUE6WoRCKFwEAjvdvVsOZYzousxC8qRJOXy84znOeqsu2YAaIgE4HhEgCAAAAAAAAACB9w3+ufZMpihJFwxtCBojBaGy00TVtFxgN2C6TpIPFqwEBAQEBAAEAAL5N77yuKRb4g/2ejPxYvLpjZ2SwXH6wsX5+CabmRdtkAZ+Q9/hmzCnfsdpjc86U+dldylpA9OF2mRjuv5+64AvTAgAAAAAAAAAgjleHL0UiRGjh/BfIFHCJ3EMY/dQA22c2TvNQyVJnbYW+Te+8rikW+IP9noz8WLy6Y2dksFx+sLF+fgmm5kXbZAoAAAAAAAAAoIYBAAAAAAAA"
            },
            {
              "name": "signatures",
              "value": [
                "ANM+jgFPQLHI7qyW/zmHCIi+gStO1jiw2S/b6tR7A9dbt/86/06SB4Z5/gdkRT5pkN5TRdd1INmxxbDZAOyK/AvqvbuA0Q1Bqu4RHV3JPpqmH+C527hWJGUBOZN1j9sg8w=="
              ]
            },
            {
              "name": "options",
              "value": {
                "showInput": true,
                "showRawInput": true,
                "showEffects": true,
                "showEvents": true,
                "showObjectChanges": true,
                "showBalanceChanges": true,
                "showRawEffects": false
              }
            },
            {
              "name": "request_type",
              "value": "WaitForLocalExecution"
            }
          ],
          "result": {
            "name": "Result",
            "value": {
              "digest": "6x6axDu4LwDWuSjseCAwBzdKsyJ59iuV7QPNzctdfw7h",
              "transaction": {
                "data": {
                  "messageVersion": "v1",
                  "transaction": {
                    "kind": "ProgrammableTransaction",
                    "inputs": [
                      {
                        "type": "pure",
                        "valueType": "address",
                        "value": "0x6a101e9a3af5c8070112f808648b36efbf8dee8a1a82de46d9504e96a1108a17"
                      },
                      {
                        "type": "object",
                        "objectType": "immOrOwnedObject",
                        "objectId": "0x8ef76f56c399633a2eb310bca9124e5f2f38ce739eaacbb6600688804e078448",
                        "version": "2",
                        "digest": "9Tvs1pGrMbNv7kkr1PoKLsWamyQpaFz5UWbL2AQ1ezk2"
                      }
                    ],
                    "transactions": [
                      {
                        "TransferObjects": [
                          [
                            {
                              "Input": 1
                            }
                          ],
                          {
                            "Input": 0
                          }
                        ]
                      }
                    ]
                  },
                  "sender": "0xbe4defbcae2916f883fd9e8cfc58bcba636764b05c7eb0b17e7e09a6e645db64",
                  "gasData": {
                    "payment": [
                      {
                        "objectId": "0x9f90f7f866cc29dfb1da6373ce94f9d95dca5a40f4e1769918eebf9fbae00bd3",
                        "version": 2,
                        "digest": "AaeJbTYkUuyromsivxzkoxSkHt7pCESTyQG7xz6nbQ2G"
                      }
                    ],
                    "owner": "0xbe4defbcae2916f883fd9e8cfc58bcba636764b05c7eb0b17e7e09a6e645db64",
                    "price": "10",
                    "budget": "100000"
                  }
                },
                "txSignatures": [
                  "ANM+jgFPQLHI7qyW/zmHCIi+gStO1jiw2S/b6tR7A9dbt/86/06SB4Z5/gdkRT5pkN5TRdd1INmxxbDZAOyK/AvqvbuA0Q1Bqu4RHV3JPpqmH+C527hWJGUBOZN1j9sg8w=="
                ]
              },
              "rawTransaction": "AQAAAAAAAgAgahAemjr1yAcBEvgIZIs277+N7ooagt5G2VBOlqEQihcBAI73b1bDmWM6LrMQvKkSTl8vOM5znqrLtmAGiIBOB4RIAgAAAAAAAAAgfcN/rn2TKYoSRcMbQgaIwWhstNE1bRcYDdguk6SDxasBAQEBAQABAAC+Te+8rikW+IP9noz8WLy6Y2dksFx+sLF+fgmm5kXbZAGfkPf4Zswp37HaY3POlPnZXcpaQPThdpkY7r+fuuAL0wIAAAAAAAAAII5Xhy9FIkRo4fwXyBRwidxDGP3UANtnNk7zUMlSZ22Fvk3vvK4pFviD/Z6M/Fi8umNnZLBcfrCxfn4JpuZF22QKAAAAAAAAAKCGAQAAAAAAAAFhANM+jgFPQLHI7qyW/zmHCIi+gStO1jiw2S/b6tR7A9dbt/86/06SB4Z5/gdkRT5pkN5TRdd1INmxxbDZAOyK/AvqvbuA0Q1Bqu4RHV3JPpqmH+C527hWJGUBOZN1j9sg8w==",
              "effects": {
                "messageVersion": "v1",
                "status": {
                  "status": "success"
                },
                "executedEpoch": "0",
                "gasUsed": {
                  "computationCost": "100",
                  "storageCost": "100",
                  "storageRebate": "10",
                  "nonRefundableStorageFee": "0"
                },
                "transactionDigest": "9agZ3azEMgMqxrDVG8P4GddELfWag2HhimEkpjixHhGE",
                "mutated": [
                  {
                    "owner": {
                      "AddressOwner": "0xbe4defbcae2916f883fd9e8cfc58bcba636764b05c7eb0b17e7e09a6e645db64"
                    },
                    "reference": {
                      "objectId": "0x9f90f7f866cc29dfb1da6373ce94f9d95dca5a40f4e1769918eebf9fbae00bd3",
                      "version": 2,
                      "digest": "AaeJbTYkUuyromsivxzkoxSkHt7pCESTyQG7xz6nbQ2G"
                    }
                  },
                  {
                    "owner": {
                      "AddressOwner": "0x6a101e9a3af5c8070112f808648b36efbf8dee8a1a82de46d9504e96a1108a17"
                    },
                    "reference": {
                      "objectId": "0x8ef76f56c399633a2eb310bca9124e5f2f38ce739eaacbb6600688804e078448",
                      "version": 2,
                      "digest": "9Tvs1pGrMbNv7kkr1PoKLsWamyQpaFz5UWbL2AQ1ezk2"
                    }
                  }
                ],
                "gasObject": {
                  "owner": {
                    "ObjectOwner": "0xbe4defbcae2916f883fd9e8cfc58bcba636764b05c7eb0b17e7e09a6e645db64"
                  },
                  "reference": {
                    "objectId": "0x9f90f7f866cc29dfb1da6373ce94f9d95dca5a40f4e1769918eebf9fbae00bd3",
                    "version": 2,
                    "digest": "AaeJbTYkUuyromsivxzkoxSkHt7pCESTyQG7xz6nbQ2G"
                  }
                },
                "eventsDigest": "816hEv4WAW2reK9xkf11PeHiaZJrp7PQT9oGJZhdf9TN"
              },
              "objectChanges": [
                {
                  "type": "transferred",
                  "sender": "0xbe4defbcae2916f883fd9e8cfc58bcba636764b05c7eb0b17e7e09a6e645db64",
                  "recipient": {
                    "AddressOwner": "0x6a101e9a3af5c8070112f808648b36efbf8dee8a1a82de46d9504e96a1108a17"
                  },
                  "objectType": "0x2::example::Object",
                  "objectId": "0x8ef76f56c399633a2eb310bca9124e5f2f38ce739eaacbb6600688804e078448",
                  "version": "2",
                  "digest": "7PsBHpUW6yfGNov2WrbVafLjgT9nYziQ3gVDbRq6zTbF"
                }
              ]
            }
          }
        }
      ]
    },
    {
      "name": "iota_getChainIdentifier",
      "tags": [
        {
          "name": "Read API"
        }
      ],
      "description": "Return the first four bytes of the chain's genesis checkpoint digest.",
      "params": [],
      "result": {
        "name": "String",
        "required": true,
        "schema": {
          "type": "string"
        }
      },
      "examples": [
        {
          "name": "Gets the identifier for the chain receiving the POST.",
          "params": [],
          "result": {
            "name": "Result",
            "value": "4c78adac"
          }
        }
      ]
    },
    {
      "name": "iota_getCheckpoint",
      "tags": [
        {
          "name": "Read API"
        }
      ],
      "description": "Return a checkpoint",
      "params": [
        {
          "name": "id",
          "description": "Checkpoint identifier, can use either checkpoint digest, or checkpoint sequence number as input.",
          "required": true,
          "schema": {
            "$ref": "#/components/schemas/CheckpointId"
          }
        }
      ],
      "result": {
        "name": "Checkpoint",
        "required": true,
        "schema": {
          "$ref": "#/components/schemas/Checkpoint"
        }
      },
      "examples": [
        {
          "name": "Gets checkpoint information for the checkpoint ID in the request.",
          "params": [
            {
              "name": "id",
              "value": "1000"
            }
          ],
          "result": {
            "name": "Result",
            "value": {
              "epoch": "5000",
              "sequenceNumber": "1000",
              "digest": "G6Dtzr1ZSfHFhotGsTE3cLENa7L1ooe1BBvknAUsARbV",
              "networkTotalTransactions": "792385",
              "previousDigest": "6tBy8RXZKrdrB4XkMQn7J3MNG4fQCo9XcRduFFvYrL5Z",
              "epochRollingGasCostSummary": {
                "computationCost": "0",
                "storageCost": "0",
                "storageRebate": "0",
                "nonRefundableStorageFee": "0"
              },
              "timestampMs": "1676911928",
              "transactions": [
                "mN8YNBgVR3wB7vfXmjVgDRF4oqxVRRjzmJ6U4mzbq77"
              ],
              "checkpointCommitments": [],
              "validatorSignature": "wAAAAAAAAAAAAAAAAAAAAAAAAAAAAAAAAAAAAAAAAAAAAAAAAAAAAAAAAAAAAAAA"
            }
          }
        }
      ]
    },
    {
      "name": "iota_getCheckpoints",
      "tags": [
        {
          "name": "Read API"
        }
      ],
      "description": "Return paginated list of checkpoints",
      "params": [
        {
          "name": "cursor",
          "description": "An optional paging cursor. If provided, the query will start from the next item after the specified cursor. Default to start from the first item if not specified.",
          "schema": {
            "$ref": "#/components/schemas/BigInt_for_uint64"
          }
        },
        {
          "name": "limit",
          "description": "Maximum item returned per page, default to [QUERY_MAX_RESULT_LIMIT_CHECKPOINTS] if not specified.",
          "schema": {
            "type": "integer",
            "format": "uint",
            "minimum": 0.0
          }
        },
        {
          "name": "descending_order",
          "description": "query result ordering, default to false (ascending order), oldest record first.",
          "required": true,
          "schema": {
            "type": "boolean"
          }
        }
      ],
      "result": {
        "name": "CheckpointPage",
        "required": true,
        "schema": {
          "$ref": "#/components/schemas/Page_for_Checkpoint_and_BigInt_for_uint64"
        }
      },
      "examples": [
        {
          "name": "Gets a paginated list in descending order of all checkpoints starting at the provided cursor. Each page of results has a maximum number of checkpoints set by the provided limit.",
          "params": [
            {
              "name": "cursor",
              "value": "1004"
            },
            {
              "name": "limit",
              "value": 4
            },
            {
              "name": "descending_order",
              "value": false
            }
          ],
          "result": {
            "name": "Result",
            "value": {
              "data": [
                {
                  "epoch": "5000",
                  "sequenceNumber": "1005",
                  "digest": "9zA7Q9Ka1ykvYjSQGhQCdCf32FZkcWNWx7L22JczXGsk",
                  "networkTotalTransactions": "792385",
                  "previousDigest": "8BLFxLTjWZ2KqaGc3FjR1o9aL6kbyYrmhuNfJLU1ehYt",
                  "epochRollingGasCostSummary": {
                    "computationCost": "0",
                    "storageCost": "0",
                    "storageRebate": "0",
                    "nonRefundableStorageFee": "0"
                  },
                  "timestampMs": "1676911928",
                  "transactions": [
                    "7RudGLkQDBNJyqrptkrNU66Zd3pvq8MHVAHYz9WpBm59"
                  ],
                  "checkpointCommitments": [],
                  "validatorSignature": "wAAAAAAAAAAAAAAAAAAAAAAAAAAAAAAAAAAAAAAAAAAAAAAAAAAAAAAAAAAAAAAA"
                },
                {
                  "epoch": "5000",
                  "sequenceNumber": "1006",
                  "digest": "FAUWHyWacmb4Vg4QGi9a6gqeVb7ixAZiL73FaGd6WpoV",
                  "networkTotalTransactions": "792385",
                  "previousDigest": "6Pn25cieaE62AT6BwCeBoca13AGZuneucaaTGqt3gNCo",
                  "epochRollingGasCostSummary": {
                    "computationCost": "0",
                    "storageCost": "0",
                    "storageRebate": "0",
                    "nonRefundableStorageFee": "0"
                  },
                  "timestampMs": "1676911928",
                  "transactions": [
                    "7r7tmP5hzgrusiN6cucFwfTveqDb7K75tMJ7oNCyoDmy"
                  ],
                  "checkpointCommitments": [],
                  "validatorSignature": "wAAAAAAAAAAAAAAAAAAAAAAAAAAAAAAAAAAAAAAAAAAAAAAAAAAAAAAAAAAAAAAA"
                },
                {
                  "epoch": "5000",
                  "sequenceNumber": "1007",
                  "digest": "B3mzC6gy87SomUQwPsmVY7mtwkZLxfm5WwNi3kKyEb3x",
                  "networkTotalTransactions": "792385",
                  "previousDigest": "CnHTfdUJr1UUqwXkYUhbQjXeM16xR33UR62jE72toCis",
                  "epochRollingGasCostSummary": {
                    "computationCost": "0",
                    "storageCost": "0",
                    "storageRebate": "0",
                    "nonRefundableStorageFee": "0"
                  },
                  "timestampMs": "1676911928",
                  "transactions": [
                    "Gb1UDqhmKMzMJ5FL37kBqCcuy4TtBL2ay3qec8tEUBLj"
                  ],
                  "checkpointCommitments": [],
                  "validatorSignature": "wAAAAAAAAAAAAAAAAAAAAAAAAAAAAAAAAAAAAAAAAAAAAAAAAAAAAAAAAAAAAAAA"
                },
                {
                  "epoch": "5000",
                  "sequenceNumber": "1008",
                  "digest": "HunuJWKu7azBfS47rJTq9FHTMvUDNVo2SK4hQeh5brXp",
                  "networkTotalTransactions": "792385",
                  "previousDigest": "38fLUfuigyzLPEDrsmRhcQmhKtbEUohuFBP9NDcWBmFz",
                  "epochRollingGasCostSummary": {
                    "computationCost": "0",
                    "storageCost": "0",
                    "storageRebate": "0",
                    "nonRefundableStorageFee": "0"
                  },
                  "timestampMs": "1676911928",
                  "transactions": [
                    "GWTS9QR7mjNz9fBWGkk4JZU3mrzMXrmj74uS59Cd5und"
                  ],
                  "checkpointCommitments": [],
                  "validatorSignature": "wAAAAAAAAAAAAAAAAAAAAAAAAAAAAAAAAAAAAAAAAAAAAAAAAAAAAAAAAAAAAAAA"
                }
              ],
              "nextCursor": "1008",
              "hasNextPage": true
            }
          }
        }
      ]
    },
    {
      "name": "iota_getEvents",
      "tags": [
        {
          "name": "Read API"
        }
      ],
      "description": "Return transaction events.",
      "params": [
        {
          "name": "transaction_digest",
          "description": "the event query criteria.",
          "required": true,
          "schema": {
            "$ref": "#/components/schemas/TransactionDigest"
          }
        }
      ],
      "result": {
        "name": "Vec<IotaEvent>",
        "required": true,
        "schema": {
          "type": "array",
          "items": {
            "$ref": "#/components/schemas/Event"
          }
        }
      },
      "examples": [
        {
          "name": "Returns the events the transaction in the request emits.",
          "params": [
            {
              "name": "transaction_digest",
              "value": "11a72GCQ5hGNpWGh2QhQkkusTEGS6EDqifJqxr7nSYX"
            }
          ],
          "result": {
            "name": "Result",
            "value": {
              "data": [
                {
                  "id": {
                    "txDigest": "11a72GCQ5hGNpWGh2QhQkkusTEGS6EDqifJqxr7nSYX",
                    "eventSeq": "0"
                  },
                  "packageId": "0xc54ab30a3d9adc07c1429c4d6bbecaf9457c9af77a91f631760853934d383634",
                  "transactionModule": "test_module",
                  "sender": "0xbcf7c32655009a61f1de0eae420a2e4ae1bb772ab2dd5d5a7dfa949c0ef06908",
                  "type": "0x0000000000000000000000000000000000000000000000000000000000000009::test::TestEvent",
                  "parsedJson": {
                    "test": "example value"
                  },
                  "bcs": ""
                }
              ],
              "nextCursor": {
                "txDigest": "11a72GCQ5hGNpWGh2QhQkkusTEGS6EDqifJqxr7nSYX",
                "eventSeq": "5"
              },
              "hasNextPage": false
            }
          }
        }
      ]
    },
    {
      "name": "iota_getLatestCheckpointSequenceNumber",
      "tags": [
        {
          "name": "Read API"
        }
      ],
      "description": "Return the sequence number of the latest checkpoint that has been executed",
      "params": [],
      "result": {
        "name": "BigInt<u64>",
        "required": true,
        "schema": {
          "$ref": "#/components/schemas/BigInt_for_uint64"
        }
      },
      "examples": [
        {
          "name": "Gets the sequence number for the latest checkpoint.",
          "params": [],
          "result": {
            "name": "Result",
            "value": "507021"
          }
        }
      ]
    },
    {
      "name": "iota_getMoveFunctionArgTypes",
      "tags": [
        {
          "name": "Move Utils"
        }
      ],
      "description": "Return the argument types of a Move function, based on normalized Type.",
      "params": [
        {
          "name": "package",
          "required": true,
          "schema": {
            "$ref": "#/components/schemas/ObjectID"
          }
        },
        {
          "name": "module",
          "required": true,
          "schema": {
            "type": "string"
          }
        },
        {
          "name": "function",
          "required": true,
          "schema": {
            "type": "string"
          }
        }
      ],
      "result": {
        "name": "Vec<MoveFunctionArgType>",
        "required": true,
        "schema": {
          "type": "array",
          "items": {
            "$ref": "#/components/schemas/MoveFunctionArgType"
          }
        }
      },
      "examples": [
        {
          "name": "Returns the argument types for the package and function the request provides.",
          "params": [
            {
              "name": "package",
              "value": "0x9c4eb6769ca8b6a23efeb7298cf0a8d0b837b78749c2cfc711c42036cc6b7621"
            },
            {
              "name": "module",
              "value": "iotafrens"
            },
            {
              "name": "function",
              "value": "mint"
            }
          ],
          "result": {
            "name": "Result",
            "value": [
              {
                "Object": "ByMutableReference"
              },
              "Pure",
              "Pure",
              {
                "Object": "ByValue"
              },
              {
                "Object": "ByImmutableReference"
              },
              {
                "Object": "ByValue"
              },
              {
                "Object": "ByMutableReference"
              }
            ]
          }
        }
      ]
    },
    {
      "name": "iota_getNormalizedMoveFunction",
      "tags": [
        {
          "name": "Move Utils"
        }
      ],
      "description": "Return a structured representation of Move function",
      "params": [
        {
          "name": "package",
          "required": true,
          "schema": {
            "$ref": "#/components/schemas/ObjectID"
          }
        },
        {
          "name": "module_name",
          "required": true,
          "schema": {
            "type": "string"
          }
        },
        {
          "name": "function_name",
          "required": true,
          "schema": {
            "type": "string"
          }
        }
      ],
      "result": {
        "name": "IotaMoveNormalizedFunction",
        "required": true,
        "schema": {
          "$ref": "#/components/schemas/IotaMoveNormalizedFunction"
        }
      },
      "examples": [
        {
          "name": "Returns the structured representation of the function the request provides.",
          "params": [
            {
              "name": "package",
              "value": "0x1639f3606a53f61f3a566963b3eac49fe3bb57d304a454ed2f4859b44f4e4918"
            },
            {
              "name": "module_name",
              "value": "moduleName"
            },
            {
              "name": "function_name",
              "value": "functionName"
            }
          ],
          "result": {
            "name": "Result",
            "value": {
              "visibility": "Public",
              "isEntry": false,
              "typeParameters": [
                {
                  "abilities": [
                    "Store",
                    "Key"
                  ]
                }
              ],
              "parameters": [
                "U64"
              ],
              "return": [
                "U64"
              ]
            }
          }
        }
      ]
    },
    {
      "name": "iota_getNormalizedMoveModule",
      "tags": [
        {
          "name": "Move Utils"
        }
      ],
      "description": "Return a structured representation of Move module",
      "params": [
        {
          "name": "package",
          "required": true,
          "schema": {
            "$ref": "#/components/schemas/ObjectID"
          }
        },
        {
          "name": "module_name",
          "required": true,
          "schema": {
            "type": "string"
          }
        }
      ],
      "result": {
        "name": "IotaMoveNormalizedModule",
        "required": true,
        "schema": {
          "$ref": "#/components/schemas/IotaMoveNormalizedModule"
        }
      },
      "examples": [
        {
          "name": "Gets a structured representation of the Move module for the package in the request.",
          "params": [
            {
              "name": "package",
              "value": "0x800105867da4655eca6d9eb1258bfd1ad92af329a07781ee71e60065e00f2de9"
            },
            {
              "name": "module_name",
              "value": "module"
            }
          ],
          "result": {
            "name": "Result",
            "value": {
              "fileFormatVersion": 6,
              "address": "0x0047d5fa0a823e7d0ff4d55c32b09995a0ae1eedfee9c7b1354e805ed10ee3d0",
              "name": "module",
              "friends": [],
              "structs": {},
              "exposedFunctions": {}
            }
          }
        }
      ]
    },
    {
      "name": "iota_getNormalizedMoveModulesByPackage",
      "tags": [
        {
          "name": "Move Utils"
        }
      ],
      "description": "Return structured representations of all modules in the given package",
      "params": [
        {
          "name": "package",
          "required": true,
          "schema": {
            "$ref": "#/components/schemas/ObjectID"
          }
        }
      ],
      "result": {
        "name": "BTreeMap<String,IotaMoveNormalizedModule>",
        "required": true,
        "schema": {
          "type": "object",
          "additionalProperties": {
            "$ref": "#/components/schemas/IotaMoveNormalizedModule"
          }
        }
      },
      "examples": [
        {
          "name": "Gets structured representations of all the modules for the package in the request.",
          "params": [
            {
              "name": "package",
              "value": "0xc95b9e341bc3aba1654bdbad707dcd773bd6309363447ef3fe58a960de92aa93"
            }
          ],
          "result": {
            "name": "Result",
            "value": {
              "fileFormatVersion": 6,
              "address": "0x61630d3505f8905a0f4d42c6ff39a78a6ba2b28f68a3299ec3417bbabc6717dc",
              "name": "module",
              "friends": [],
              "structs": {},
              "exposedFunctions": {}
            }
          }
        }
      ]
    },
    {
      "name": "iota_getNormalizedMoveStruct",
      "tags": [
        {
          "name": "Move Utils"
        }
      ],
      "description": "Return a structured representation of Move struct",
      "params": [
        {
          "name": "package",
          "required": true,
          "schema": {
            "$ref": "#/components/schemas/ObjectID"
          }
        },
        {
          "name": "module_name",
          "required": true,
          "schema": {
            "type": "string"
          }
        },
        {
          "name": "struct_name",
          "required": true,
          "schema": {
            "type": "string"
          }
        }
      ],
      "result": {
        "name": "IotaMoveNormalizedStruct",
        "required": true,
        "schema": {
          "$ref": "#/components/schemas/IotaMoveNormalizedStruct"
        }
      },
      "examples": [
        {
          "name": "Gets a structured representation of the struct in the request.",
          "params": [
            {
              "name": "package",
              "value": "0x77b3482580ee8d5bdc5b824808df54bfec4fc817622e5add0e48f749f01def98"
            },
            {
              "name": "module_name",
              "value": "module"
            },
            {
              "name": "struct_name",
              "value": "StructName"
            }
          ],
          "result": {
            "name": "Result",
            "value": {
              "abilities": {
                "abilities": [
                  "Store",
                  "Key"
                ]
              },
              "typeParameters": [],
              "fields": []
            }
          }
        }
      ]
    },
    {
      "name": "iota_getObject",
      "tags": [
        {
          "name": "Read API"
        }
      ],
      "description": "Return the object information for a specified object",
      "params": [
        {
          "name": "object_id",
          "description": "the ID of the queried object",
          "required": true,
          "schema": {
            "$ref": "#/components/schemas/ObjectID"
          }
        },
        {
          "name": "options",
          "description": "options for specifying the content to be returned",
          "schema": {
            "$ref": "#/components/schemas/ObjectDataOptions"
          }
        }
      ],
      "result": {
        "name": "IotaObjectResponse",
        "required": true,
        "schema": {
          "$ref": "#/components/schemas/IotaObjectResponse"
        }
      },
      "examples": [
        {
          "name": "Gets Object data for the ID in the request.",
          "params": [
            {
              "name": "object_id",
              "value": "0x53e4567ccafa5f36ce84c80aa8bc9be64e0d5ae796884274aef3005ae6733809"
            },
            {
              "name": "options",
              "value": {
                "showType": true,
                "showOwner": true,
                "showPreviousTransaction": true,
                "showDisplay": false,
                "showContent": true,
                "showBcs": false,
                "showStorageRebate": true
              }
            }
          ],
          "result": {
            "name": "Result",
            "value": {
              "data": {
                "objectId": "0x53e4567ccafa5f36ce84c80aa8bc9be64e0d5ae796884274aef3005ae6733809",
                "version": "1",
                "digest": "33K5ZXJ3RyubvYaHuEnQ1QXmmbhgtrFwp199dnEbL4n7",
                "type": "0x2::coin::Coin<0x2::iota::IOTA>",
                "owner": {
                  "AddressOwner": "0xc8ec1d5b84dd6289e193b9f88de4a994358c9f856135236c3e75a925e1c77ac3"
                },
                "previousTransaction": "5PLgmQye6rraDYqpV3npV6H1cUXoJZgJh1dPCyRa3WCv",
                "storageRebate": "100",
                "content": {
                  "dataType": "moveObject",
                  "type": "0x2::coin::Coin<0x2::iota::IOTA>",
                  "hasPublicTransfer": true,
                  "fields": {
                    "balance": "100000000",
                    "id": {
                      "id": "0x53e4567ccafa5f36ce84c80aa8bc9be64e0d5ae796884274aef3005ae6733809"
                    }
                  }
                }
              }
            }
          }
        }
      ]
    },
    {
      "name": "iota_getProtocolConfig",
      "tags": [
        {
          "name": "Read API"
        }
      ],
      "description": "Return the protocol config table for the given version number. If the version number is not specified, If none is specified, the node uses the version of the latest epoch it has processed.",
      "params": [
        {
          "name": "version",
          "description": "An optional protocol version specifier. If omitted, the latest protocol config table for the node will be returned.",
          "schema": {
            "$ref": "#/components/schemas/BigInt_for_uint64"
          }
        }
      ],
      "result": {
        "name": "ProtocolConfigResponse",
        "required": true,
        "schema": {
          "$ref": "#/components/schemas/ProtocolConfig"
        }
      },
      "examples": [
        {
          "name": "Returns the protocol config for the given protocol version. If none is specified, the node uses the version of the latest epoch it has processed",
          "params": [
            {
              "name": "version",
              "value": 6
            }
          ],
          "result": {
            "name": "Result",
            "value": {
              "minSupportedProtocolVersion": "1",
              "maxSupportedProtocolVersion": "1",
              "protocolVersion": "1",
              "featureFlags": {
                "accept_zklogin_in_multisig": false,
                "advance_to_highest_supported_protocol_version": true,
                "authority_capabilities_v2": true,
                "bridge": false,
                "disable_invariant_violation_check_in_swap_loc": true,
                "enable_coin_deny_list": true,
                "enable_coin_deny_list_v2": true,
                "enable_group_ops_native_function_msm": true,
                "enable_group_ops_native_functions": true,
                "enable_jwk_consensus_updates": false,
                "enable_poseidon": true,
                "enable_vdf": true,
                "hardened_otw_check": true,
                "loaded_child_object_format_type": true,
                "mysticeti_leader_scoring_and_schedule": true,
                "mysticeti_use_committed_subdag_digest": true,
                "no_extraneous_module_bytes": true,
                "passkey_auth": true,
                "recompute_has_public_transfer_in_execution": true,
<<<<<<< HEAD
                "reject_mutable_random_on_entry_functions": true,
                "reshare_at_same_initial_version": true,
=======
                "resolve_abort_locations_to_package_id": true,
>>>>>>> 78ee9c07
                "rethrow_serialization_type_layout_errors": true,
                "shared_object_deletion": true,
                "soft_bundle": true,
                "throughput_aware_consensus_submission": false,
                "zklogin_auth": false
              },
              "attributes": {
                "address_from_bytes_cost_base": {
                  "u64": "52"
                },
                "address_from_u256_cost_base": {
                  "u64": "52"
                },
                "address_to_u256_cost_base": {
                  "u64": "52"
                },
                "base_tx_cost_fixed": {
                  "u64": "1000"
                },
                "base_tx_cost_per_byte": {
                  "u64": "0"
                },
                "bcs_failure_cost": {
                  "u64": "52"
                },
                "bcs_legacy_min_output_size_cost": {
                  "u64": "1"
                },
                "bcs_per_byte_serialized_cost": {
                  "u64": "2"
                },
                "binary_address_identifiers": {
                  "u16": "100"
                },
                "binary_constant_pool": {
                  "u16": "4000"
                },
                "binary_enum_def_instantiations": null,
                "binary_enum_defs": null,
                "binary_field_handles": {
                  "u16": "500"
                },
                "binary_field_instantiations": {
                  "u16": "250"
                },
                "binary_friend_decls": {
                  "u16": "100"
                },
                "binary_function_defs": {
                  "u16": "1000"
                },
                "binary_function_handles": {
                  "u16": "1500"
                },
                "binary_function_instantiations": {
                  "u16": "750"
                },
                "binary_identifiers": {
                  "u16": "10000"
                },
                "binary_module_handles": {
                  "u16": "100"
                },
                "binary_signatures": {
                  "u16": "1000"
                },
                "binary_struct_def_instantiations": {
                  "u16": "100"
                },
                "binary_struct_defs": {
                  "u16": "200"
                },
                "binary_struct_handles": {
                  "u16": "300"
                },
                "binary_variant_handles": null,
                "binary_variant_instantiation_handles": null,
                "bls12381_bls12381_min_pk_verify_cost_base": {
                  "u64": "52"
                },
                "bls12381_bls12381_min_pk_verify_msg_cost_per_block": {
                  "u64": "2"
                },
                "bls12381_bls12381_min_pk_verify_msg_cost_per_byte": {
                  "u64": "2"
                },
                "bls12381_bls12381_min_sig_verify_cost_base": {
                  "u64": "52"
                },
                "bls12381_bls12381_min_sig_verify_msg_cost_per_block": {
                  "u64": "2"
                },
                "bls12381_bls12381_min_sig_verify_msg_cost_per_byte": {
                  "u64": "2"
                },
                "bridge_should_try_to_finalize_committee": {
                  "bool": "true"
                },
                "buffer_stake_for_protocol_upgrade_bps": {
                  "u64": "5000"
                },
                "check_zklogin_id_cost_base": {
                  "u64": "200"
                },
                "check_zklogin_issuer_cost_base": {
                  "u64": "200"
                },
                "checkpoint_summary_version_specific_data": {
                  "u64": "1"
                },
                "config_read_setting_impl_cost_base": {
                  "u64": "100"
                },
                "config_read_setting_impl_cost_per_byte": {
                  "u64": "40"
                },
                "consensus_bad_nodes_stake_threshold": {
                  "u64": "20"
                },
                "consensus_max_num_transactions_in_block": {
                  "u64": "512"
                },
                "consensus_max_transaction_size_bytes": {
                  "u64": "262144"
                },
                "consensus_max_transactions_in_block_bytes": {
                  "u64": "524288"
                },
                "crypto_invalid_arguments_cost": {
                  "u64": "100"
                },
                "debug_print_base_cost": {
                  "u64": "52"
                },
                "debug_print_stack_trace_base_cost": {
                  "u64": "52"
                },
                "dynamic_field_add_child_object_cost_base": {
                  "u64": "100"
                },
                "dynamic_field_add_child_object_struct_tag_cost_per_byte": {
                  "u64": "10"
                },
                "dynamic_field_add_child_object_type_cost_per_byte": {
                  "u64": "10"
                },
                "dynamic_field_add_child_object_value_cost_per_byte": {
                  "u64": "10"
                },
                "dynamic_field_borrow_child_object_child_ref_cost_per_byte": {
                  "u64": "10"
                },
                "dynamic_field_borrow_child_object_cost_base": {
                  "u64": "100"
                },
                "dynamic_field_borrow_child_object_type_cost_per_byte": {
                  "u64": "10"
                },
                "dynamic_field_has_child_object_cost_base": {
                  "u64": "100"
                },
                "dynamic_field_has_child_object_with_ty_cost_base": {
                  "u64": "100"
                },
                "dynamic_field_has_child_object_with_ty_type_cost_per_byte": {
                  "u64": "2"
                },
                "dynamic_field_has_child_object_with_ty_type_tag_cost_per_byte": {
                  "u64": "2"
                },
                "dynamic_field_hash_type_and_key_cost_base": {
                  "u64": "100"
                },
                "dynamic_field_hash_type_and_key_type_cost_per_byte": {
                  "u64": "2"
                },
                "dynamic_field_hash_type_and_key_type_tag_cost_per_byte": {
                  "u64": "2"
                },
                "dynamic_field_hash_type_and_key_value_cost_per_byte": {
                  "u64": "2"
                },
                "dynamic_field_remove_child_object_child_cost_per_byte": {
                  "u64": "2"
                },
                "dynamic_field_remove_child_object_cost_base": {
                  "u64": "100"
                },
                "dynamic_field_remove_child_object_type_cost_per_byte": {
                  "u64": "2"
                },
                "ecdsa_k1_decompress_pubkey_cost_base": {
                  "u64": "52"
                },
                "ecdsa_k1_ecrecover_keccak256_cost_base": {
                  "u64": "52"
                },
                "ecdsa_k1_ecrecover_keccak256_msg_cost_per_block": {
                  "u64": "2"
                },
                "ecdsa_k1_ecrecover_keccak256_msg_cost_per_byte": {
                  "u64": "2"
                },
                "ecdsa_k1_ecrecover_sha256_cost_base": {
                  "u64": "52"
                },
                "ecdsa_k1_ecrecover_sha256_msg_cost_per_block": {
                  "u64": "2"
                },
                "ecdsa_k1_ecrecover_sha256_msg_cost_per_byte": {
                  "u64": "2"
                },
                "ecdsa_k1_secp256k1_verify_keccak256_cost_base": {
                  "u64": "52"
                },
                "ecdsa_k1_secp256k1_verify_keccak256_msg_cost_per_block": {
                  "u64": "2"
                },
                "ecdsa_k1_secp256k1_verify_keccak256_msg_cost_per_byte": {
                  "u64": "2"
                },
                "ecdsa_k1_secp256k1_verify_sha256_cost_base": {
                  "u64": "52"
                },
                "ecdsa_k1_secp256k1_verify_sha256_msg_cost_per_block": {
                  "u64": "2"
                },
                "ecdsa_k1_secp256k1_verify_sha256_msg_cost_per_byte": {
                  "u64": "2"
                },
                "ecdsa_r1_ecrecover_keccak256_cost_base": {
                  "u64": "52"
                },
                "ecdsa_r1_ecrecover_keccak256_msg_cost_per_block": {
                  "u64": "2"
                },
                "ecdsa_r1_ecrecover_keccak256_msg_cost_per_byte": {
                  "u64": "2"
                },
                "ecdsa_r1_ecrecover_sha256_cost_base": {
                  "u64": "52"
                },
                "ecdsa_r1_ecrecover_sha256_msg_cost_per_block": {
                  "u64": "2"
                },
                "ecdsa_r1_ecrecover_sha256_msg_cost_per_byte": {
                  "u64": "2"
                },
                "ecdsa_r1_secp256r1_verify_keccak256_cost_base": {
                  "u64": "52"
                },
                "ecdsa_r1_secp256r1_verify_keccak256_msg_cost_per_block": {
                  "u64": "2"
                },
                "ecdsa_r1_secp256r1_verify_keccak256_msg_cost_per_byte": {
                  "u64": "2"
                },
                "ecdsa_r1_secp256r1_verify_sha256_cost_base": {
                  "u64": "52"
                },
                "ecdsa_r1_secp256r1_verify_sha256_msg_cost_per_block": {
                  "u64": "2"
                },
                "ecdsa_r1_secp256r1_verify_sha256_msg_cost_per_byte": {
                  "u64": "2"
                },
                "ecvrf_ecvrf_verify_alpha_string_cost_per_block": {
                  "u64": "2"
                },
                "ecvrf_ecvrf_verify_alpha_string_cost_per_byte": {
                  "u64": "2"
                },
                "ecvrf_ecvrf_verify_cost_base": {
                  "u64": "52"
                },
                "ed25519_ed25519_verify_cost_base": {
                  "u64": "52"
                },
                "ed25519_ed25519_verify_msg_cost_per_block": {
                  "u64": "2"
                },
                "ed25519_ed25519_verify_msg_cost_per_byte": {
                  "u64": "2"
                },
                "event_emit_cost_base": {
                  "u64": "52"
                },
                "event_emit_output_cost_per_byte": {
                  "u64": "10"
                },
                "event_emit_tag_size_derivation_cost_per_byte": {
                  "u64": "5"
                },
                "event_emit_value_size_derivation_cost_per_byte": {
                  "u64": "2"
                },
                "execution_version": {
                  "u64": "1"
                },
                "gas_model_version": {
                  "u64": "8"
                },
                "gas_rounding_step": {
                  "u64": "1000"
                },
                "groth16_prepare_verifying_key_bls12381_cost_base": {
                  "u64": "52"
                },
                "groth16_prepare_verifying_key_bn254_cost_base": {
                  "u64": "52"
                },
                "groth16_verify_groth16_proof_internal_bls12381_cost_base": {
                  "u64": "52"
                },
                "groth16_verify_groth16_proof_internal_bls12381_cost_per_public_input": {
                  "u64": "2"
                },
                "groth16_verify_groth16_proof_internal_bn254_cost_base": {
                  "u64": "52"
                },
                "groth16_verify_groth16_proof_internal_bn254_cost_per_public_input": {
                  "u64": "2"
                },
                "groth16_verify_groth16_proof_internal_public_input_cost_per_byte": {
                  "u64": "2"
                },
                "group_ops_bls12381_decode_g1_cost": {
                  "u64": "52"
                },
                "group_ops_bls12381_decode_g2_cost": {
                  "u64": "52"
                },
                "group_ops_bls12381_decode_gt_cost": {
                  "u64": "52"
                },
                "group_ops_bls12381_decode_scalar_cost": {
                  "u64": "52"
                },
                "group_ops_bls12381_g1_add_cost": {
                  "u64": "52"
                },
                "group_ops_bls12381_g1_div_cost": {
                  "u64": "52"
                },
                "group_ops_bls12381_g1_hash_to_base_cost": {
                  "u64": "52"
                },
                "group_ops_bls12381_g1_hash_to_cost_per_byte": {
                  "u64": "2"
                },
                "group_ops_bls12381_g1_msm_base_cost": {
                  "u64": "52"
                },
                "group_ops_bls12381_g1_msm_base_cost_per_input": {
                  "u64": "52"
                },
                "group_ops_bls12381_g1_mul_cost": {
                  "u64": "52"
                },
                "group_ops_bls12381_g1_sub_cost": {
                  "u64": "52"
                },
                "group_ops_bls12381_g2_add_cost": {
                  "u64": "52"
                },
                "group_ops_bls12381_g2_div_cost": {
                  "u64": "52"
                },
                "group_ops_bls12381_g2_hash_to_base_cost": {
                  "u64": "52"
                },
                "group_ops_bls12381_g2_hash_to_cost_per_byte": {
                  "u64": "2"
                },
                "group_ops_bls12381_g2_msm_base_cost": {
                  "u64": "52"
                },
                "group_ops_bls12381_g2_msm_base_cost_per_input": {
                  "u64": "52"
                },
                "group_ops_bls12381_g2_mul_cost": {
                  "u64": "52"
                },
                "group_ops_bls12381_g2_sub_cost": {
                  "u64": "52"
                },
                "group_ops_bls12381_gt_add_cost": {
                  "u64": "52"
                },
                "group_ops_bls12381_gt_div_cost": {
                  "u64": "52"
                },
                "group_ops_bls12381_gt_mul_cost": {
                  "u64": "52"
                },
                "group_ops_bls12381_gt_sub_cost": {
                  "u64": "52"
                },
                "group_ops_bls12381_msm_max_len": {
                  "u32": "32"
                },
                "group_ops_bls12381_pairing_cost": {
                  "u64": "52"
                },
                "group_ops_bls12381_scalar_add_cost": {
                  "u64": "52"
                },
                "group_ops_bls12381_scalar_div_cost": {
                  "u64": "52"
                },
                "group_ops_bls12381_scalar_mul_cost": {
                  "u64": "52"
                },
                "group_ops_bls12381_scalar_sub_cost": {
                  "u64": "52"
                },
                "hash_blake2b256_cost_base": {
                  "u64": "52"
                },
                "hash_blake2b256_data_cost_per_block": {
                  "u64": "2"
                },
                "hash_blake2b256_data_cost_per_byte": {
                  "u64": "2"
                },
                "hash_keccak256_cost_base": {
                  "u64": "52"
                },
                "hash_keccak256_data_cost_per_block": {
                  "u64": "2"
                },
                "hash_keccak256_data_cost_per_byte": {
                  "u64": "2"
                },
                "hash_sha2_256_base_cost": {
                  "u64": "52"
                },
                "hash_sha2_256_legacy_min_input_len_cost": {
                  "u64": "1"
                },
                "hash_sha2_256_per_byte_cost": {
                  "u64": "2"
                },
                "hash_sha3_256_base_cost": {
                  "u64": "52"
                },
                "hash_sha3_256_legacy_min_input_len_cost": {
                  "u64": "1"
                },
                "hash_sha3_256_per_byte_cost": {
                  "u64": "2"
                },
                "hmac_hmac_sha3_256_cost_base": {
                  "u64": "52"
                },
                "hmac_hmac_sha3_256_input_cost_per_block": {
                  "u64": "2"
                },
                "hmac_hmac_sha3_256_input_cost_per_byte": {
                  "u64": "2"
                },
                "max_accumulated_txn_cost_per_object_in_mysticeti_commit": {
                  "u64": "10"
                },
                "max_accumulated_txn_cost_per_object_in_narwhal_commit": {
                  "u64": "100"
                },
                "max_age_of_jwk_in_epochs": {
                  "u64": "1"
                },
                "max_arguments": {
                  "u32": "512"
                },
                "max_back_edges_per_function": {
                  "u64": "10000"
                },
                "max_back_edges_per_module": {
                  "u64": "10000"
                },
                "max_basic_blocks": {
                  "u64": "1024"
                },
                "max_checkpoint_size_bytes": {
                  "u64": "31457280"
                },
                "max_deferral_rounds_for_congestion_control": {
                  "u64": "10"
                },
                "max_dependency_depth": {
                  "u64": "100"
                },
                "max_event_emit_size": {
                  "u64": "256000"
                },
                "max_event_emit_size_total": {
                  "u64": "65536000"
                },
                "max_fields_in_struct": {
                  "u64": "32"
                },
                "max_function_definitions": {
                  "u64": "1000"
                },
                "max_function_parameters": {
                  "u64": "128"
                },
                "max_gas_computation_bucket": {
                  "u64": "5000000"
                },
                "max_gas_payment_objects": {
                  "u32": "256"
                },
                "max_gas_price": {
                  "u64": "100000"
                },
                "max_generic_instantiation_length": {
                  "u64": "32"
                },
                "max_input_objects": {
                  "u64": "2048"
                },
                "max_jwk_votes_per_validator_per_epoch": {
                  "u64": "240"
                },
                "max_loop_depth": {
                  "u64": "5"
                },
                "max_meter_ticks_per_module": {
                  "u64": "16000000"
                },
                "max_meter_ticks_per_package": {
                  "u64": "16000000"
                },
                "max_modules_in_publish": {
                  "u32": "64"
                },
                "max_move_enum_variants": null,
                "max_move_identifier_len": {
                  "u64": "128"
                },
                "max_move_object_size": {
                  "u64": "256000"
                },
                "max_move_package_size": {
                  "u64": "102400"
                },
                "max_move_value_depth": {
                  "u64": "128"
                },
                "max_move_vector_len": {
                  "u64": "262144"
                },
                "max_num_deleted_move_object_ids": {
                  "u64": "2048"
                },
                "max_num_deleted_move_object_ids_system_tx": {
                  "u64": "32768"
                },
                "max_num_event_emit": {
                  "u64": "1024"
                },
                "max_num_new_move_object_ids": {
                  "u64": "2048"
                },
                "max_num_new_move_object_ids_system_tx": {
                  "u64": "32768"
                },
                "max_num_transferred_move_object_ids": {
                  "u64": "2048"
                },
                "max_num_transferred_move_object_ids_system_tx": {
                  "u64": "32768"
                },
                "max_package_dependencies": {
                  "u32": "32"
                },
                "max_programmable_tx_commands": {
                  "u32": "1024"
                },
                "max_publish_or_upgrade_per_ptb": {
                  "u64": "5"
                },
                "max_pure_argument_size": {
                  "u32": "16384"
                },
                "max_push_size": {
                  "u64": "10000"
                },
                "max_serialized_tx_effects_size_bytes": {
                  "u64": "524288"
                },
                "max_serialized_tx_effects_size_bytes_system_tx": {
                  "u64": "8388608"
                },
                "max_size_written_objects": {
                  "u64": "5000000"
                },
                "max_size_written_objects_system_tx": {
                  "u64": "50000000"
                },
                "max_soft_bundle_size": {
                  "u64": "5"
                },
                "max_struct_definitions": {
                  "u64": "200"
                },
                "max_transactions_per_checkpoint": {
                  "u64": "10000"
                },
                "max_tx_gas": {
                  "u64": "50000000000"
                },
                "max_tx_size_bytes": {
                  "u64": "131072"
                },
                "max_type_argument_depth": {
                  "u32": "16"
                },
                "max_type_arguments": {
                  "u32": "16"
                },
                "max_type_nodes": {
                  "u64": "256"
                },
                "max_value_stack_size": {
                  "u64": "1024"
                },
                "max_verifier_meter_ticks_per_function": {
                  "u64": "16000000"
                },
                "min_checkpoint_interval_ms": {
                  "u64": "200"
                },
                "min_move_binary_format_version": {
                  "u32": "6"
                },
                "move_binary_format_version": {
                  "u32": "7"
                },
                "obj_access_cost_delete_per_byte": {
                  "u64": "40"
                },
                "obj_access_cost_mutate_per_byte": {
                  "u64": "40"
                },
                "obj_access_cost_read_per_byte": {
                  "u64": "15"
                },
                "obj_access_cost_verify_per_byte": {
                  "u64": "200"
                },
                "obj_data_cost_refundable": {
                  "u64": "100"
                },
                "obj_metadata_cost_non_refundable": {
                  "u64": "50"
                },
                "object_borrow_uid_cost_base": {
                  "u64": "52"
                },
                "object_delete_impl_cost_base": {
                  "u64": "52"
                },
                "object_record_new_uid_cost_base": {
                  "u64": "52"
                },
                "object_runtime_max_num_cached_objects": {
                  "u64": "1000"
                },
                "object_runtime_max_num_cached_objects_system_tx": {
                  "u64": "16000"
                },
                "object_runtime_max_num_store_entries": {
                  "u64": "1000"
                },
                "object_runtime_max_num_store_entries_system_tx": {
                  "u64": "16000"
                },
                "package_publish_cost_fixed": {
                  "u64": "1000"
                },
                "package_publish_cost_per_byte": {
                  "u64": "80"
                },
                "poseidon_bn254_cost_base": {
                  "u64": "260"
                },
                "poseidon_bn254_cost_per_block": {
                  "u64": "10"
                },
                "random_beacon_dkg_timeout_round": {
                  "u32": "3000"
                },
                "random_beacon_dkg_version": {
                  "u64": "1"
                },
                "random_beacon_min_round_interval_ms": {
                  "u64": "500"
                },
                "random_beacon_reduction_allowed_delta": {
                  "u16": "800"
                },
                "random_beacon_reduction_lower_bound": {
                  "u32": "1000"
                },
                "reward_slashing_rate": {
                  "u64": "10000"
                },
                "storage_gas_price": {
                  "u64": "76"
                },
                "storage_rebate_rate": {
                  "u64": "10000"
                },
                "string_check_utf8_base_cost": {
                  "u64": "52"
                },
                "string_check_utf8_per_byte_cost": {
                  "u64": "2"
                },
                "string_index_of_base_cost": {
                  "u64": "52"
                },
                "string_index_of_per_byte_pattern_cost": {
                  "u64": "2"
                },
                "string_index_of_per_byte_searched_cost": {
                  "u64": "2"
                },
                "string_is_char_boundary_base_cost": {
                  "u64": "52"
                },
                "string_sub_string_base_cost": {
                  "u64": "52"
                },
                "string_sub_string_per_byte_cost": {
                  "u64": "2"
                },
                "transfer_freeze_object_cost_base": {
                  "u64": "52"
                },
                "transfer_receive_object_cost_base": {
                  "u64": "52"
                },
                "transfer_share_object_cost_base": {
                  "u64": "52"
                },
                "transfer_transfer_internal_cost_base": {
                  "u64": "52"
                },
                "tx_context_derive_id_cost_base": {
                  "u64": "52"
                },
                "type_name_get_base_cost": {
                  "u64": "52"
                },
                "type_name_get_per_byte_cost": {
                  "u64": "2"
                },
                "types_is_one_time_witness_cost_base": {
                  "u64": "52"
                },
                "types_is_one_time_witness_type_cost_per_byte": {
                  "u64": "2"
                },
                "types_is_one_time_witness_type_tag_cost_per_byte": {
                  "u64": "2"
                },
                "validator_target_reward": {
                  "u64": "767000000000000"
                },
                "validator_validate_metadata_cost_base": {
                  "u64": "52"
                },
                "validator_validate_metadata_data_cost_per_byte": {
                  "u64": "2"
                },
                "vdf_hash_to_input_cost": {
                  "u64": "100"
                },
                "vdf_verify_vdf_cost": {
                  "u64": "1500"
                },
                "vector_borrow_base_cost": {
                  "u64": "52"
                },
                "vector_destroy_empty_base_cost": {
                  "u64": "52"
                },
                "vector_empty_base_cost": {
                  "u64": "52"
                },
                "vector_length_base_cost": {
                  "u64": "52"
                },
                "vector_pop_back_base_cost": {
                  "u64": "52"
                },
                "vector_push_back_base_cost": {
                  "u64": "52"
                },
                "vector_push_back_legacy_per_abstract_memory_unit_cost": {
                  "u64": "2"
                },
                "vector_swap_base_cost": {
                  "u64": "52"
                }
              }
            }
          }
        }
      ]
    },
    {
      "name": "iota_getTotalTransactionBlocks",
      "tags": [
        {
          "name": "Read API"
        }
      ],
      "description": "Return the total number of transaction blocks known to the server.",
      "params": [],
      "result": {
        "name": "BigInt<u64>",
        "required": true,
        "schema": {
          "$ref": "#/components/schemas/BigInt_for_uint64"
        }
      },
      "examples": [
        {
          "name": "Gets total number of transactions on the network.",
          "params": [],
          "result": {
            "name": "Result",
            "value": "2451485"
          }
        }
      ]
    },
    {
      "name": "iota_getTransactionBlock",
      "tags": [
        {
          "name": "Read API"
        }
      ],
      "description": "Return the transaction response object.",
      "params": [
        {
          "name": "digest",
          "description": "the digest of the queried transaction",
          "required": true,
          "schema": {
            "$ref": "#/components/schemas/TransactionDigest"
          }
        },
        {
          "name": "options",
          "description": "options for specifying the content to be returned",
          "schema": {
            "$ref": "#/components/schemas/TransactionBlockResponseOptions"
          }
        }
      ],
      "result": {
        "name": "IotaTransactionBlockResponse",
        "required": true,
        "schema": {
          "$ref": "#/components/schemas/TransactionBlockResponse"
        }
      },
      "examples": [
        {
          "name": "Returns the transaction response object for specified transaction digest.",
          "params": [
            {
              "name": "digest",
              "value": "FpGNjXf3aHK61cqMAxLVaaRAzU7Dav8QW6DNg5qnGo3x"
            },
            {
              "name": "options",
              "value": {
                "showInput": true,
                "showRawInput": false,
                "showEffects": true,
                "showEvents": true,
                "showObjectChanges": false,
                "showBalanceChanges": false,
                "showRawEffects": false
              }
            }
          ],
          "result": {
            "name": "Result",
            "value": {
              "digest": "FpGNjXf3aHK61cqMAxLVaaRAzU7Dav8QW6DNg5qnGo3x",
              "transaction": {
                "data": {
                  "messageVersion": "v1",
                  "transaction": {
                    "kind": "ProgrammableTransaction",
                    "inputs": [
                      {
                        "type": "pure",
                        "valueType": "address",
                        "value": "0x8196d048b7a6d04c8edc89579d86fd3fc90c52f9a14c6b812b94fe613c5bcebb"
                      },
                      {
                        "type": "object",
                        "objectType": "immOrOwnedObject",
                        "objectId": "0x5eeb1d449e2516166d57d71fdeb154d0dc9ecdb7b30057d0a932684cac352cdc",
                        "version": "2",
                        "digest": "GK4NxEKSrK88XkPNeuBqtJYPmU9yMTWMD7K9TdU4ybKN"
                      }
                    ],
                    "transactions": [
                      {
                        "TransferObjects": [
                          [
                            {
                              "Input": 1
                            }
                          ],
                          {
                            "Input": 0
                          }
                        ]
                      }
                    ]
                  },
                  "sender": "0xeb126769c0e4c365a80a2a9332872d7ed1f0b66d31a7eae33ee136996c1f3638",
                  "gasData": {
                    "payment": [
                      {
                        "objectId": "0x1a3e898029d024eec1d44c6af5e2facded84d03b5373514f16e3d66e00081051",
                        "version": 2,
                        "digest": "7nDZ5J4VyvYGUbX2f6mQdhkr3RFrb3vZqui1ogoyApD9"
                      }
                    ],
                    "owner": "0xeb126769c0e4c365a80a2a9332872d7ed1f0b66d31a7eae33ee136996c1f3638",
                    "price": "10",
                    "budget": "100000"
                  }
                },
                "txSignatures": [
                  "ANuc6Egqqzpiy6qWWkI//Z9jAe0WmcGYigz0oWlk2CGYZ7XRnmhJuMRa78wLabwcwomzIpXdEZgpkaJtDJd/fQZtCxWrqsEEHAdxoMDwblU5hyWJ8H3zFvk20E2fO5bzHA=="
                ]
              },
              "rawTransaction": "AQAAAAAAAgAggZbQSLem0EyO3IlXnYb9P8kMUvmhTGuBK5T+YTxbzrsBAF7rHUSeJRYWbVfXH96xVNDcns23swBX0KkyaEysNSzcAgAAAAAAAAAg43+UGkUe+CCaD7+/G1SbK7Jrjq7giJUUbfJ7w88mEMEBAQEBAQABAADrEmdpwOTDZagKKpMyhy1+0fC2bTGn6uM+4TaZbB82OAEaPomAKdAk7sHUTGr14vrN7YTQO1NzUU8W49ZuAAgQUQIAAAAAAAAAIGS7c6HtWLLBiwy/N3eS4gbmuA1NXupk4ucFY7FYkCbE6xJnacDkw2WoCiqTMoctftHwtm0xp+rjPuE2mWwfNjgKAAAAAAAAAKCGAQAAAAAAAAFhANuc6Egqqzpiy6qWWkI//Z9jAe0WmcGYigz0oWlk2CGYZ7XRnmhJuMRa78wLabwcwomzIpXdEZgpkaJtDJd/fQZtCxWrqsEEHAdxoMDwblU5hyWJ8H3zFvk20E2fO5bzHA==",
              "effects": {
                "messageVersion": "v1",
                "status": {
                  "status": "success"
                },
                "executedEpoch": "0",
                "gasUsed": {
                  "computationCost": "100",
                  "storageCost": "100",
                  "storageRebate": "10",
                  "nonRefundableStorageFee": "0"
                },
                "transactionDigest": "6AyFnAuKAKCqm1cD94EyGzBqJCDDJ716ojjmsKF2rqoi",
                "mutated": [
                  {
                    "owner": {
                      "AddressOwner": "0xeb126769c0e4c365a80a2a9332872d7ed1f0b66d31a7eae33ee136996c1f3638"
                    },
                    "reference": {
                      "objectId": "0x1a3e898029d024eec1d44c6af5e2facded84d03b5373514f16e3d66e00081051",
                      "version": 2,
                      "digest": "7nDZ5J4VyvYGUbX2f6mQdhkr3RFrb3vZqui1ogoyApD9"
                    }
                  },
                  {
                    "owner": {
                      "AddressOwner": "0x8196d048b7a6d04c8edc89579d86fd3fc90c52f9a14c6b812b94fe613c5bcebb"
                    },
                    "reference": {
                      "objectId": "0x5eeb1d449e2516166d57d71fdeb154d0dc9ecdb7b30057d0a932684cac352cdc",
                      "version": 2,
                      "digest": "GK4NxEKSrK88XkPNeuBqtJYPmU9yMTWMD7K9TdU4ybKN"
                    }
                  }
                ],
                "gasObject": {
                  "owner": {
                    "ObjectOwner": "0xeb126769c0e4c365a80a2a9332872d7ed1f0b66d31a7eae33ee136996c1f3638"
                  },
                  "reference": {
                    "objectId": "0x1a3e898029d024eec1d44c6af5e2facded84d03b5373514f16e3d66e00081051",
                    "version": 2,
                    "digest": "7nDZ5J4VyvYGUbX2f6mQdhkr3RFrb3vZqui1ogoyApD9"
                  }
                },
                "eventsDigest": "9BQobwxQvJ1JxSXNn8v8htZPTu8FEzJJGgcD4kgLUuMd"
              },
              "objectChanges": [
                {
                  "type": "transferred",
                  "sender": "0xeb126769c0e4c365a80a2a9332872d7ed1f0b66d31a7eae33ee136996c1f3638",
                  "recipient": {
                    "AddressOwner": "0x8196d048b7a6d04c8edc89579d86fd3fc90c52f9a14c6b812b94fe613c5bcebb"
                  },
                  "objectType": "0x2::example::Object",
                  "objectId": "0x5eeb1d449e2516166d57d71fdeb154d0dc9ecdb7b30057d0a932684cac352cdc",
                  "version": "2",
                  "digest": "64UQ3a7m1mjWuzgyGoH8RnMyPGDN4XYTC9dS4qiSfdK4"
                }
              ]
            }
          }
        }
      ]
    },
    {
      "name": "iota_multiGetObjects",
      "tags": [
        {
          "name": "Read API"
        }
      ],
      "description": "Return the object data for a list of objects",
      "params": [
        {
          "name": "object_ids",
          "description": "the IDs of the queried objects",
          "required": true,
          "schema": {
            "type": "array",
            "items": {
              "$ref": "#/components/schemas/ObjectID"
            }
          }
        },
        {
          "name": "options",
          "description": "options for specifying the content to be returned",
          "schema": {
            "$ref": "#/components/schemas/ObjectDataOptions"
          }
        }
      ],
      "result": {
        "name": "Vec<IotaObjectResponse>",
        "required": true,
        "schema": {
          "type": "array",
          "items": {
            "$ref": "#/components/schemas/IotaObjectResponse"
          }
        }
      },
      "examples": [
        {
          "name": "Gets objects by IDs.",
          "params": [
            {
              "name": "object_ids",
              "value": [
                "0x504d411325e3c7f89d412044fe99007efb0f94f1e64d2e8090c619a39299d87e",
                "0x23618df6438d21a48040e6bb568cafc13246bd847c60448160e0358cac4a1134",
                "0x8b95b4eaa9fd3b22b43f6b2c8e92090bd6d16522a6fd4fa83ec70a5f197ad656",
                "0x3fbbd3ebef7dbcc7b02346cdf05674452cc61f316af5d5d7c02b94b023242685",
                "0x9b5cd5df0df2a168259b7115a41ccc0a372b6fd0026e0c63043492ce4d0c19a6"
              ]
            },
            {
              "name": "options",
              "value": {
                "showType": true,
                "showOwner": true,
                "showPreviousTransaction": true,
                "showDisplay": false,
                "showContent": true,
                "showBcs": false,
                "showStorageRebate": true
              }
            }
          ],
          "result": {
            "name": "Result",
            "value": [
              {
                "data": {
                  "objectId": "0x504d411325e3c7f89d412044fe99007efb0f94f1e64d2e8090c619a39299d87e",
                  "version": "1",
                  "digest": "AibMqH69gKT5t7rVTsDZFy2X5iHtoNDobKaZ62mg3FCU",
                  "type": "0x2::coin::Coin<0x2::iota::IOTA>",
                  "owner": {
                    "AddressOwner": "0xe8070b5f56bb10bafa0e2261d819b2582f82ab308bf9c96dfb22ec7345db1b5f"
                  },
                  "previousTransaction": "2QwXW3qzMEZPAyyP9VHtXbC2tp7iomypQc5XnkyPsu5d",
                  "storageRebate": "100",
                  "content": {
                    "dataType": "moveObject",
                    "type": "0x2::coin::Coin<0x2::iota::IOTA>",
                    "hasPublicTransfer": true,
                    "fields": {
                      "balance": "100000000",
                      "id": {
                        "id": "0x504d411325e3c7f89d412044fe99007efb0f94f1e64d2e8090c619a39299d87e"
                      }
                    }
                  }
                }
              },
              {
                "data": {
                  "objectId": "0x23618df6438d21a48040e6bb568cafc13246bd847c60448160e0358cac4a1134",
                  "version": "1",
                  "digest": "D5W76mT1A3tqCmE1Z5MdV5obNzesMXLfLKpRDHSp1fyz",
                  "type": "0x2::coin::Coin<0x2::iota::IOTA>",
                  "owner": {
                    "AddressOwner": "0x5594d02890c986dbf328d28d21acece356d10d89e75f565b0934851ba8d5bc59"
                  },
                  "previousTransaction": "5itvhMFvtJcV6fY2VY4x7F9Ex18q2N4Rr5WU4FXTJsFU",
                  "storageRebate": "100",
                  "content": {
                    "dataType": "moveObject",
                    "type": "0x2::coin::Coin<0x2::iota::IOTA>",
                    "hasPublicTransfer": true,
                    "fields": {
                      "balance": "100000000",
                      "id": {
                        "id": "0x23618df6438d21a48040e6bb568cafc13246bd847c60448160e0358cac4a1134"
                      }
                    }
                  }
                }
              },
              {
                "data": {
                  "objectId": "0x8b95b4eaa9fd3b22b43f6b2c8e92090bd6d16522a6fd4fa83ec70a5f197ad656",
                  "version": "1",
                  "digest": "H2o2pWgceQgTtYrMacR4xnCi4vqGiuozDA6k2rBc4m3q",
                  "type": "0x2::coin::Coin<0x2::iota::IOTA>",
                  "owner": {
                    "AddressOwner": "0xda104dde1de9880be827a1a753e502ebcdfec53f33e745e3f021366b7bc47c2b"
                  },
                  "previousTransaction": "8rsTRNPs13DZvD2xneZEtf2nAAipep6uHXPXWVXfzDBr",
                  "storageRebate": "100",
                  "content": {
                    "dataType": "moveObject",
                    "type": "0x2::coin::Coin<0x2::iota::IOTA>",
                    "hasPublicTransfer": true,
                    "fields": {
                      "balance": "100000000",
                      "id": {
                        "id": "0x8b95b4eaa9fd3b22b43f6b2c8e92090bd6d16522a6fd4fa83ec70a5f197ad656"
                      }
                    }
                  }
                }
              },
              {
                "data": {
                  "objectId": "0x3fbbd3ebef7dbcc7b02346cdf05674452cc61f316af5d5d7c02b94b023242685",
                  "version": "1",
                  "digest": "3ovR1s3bZt6AN1AQ7QhGUfX9BSwgjJPvL6XaczgeSKXU",
                  "type": "0x2::coin::Coin<0x2::iota::IOTA>",
                  "owner": {
                    "AddressOwner": "0x00a65bf5fdccb50582333b61721e6963a25f25ac8ead5916a83f49a7b372eae7"
                  },
                  "previousTransaction": "3w6ars2tmgBST4ozGxPWzSpEGyn4AdxMBv3K9sdkCWfR",
                  "storageRebate": "100",
                  "content": {
                    "dataType": "moveObject",
                    "type": "0x2::coin::Coin<0x2::iota::IOTA>",
                    "hasPublicTransfer": true,
                    "fields": {
                      "balance": "100000000",
                      "id": {
                        "id": "0x3fbbd3ebef7dbcc7b02346cdf05674452cc61f316af5d5d7c02b94b023242685"
                      }
                    }
                  }
                }
              },
              {
                "data": {
                  "objectId": "0x9b5cd5df0df2a168259b7115a41ccc0a372b6fd0026e0c63043492ce4d0c19a6",
                  "version": "1",
                  "digest": "25QdFqrh9FgxhGQyAxZsNEakYmHezqmU3FMPud7JGRB5",
                  "type": "0x2::coin::Coin<0x2::iota::IOTA>",
                  "owner": {
                    "AddressOwner": "0x3e7f360c51d035a6470f09c8d23716e4085025b89d176840d61dde92a452a72f"
                  },
                  "previousTransaction": "BE9GoMd7Mr8fGte3EdsXxUMwYjcErW71n6Gsm4iPvDmv",
                  "storageRebate": "100",
                  "content": {
                    "dataType": "moveObject",
                    "type": "0x2::coin::Coin<0x2::iota::IOTA>",
                    "hasPublicTransfer": true,
                    "fields": {
                      "balance": "100000000",
                      "id": {
                        "id": "0x9b5cd5df0df2a168259b7115a41ccc0a372b6fd0026e0c63043492ce4d0c19a6"
                      }
                    }
                  }
                }
              }
            ]
          }
        }
      ]
    },
    {
      "name": "iota_multiGetTransactionBlocks",
      "tags": [
        {
          "name": "Read API"
        }
      ],
      "description": "Returns an ordered list of transaction responses The method will throw an error if the input contains any duplicate or the input size exceeds QUERY_MAX_RESULT_LIMIT",
      "params": [
        {
          "name": "digests",
          "description": "A list of transaction digests.",
          "required": true,
          "schema": {
            "type": "array",
            "items": {
              "$ref": "#/components/schemas/TransactionDigest"
            }
          }
        },
        {
          "name": "options",
          "description": "config options to control which fields to fetch",
          "schema": {
            "$ref": "#/components/schemas/TransactionBlockResponseOptions"
          }
        }
      ],
      "result": {
        "name": "Vec<IotaTransactionBlockResponse>",
        "required": true,
        "schema": {
          "type": "array",
          "items": {
            "$ref": "#/components/schemas/TransactionBlockResponse"
          }
        }
      },
      "examples": [
        {
          "name": "Returns the transaction data for specified digest.",
          "params": [
            {
              "name": "digests",
              "value": [
                "Hj12H7iuX6ejEQCtbA2saQpa1i68f9d2CWxxgQo9QbpY",
                "81rKmx5TmSzq8UK51rwHS6gQdUg618JHoa4oUxB3opb",
                "AhdWMs5P16iyATKbiZ1vhoAj11Q9xKA7r9XTJDB5wFes"
              ]
            },
            {
              "name": "options",
              "value": {
                "showInput": true,
                "showRawInput": false,
                "showEffects": true,
                "showEvents": true,
                "showObjectChanges": false,
                "showBalanceChanges": false,
                "showRawEffects": false
              }
            }
          ],
          "result": {
            "name": "Result",
            "value": [
              {
                "digest": "Hj12H7iuX6ejEQCtbA2saQpa1i68f9d2CWxxgQo9QbpY",
                "transaction": {
                  "data": {
                    "messageVersion": "v1",
                    "transaction": {
                      "kind": "ProgrammableTransaction",
                      "inputs": [
                        {
                          "type": "pure",
                          "valueType": "address",
                          "value": "0x7a8e9a0d074f90fddb42cd928f74b986c6f539a734f3d7c9a75a9cb227ec3157"
                        },
                        {
                          "type": "object",
                          "objectType": "immOrOwnedObject",
                          "objectId": "0x24962ee4193c8c0d2fb28bbe0eb4ba5fc87a2c6d1a7c12c9454872c5ea06d5e1",
                          "version": "2",
                          "digest": "3gmeyj5oEdE8A4PvjWsDSHchC6tb6YQj18gnD7xnDqGz"
                        }
                      ],
                      "transactions": [
                        {
                          "TransferObjects": [
                            [
                              {
                                "Input": 1
                              }
                            ],
                            {
                              "Input": 0
                            }
                          ]
                        }
                      ]
                    },
                    "sender": "0x235c77b62592fd410cb9eb3c6a77aebddd1ff931aee26094b6702dfc1f65a905",
                    "gasData": {
                      "payment": [
                        {
                          "objectId": "0x9585d5591521bfd12dec3a372efd539108ba807a0dabed6e5da0f174efc3f58e",
                          "version": 2,
                          "digest": "JAgYeYMPm5VLzBYcYxxQUEatfG9gHdFqSNwmBBS41Bri"
                        }
                      ],
                      "owner": "0x235c77b62592fd410cb9eb3c6a77aebddd1ff931aee26094b6702dfc1f65a905",
                      "price": "10",
                      "budget": "100000"
                    }
                  },
                  "txSignatures": [
                    "ADXpbKNNpRW1Csi96IkAhv0CbvRO5D4Wx+iZ4S+k7SjACqqMtyW08Y0TFpydk9mrx9vb5qKyFAqgx4GDVgV/fQmnSicGHWn+0mf3oSb/LUa5i+dDAEb1qsgy7LkQ8hbr+w=="
                  ]
                },
                "rawTransaction": "AQAAAAAAAgAgeo6aDQdPkP3bQs2Sj3S5hsb1Oac089fJp1qcsifsMVcBACSWLuQZPIwNL7KLvg60ul/IeixtGnwSyUVIcsXqBtXhAgAAAAAAAAAgJ+eEST+x3M3niTo6xcZ80sTidUC1LugoCWsqpf5Qp+8BAQEBAQABAAAjXHe2JZL9QQy56zxqd6693R/5Ma7iYJS2cC38H2WpBQGVhdVZFSG/0S3sOjcu/VORCLqAeg2r7W5doPF078P1jgIAAAAAAAAAIP8RnpL1eudNGyUNXfLLUXB4KopDj79oHt7U0eCizX37I1x3tiWS/UEMues8aneuvd0f+TGu4mCUtnAt/B9lqQUKAAAAAAAAAKCGAQAAAAAAAAFhADXpbKNNpRW1Csi96IkAhv0CbvRO5D4Wx+iZ4S+k7SjACqqMtyW08Y0TFpydk9mrx9vb5qKyFAqgx4GDVgV/fQmnSicGHWn+0mf3oSb/LUa5i+dDAEb1qsgy7LkQ8hbr+w==",
                "effects": {
                  "messageVersion": "v1",
                  "status": {
                    "status": "success"
                  },
                  "executedEpoch": "0",
                  "gasUsed": {
                    "computationCost": "100",
                    "storageCost": "100",
                    "storageRebate": "10",
                    "nonRefundableStorageFee": "0"
                  },
                  "transactionDigest": "2SY11dmdTQv6JLD2wqcsMiJNqXbXUkn87Rzw5NHib8Mf",
                  "mutated": [
                    {
                      "owner": {
                        "AddressOwner": "0x235c77b62592fd410cb9eb3c6a77aebddd1ff931aee26094b6702dfc1f65a905"
                      },
                      "reference": {
                        "objectId": "0x9585d5591521bfd12dec3a372efd539108ba807a0dabed6e5da0f174efc3f58e",
                        "version": 2,
                        "digest": "JAgYeYMPm5VLzBYcYxxQUEatfG9gHdFqSNwmBBS41Bri"
                      }
                    },
                    {
                      "owner": {
                        "AddressOwner": "0x7a8e9a0d074f90fddb42cd928f74b986c6f539a734f3d7c9a75a9cb227ec3157"
                      },
                      "reference": {
                        "objectId": "0x24962ee4193c8c0d2fb28bbe0eb4ba5fc87a2c6d1a7c12c9454872c5ea06d5e1",
                        "version": 2,
                        "digest": "3gmeyj5oEdE8A4PvjWsDSHchC6tb6YQj18gnD7xnDqGz"
                      }
                    }
                  ],
                  "gasObject": {
                    "owner": {
                      "ObjectOwner": "0x235c77b62592fd410cb9eb3c6a77aebddd1ff931aee26094b6702dfc1f65a905"
                    },
                    "reference": {
                      "objectId": "0x9585d5591521bfd12dec3a372efd539108ba807a0dabed6e5da0f174efc3f58e",
                      "version": 2,
                      "digest": "JAgYeYMPm5VLzBYcYxxQUEatfG9gHdFqSNwmBBS41Bri"
                    }
                  },
                  "eventsDigest": "DkaTtjSfULiQ7FT48kzuS7yKj2JUAWGgjDBXddqn1z9o"
                },
                "objectChanges": [
                  {
                    "type": "transferred",
                    "sender": "0x235c77b62592fd410cb9eb3c6a77aebddd1ff931aee26094b6702dfc1f65a905",
                    "recipient": {
                      "AddressOwner": "0x7a8e9a0d074f90fddb42cd928f74b986c6f539a734f3d7c9a75a9cb227ec3157"
                    },
                    "objectType": "0x2::example::Object",
                    "objectId": "0x24962ee4193c8c0d2fb28bbe0eb4ba5fc87a2c6d1a7c12c9454872c5ea06d5e1",
                    "version": "2",
                    "digest": "J4k64LwycebB7TQhKrPaZ954yCK64rwbDJMSrSUW4Ba4"
                  }
                ]
              },
              {
                "digest": "81rKmx5TmSzq8UK51rwHS6gQdUg618JHoa4oUxB3opb",
                "transaction": {
                  "data": {
                    "messageVersion": "v1",
                    "transaction": {
                      "kind": "ProgrammableTransaction",
                      "inputs": [
                        {
                          "type": "pure",
                          "valueType": "address",
                          "value": "0xc3e4f846a282754946e181e00f4341a53b5e895ef8ec3c73d2378a0a11825e23"
                        },
                        {
                          "type": "object",
                          "objectType": "immOrOwnedObject",
                          "objectId": "0x2fac1a70e20e146fb1303bd60eb4bea9bd453e50690b423241f0e2e9beabd601",
                          "version": "2",
                          "digest": "HyJbrm9Th6ox4oU9vrrRzgZSaCu1n3omMJ1fAcHswvvo"
                        }
                      ],
                      "transactions": [
                        {
                          "TransferObjects": [
                            [
                              {
                                "Input": 1
                              }
                            ],
                            {
                              "Input": 0
                            }
                          ]
                        }
                      ]
                    },
                    "sender": "0xf528c54e5aa9397aa10a66ec4455fd4b49735ac19e5a0deed050c755ca98d29c",
                    "gasData": {
                      "payment": [
                        {
                          "objectId": "0xbbdabf2828ee9ca7e4227a61cff851fef9fb6a08ae444c96f9810275d6af973c",
                          "version": 2,
                          "digest": "snEA8RNnDvsYjKJx2NMUP49TMjoAuQXx3LJgwe4qo9B"
                        }
                      ],
                      "owner": "0xf528c54e5aa9397aa10a66ec4455fd4b49735ac19e5a0deed050c755ca98d29c",
                      "price": "10",
                      "budget": "100000"
                    }
                  },
                  "txSignatures": [
                    "AOTioLzQMACPuS2iB1FJBbTHnd/VTto9n+JwEeO5DtKAcAxQWN+MWuWGl8Th42XkVv2wqe8OG39I+Jji11TORgQLoJG5hufQ9rzjXn1UVSbD7HyPVZykOZAICGCiqQMgGw=="
                  ]
                },
                "rawTransaction": "AQAAAAAAAgAgw+T4RqKCdUlG4YHgD0NBpTteiV747Dxz0jeKChGCXiMBAC+sGnDiDhRvsTA71g60vqm9RT5QaQtCMkHw4um+q9YBAgAAAAAAAAAg/Cdq6qc8DsEltgkKJ7uvql/DLnVzYS0husigmreRU3QBAQEBAQABAAD1KMVOWqk5eqEKZuxEVf1LSXNawZ5aDe7QUMdVypjSnAG72r8oKO6cp+QiemHP+FH++ftqCK5ETJb5gQJ11q+XPAIAAAAAAAAAIA0CLbniGg8JvLiQdz0RwavXF2ex9nqAQCZ3iCA/OXci9SjFTlqpOXqhCmbsRFX9S0lzWsGeWg3u0FDHVcqY0pwKAAAAAAAAAKCGAQAAAAAAAAFhAOTioLzQMACPuS2iB1FJBbTHnd/VTto9n+JwEeO5DtKAcAxQWN+MWuWGl8Th42XkVv2wqe8OG39I+Jji11TORgQLoJG5hufQ9rzjXn1UVSbD7HyPVZykOZAICGCiqQMgGw==",
                "effects": {
                  "messageVersion": "v1",
                  "status": {
                    "status": "success"
                  },
                  "executedEpoch": "0",
                  "gasUsed": {
                    "computationCost": "100",
                    "storageCost": "100",
                    "storageRebate": "10",
                    "nonRefundableStorageFee": "0"
                  },
                  "transactionDigest": "69bh3Q9RhRgMFKwmQn8LYE8vYujFTpYyUSVBht3oYkm6",
                  "mutated": [
                    {
                      "owner": {
                        "AddressOwner": "0xf528c54e5aa9397aa10a66ec4455fd4b49735ac19e5a0deed050c755ca98d29c"
                      },
                      "reference": {
                        "objectId": "0xbbdabf2828ee9ca7e4227a61cff851fef9fb6a08ae444c96f9810275d6af973c",
                        "version": 2,
                        "digest": "snEA8RNnDvsYjKJx2NMUP49TMjoAuQXx3LJgwe4qo9B"
                      }
                    },
                    {
                      "owner": {
                        "AddressOwner": "0xc3e4f846a282754946e181e00f4341a53b5e895ef8ec3c73d2378a0a11825e23"
                      },
                      "reference": {
                        "objectId": "0x2fac1a70e20e146fb1303bd60eb4bea9bd453e50690b423241f0e2e9beabd601",
                        "version": 2,
                        "digest": "HyJbrm9Th6ox4oU9vrrRzgZSaCu1n3omMJ1fAcHswvvo"
                      }
                    }
                  ],
                  "gasObject": {
                    "owner": {
                      "ObjectOwner": "0xf528c54e5aa9397aa10a66ec4455fd4b49735ac19e5a0deed050c755ca98d29c"
                    },
                    "reference": {
                      "objectId": "0xbbdabf2828ee9ca7e4227a61cff851fef9fb6a08ae444c96f9810275d6af973c",
                      "version": 2,
                      "digest": "snEA8RNnDvsYjKJx2NMUP49TMjoAuQXx3LJgwe4qo9B"
                    }
                  },
                  "eventsDigest": "4Vh6HmG6PwdbZbMiMwj9YnKvsMnP3gfhLmAd288eujv4"
                },
                "objectChanges": [
                  {
                    "type": "transferred",
                    "sender": "0xf528c54e5aa9397aa10a66ec4455fd4b49735ac19e5a0deed050c755ca98d29c",
                    "recipient": {
                      "AddressOwner": "0xc3e4f846a282754946e181e00f4341a53b5e895ef8ec3c73d2378a0a11825e23"
                    },
                    "objectType": "0x2::example::Object",
                    "objectId": "0x2fac1a70e20e146fb1303bd60eb4bea9bd453e50690b423241f0e2e9beabd601",
                    "version": "2",
                    "digest": "CHia3BiES8mt5kqMYhzBpjAeLRpjcsMNDMFakBAdcVAg"
                  }
                ]
              },
              {
                "digest": "AhdWMs5P16iyATKbiZ1vhoAj11Q9xKA7r9XTJDB5wFes",
                "transaction": {
                  "data": {
                    "messageVersion": "v1",
                    "transaction": {
                      "kind": "ProgrammableTransaction",
                      "inputs": [
                        {
                          "type": "pure",
                          "valueType": "address",
                          "value": "0x0388c28ddd5977a58e206acd19639c875a4fbecf3342b825c8384300ac7e3bad"
                        },
                        {
                          "type": "object",
                          "objectType": "immOrOwnedObject",
                          "objectId": "0xc820a75b574224b920aa9b005093b820df24ef8b43715499f4fff4e056c0cd5c",
                          "version": "2",
                          "digest": "6jsxetsBSZJ5ozgZuDmHXJzn9ZBp8emivfYHe6tnHg7C"
                        }
                      ],
                      "transactions": [
                        {
                          "TransferObjects": [
                            [
                              {
                                "Input": 1
                              }
                            ],
                            {
                              "Input": 0
                            }
                          ]
                        }
                      ]
                    },
                    "sender": "0xc14b8463f3b1bc524043bd03c25f673ec576debde0096727f95524f0f555f6bb",
                    "gasData": {
                      "payment": [
                        {
                          "objectId": "0xd8024b4b39a7fed27134b073da8638454111396519379e888c83abaf0e600504",
                          "version": 2,
                          "digest": "9CpH2aW4XPVxaZBGHRwHueXEQUvN3Pf7JQpASHiEsNCw"
                        }
                      ],
                      "owner": "0xc14b8463f3b1bc524043bd03c25f673ec576debde0096727f95524f0f555f6bb",
                      "price": "10",
                      "budget": "100000"
                    }
                  },
                  "txSignatures": [
                    "AAUbCJPG4NRwCaIP0fhIYKgbCj73YH4jG+aLybQnwzniioDlLXeALtmzQiVcO/c/muVfegYm9quaAuTXkseXdwrBLYrHKlE7PwRVuJjmBwbiSpqS0m/j+PFnALfPM5bN1Q=="
                  ]
                },
                "rawTransaction": "AQAAAAAAAgAgA4jCjd1Zd6WOIGrNGWOch1pPvs8zQrglyDhDAKx+O60BAMggp1tXQiS5IKqbAFCTuCDfJO+LQ3FUmfT/9OBWwM1cAgAAAAAAAAAgVUZy4Te1Cxp8iyTYMxDI9sRo5v6QbaCnpymsaNySaNMBAQEBAQABAADBS4Rj87G8UkBDvQPCX2c+xXbeveAJZyf5VSTw9VX2uwHYAktLOaf+0nE0sHPahjhFQRE5ZRk3noiMg6uvDmAFBAIAAAAAAAAAIHnkVv8BP1ZT2rttbJXd19NaQtMfOpvru2g9tm6KBnBowUuEY/OxvFJAQ70Dwl9nPsV23r3gCWcn+VUk8PVV9rsKAAAAAAAAAKCGAQAAAAAAAAFhAAUbCJPG4NRwCaIP0fhIYKgbCj73YH4jG+aLybQnwzniioDlLXeALtmzQiVcO/c/muVfegYm9quaAuTXkseXdwrBLYrHKlE7PwRVuJjmBwbiSpqS0m/j+PFnALfPM5bN1Q==",
                "effects": {
                  "messageVersion": "v1",
                  "status": {
                    "status": "success"
                  },
                  "executedEpoch": "0",
                  "gasUsed": {
                    "computationCost": "100",
                    "storageCost": "100",
                    "storageRebate": "10",
                    "nonRefundableStorageFee": "0"
                  },
                  "transactionDigest": "DzJWHtFNHttaBdpECZGDMF7tcx5NYZfNfCk5NsaaRgmn",
                  "mutated": [
                    {
                      "owner": {
                        "AddressOwner": "0xc14b8463f3b1bc524043bd03c25f673ec576debde0096727f95524f0f555f6bb"
                      },
                      "reference": {
                        "objectId": "0xd8024b4b39a7fed27134b073da8638454111396519379e888c83abaf0e600504",
                        "version": 2,
                        "digest": "9CpH2aW4XPVxaZBGHRwHueXEQUvN3Pf7JQpASHiEsNCw"
                      }
                    },
                    {
                      "owner": {
                        "AddressOwner": "0x0388c28ddd5977a58e206acd19639c875a4fbecf3342b825c8384300ac7e3bad"
                      },
                      "reference": {
                        "objectId": "0xc820a75b574224b920aa9b005093b820df24ef8b43715499f4fff4e056c0cd5c",
                        "version": 2,
                        "digest": "6jsxetsBSZJ5ozgZuDmHXJzn9ZBp8emivfYHe6tnHg7C"
                      }
                    }
                  ],
                  "gasObject": {
                    "owner": {
                      "ObjectOwner": "0xc14b8463f3b1bc524043bd03c25f673ec576debde0096727f95524f0f555f6bb"
                    },
                    "reference": {
                      "objectId": "0xd8024b4b39a7fed27134b073da8638454111396519379e888c83abaf0e600504",
                      "version": 2,
                      "digest": "9CpH2aW4XPVxaZBGHRwHueXEQUvN3Pf7JQpASHiEsNCw"
                    }
                  },
                  "eventsDigest": "Bbh3U8fCxVzdX6uZUNWRzZrUktcUfWcydhWCMyWJSPpt"
                },
                "objectChanges": [
                  {
                    "type": "transferred",
                    "sender": "0xc14b8463f3b1bc524043bd03c25f673ec576debde0096727f95524f0f555f6bb",
                    "recipient": {
                      "AddressOwner": "0x0388c28ddd5977a58e206acd19639c875a4fbecf3342b825c8384300ac7e3bad"
                    },
                    "objectType": "0x2::example::Object",
                    "objectId": "0xc820a75b574224b920aa9b005093b820df24ef8b43715499f4fff4e056c0cd5c",
                    "version": "2",
                    "digest": "HaFQHEJugXDGh95A9Ye1tp7GikbuAQNiEanrQuVLvpfz"
                  }
                ]
              }
            ]
          }
        }
      ]
    },
    {
      "name": "iota_tryGetPastObject",
      "tags": [
        {
          "name": "Read API"
        }
      ],
      "description": "Note there is no software-level guarantee/SLA that objects with past versions can be retrieved by this API, even if the object and version exists/existed. The result may vary across nodes depending on their pruning policies. Return the object information for a specified version",
      "params": [
        {
          "name": "object_id",
          "description": "the ID of the queried object",
          "required": true,
          "schema": {
            "$ref": "#/components/schemas/ObjectID"
          }
        },
        {
          "name": "version",
          "description": "the version of the queried object. If None, default to the latest known version",
          "required": true,
          "schema": {
            "$ref": "#/components/schemas/SequenceNumber"
          }
        },
        {
          "name": "options",
          "description": "options for specifying the content to be returned",
          "schema": {
            "$ref": "#/components/schemas/ObjectDataOptions"
          }
        }
      ],
      "result": {
        "name": "IotaPastObjectResponse",
        "required": true,
        "schema": {
          "$ref": "#/components/schemas/ObjectRead"
        }
      },
      "examples": [
        {
          "name": "Gets Past Object data.",
          "params": [
            {
              "name": "object_id",
              "value": "0x11af4b844ff94b3fbef6e36b518da3ad4c5856fa686464524a876b463d129760"
            },
            {
              "name": "version",
              "value": 4
            },
            {
              "name": "options",
              "value": {
                "showType": true,
                "showOwner": true,
                "showPreviousTransaction": true,
                "showDisplay": false,
                "showContent": true,
                "showBcs": false,
                "showStorageRebate": true
              }
            }
          ],
          "result": {
            "name": "Result",
            "value": {
              "status": "VersionFound",
              "details": {
                "objectId": "0x11af4b844ff94b3fbef6e36b518da3ad4c5856fa686464524a876b463d129760",
                "version": "4",
                "digest": "5VPAwDXy3BL72ehFc7gSJoz27ahMd6spUg5YwYc4ibcv",
                "type": "0x2::coin::Coin<0x2::iota::IOTA>",
                "owner": {
                  "AddressOwner": "0x3568c40e814d9d5396d23087a0fd641e91e0e00df6c012cded9ef9ba5e5bf042"
                },
                "previousTransaction": "5jQByoouHBwaico5pQB73GdbzerC2StjTiHh5garBjiV",
                "storageRebate": "100",
                "content": {
                  "dataType": "moveObject",
                  "type": "0x2::coin::Coin<0x2::iota::IOTA>",
                  "hasPublicTransfer": true,
                  "fields": {
                    "balance": "10000",
                    "id": {
                      "id": "0x11af4b844ff94b3fbef6e36b518da3ad4c5856fa686464524a876b463d129760"
                    }
                  }
                }
              }
            }
          }
        }
      ]
    },
    {
      "name": "iota_tryMultiGetPastObjects",
      "tags": [
        {
          "name": "Read API"
        }
      ],
      "description": "Note there is no software-level guarantee/SLA that objects with past versions can be retrieved by this API, even if the object and version exists/existed. The result may vary across nodes depending on their pruning policies. Return the object information for a specified version",
      "params": [
        {
          "name": "past_objects",
          "description": "a vector of object and versions to be queried",
          "required": true,
          "schema": {
            "type": "array",
            "items": {
              "$ref": "#/components/schemas/GetPastObjectRequest"
            }
          }
        },
        {
          "name": "options",
          "description": "options for specifying the content to be returned",
          "schema": {
            "$ref": "#/components/schemas/ObjectDataOptions"
          }
        }
      ],
      "result": {
        "name": "Vec<IotaPastObjectResponse>",
        "required": true,
        "schema": {
          "type": "array",
          "items": {
            "$ref": "#/components/schemas/ObjectRead"
          }
        }
      },
      "examples": [
        {
          "name": "Gets Past Object data for a vector of objects.",
          "params": [
            {
              "name": "past_objects",
              "value": [
                {
                  "objectId": "0xd22bbb46f892c42d9ec0ae4de93e02c75973a51c17180798237326a58694a2cf",
                  "version": "4"
                },
                {
                  "objectId": "0x5cd6fa76ed1d18f05f15e35075252ddec4fb83621d55952d9172fcfcb72feae2",
                  "version": "12"
                }
              ]
            },
            {
              "name": "options",
              "value": {
                "showType": true,
                "showOwner": true,
                "showPreviousTransaction": true,
                "showDisplay": false,
                "showContent": true,
                "showBcs": false,
                "showStorageRebate": true
              }
            }
          ],
          "result": {
            "name": "Result",
            "value": [
              {
                "status": "VersionFound",
                "details": {
                  "objectId": "0xd22bbb46f892c42d9ec0ae4de93e02c75973a51c17180798237326a58694a2cf",
                  "version": "4",
                  "digest": "5pCqw4G6F1hXcukW3XwhBzas9RqeFrUkvNon5jgX3ewg",
                  "type": "0x2::coin::Coin<0x2::iota::IOTA>",
                  "owner": {
                    "AddressOwner": "0x38b3186a7bb26a1ab2c982a0a9b482aa70f5a010fffc60f20194ef0f597474e8"
                  },
                  "previousTransaction": "EupJisi3AynCmcFyhkX1azsVtR6vun1Uaf7WSRCE82jx",
                  "storageRebate": "100",
                  "content": {
                    "dataType": "moveObject",
                    "type": "0x2::coin::Coin<0x2::iota::IOTA>",
                    "hasPublicTransfer": true,
                    "fields": {
                      "balance": "10000",
                      "id": {
                        "id": "0xd22bbb46f892c42d9ec0ae4de93e02c75973a51c17180798237326a58694a2cf"
                      }
                    }
                  }
                }
              },
              {
                "status": "VersionFound",
                "details": {
                  "objectId": "0x5cd6fa76ed1d18f05f15e35075252ddec4fb83621d55952d9172fcfcb72feae2",
                  "version": "12",
                  "digest": "CE9bNT96Sa2BxQQH2id4PRxTgW5TW7zm6VVhDeRNBegW",
                  "type": "0x2::coin::Coin<0x2::iota::IOTA>",
                  "owner": {
                    "AddressOwner": "0x54b3c61936f77fcfdaa213c2f7b4fb1b51ef9f3ed66000c0e45697dbee095479"
                  },
                  "previousTransaction": "hvBGBXvKVhC7XYgVPujuiLjxASR6UGAkSFrCRtVxX1F",
                  "storageRebate": "100",
                  "content": {
                    "dataType": "moveObject",
                    "type": "0x2::coin::Coin<0x2::iota::IOTA>",
                    "hasPublicTransfer": true,
                    "fields": {
                      "balance": "20000",
                      "id": {
                        "id": "0xd22bbb46f892c42d9ec0ae4de93e02c75973a51c17180798237326a58694a2cf"
                      }
                    }
                  }
                }
              }
            ]
          }
        }
      ]
    },
    {
      "name": "iotax_getAllBalances",
      "tags": [
        {
          "name": "Coin Query API"
        }
      ],
      "description": "Return the total coin balance for all coin type, owned by the address owner.",
      "params": [
        {
          "name": "owner",
          "description": "the owner's Iota address",
          "required": true,
          "schema": {
            "$ref": "#/components/schemas/IotaAddress"
          }
        }
      ],
      "result": {
        "name": "Vec<Balance>",
        "required": true,
        "schema": {
          "type": "array",
          "items": {
            "$ref": "#/components/schemas/Balance"
          }
        }
      },
      "examples": [
        {
          "name": "Gets all balances for the address in the request.",
          "params": [
            {
              "name": "owner",
              "value": "0x94f1a597b4e8f709a396f7f6b1482bdcd65a673d111e49286c527fab7c2d0961"
            }
          ],
          "result": {
            "name": "Result",
            "value": [
              {
                "coinType": "0x2::iota::IOTA",
                "coinObjectCount": 15,
                "totalBalance": "3000000000",
                "lockedBalance": {}
              }
            ]
          }
        }
      ]
    },
    {
      "name": "iotax_getAllCoins",
      "tags": [
        {
          "name": "Coin Query API"
        }
      ],
      "description": "Return all Coin objects owned by an address.",
      "params": [
        {
          "name": "owner",
          "description": "the owner's Iota address",
          "required": true,
          "schema": {
            "$ref": "#/components/schemas/IotaAddress"
          }
        },
        {
          "name": "cursor",
          "description": "optional paging cursor",
          "schema": {
            "$ref": "#/components/schemas/ObjectID"
          }
        },
        {
          "name": "limit",
          "description": "maximum number of items per page",
          "schema": {
            "type": "integer",
            "format": "uint",
            "minimum": 0.0
          }
        }
      ],
      "result": {
        "name": "CoinPage",
        "required": true,
        "schema": {
          "$ref": "#/components/schemas/Page_for_Coin_and_ObjectID"
        }
      },
      "examples": [
        {
          "name": "Gets all coins for the address in the request body. Begin listing the coins that are after the provided `cursor` value and return only the `limit` amount of results per page.",
          "params": [
            {
              "name": "owner",
              "value": "0x41f5975e3c6bd5c95f041a8493ad7e9934be26e69152d2c2e86d8a9bdbd242b3"
            },
            {
              "name": "cursor",
              "value": "0x2564cd31a71cf9833609b111436d8f0f47b7f8b9927ec3f8975a1dcbf9b25564"
            },
            {
              "name": "limit",
              "value": 3
            }
          ],
          "result": {
            "name": "Result",
            "value": {
              "data": [
                {
                  "coinType": "0x2::iota::IOTA",
                  "coinObjectId": "0x91825debff541cf4e08b5c5f7296ff9840e6f0b185af93984cde8cf3870302c0",
                  "version": "103626",
                  "digest": "7dp5WtTmtGp83EXYYFMzjBJRFeSgR67AzqMETLrfgeFx",
                  "balance": "200000000",
                  "previousTransaction": "9WfFUVhjbbh4tWkyUse1QxzbKX952cyXScH7xJNPB2vQ"
                },
                {
                  "coinType": "0x2::iota::IOTA",
                  "coinObjectId": "0x48a53f22e2e901ea2a5bf44fdd5bb94a1d83b6efc4dd779f0890ca3b1f6ba997",
                  "version": "103626",
                  "digest": "9xLdMXezY8d1yRA2TtN6pYjapyy2EVKHWNriGPFGCFvd",
                  "balance": "200000000",
                  "previousTransaction": "Byq9SyV7x6fvzaf88YRA9JM8vLbVLJAqUX8pESDmKcgw"
                },
                {
                  "coinType": "0x2::iota::IOTA",
                  "coinObjectId": "0x6867fcc63161269c5c0c73b02229486bbaff319209dfb8299ced3b8609037997",
                  "version": "103626",
                  "digest": "5xexWFq6QpGHBQyC9P2cbAJXq9qm2EjzfuRM9NwS1uyG",
                  "balance": "200000000",
                  "previousTransaction": "CEjwHmo98nAiYhSMfKoSDvUMtfKJ6ge6Uj4wKotK4MPZ"
                }
              ],
              "nextCursor": "0x861c5e055605b2bb1199faf653a8771e448930bc95a0369fad43a9870a2e5878",
              "hasNextPage": true
            }
          }
        }
      ]
    },
    {
      "name": "iotax_getAllEpochAddressMetrics",
      "tags": [
        {
          "name": "Extended API"
        }
      ],
      "params": [
        {
          "name": "descending_order",
          "schema": {
            "type": "boolean"
          }
        }
      ],
      "result": {
        "name": "Vec<AddressMetrics>",
        "required": true,
        "schema": {
          "type": "array",
          "items": {
            "$ref": "#/components/schemas/AddressMetrics"
          }
        }
      }
    },
    {
      "name": "iotax_getBalance",
      "tags": [
        {
          "name": "Coin Query API"
        }
      ],
      "description": "Return the total coin balance for one coin type, owned by the address owner.",
      "params": [
        {
          "name": "owner",
          "description": "the owner's Iota address",
          "required": true,
          "schema": {
            "$ref": "#/components/schemas/IotaAddress"
          }
        },
        {
          "name": "coin_type",
          "description": "optional type names for the coin (e.g., 0x168da5bf1f48dafc111b0a488fa454aca95e0b5e::usdc::USDC), default to 0x2::iota::IOTA if not specified.",
          "schema": {
            "type": "string"
          }
        }
      ],
      "result": {
        "name": "Balance",
        "required": true,
        "schema": {
          "$ref": "#/components/schemas/Balance"
        }
      },
      "examples": [
        {
          "name": "Gets the balance of the specified type of coin for the address in the request.",
          "params": [
            {
              "name": "owner",
              "value": "0x51ceab2edc89f74730e683ebee65578cb3bc9237ba6fca019438a9737cf156ae"
            },
            {
              "name": "coin_type",
              "value": "0x168da5bf1f48dafc111b0a488fa454aca95e0b5e::usdc::USDC"
            }
          ],
          "result": {
            "name": "Result",
            "value": {
              "coinType": "0x168da5bf1f48dafc111b0a488fa454aca95e0b5e::usdc::USDC",
              "coinObjectCount": 15,
              "totalBalance": "15",
              "lockedBalance": {}
            }
          }
        }
      ]
    },
    {
      "name": "iotax_getCheckpointAddressMetrics",
      "tags": [
        {
          "name": "Extended API"
        }
      ],
      "params": [
        {
          "name": "checkpoint",
          "required": true,
          "schema": {
            "type": "integer",
            "format": "uint64",
            "minimum": 0.0
          }
        }
      ],
      "result": {
        "name": "AddressMetrics",
        "required": true,
        "schema": {
          "$ref": "#/components/schemas/AddressMetrics"
        }
      }
    },
    {
      "name": "iotax_getCoinMetadata",
      "tags": [
        {
          "name": "Coin Query API"
        }
      ],
      "description": "Return metadata (e.g., symbol, decimals) for a coin.",
      "params": [
        {
          "name": "coin_type",
          "description": "type name for the coin (e.g., 0x168da5bf1f48dafc111b0a488fa454aca95e0b5e::usdc::USDC)",
          "required": true,
          "schema": {
            "type": "string"
          }
        }
      ],
      "result": {
        "name": "IotaCoinMetadata",
        "schema": {
          "$ref": "#/components/schemas/IotaCoinMetadata"
        }
      },
      "examples": [
        {
          "name": "Gets the metadata for the coin type in the request.",
          "params": [
            {
              "name": "coin_type",
              "value": "0x168da5bf1f48dafc111b0a488fa454aca95e0b5e::usdc::USDC"
            }
          ],
          "result": {
            "name": "Result",
            "value": {
              "decimals": 9,
              "name": "Usdc",
              "symbol": "USDC",
              "description": "Stable coin.",
              "iconUrl": null,
              "id": "0x6d907beaa3a49db57bdfdb3557e6d405cbf01c293a53e01457d65e92b5d8dd68"
            }
          }
        }
      ]
    },
    {
      "name": "iotax_getCoins",
      "tags": [
        {
          "name": "Coin Query API"
        }
      ],
      "description": "Return all Coin<`coin_type`> objects owned by an address.",
      "params": [
        {
          "name": "owner",
          "description": "the owner's Iota address",
          "required": true,
          "schema": {
            "$ref": "#/components/schemas/IotaAddress"
          }
        },
        {
          "name": "coin_type",
          "description": "optional type name for the coin (e.g., 0x168da5bf1f48dafc111b0a488fa454aca95e0b5e::usdc::USDC), default to 0x2::iota::IOTA if not specified.",
          "schema": {
            "type": "string"
          }
        },
        {
          "name": "cursor",
          "description": "optional paging cursor",
          "schema": {
            "$ref": "#/components/schemas/ObjectID"
          }
        },
        {
          "name": "limit",
          "description": "maximum number of items per page",
          "schema": {
            "type": "integer",
            "format": "uint",
            "minimum": 0.0
          }
        }
      ],
      "result": {
        "name": "CoinPage",
        "required": true,
        "schema": {
          "$ref": "#/components/schemas/Page_for_Coin_and_ObjectID"
        }
      },
      "examples": [
        {
          "name": "Gets all IOTA coins owned by the address provided. Return a paginated list of `limit` results per page. Similar to `iotax_getAllCoins`, but provides a way to filter by coin type.",
          "params": [
            {
              "name": "owner",
              "value": "0xd62ca040aba24f862a763851c54908cd2a0ee7d709c11b93d4a2083747b76856"
            },
            {
              "name": "coin_type",
              "value": "0x2::iota::IOTA"
            },
            {
              "name": "cursor",
              "value": "0xe5c651321915b06c81838c2e370109b554a448a78d3a56220f798398dde66eab"
            },
            {
              "name": "limit",
              "value": 3
            }
          ],
          "result": {
            "name": "Result",
            "value": {
              "data": [
                {
                  "coinType": "0x2::iota::IOTA",
                  "coinObjectId": "0xa5a8e30db5a798a7354340b6ea78a66f50921841ab5359ec7a3dc01f282420ae",
                  "version": "103626",
                  "digest": "tw5DzJTfdxTn4f3rekFrhN7dQTUezBgsEhycDobTBLb",
                  "balance": "200000000",
                  "previousTransaction": "HSein75AFXgdsnbABWLQ5mvjFmPFWrBFi9CMVsNn7gJr"
                },
                {
                  "coinType": "0x2::iota::IOTA",
                  "coinObjectId": "0x47dfa99496428c65b2054ad7db1872b87ff05b1047bb5e3adf5257cceb08ecb4",
                  "version": "103626",
                  "digest": "AfgFe7ZfjJ5dWV6VAy2LbtvBFhcABkvdvwEjLrRcFqtr",
                  "balance": "200000000",
                  "previousTransaction": "5WHnm9jUZEtDvSvsj7HBrP5BoxA3UY6R57qqumXJXboV"
                },
                {
                  "coinType": "0x2::iota::IOTA",
                  "coinObjectId": "0xd4f062dbcfc3bf73f5861945592222ff7b090ac21c8a3cf840abdc5b743da778",
                  "version": "103626",
                  "digest": "9er6jxigfuQEKsn9gtPV2oW1zGQRcFtKNijHVe88GUJD",
                  "balance": "200000000",
                  "previousTransaction": "H3gwoKE2FSLx3BwvNTTKqCsNHmg6ARzm345icHhXUAEW"
                }
              ],
              "nextCursor": "0xd4f062dbcfc3bf73f5861945592222ff7b090ac21c8a3cf840abdc5b743da778",
              "hasNextPage": true
            }
          }
        }
      ]
    },
    {
      "name": "iotax_getCommitteeInfo",
      "tags": [
        {
          "name": "Governance Read API"
        }
      ],
      "description": "Return the committee information for the asked `epoch`.",
      "params": [
        {
          "name": "epoch",
          "description": "The epoch of interest. If None, default to the latest epoch",
          "schema": {
            "$ref": "#/components/schemas/BigInt_for_uint64"
          }
        }
      ],
      "result": {
        "name": "IotaCommittee",
        "required": true,
        "schema": {
          "$ref": "#/components/schemas/CommitteeInfo"
        }
      },
      "examples": [
        {
          "name": "Gets committee information for epoch 5000.",
          "params": [
            {
              "name": "epoch",
              "value": "5000"
            }
          ],
          "result": {
            "name": "Result",
            "value": {
              "epoch": "5000",
              "validators": [
                [
                  "jc/20VUECmVvSBmxMRG1LFdGqGunLzlfuv4uw4R9HoFA5iSnUf32tfIFC8cgXPnTAATJCwx0Cv/TJs5nPMKyOi0k1T4q/rKG38Zo/UBgCJ1tKxe3md02+Q0zLlSnozjU",
                  "2500"
                ],
                [
                  "mfJe9h+AMrkUY2RgmCxcxvE07x3a52ZX8sv+wev8jQlzdAgN9vzw3Li8Sw2OCvXYDrv/K0xZn1T0LWMS38MUJ2B4wcw0fru+xRmL4lhRPzhrkw0CwnSagD4jMJVevRoQ",
                  "2500"
                ],
                [
                  "rd7vlNiYyI5A297/kcXxBfnPLHR/tvK8N+wD1ske2y4aV4z1RL6LCTHiXyQ9WbDDDZihbOO6HWzx1/UEJpkusK2zE0sFW+gUDS218l+wDYP45CIr8B/WrJOh/0152ljy",
                  "2500"
                ],
                [
                  "s/1e+1yHJAOkrRPxGZUTYG0jNUqEUkmuoVdWTCP/PBXGyeZSty10DoysuTy8wGhrDsDMDBx2C/tCtDZRn8WoBUt2UzqXqfI5h9CX75ax8lJrsgc/oQp3GZQXcjR+8nT0",
                  "2500"
                ]
              ]
            }
          }
        }
      ]
    },
    {
      "name": "iotax_getCurrentEpoch",
      "tags": [
        {
          "name": "Extended API"
        }
      ],
      "description": "Return current epoch info",
      "params": [],
      "result": {
        "name": "EpochInfo",
        "required": true,
        "schema": {
          "$ref": "#/components/schemas/EpochInfo"
        }
      }
    },
    {
      "name": "iotax_getDynamicFieldObject",
      "tags": [
        {
          "name": "Extended API"
        }
      ],
      "description": "Return the dynamic field object information for a specified object",
      "params": [
        {
          "name": "parent_object_id",
          "description": "The ID of the queried parent object",
          "required": true,
          "schema": {
            "$ref": "#/components/schemas/ObjectID"
          }
        },
        {
          "name": "name",
          "description": "The Name of the dynamic field",
          "required": true,
          "schema": {
            "$ref": "#/components/schemas/DynamicFieldName"
          }
        }
      ],
      "result": {
        "name": "IotaObjectResponse",
        "required": true,
        "schema": {
          "$ref": "#/components/schemas/IotaObjectResponse"
        }
      },
      "examples": [
        {
          "name": "Gets the information for the dynamic field the request provides.",
          "params": [
            {
              "name": "parent_object_id",
              "value": "0x5ea6f7a348f4a7bd1a9ab069eb7f63865de3075cc5a4e62432f634b50fd2bb2b"
            },
            {
              "name": "name",
              "value": {
                "type": "0x0000000000000000000000000000000000000000000000000000000000000009::test::TestField",
                "value": "some_value"
              }
            }
          ],
          "result": {
            "name": "Result",
            "value": {
              "data": {
                "objectId": "0x5ea6f7a348f4a7bd1a9ab069eb7f63865de3075cc5a4e62432f634b50fd2bb2b",
                "version": "1",
                "digest": "FnxePMX8y7AqX5mRL4nCcK4xecSrpHrd85c3sJDmh5uG",
                "type": "0x0000000000000000000000000000000000000000000000000000000000000009::test::TestField",
                "owner": {
                  "AddressOwner": "0x013d1eb156edcc1bedc3b1af1be1fe41671856fd3450dc5574abd53c793c9f22"
                },
                "previousTransaction": "Faiv4yqGR4HjAW8WhMN1NHHNStxXgP3u22dVPyvLad2z",
                "storageRebate": "100",
                "content": {
                  "dataType": "moveObject",
                  "type": "0x0000000000000000000000000000000000000000000000000000000000000009::test::TestField",
                  "hasPublicTransfer": true,
                  "fields": {}
                }
              }
            }
          }
        }
      ]
    },
    {
      "name": "iotax_getDynamicFields",
      "tags": [
        {
          "name": "Extended API"
        }
      ],
      "description": "Return the list of dynamic field objects owned by an object.",
      "params": [
        {
          "name": "parent_object_id",
          "description": "The ID of the parent object",
          "required": true,
          "schema": {
            "$ref": "#/components/schemas/ObjectID"
          }
        },
        {
          "name": "cursor",
          "description": "An optional paging cursor. If provided, the query will start from the next item after the specified cursor. Default to start from the first item if not specified.",
          "schema": {
            "$ref": "#/components/schemas/ObjectID"
          }
        },
        {
          "name": "limit",
          "description": "Maximum item returned per page, default to [QUERY_MAX_RESULT_LIMIT] if not specified.",
          "schema": {
            "type": "integer",
            "format": "uint",
            "minimum": 0.0
          }
        }
      ],
      "result": {
        "name": "DynamicFieldPage",
        "required": true,
        "schema": {
          "$ref": "#/components/schemas/Page_for_DynamicFieldInfo_and_ObjectID"
        }
      },
      "examples": [
        {
          "name": "Gets dynamic fields for the object the request provides in a paginated list of `limit` dynamic field results per page. The default limit is 50.",
          "params": [
            {
              "name": "parent_object_id",
              "value": "0xcfd10bca4d517e9452ad5486d69ee482b758c2399039dbbedd5db24385e934d6"
            },
            {
              "name": "cursor",
              "value": "0x3ddea0f8c3da994d9ead562ce76e36fdef6a382da344930c73d1298b0e9644b8"
            },
            {
              "name": "limit",
              "value": 3
            }
          ],
          "result": {
            "name": "Result",
            "value": {
              "data": [
                {
                  "name": {
                    "type": "0x0000000000000000000000000000000000000000000000000000000000000009::test::TestField",
                    "value": "some_value"
                  },
                  "bcsName": "2F1KQ3miNpBx1RzoRr1MVYMraK7RV",
                  "type": "DynamicField",
                  "objectType": "test",
                  "objectId": "0x82b2fd67344691abd0efc771941b948ad35360b08e449fbbc28b0641175bf60b",
                  "version": 1,
                  "digest": "P2fGrUFbsF576cFxXYXrp1PskZHo2XKvbEoxL14qtnr"
                },
                {
                  "name": {
                    "type": "0x0000000000000000000000000000000000000000000000000000000000000009::test::TestField",
                    "value": "some_value"
                  },
                  "bcsName": "2F1KQ3miNpBx1RzoRr1MVYMraK7RV",
                  "type": "DynamicField",
                  "objectType": "test",
                  "objectId": "0x21564fc5a68ace997461b098c1d1f3ccbde241d8fdf562db36bc1423ee10cecb",
                  "version": 1,
                  "digest": "8Nmpatir33R88Xow2td3dpezMm1gsQJD19VThwR1Y8T5"
                },
                {
                  "name": {
                    "type": "0x0000000000000000000000000000000000000000000000000000000000000009::test::TestField",
                    "value": "some_value"
                  },
                  "bcsName": "2F1KQ3miNpBx1RzoRr1MVYMraK7RV",
                  "type": "DynamicField",
                  "objectType": "test",
                  "objectId": "0x7e00acf5386662fa062483ba507b1e9e3039750f0a270f2e12441ad7f611a5f7",
                  "version": 1,
                  "digest": "J2n2gEG8R9P9nMep8mRVLjttxcDXQnWSH9KmrRsnGSg2"
                }
              ],
              "nextCursor": "0x671832358f25bfacde706e528df4e15bb8de6dadd21835dfe44f4973139c15f9",
              "hasNextPage": true
            }
          }
        }
      ]
    },
    {
      "name": "iotax_getEpochMetrics",
      "tags": [
        {
          "name": "Extended API"
        }
      ],
      "description": "Return a list of epoch metrics, which is a subset of epoch info",
      "params": [
        {
          "name": "cursor",
          "description": "Optional paging cursor",
          "schema": {
            "$ref": "#/components/schemas/BigInt_for_uint64"
          }
        },
        {
          "name": "limit",
          "description": "Maximum number of items per page",
          "schema": {
            "type": "integer",
            "format": "uint",
            "minimum": 0.0
          }
        },
        {
          "name": "descending_order",
          "description": "Flag to return results in descending order",
          "schema": {
            "type": "boolean"
          }
        }
      ],
      "result": {
        "name": "EpochMetricsPage",
        "required": true,
        "schema": {
          "$ref": "#/components/schemas/Page_for_EpochMetrics_and_BigInt_for_uint64"
        }
      }
    },
    {
      "name": "iotax_getEpochs",
      "tags": [
        {
          "name": "Extended API"
        }
      ],
      "description": "Return a list of epoch info",
      "params": [
        {
          "name": "cursor",
          "description": "Optional paging cursor",
          "schema": {
            "$ref": "#/components/schemas/BigInt_for_uint64"
          }
        },
        {
          "name": "limit",
          "description": "Maximum number of items per page",
          "schema": {
            "type": "integer",
            "format": "uint",
            "minimum": 0.0
          }
        },
        {
          "name": "descending_order",
          "description": "Flag to return results in descending order",
          "schema": {
            "type": "boolean"
          }
        }
      ],
      "result": {
        "name": "EpochPage",
        "required": true,
        "schema": {
          "$ref": "#/components/schemas/Page_for_EpochInfo_and_BigInt_for_uint64"
        }
      }
    },
    {
      "name": "iotax_getLatestAddressMetrics",
      "tags": [
        {
          "name": "Extended API"
        }
      ],
      "description": "Address related metrics",
      "params": [],
      "result": {
        "name": "AddressMetrics",
        "required": true,
        "schema": {
          "$ref": "#/components/schemas/AddressMetrics"
        }
      }
    },
    {
      "name": "iotax_getLatestIotaSystemState",
      "tags": [
        {
          "name": "Governance Read API"
        }
      ],
      "description": "Return the latest IOTA system state object on-chain.",
      "params": [],
      "result": {
        "name": "IotaSystemStateSummary",
        "required": true,
        "schema": {
          "$ref": "#/components/schemas/IotaSystemStateSummary"
        }
      },
      "examples": [
        {
          "name": "Gets objects owned by the address in the request.",
          "params": [],
          "result": {
            "name": "Result",
            "value": "some_system_state"
          }
        }
      ]
    },
    {
      "name": "iotax_getMoveCallMetrics",
      "tags": [
        {
          "name": "Extended API"
        }
      ],
      "description": "Return move call metrics",
      "params": [],
      "result": {
        "name": "MoveCallMetrics",
        "required": true,
        "schema": {
          "$ref": "#/components/schemas/MoveCallMetrics"
        }
      }
    },
    {
      "name": "iotax_getNetworkMetrics",
      "tags": [
        {
          "name": "Extended API"
        }
      ],
      "description": "Return Network metrics",
      "params": [],
      "result": {
        "name": "NetworkMetrics",
        "required": true,
        "schema": {
          "$ref": "#/components/schemas/NetworkMetrics"
        }
      }
    },
    {
      "name": "iotax_getOwnedObjects",
      "tags": [
        {
          "name": "Extended API"
        }
      ],
      "description": "Return the list of objects owned by an address. Note that if the address owns more than `QUERY_MAX_RESULT_LIMIT` objects, the pagination is not accurate, because previous page may have been updated when the next page is fetched. Please use iotax_queryObjects if this is a concern.",
      "params": [
        {
          "name": "address",
          "description": "the owner's Iota address",
          "required": true,
          "schema": {
            "$ref": "#/components/schemas/IotaAddress"
          }
        },
        {
          "name": "query",
          "description": "the objects query criteria.",
          "schema": {
            "$ref": "#/components/schemas/ObjectResponseQuery"
          }
        },
        {
          "name": "cursor",
          "description": "An optional paging cursor. If provided, the query will start from the next item after the specified cursor. Default to start from the first item if not specified.",
          "schema": {
            "$ref": "#/components/schemas/ObjectID"
          }
        },
        {
          "name": "limit",
          "description": "Max number of items returned per page, default to [QUERY_MAX_RESULT_LIMIT] if not specified.",
          "schema": {
            "type": "integer",
            "format": "uint",
            "minimum": 0.0
          }
        }
      ],
      "result": {
        "name": "ObjectsPage",
        "required": true,
        "schema": {
          "$ref": "#/components/schemas/Page_for_IotaObjectResponse_and_ObjectID"
        }
      },
      "examples": [
        {
          "name": "Returns all the objects the address provided in the request owns and that match the filter. By default, only the digest value is returned, but the request returns additional information by setting the relevant keys to true. A cursor value is also provided, so the list of results begin after that value.",
          "params": [
            {
              "name": "address",
              "value": "0x0cd4bb4d4f520fe9bbf0cf1cebe3f2549412826c3c9261bff9786c240123749f"
            },
            {
              "name": "query",
              "value": {
                "filter": {
                  "MatchAll": [
                    {
                      "StructType": "0x2::coin::Coin<0x2::iota::IOTA>"
                    },
                    {
                      "AddressOwner": "0x0cd4bb4d4f520fe9bbf0cf1cebe3f2549412826c3c9261bff9786c240123749f"
                    },
                    {
                      "Version": "13488"
                    }
                  ]
                },
                "options": {
                  "showType": true,
                  "showOwner": true,
                  "showPreviousTransaction": true,
                  "showDisplay": false,
                  "showContent": false,
                  "showBcs": false,
                  "showStorageRebate": false
                }
              }
            },
            {
              "name": "cursor",
              "value": "0x8a417a09c971859f8f2b8ec279438a25d8876ea3c60e345ac3861444136b4a1b"
            },
            {
              "name": "limit",
              "value": 3
            }
          ],
          "result": {
            "name": "Result",
            "value": {
              "data": [
                {
                  "data": {
                    "objectId": "0xd87765d1aadec2db8cc24c312542c8359b6b5e3bfeab524e5edaad3a204b4053",
                    "version": "13488",
                    "digest": "8qCvxDHh5LtDfF95Ci9G7vvQN2P6y4v55S9xoKBYp7FM",
                    "type": "0x2::coin::Coin<0x2::iota::IOTA>",
                    "owner": {
                      "AddressOwner": "0x0cd4bb4d4f520fe9bbf0cf1cebe3f2549412826c3c9261bff9786c240123749f"
                    },
                    "previousTransaction": "kniF9zCBVYevxq3ZmtKxDDJk27N1qEgwkDtPiyeve4Y",
                    "storageRebate": "100"
                  }
                },
                {
                  "data": {
                    "objectId": "0x26ed170e0427f9416a614d23284116375c16bd317738fd2c7a885362e04923f5",
                    "version": "13488",
                    "digest": "5Ka3vDaDy9h5UYk3Maz3vssWHrhbcGXQgwg8fL2ygyTi",
                    "type": "0x2::coin::Coin<0x2::iota::IOTA>",
                    "owner": {
                      "AddressOwner": "0x0cd4bb4d4f520fe9bbf0cf1cebe3f2549412826c3c9261bff9786c240123749f"
                    },
                    "previousTransaction": "FLSfkL1pVTxv724z5kfPbTq2KsWP1HEKBwZQ57uRZU11",
                    "storageRebate": "100"
                  }
                },
                {
                  "data": {
                    "objectId": "0x2aea16d6fb49b7d1ae51f33b01ed8e1ac66916858610c124bb6fd73bb13e141c",
                    "version": "13488",
                    "digest": "D3hfhfecVcmRcqNEkxkoFMzbuXvBqWj1JkCNU9zbnYMo",
                    "type": "0x2::coin::Coin<0x2::iota::IOTA>",
                    "owner": {
                      "AddressOwner": "0x0cd4bb4d4f520fe9bbf0cf1cebe3f2549412826c3c9261bff9786c240123749f"
                    },
                    "previousTransaction": "GEoTGQuWicnPLM9Rg3vW1Q2y3kvnAgEkbyn8Z3RnAYai",
                    "storageRebate": "100"
                  }
                }
              ],
              "nextCursor": "0x2aea16d6fb49b7d1ae51f33b01ed8e1ac66916858610c124bb6fd73bb13e141c",
              "hasNextPage": true
            }
          }
        }
      ]
    },
    {
      "name": "iotax_getReferenceGasPrice",
      "tags": [
        {
          "name": "Governance Read API"
        }
      ],
      "description": "Return the reference gas price for the network",
      "params": [],
      "result": {
        "name": "BigInt<u64>",
        "required": true,
        "schema": {
          "$ref": "#/components/schemas/BigInt_for_uint64"
        }
      },
      "examples": [
        {
          "name": "Gets reference gas price information for the network.",
          "params": [],
          "result": {
            "name": "Result",
            "value": 1000
          }
        }
      ]
    },
    {
      "name": "iotax_getStakes",
      "tags": [
        {
          "name": "Governance Read API"
        }
      ],
      "description": "Return all [DelegatedStake].",
      "params": [
        {
          "name": "owner",
          "required": true,
          "schema": {
            "$ref": "#/components/schemas/IotaAddress"
          }
        }
      ],
      "result": {
        "name": "Vec<DelegatedStake>",
        "required": true,
        "schema": {
          "type": "array",
          "items": {
            "$ref": "#/components/schemas/DelegatedStake"
          }
        }
      },
      "examples": [
        {
          "name": "Returns the staking information for the address the request provides.",
          "params": [
            {
              "name": "owner",
              "value": "0x3befb84f03a24386492bd3b05b1fd386172eb450e5059ce7df0ea6d9d6cefcaa"
            }
          ],
          "result": {
            "name": "Result",
            "value": [
              {
                "validatorAddress": "0x9a95cf69368e31b4dbe8ee9bdb3c0587bbc79d8fc6edf4007e185a962fd906df",
                "stakingPool": "0xb4eeb46b70f0bebcae832aeef9f7c5db76052ab656e5f81853d0cf701cdbc8eb",
                "stakes": [
                  {
                    "stakedIotaId": "0xf27ab513fc6ef8c344406c78da3d5ad3a5fcc295dc8803c15989a62d33ee8590",
                    "stakeRequestEpoch": "62",
                    "stakeActiveEpoch": "63",
                    "principal": "200000000000",
                    "status": "Active",
                    "estimatedReward": "520000000"
                  },
                  {
                    "stakedIotaId": "0x14cfd5e91c13a481370240e392464c329a203fb9f0a8158aaab9b2a90044b26e",
                    "stakeRequestEpoch": "142",
                    "stakeActiveEpoch": "143",
                    "principal": "200000000000",
                    "status": "Pending"
                  }
                ]
              },
              {
                "validatorAddress": "0x14cc7fee4100fdcabda6d15c63c4b49c45ae23f2b936495cd38b1a4b04010295",
                "stakingPool": "0xbaa75ac72e548aeecf2ce8b4e88530651d6e8f93e0fb79b4bc65a512beb5b9f3",
                "stakes": [
                  {
                    "stakedIotaId": "0x378423de90ed03b694cecf443c72b5387b29a731d26d98108d7abc4902107d7d",
                    "stakeRequestEpoch": "244",
                    "stakeActiveEpoch": "245",
                    "principal": "200000000000",
                    "status": "Unstaked"
                  }
                ]
              }
            ]
          }
        }
      ]
    },
    {
      "name": "iotax_getStakesByIds",
      "tags": [
        {
          "name": "Governance Read API"
        }
      ],
      "description": "Return one or more [DelegatedStake]. If a Stake was withdrawn its status will be Unstaked.",
      "params": [
        {
          "name": "staked_iota_ids",
          "required": true,
          "schema": {
            "type": "array",
            "items": {
              "$ref": "#/components/schemas/ObjectID"
            }
          }
        }
      ],
      "result": {
        "name": "Vec<DelegatedStake>",
        "required": true,
        "schema": {
          "type": "array",
          "items": {
            "$ref": "#/components/schemas/DelegatedStake"
          }
        }
      },
      "examples": [
        {
          "name": "Returns the staking information for the address the request provides.",
          "params": [
            {
              "name": "staked_iota_ids",
              "value": [
                "0x6a8e0f8fea6fda5488462e58724c034462b6064a08845e2ae2942fe7c4ee816d",
                "0x754eb2eed23e6c6bb32c89fe1f21ab588374445e72e0402aea014b2956105799"
              ]
            }
          ],
          "result": {
            "name": "Result",
            "value": {
              "validatorAddress": "0x63ee67e81398729f87d81d62f399c041b0f8d0938923ea7e3917608ee62df437",
              "stakingPool": "0x6710024f81dd33ab6833482ee8034e779a48e6ef635c7f856df4905022458bfb",
              "stakes": [
                {
                  "stakedIotaId": "0x6a8e0f8fea6fda5488462e58724c034462b6064a08845e2ae2942fe7c4ee816d",
                  "stakeRequestEpoch": "62",
                  "stakeActiveEpoch": "63",
                  "principal": "200000000000",
                  "status": "Active",
                  "estimatedReward": "520000000"
                },
                {
                  "stakedIotaId": "0x754eb2eed23e6c6bb32c89fe1f21ab588374445e72e0402aea014b2956105799",
                  "stakeRequestEpoch": "244",
                  "stakeActiveEpoch": "245",
                  "principal": "200000000000",
                  "status": "Unstaked"
                }
              ]
            }
          }
        }
      ]
    },
    {
      "name": "iotax_getTimelockedStakes",
      "tags": [
        {
          "name": "Governance Read API"
        }
      ],
      "description": "Return all [DelegatedTimelockedStake].",
      "params": [
        {
          "name": "owner",
          "required": true,
          "schema": {
            "$ref": "#/components/schemas/IotaAddress"
          }
        }
      ],
      "result": {
        "name": "Vec<DelegatedTimelockedStake>",
        "required": true,
        "schema": {
          "type": "array",
          "items": {
            "$ref": "#/components/schemas/DelegatedTimelockedStake"
          }
        }
      }
    },
    {
      "name": "iotax_getTimelockedStakesByIds",
      "tags": [
        {
          "name": "Governance Read API"
        }
      ],
      "description": "Return one or more [DelegatedTimelockedStake]. If a Stake was withdrawn its status will be Unstaked.",
      "params": [
        {
          "name": "timelocked_staked_iota_ids",
          "required": true,
          "schema": {
            "type": "array",
            "items": {
              "$ref": "#/components/schemas/ObjectID"
            }
          }
        }
      ],
      "result": {
        "name": "Vec<DelegatedTimelockedStake>",
        "required": true,
        "schema": {
          "type": "array",
          "items": {
            "$ref": "#/components/schemas/DelegatedTimelockedStake"
          }
        }
      }
    },
    {
      "name": "iotax_getTotalSupply",
      "tags": [
        {
          "name": "Coin Query API"
        }
      ],
      "description": "Return total supply for a coin.",
      "params": [
        {
          "name": "coin_type",
          "description": "type name for the coin (e.g., 0x168da5bf1f48dafc111b0a488fa454aca95e0b5e::usdc::USDC)",
          "required": true,
          "schema": {
            "type": "string"
          }
        }
      ],
      "result": {
        "name": "Supply",
        "required": true,
        "schema": {
          "$ref": "#/components/schemas/Supply"
        }
      },
      "examples": [
        {
          "name": "Gets total supply for the type of coin provided.",
          "params": [
            {
              "name": "coin_type",
              "value": "0x0a52124e2d53af3bef7959609efa51761ad155441a1b73bdaeecce7c56488b13::acoin::ACOIN"
            }
          ],
          "result": {
            "name": "Result",
            "value": {
              "value": "12023692"
            }
          }
        }
      ]
    },
    {
      "name": "iotax_getTotalTransactions",
      "tags": [
        {
          "name": "Extended API"
        }
      ],
      "params": [],
      "result": {
        "name": "BigInt<u64>",
        "required": true,
        "schema": {
          "$ref": "#/components/schemas/BigInt_for_uint64"
        }
      }
    },
    {
      "name": "iotax_getValidatorsApy",
      "tags": [
        {
          "name": "Governance Read API"
        }
      ],
      "description": "Return the validator APY",
      "params": [],
      "result": {
        "name": "ValidatorApys",
        "required": true,
        "schema": {
          "$ref": "#/components/schemas/ValidatorApys"
        }
      },
      "examples": [
        {
          "name": "Gets the APY for all validators.",
          "params": [],
          "result": {
            "name": "Result",
            "value": {
              "apys": [
                {
                  "address": "0x27838b06db0346808ffb0676099de0408b31759f57b69c52e09410a66f9a23c3",
                  "apy": 0.06
                },
                {
                  "address": "0x4be9913b6697a5e83e02e2a0fc747057ba0901e4d9b1e04de75ea2699a441321",
                  "apy": 0.02
                },
                {
                  "address": "0x5612581eba57ebe7e594b809ccceec2be4dac6ff6945d49b3ecc043d049611f6",
                  "apy": 0.05
                }
              ],
              "epoch": "420"
            }
          }
        }
      ]
    },
    {
      "name": "iotax_queryEvents",
      "tags": [
        {
          "name": "Extended API"
        }
      ],
      "description": "Return list of events for a specified query criteria.",
      "params": [
        {
          "name": "query",
          "description": "The event query criteria. See [Event filter](https://docs.iota.io/build/event_api#event-filters) documentation for examples.",
          "required": true,
          "schema": {
            "$ref": "#/components/schemas/EventFilter"
          }
        },
        {
          "name": "cursor",
          "description": "optional paging cursor",
          "schema": {
            "$ref": "#/components/schemas/EventID"
          }
        },
        {
          "name": "limit",
          "description": "maximum number of items per page, default to [QUERY_MAX_RESULT_LIMIT] if not specified.",
          "schema": {
            "type": "integer",
            "format": "uint",
            "minimum": 0.0
          }
        },
        {
          "name": "descending_order",
          "description": "query result ordering, default to false (ascending order), oldest record first.",
          "schema": {
            "type": "boolean"
          }
        }
      ],
      "result": {
        "name": "EventPage",
        "required": true,
        "schema": {
          "$ref": "#/components/schemas/Page_for_Event_and_EventID"
        }
      },
      "examples": [
        {
          "name": "Returns the events for a specified query criteria.",
          "params": [
            {
              "name": "query",
              "value": {
                "MoveModule": {
                  "package": "0x9c76d5157eaa77c41a7bfda8db98a8e8080f7cb53b7313088ed085c73f866f21",
                  "module": "test"
                }
              }
            },
            {
              "name": "cursor",
              "value": {
                "txDigest": "EnySDWe22mnp35umt47kifqXvvchBqTzAoyoPXaH3rfK",
                "eventSeq": "1"
              }
            },
            {
              "name": "limit",
              "value": 100
            },
            {
              "name": "descending_order",
              "value": false
            }
          ],
          "result": {
            "name": "Result",
            "value": {
              "data": [
                {
                  "id": {
                    "txDigest": "FUMhRSj76es8MYeaRYeaBnppk56cuEehKwL2CiU82U7B",
                    "eventSeq": "1"
                  },
                  "packageId": "0xd3d707164b2a378eee639ebc2690873d2f7dd97d60bdd8f0b9935a5c791b096d",
                  "transactionModule": "test",
                  "sender": "0x84bd999f9ff7a1804872957fafa528628a24386298faa98850887f64da841b87",
                  "type": "0x3::test::Test<0x3::test::Test>",
                  "parsedJson": "some_value",
                  "bcs": ""
                },
                {
                  "id": {
                    "txDigest": "CkEYWW2zxTCGBLvUcTARhyX92fu2uc7cnCUXfCiqAypp",
                    "eventSeq": "1"
                  },
                  "packageId": "0xd3d707164b2a378eee639ebc2690873d2f7dd97d60bdd8f0b9935a5c791b096d",
                  "transactionModule": "test",
                  "sender": "0x279efd098d59a66a3d9adc87cce81fe9ec69dc8105b2b60140589ec8be44c29f",
                  "type": "0x3::test::Test<0x3::test::Test>",
                  "parsedJson": "some_value",
                  "bcs": ""
                },
                {
                  "id": {
                    "txDigest": "Eg3ynETJfTfPKyvJzq3VLG6MngURYHPMjjUJ3Xt1t7tf",
                    "eventSeq": "1"
                  },
                  "packageId": "0xd3d707164b2a378eee639ebc2690873d2f7dd97d60bdd8f0b9935a5c791b096d",
                  "transactionModule": "test",
                  "sender": "0x289be027d2a94f744b4c59fda7b528f9c59f430eaba84b8bee9b43a30f9cc83f",
                  "type": "0x3::test::Test<0x3::test::Test>",
                  "parsedJson": "some_value",
                  "bcs": ""
                },
                {
                  "id": {
                    "txDigest": "EnySDWe22mnp35umt47kifqXvvchBqTzAoyoPXaH3rfK",
                    "eventSeq": "1"
                  },
                  "packageId": "0xd3d707164b2a378eee639ebc2690873d2f7dd97d60bdd8f0b9935a5c791b096d",
                  "transactionModule": "test",
                  "sender": "0xa395759ca37c6e1ffc179184e98a6f9a2da5d78f6e34b0e5044ed52a6bc0a1bc",
                  "type": "0x3::test::Test<0x3::test::Test>",
                  "parsedJson": "some_value",
                  "bcs": ""
                }
              ],
              "nextCursor": {
                "txDigest": "EnySDWe22mnp35umt47kifqXvvchBqTzAoyoPXaH3rfK",
                "eventSeq": "1"
              },
              "hasNextPage": false
            }
          }
        }
      ]
    },
    {
      "name": "iotax_queryTransactionBlocks",
      "tags": [
        {
          "name": "Extended API"
        }
      ],
      "description": "Return list of transactions for a specified query criteria.",
      "params": [
        {
          "name": "query",
          "description": "the transaction query criteria.",
          "required": true,
          "schema": {
            "$ref": "#/components/schemas/TransactionBlockResponseQuery"
          }
        },
        {
          "name": "cursor",
          "description": "An optional paging cursor. If provided, the query will start from the next item after the specified cursor. Default to start from the first item if not specified.",
          "schema": {
            "$ref": "#/components/schemas/TransactionDigest"
          }
        },
        {
          "name": "limit",
          "description": "Maximum item returned per page, default to QUERY_MAX_RESULT_LIMIT if not specified.",
          "schema": {
            "type": "integer",
            "format": "uint",
            "minimum": 0.0
          }
        },
        {
          "name": "descending_order",
          "description": "query result ordering, default to false (ascending order), oldest record first.",
          "schema": {
            "type": "boolean"
          }
        }
      ],
      "result": {
        "name": "TransactionBlocksPage",
        "required": true,
        "schema": {
          "$ref": "#/components/schemas/Page_for_TransactionBlockResponse_and_TransactionDigest"
        }
      },
      "examples": [
        {
          "name": "Returns the transaction digest for specified query criteria.",
          "params": [
            {
              "name": "query",
              "value": {
                "filter": {
                  "InputObject": "0x93633829fcba6d6e0ccb13d3dbfe7614b81ea76b255e5d435032cd8595f37eb8"
                },
                "options": null
              }
            },
            {
              "name": "cursor",
              "value": "HxidAfFfyr4kXSiWeVq1J6Tk526YUVDoSUY5PSnS4tEJ"
            },
            {
              "name": "limit",
              "value": 100
            },
            {
              "name": "descending_order",
              "value": false
            }
          ],
          "result": {
            "name": "Result",
            "value": {
              "data": [
                {
                  "digest": "GUPcK4cmRmgsTFr52ab9f6fnzNVg3Lz6hF2aXFcsRzaD"
                },
                {
                  "digest": "B2iV1SVbBjgTKfbJKPQrvTT6F3kNdekFuBwY9tQcAxV2"
                },
                {
                  "digest": "8QrPa4x9iNG5r2zQfmeH8pJoVjjtq9AGzp8rp2fxi8Sk"
                },
                {
                  "digest": "3nek86HEjXZ7K3EtrAcBG4wMrCS21gqr8BqwwC6M6P7F"
                }
              ],
              "nextCursor": "3nek86HEjXZ7K3EtrAcBG4wMrCS21gqr8BqwwC6M6P7F",
              "hasNextPage": false
            }
          }
        }
      ]
    },
    {
      "name": "iotax_subscribeEvent",
      "tags": [
        {
          "name": "Extended API"
        },
        {
          "name": "Websocket"
        },
        {
          "name": "PubSub"
        }
      ],
      "description": "Subscribe to a stream of Iota event",
      "params": [
        {
          "name": "filter",
          "description": "The filter criteria of the event stream. See [Event filter](https://docs.iota.io/build/event_api#event-filters) documentation for examples.",
          "required": true,
          "schema": {
            "$ref": "#/components/schemas/EventFilter"
          }
        }
      ],
      "result": {
        "name": "IotaEvent",
        "required": true,
        "schema": {
          "$ref": "#/components/schemas/Event"
        }
      }
    },
    {
      "name": "iotax_subscribeTransaction",
      "tags": [
        {
          "name": "Extended API"
        },
        {
          "name": "Websocket"
        },
        {
          "name": "PubSub"
        }
      ],
      "description": "Subscribe to a stream of Iota transaction effects",
      "params": [
        {
          "name": "filter",
          "required": true,
          "schema": {
            "$ref": "#/components/schemas/TransactionFilter"
          }
        }
      ],
      "result": {
        "name": "IotaTransactionBlockEffects",
        "required": true,
        "schema": {
          "$ref": "#/components/schemas/TransactionBlockEffects"
        }
      }
    },
    {
      "name": "unsafe_batchTransaction",
      "tags": [
        {
          "name": "Transaction Builder API"
        }
      ],
      "description": "Create an unsigned batched transaction.",
      "params": [
        {
          "name": "signer",
          "description": "the transaction signer's Iota address",
          "required": true,
          "schema": {
            "$ref": "#/components/schemas/IotaAddress"
          }
        },
        {
          "name": "single_transaction_params",
          "description": "list of transaction request parameters",
          "required": true,
          "schema": {
            "type": "array",
            "items": {
              "$ref": "#/components/schemas/RPCTransactionRequestParams"
            }
          }
        },
        {
          "name": "gas",
          "description": "gas object to be used in this transaction, node will pick one from the signer's possession if not provided",
          "schema": {
            "$ref": "#/components/schemas/ObjectID"
          }
        },
        {
          "name": "gas_budget",
          "description": "the gas budget, the transaction will fail if the gas cost exceed the budget",
          "required": true,
          "schema": {
            "$ref": "#/components/schemas/BigInt_for_uint64"
          }
        },
        {
          "name": "txn_builder_mode",
          "description": "Whether this is a regular transaction or a Dev Inspect Transaction",
          "schema": {
            "$ref": "#/components/schemas/IotaTransactionBlockBuilderMode"
          }
        }
      ],
      "result": {
        "name": "TransactionBlockBytes",
        "required": true,
        "schema": {
          "$ref": "#/components/schemas/TransactionBlockBytes"
        }
      }
    },
    {
      "name": "unsafe_mergeCoins",
      "tags": [
        {
          "name": "Transaction Builder API"
        }
      ],
      "description": "Create an unsigned transaction to merge multiple coins into one coin.",
      "params": [
        {
          "name": "signer",
          "description": "the transaction signer's Iota address",
          "required": true,
          "schema": {
            "$ref": "#/components/schemas/IotaAddress"
          }
        },
        {
          "name": "primary_coin",
          "description": "the coin object to merge into, this coin will remain after the transaction",
          "required": true,
          "schema": {
            "$ref": "#/components/schemas/ObjectID"
          }
        },
        {
          "name": "coin_to_merge",
          "description": "the coin object to be merged, this coin will be destroyed, the balance will be added to `primary_coin`",
          "required": true,
          "schema": {
            "$ref": "#/components/schemas/ObjectID"
          }
        },
        {
          "name": "gas",
          "description": "gas object to be used in this transaction, node will pick one from the signer's possession if not provided",
          "schema": {
            "$ref": "#/components/schemas/ObjectID"
          }
        },
        {
          "name": "gas_budget",
          "description": "the gas budget, the transaction will fail if the gas cost exceed the budget",
          "required": true,
          "schema": {
            "$ref": "#/components/schemas/BigInt_for_uint64"
          }
        }
      ],
      "result": {
        "name": "TransactionBlockBytes",
        "required": true,
        "schema": {
          "$ref": "#/components/schemas/TransactionBlockBytes"
        }
      }
    },
    {
      "name": "unsafe_moveCall",
      "tags": [
        {
          "name": "Transaction Builder API"
        }
      ],
      "description": "Create an unsigned transaction to execute a Move call on the network, by calling the specified function in the module of a given package.",
      "params": [
        {
          "name": "signer",
          "description": "the transaction signer's Iota address",
          "required": true,
          "schema": {
            "$ref": "#/components/schemas/IotaAddress"
          }
        },
        {
          "name": "package_object_id",
          "description": "the Move package ID, e.g. `0x2`",
          "required": true,
          "schema": {
            "$ref": "#/components/schemas/ObjectID"
          }
        },
        {
          "name": "module",
          "description": "the Move module name, e.g. `pay`",
          "required": true,
          "schema": {
            "type": "string"
          }
        },
        {
          "name": "function",
          "description": "the move function name, e.g. `split`",
          "required": true,
          "schema": {
            "type": "string"
          }
        },
        {
          "name": "type_arguments",
          "description": "the type arguments of the Move function",
          "required": true,
          "schema": {
            "type": "array",
            "items": {
              "$ref": "#/components/schemas/TypeTag"
            }
          }
        },
        {
          "name": "arguments",
          "description": "the arguments to be passed into the Move function, in [IotaJson](https://docs.iota.io/build/iota-json) format",
          "required": true,
          "schema": {
            "type": "array",
            "items": {
              "$ref": "#/components/schemas/IotaJsonValue"
            }
          }
        },
        {
          "name": "gas",
          "description": "gas object to be used in this transaction, node will pick one from the signer's possession if not provided",
          "schema": {
            "$ref": "#/components/schemas/ObjectID"
          }
        },
        {
          "name": "gas_budget",
          "description": "the gas budget, the transaction will fail if the gas cost exceed the budget",
          "required": true,
          "schema": {
            "$ref": "#/components/schemas/BigInt_for_uint64"
          }
        },
        {
          "name": "execution_mode",
          "description": "Whether this is a Normal transaction or a Dev Inspect Transaction. Default to be `IotaTransactionBlockBuilderMode::Commit` when it's None.",
          "schema": {
            "$ref": "#/components/schemas/IotaTransactionBlockBuilderMode"
          }
        }
      ],
      "result": {
        "name": "TransactionBlockBytes",
        "required": true,
        "schema": {
          "$ref": "#/components/schemas/TransactionBlockBytes"
        }
      }
    },
    {
      "name": "unsafe_pay",
      "tags": [
        {
          "name": "Transaction Builder API"
        }
      ],
      "description": "Send `Coin<T>` to a list of addresses, where `T` can be any coin type, following a list of amounts, The object specified in the `gas` field will be used to pay the gas fee for the transaction. The gas object can not appear in `input_coins`. If the gas object is not specified, the RPC server will auto-select one.",
      "params": [
        {
          "name": "signer",
          "description": "the transaction signer's Iota address",
          "required": true,
          "schema": {
            "$ref": "#/components/schemas/IotaAddress"
          }
        },
        {
          "name": "input_coins",
          "description": "the Iota coins to be used in this transaction",
          "required": true,
          "schema": {
            "type": "array",
            "items": {
              "$ref": "#/components/schemas/ObjectID"
            }
          }
        },
        {
          "name": "recipients",
          "description": "the recipients' addresses, the length of this vector must be the same as amounts.",
          "required": true,
          "schema": {
            "type": "array",
            "items": {
              "$ref": "#/components/schemas/IotaAddress"
            }
          }
        },
        {
          "name": "amounts",
          "description": "the amounts to be transferred to recipients, following the same order",
          "required": true,
          "schema": {
            "type": "array",
            "items": {
              "$ref": "#/components/schemas/BigInt_for_uint64"
            }
          }
        },
        {
          "name": "gas",
          "description": "gas object to be used in this transaction, node will pick one from the signer's possession if not provided",
          "schema": {
            "$ref": "#/components/schemas/ObjectID"
          }
        },
        {
          "name": "gas_budget",
          "description": "the gas budget, the transaction will fail if the gas cost exceed the budget",
          "required": true,
          "schema": {
            "$ref": "#/components/schemas/BigInt_for_uint64"
          }
        }
      ],
      "result": {
        "name": "TransactionBlockBytes",
        "required": true,
        "schema": {
          "$ref": "#/components/schemas/TransactionBlockBytes"
        }
      }
    },
    {
      "name": "unsafe_payAllIota",
      "tags": [
        {
          "name": "Transaction Builder API"
        }
      ],
      "description": "Send all IOTA coins to one recipient. This is for IOTA coin only and does not require a separate gas coin object. Specifically, what pay_all_iota does are: 1. accumulate all IOTA from input coins and deposit all IOTA to the first input coin 2. transfer the updated first coin to the recipient and also use this first coin as gas coin object. 3. the balance of the first input coin after tx is sum(input_coins) - actual_gas_cost. 4. all other input coins other than the first are deleted.",
      "params": [
        {
          "name": "signer",
          "description": "the transaction signer's Iota address",
          "required": true,
          "schema": {
            "$ref": "#/components/schemas/IotaAddress"
          }
        },
        {
          "name": "input_coins",
          "description": "the Iota coins to be used in this transaction, including the coin for gas payment.",
          "required": true,
          "schema": {
            "type": "array",
            "items": {
              "$ref": "#/components/schemas/ObjectID"
            }
          }
        },
        {
          "name": "recipient",
          "description": "the recipient address,",
          "required": true,
          "schema": {
            "$ref": "#/components/schemas/IotaAddress"
          }
        },
        {
          "name": "gas_budget",
          "description": "the gas budget, the transaction will fail if the gas cost exceed the budget",
          "required": true,
          "schema": {
            "$ref": "#/components/schemas/BigInt_for_uint64"
          }
        }
      ],
      "result": {
        "name": "TransactionBlockBytes",
        "required": true,
        "schema": {
          "$ref": "#/components/schemas/TransactionBlockBytes"
        }
      }
    },
    {
      "name": "unsafe_payIota",
      "tags": [
        {
          "name": "Transaction Builder API"
        }
      ],
      "description": "Send IOTA coins to a list of addresses, following a list of amounts. This is for IOTA coin only and does not require a separate gas coin object. Specifically, what pay_iota does are: 1. debit each input_coin to create new coin following the order of amounts and assign it to the corresponding recipient. 2. accumulate all residual IOTA from input coins left and deposit all IOTA to the first input coin, then use the first input coin as the gas coin object. 3. the balance of the first input coin after tx is sum(input_coins) - sum(amounts) - actual_gas_cost 4. all other input coints other than the first one are deleted.",
      "params": [
        {
          "name": "signer",
          "description": "the transaction signer's Iota address",
          "required": true,
          "schema": {
            "$ref": "#/components/schemas/IotaAddress"
          }
        },
        {
          "name": "input_coins",
          "description": "the Iota coins to be used in this transaction, including the coin for gas payment.",
          "required": true,
          "schema": {
            "type": "array",
            "items": {
              "$ref": "#/components/schemas/ObjectID"
            }
          }
        },
        {
          "name": "recipients",
          "description": "the recipients' addresses, the length of this vector must be the same as amounts.",
          "required": true,
          "schema": {
            "type": "array",
            "items": {
              "$ref": "#/components/schemas/IotaAddress"
            }
          }
        },
        {
          "name": "amounts",
          "description": "the amounts to be transferred to recipients, following the same order",
          "required": true,
          "schema": {
            "type": "array",
            "items": {
              "$ref": "#/components/schemas/BigInt_for_uint64"
            }
          }
        },
        {
          "name": "gas_budget",
          "description": "the gas budget, the transaction will fail if the gas cost exceed the budget",
          "required": true,
          "schema": {
            "$ref": "#/components/schemas/BigInt_for_uint64"
          }
        }
      ],
      "result": {
        "name": "TransactionBlockBytes",
        "required": true,
        "schema": {
          "$ref": "#/components/schemas/TransactionBlockBytes"
        }
      }
    },
    {
      "name": "unsafe_publish",
      "tags": [
        {
          "name": "Transaction Builder API"
        }
      ],
      "description": "Create an unsigned transaction to publish a Move package.",
      "params": [
        {
          "name": "sender",
          "description": "the transaction signer's Iota address",
          "required": true,
          "schema": {
            "$ref": "#/components/schemas/IotaAddress"
          }
        },
        {
          "name": "compiled_modules",
          "description": "the compiled bytes of a Move package",
          "required": true,
          "schema": {
            "type": "array",
            "items": {
              "$ref": "#/components/schemas/Base64"
            }
          }
        },
        {
          "name": "dependencies",
          "description": "a list of transitive dependency addresses that this set of modules depends on.",
          "required": true,
          "schema": {
            "type": "array",
            "items": {
              "$ref": "#/components/schemas/ObjectID"
            }
          }
        },
        {
          "name": "gas",
          "description": "gas object to be used in this transaction, node will pick one from the signer's possession if not provided",
          "schema": {
            "$ref": "#/components/schemas/ObjectID"
          }
        },
        {
          "name": "gas_budget",
          "description": "the gas budget, the transaction will fail if the gas cost exceed the budget",
          "required": true,
          "schema": {
            "$ref": "#/components/schemas/BigInt_for_uint64"
          }
        }
      ],
      "result": {
        "name": "TransactionBlockBytes",
        "required": true,
        "schema": {
          "$ref": "#/components/schemas/TransactionBlockBytes"
        }
      }
    },
    {
      "name": "unsafe_requestAddStake",
      "tags": [
        {
          "name": "Transaction Builder API"
        }
      ],
      "description": "Add stake to a validator's staking pool using multiple coins and amount.",
      "params": [
        {
          "name": "signer",
          "description": "the transaction signer's Iota address",
          "required": true,
          "schema": {
            "$ref": "#/components/schemas/IotaAddress"
          }
        },
        {
          "name": "coins",
          "description": "Coin<IOTA> object to stake",
          "required": true,
          "schema": {
            "type": "array",
            "items": {
              "$ref": "#/components/schemas/ObjectID"
            }
          }
        },
        {
          "name": "amount",
          "description": "stake amount",
          "schema": {
            "$ref": "#/components/schemas/BigInt_for_uint64"
          }
        },
        {
          "name": "validator",
          "description": "the validator's Iota address",
          "required": true,
          "schema": {
            "$ref": "#/components/schemas/IotaAddress"
          }
        },
        {
          "name": "gas",
          "description": "gas object to be used in this transaction, node will pick one from the signer's possession if not provided",
          "schema": {
            "$ref": "#/components/schemas/ObjectID"
          }
        },
        {
          "name": "gas_budget",
          "description": "the gas budget, the transaction will fail if the gas cost exceed the budget",
          "required": true,
          "schema": {
            "$ref": "#/components/schemas/BigInt_for_uint64"
          }
        }
      ],
      "result": {
        "name": "TransactionBlockBytes",
        "required": true,
        "schema": {
          "$ref": "#/components/schemas/TransactionBlockBytes"
        }
      }
    },
    {
      "name": "unsafe_requestAddTimelockedStake",
      "tags": [
        {
          "name": "Transaction Builder API"
        }
      ],
      "description": "Add timelocked stake to a validator's staking pool using multiple balances and amount.",
      "params": [
        {
          "name": "signer",
          "description": "the transaction signer's Iota address",
          "required": true,
          "schema": {
            "$ref": "#/components/schemas/IotaAddress"
          }
        },
        {
          "name": "locked_balance",
          "description": "TimeLock<Balance<IOTA>> object to stake",
          "required": true,
          "schema": {
            "$ref": "#/components/schemas/ObjectID"
          }
        },
        {
          "name": "validator",
          "description": "the validator's Iota address",
          "required": true,
          "schema": {
            "$ref": "#/components/schemas/IotaAddress"
          }
        },
        {
          "name": "gas",
          "description": "gas object to be used in this transaction",
          "required": true,
          "schema": {
            "$ref": "#/components/schemas/ObjectID"
          }
        },
        {
          "name": "gas_budget",
          "description": "the gas budget, the transaction will fail if the gas cost exceed the budget",
          "required": true,
          "schema": {
            "$ref": "#/components/schemas/BigInt_for_uint64"
          }
        }
      ],
      "result": {
        "name": "TransactionBlockBytes",
        "required": true,
        "schema": {
          "$ref": "#/components/schemas/TransactionBlockBytes"
        }
      }
    },
    {
      "name": "unsafe_requestWithdrawStake",
      "tags": [
        {
          "name": "Transaction Builder API"
        }
      ],
      "description": "Withdraw stake from a validator's staking pool.",
      "params": [
        {
          "name": "signer",
          "description": "the transaction signer's Iota address",
          "required": true,
          "schema": {
            "$ref": "#/components/schemas/IotaAddress"
          }
        },
        {
          "name": "staked_iota",
          "description": "StakedIota object ID",
          "required": true,
          "schema": {
            "$ref": "#/components/schemas/ObjectID"
          }
        },
        {
          "name": "gas",
          "description": "gas object to be used in this transaction, node will pick one from the signer's possession if not provided",
          "schema": {
            "$ref": "#/components/schemas/ObjectID"
          }
        },
        {
          "name": "gas_budget",
          "description": "the gas budget, the transaction will fail if the gas cost exceed the budget",
          "required": true,
          "schema": {
            "$ref": "#/components/schemas/BigInt_for_uint64"
          }
        }
      ],
      "result": {
        "name": "TransactionBlockBytes",
        "required": true,
        "schema": {
          "$ref": "#/components/schemas/TransactionBlockBytes"
        }
      }
    },
    {
      "name": "unsafe_requestWithdrawTimelockedStake",
      "tags": [
        {
          "name": "Transaction Builder API"
        }
      ],
      "description": "Withdraw timelocked stake from a validator's staking pool.",
      "params": [
        {
          "name": "signer",
          "description": "the transaction signer's Iota address",
          "required": true,
          "schema": {
            "$ref": "#/components/schemas/IotaAddress"
          }
        },
        {
          "name": "timelocked_staked_iota",
          "description": "TimelockedStakedIota object ID",
          "required": true,
          "schema": {
            "$ref": "#/components/schemas/ObjectID"
          }
        },
        {
          "name": "gas",
          "description": "gas object to be used in this transaction",
          "required": true,
          "schema": {
            "$ref": "#/components/schemas/ObjectID"
          }
        },
        {
          "name": "gas_budget",
          "description": "the gas budget, the transaction will fail if the gas cost exceed the budget",
          "required": true,
          "schema": {
            "$ref": "#/components/schemas/BigInt_for_uint64"
          }
        }
      ],
      "result": {
        "name": "TransactionBlockBytes",
        "required": true,
        "schema": {
          "$ref": "#/components/schemas/TransactionBlockBytes"
        }
      }
    },
    {
      "name": "unsafe_splitCoin",
      "tags": [
        {
          "name": "Transaction Builder API"
        }
      ],
      "description": "Create an unsigned transaction to split a coin object into multiple coins.",
      "params": [
        {
          "name": "signer",
          "description": "the transaction signer's Iota address",
          "required": true,
          "schema": {
            "$ref": "#/components/schemas/IotaAddress"
          }
        },
        {
          "name": "coin_object_id",
          "description": "the coin object to be spilt",
          "required": true,
          "schema": {
            "$ref": "#/components/schemas/ObjectID"
          }
        },
        {
          "name": "split_amounts",
          "description": "the amounts to split out from the coin",
          "required": true,
          "schema": {
            "type": "array",
            "items": {
              "$ref": "#/components/schemas/BigInt_for_uint64"
            }
          }
        },
        {
          "name": "gas",
          "description": "gas object to be used in this transaction, node will pick one from the signer's possession if not provided",
          "schema": {
            "$ref": "#/components/schemas/ObjectID"
          }
        },
        {
          "name": "gas_budget",
          "description": "the gas budget, the transaction will fail if the gas cost exceed the budget",
          "required": true,
          "schema": {
            "$ref": "#/components/schemas/BigInt_for_uint64"
          }
        }
      ],
      "result": {
        "name": "TransactionBlockBytes",
        "required": true,
        "schema": {
          "$ref": "#/components/schemas/TransactionBlockBytes"
        }
      }
    },
    {
      "name": "unsafe_splitCoinEqual",
      "tags": [
        {
          "name": "Transaction Builder API"
        }
      ],
      "description": "Create an unsigned transaction to split a coin object into multiple equal-size coins.",
      "params": [
        {
          "name": "signer",
          "description": "the transaction signer's Iota address",
          "required": true,
          "schema": {
            "$ref": "#/components/schemas/IotaAddress"
          }
        },
        {
          "name": "coin_object_id",
          "description": "the coin object to be spilt",
          "required": true,
          "schema": {
            "$ref": "#/components/schemas/ObjectID"
          }
        },
        {
          "name": "split_count",
          "description": "the number of coins to split into",
          "required": true,
          "schema": {
            "$ref": "#/components/schemas/BigInt_for_uint64"
          }
        },
        {
          "name": "gas",
          "description": "gas object to be used in this transaction, node will pick one from the signer's possession if not provided",
          "schema": {
            "$ref": "#/components/schemas/ObjectID"
          }
        },
        {
          "name": "gas_budget",
          "description": "the gas budget, the transaction will fail if the gas cost exceed the budget",
          "required": true,
          "schema": {
            "$ref": "#/components/schemas/BigInt_for_uint64"
          }
        }
      ],
      "result": {
        "name": "TransactionBlockBytes",
        "required": true,
        "schema": {
          "$ref": "#/components/schemas/TransactionBlockBytes"
        }
      }
    },
    {
      "name": "unsafe_transferIota",
      "tags": [
        {
          "name": "Transaction Builder API"
        }
      ],
      "description": "Create an unsigned transaction to send IOTA coin object to a Iota address. The IOTA object is also used as the gas object.",
      "params": [
        {
          "name": "signer",
          "description": "the transaction signer's Iota address",
          "required": true,
          "schema": {
            "$ref": "#/components/schemas/IotaAddress"
          }
        },
        {
          "name": "iota_object_id",
          "description": "the Iota coin object to be used in this transaction",
          "required": true,
          "schema": {
            "$ref": "#/components/schemas/ObjectID"
          }
        },
        {
          "name": "gas_budget",
          "description": "the gas budget, the transaction will fail if the gas cost exceed the budget",
          "required": true,
          "schema": {
            "$ref": "#/components/schemas/BigInt_for_uint64"
          }
        },
        {
          "name": "recipient",
          "description": "the recipient's Iota address",
          "required": true,
          "schema": {
            "$ref": "#/components/schemas/IotaAddress"
          }
        },
        {
          "name": "amount",
          "description": "the amount to be split out and transferred",
          "schema": {
            "$ref": "#/components/schemas/BigInt_for_uint64"
          }
        }
      ],
      "result": {
        "name": "TransactionBlockBytes",
        "required": true,
        "schema": {
          "$ref": "#/components/schemas/TransactionBlockBytes"
        }
      }
    },
    {
      "name": "unsafe_transferObject",
      "tags": [
        {
          "name": "Transaction Builder API"
        }
      ],
      "description": "Create an unsigned transaction to transfer an object from one address to another. The object's type must allow public transfers",
      "params": [
        {
          "name": "signer",
          "description": "the transaction signer's Iota address",
          "required": true,
          "schema": {
            "$ref": "#/components/schemas/IotaAddress"
          }
        },
        {
          "name": "object_id",
          "description": "the ID of the object to be transferred",
          "required": true,
          "schema": {
            "$ref": "#/components/schemas/ObjectID"
          }
        },
        {
          "name": "gas",
          "description": "gas object to be used in this transaction, node will pick one from the signer's possession if not provided",
          "schema": {
            "$ref": "#/components/schemas/ObjectID"
          }
        },
        {
          "name": "gas_budget",
          "description": "the gas budget, the transaction will fail if the gas cost exceed the budget",
          "required": true,
          "schema": {
            "$ref": "#/components/schemas/BigInt_for_uint64"
          }
        },
        {
          "name": "recipient",
          "description": "the recipient's Iota address",
          "required": true,
          "schema": {
            "$ref": "#/components/schemas/IotaAddress"
          }
        }
      ],
      "result": {
        "name": "TransactionBlockBytes",
        "required": true,
        "schema": {
          "$ref": "#/components/schemas/TransactionBlockBytes"
        }
      }
    }
  ],
  "components": {
    "schemas": {
      "AddressMetrics": {
        "description": "Provides metrics about the addresses.",
        "type": "object",
        "required": [
          "checkpoint",
          "cumulativeActiveAddresses",
          "cumulativeAddresses",
          "dailyActiveAddresses",
          "epoch",
          "timestampMs"
        ],
        "properties": {
          "checkpoint": {
            "description": "The checkpoint sequence number at which the metrics were computed.",
            "type": "integer",
            "format": "uint64",
            "minimum": 0.0
          },
          "cumulativeActiveAddresses": {
            "description": "The count of sender addresses.",
            "type": "integer",
            "format": "uint64",
            "minimum": 0.0
          },
          "cumulativeAddresses": {
            "description": "The count of sender and recipient addresses.",
            "type": "integer",
            "format": "uint64",
            "minimum": 0.0
          },
          "dailyActiveAddresses": {
            "description": "The count of daily unique sender addresses.",
            "type": "integer",
            "format": "uint64",
            "minimum": 0.0
          },
          "epoch": {
            "description": "The epoch to which the checkpoint is assigned.",
            "type": "integer",
            "format": "uint64",
            "minimum": 0.0
          },
          "timestampMs": {
            "description": "The checkpoint timestamp.",
            "type": "integer",
            "format": "uint64",
            "minimum": 0.0
          }
        }
      },
      "AuthorityPublicKeyBytes": {
        "description": "Defines the compressed version of the public key that we pass around in Iota",
        "allOf": [
          {
            "$ref": "#/components/schemas/Base64"
          }
        ]
      },
      "Balance": {
        "type": "object",
        "required": [
          "coinObjectCount",
          "coinType",
          "lockedBalance",
          "totalBalance"
        ],
        "properties": {
          "coinObjectCount": {
            "type": "integer",
            "format": "uint",
            "minimum": 0.0
          },
          "coinType": {
            "type": "string"
          },
          "lockedBalance": {
            "type": "object",
            "additionalProperties": {
              "$ref": "#/components/schemas/BigInt_for_uint128"
            }
          },
          "totalBalance": {
            "$ref": "#/components/schemas/BigInt_for_uint128"
          }
        }
      },
      "BalanceChange": {
        "type": "object",
        "required": [
          "amount",
          "coinType",
          "owner"
        ],
        "properties": {
          "amount": {
            "description": "The amount indicate the balance value changes, negative amount means spending coin value and positive means receiving coin value.",
            "type": "string"
          },
          "coinType": {
            "type": "string"
          },
          "owner": {
            "description": "Owner of the balance change",
            "allOf": [
              {
                "$ref": "#/components/schemas/Owner"
              }
            ]
          }
        }
      },
      "Base58": {
        "type": "string"
      },
      "Base64": {
        "description": "Base64 encoding",
        "type": "string"
      },
      "BigInt_for_uint": {
        "type": "string"
      },
      "BigInt_for_uint128": {
        "type": "string"
      },
      "BigInt_for_uint16": {
        "type": "string"
      },
      "BigInt_for_uint32": {
        "type": "string"
      },
      "BigInt_for_uint64": {
        "type": "string"
      },
      "Bn254FqElement": {
        "description": "A struct that stores a Bn254 Fq field element as 32 bytes.",
        "type": "string"
      },
      "Bn254FrElement": {
        "description": "A struct that stores a Bn254 Fr field element as 32 bytes.",
        "type": "string"
      },
      "Checkpoint": {
        "type": "object",
        "required": [
          "checkpointCommitments",
          "digest",
          "epoch",
          "epochRollingGasCostSummary",
          "networkTotalTransactions",
          "sequenceNumber",
          "timestampMs",
          "transactions",
          "validatorSignature"
        ],
        "properties": {
          "checkpointCommitments": {
            "description": "Commitments to checkpoint state",
            "type": "array",
            "items": {
              "$ref": "#/components/schemas/CheckpointCommitment"
            }
          },
          "digest": {
            "description": "Checkpoint digest",
            "allOf": [
              {
                "$ref": "#/components/schemas/CheckpointDigest"
              }
            ]
          },
          "endOfEpochData": {
            "description": "Present only on the final checkpoint of the epoch.",
            "anyOf": [
              {
                "$ref": "#/components/schemas/EndOfEpochData"
              },
              {
                "type": "null"
              }
            ]
          },
          "epoch": {
            "description": "Checkpoint's epoch ID",
            "allOf": [
              {
                "$ref": "#/components/schemas/BigInt_for_uint64"
              }
            ]
          },
          "epochRollingGasCostSummary": {
            "description": "The running total gas costs of all transactions included in the current epoch so far until this checkpoint.",
            "allOf": [
              {
                "$ref": "#/components/schemas/GasCostSummary"
              }
            ]
          },
          "networkTotalTransactions": {
            "description": "Total number of transactions committed since genesis, including those in this checkpoint.",
            "allOf": [
              {
                "$ref": "#/components/schemas/BigInt_for_uint64"
              }
            ]
          },
          "previousDigest": {
            "description": "Digest of the previous checkpoint",
            "anyOf": [
              {
                "$ref": "#/components/schemas/CheckpointDigest"
              },
              {
                "type": "null"
              }
            ]
          },
          "sequenceNumber": {
            "description": "Checkpoint sequence number",
            "allOf": [
              {
                "$ref": "#/components/schemas/BigInt_for_uint64"
              }
            ]
          },
          "timestampMs": {
            "description": "Timestamp of the checkpoint - number of milliseconds from the Unix epoch Checkpoint timestamps are monotonic, but not strongly monotonic - subsequent checkpoints can have same timestamp if they originate from the same underlining consensus commit",
            "allOf": [
              {
                "$ref": "#/components/schemas/BigInt_for_uint64"
              }
            ]
          },
          "transactions": {
            "description": "Transaction digests",
            "type": "array",
            "items": {
              "$ref": "#/components/schemas/TransactionDigest"
            }
          },
          "validatorSignature": {
            "description": "Validator Signature",
            "allOf": [
              {
                "$ref": "#/components/schemas/Base64"
              }
            ]
          }
        }
      },
      "CheckpointCommitment": {
        "oneOf": [
          {
            "type": "object",
            "required": [
              "ECMHLiveObjectSetDigest"
            ],
            "properties": {
              "ECMHLiveObjectSetDigest": {
                "$ref": "#/components/schemas/ECMHLiveObjectSetDigest"
              }
            },
            "additionalProperties": false
          }
        ]
      },
      "CheckpointDigest": {
        "description": "Representation of a Checkpoint's digest",
        "allOf": [
          {
            "$ref": "#/components/schemas/Digest"
          }
        ]
      },
      "CheckpointId": {
        "anyOf": [
          {
            "$ref": "#/components/schemas/BigInt_for_uint64"
          },
          {
            "$ref": "#/components/schemas/CheckpointDigest"
          }
        ]
      },
      "Claim": {
        "description": "A claim consists of value and index_mod_4.",
        "type": "object",
        "required": [
          "indexMod4",
          "value"
        ],
        "properties": {
          "indexMod4": {
            "type": "integer",
            "format": "uint8",
            "minimum": 0.0
          },
          "value": {
            "type": "string"
          }
        }
      },
      "Coin": {
        "type": "object",
        "required": [
          "balance",
          "coinObjectId",
          "coinType",
          "digest",
          "previousTransaction",
          "version"
        ],
        "properties": {
          "balance": {
            "$ref": "#/components/schemas/BigInt_for_uint64"
          },
          "coinObjectId": {
            "$ref": "#/components/schemas/ObjectID"
          },
          "coinType": {
            "type": "string"
          },
          "digest": {
            "$ref": "#/components/schemas/ObjectDigest"
          },
          "previousTransaction": {
            "$ref": "#/components/schemas/TransactionDigest"
          },
          "version": {
            "$ref": "#/components/schemas/SequenceNumber"
          }
        }
      },
      "CommitteeInfo": {
        "description": "RPC representation of the [Committee] type.",
        "type": "object",
        "required": [
          "epoch",
          "validators"
        ],
        "properties": {
          "epoch": {
            "$ref": "#/components/schemas/BigInt_for_uint64"
          },
          "validators": {
            "type": "array",
            "items": {
              "type": "array",
              "items": [
                {
                  "$ref": "#/components/schemas/AuthorityPublicKeyBytes"
                },
                {
                  "$ref": "#/components/schemas/BigInt_for_uint64"
                }
              ],
              "maxItems": 2,
              "minItems": 2
            }
          }
        }
      },
      "CompressedSignature": {
        "description": "Unlike [enum Signature], [enum CompressedSignature] does not contain public key.",
        "oneOf": [
          {
            "type": "object",
            "required": [
              "Ed25519"
            ],
            "properties": {
              "Ed25519": {
                "$ref": "#/components/schemas/Base64"
              }
            },
            "additionalProperties": false
          },
          {
            "type": "object",
            "required": [
              "Secp256k1"
            ],
            "properties": {
              "Secp256k1": {
                "$ref": "#/components/schemas/Base64"
              }
            },
            "additionalProperties": false
          },
          {
            "type": "object",
            "required": [
              "Secp256r1"
            ],
            "properties": {
              "Secp256r1": {
                "$ref": "#/components/schemas/Base64"
              }
            },
            "additionalProperties": false
          },
          {
            "type": "object",
            "required": [
              "ZkLogin"
            ],
            "properties": {
              "ZkLogin": {
                "$ref": "#/components/schemas/ZkLoginAuthenticatorAsBytes"
              }
            },
            "additionalProperties": false
          }
        ]
      },
      "ConsensusCommitDigest": {
        "$ref": "#/components/schemas/Digest"
      },
      "ConsensusDeterminedVersionAssignments": {
        "description": "Uses an enum to allow for future expansion of the ConsensusDeterminedVersionAssignments.",
        "oneOf": [
          {
            "type": "object",
            "required": [
              "CancelledTransactions"
            ],
            "properties": {
              "CancelledTransactions": {
                "type": "array",
                "items": {
                  "type": "array",
                  "items": [
                    {
                      "$ref": "#/components/schemas/TransactionDigest"
                    },
                    {
                      "type": "array",
                      "items": {
                        "type": "array",
                        "items": [
                          {
                            "$ref": "#/components/schemas/ObjectID"
                          },
                          {
                            "$ref": "#/components/schemas/SequenceNumber"
                          }
                        ],
                        "maxItems": 2,
                        "minItems": 2
                      }
                    }
                  ],
                  "maxItems": 2,
                  "minItems": 2
                }
              }
            },
            "additionalProperties": false
          }
        ]
      },
      "Data": {
        "oneOf": [
          {
            "type": "object",
            "required": [
              "dataType",
              "fields",
              "hasPublicTransfer",
              "type"
            ],
            "properties": {
              "dataType": {
                "type": "string",
                "enum": [
                  "moveObject"
                ]
              },
              "fields": {
                "$ref": "#/components/schemas/MoveStruct"
              },
              "hasPublicTransfer": {
                "type": "boolean"
              },
              "type": {
                "type": "string"
              }
            }
          },
          {
            "type": "object",
            "required": [
              "dataType",
              "disassembled"
            ],
            "properties": {
              "dataType": {
                "type": "string",
                "enum": [
                  "package"
                ]
              },
              "disassembled": {
                "type": "object",
                "additionalProperties": true
              }
            }
          }
        ]
      },
      "DelegatedStake": {
        "type": "object",
        "required": [
          "stakes",
          "stakingPool",
          "validatorAddress"
        ],
        "properties": {
          "stakes": {
            "type": "array",
            "items": {
              "$ref": "#/components/schemas/Stake"
            }
          },
          "stakingPool": {
            "description": "Staking pool object id.",
            "allOf": [
              {
                "$ref": "#/components/schemas/ObjectID"
              }
            ]
          },
          "validatorAddress": {
            "description": "Validator's Address.",
            "allOf": [
              {
                "$ref": "#/components/schemas/IotaAddress"
              }
            ]
          }
        }
      },
      "DelegatedTimelockedStake": {
        "type": "object",
        "required": [
          "stakes",
          "stakingPool",
          "validatorAddress"
        ],
        "properties": {
          "stakes": {
            "type": "array",
            "items": {
              "$ref": "#/components/schemas/TimelockedStake"
            }
          },
          "stakingPool": {
            "$ref": "#/components/schemas/ObjectID"
          },
          "validatorAddress": {
            "$ref": "#/components/schemas/IotaAddress"
          }
        }
      },
      "DevInspectArgs": {
        "description": "Additional arguments supplied to dev inspect beyond what is allowed in today's API.",
        "type": "object",
        "properties": {
          "gasBudget": {
            "description": "The gas budget for the transaction.",
            "anyOf": [
              {
                "$ref": "#/components/schemas/BigInt_for_uint64"
              },
              {
                "type": "null"
              }
            ]
          },
          "gasObjects": {
            "description": "The gas objects used to pay for the transaction.",
            "type": [
              "array",
              "null"
            ],
            "items": {
              "type": "array",
              "items": [
                {
                  "$ref": "#/components/schemas/ObjectID"
                },
                {
                  "$ref": "#/components/schemas/SequenceNumber"
                },
                {
                  "$ref": "#/components/schemas/ObjectDigest"
                }
              ],
              "maxItems": 3,
              "minItems": 3
            }
          },
          "gasSponsor": {
            "description": "The sponsor of the gas for the transaction, might be different from the sender.",
            "anyOf": [
              {
                "$ref": "#/components/schemas/IotaAddress"
              },
              {
                "type": "null"
              }
            ]
          },
          "showRawTxnDataAndEffects": {
            "description": "Whether to return the raw transaction data and effects.",
            "type": [
              "boolean",
              "null"
            ]
          },
          "skipChecks": {
            "description": "Whether to skip transaction checks for the transaction.",
            "type": [
              "boolean",
              "null"
            ]
          }
        }
      },
      "DevInspectResults": {
        "description": "The response from processing a dev inspect transaction",
        "type": "object",
        "required": [
          "effects",
          "events"
        ],
        "properties": {
          "effects": {
            "description": "Summary of effects that likely would be generated if the transaction is actually run. Note however, that not all dev-inspect transactions are actually usable as transactions so it might not be possible actually generate these effects from a normal transaction.",
            "allOf": [
              {
                "$ref": "#/components/schemas/TransactionBlockEffects"
              }
            ]
          },
          "error": {
            "description": "Execution error from executing the transactions",
            "type": [
              "string",
              "null"
            ]
          },
          "events": {
            "description": "Events that likely would be generated if the transaction is actually run.",
            "type": "array",
            "items": {
              "$ref": "#/components/schemas/Event"
            }
          },
          "rawEffects": {
            "description": "The raw effects of the transaction that was dev inspected.",
            "type": "array",
            "items": {
              "type": "integer",
              "format": "uint8",
              "minimum": 0.0
            }
          },
          "rawTxnData": {
            "description": "The raw transaction data that was dev inspected.",
            "type": "array",
            "items": {
              "type": "integer",
              "format": "uint8",
              "minimum": 0.0
            }
          },
          "results": {
            "description": "Execution results (including return values) from executing the transactions",
            "type": [
              "array",
              "null"
            ],
            "items": {
              "$ref": "#/components/schemas/IotaExecutionResult"
            }
          }
        }
      },
      "Digest": {
        "description": "A representation of a 32 byte digest",
        "allOf": [
          {
            "$ref": "#/components/schemas/Base58"
          }
        ]
      },
      "DisplayFieldsResponse": {
        "type": "object",
        "properties": {
          "data": {
            "type": [
              "object",
              "null"
            ],
            "additionalProperties": {
              "type": "string"
            }
          },
          "error": {
            "anyOf": [
              {
                "$ref": "#/components/schemas/ObjectResponseError"
              },
              {
                "type": "null"
              }
            ]
          }
        }
      },
      "DryRunTransactionBlockResponse": {
        "type": "object",
        "required": [
          "balanceChanges",
          "effects",
          "events",
          "input",
          "objectChanges"
        ],
        "properties": {
          "balanceChanges": {
            "type": "array",
            "items": {
              "$ref": "#/components/schemas/BalanceChange"
            }
          },
          "effects": {
            "$ref": "#/components/schemas/TransactionBlockEffects"
          },
          "events": {
            "type": "array",
            "items": {
              "$ref": "#/components/schemas/Event"
            }
          },
          "input": {
            "$ref": "#/components/schemas/TransactionBlockData"
          },
          "objectChanges": {
            "type": "array",
            "items": {
              "$ref": "#/components/schemas/ObjectChange"
            }
          }
        }
      },
      "DynamicFieldInfo": {
        "type": "object",
        "required": [
          "bcsName",
          "digest",
          "name",
          "objectId",
          "objectType",
          "type",
          "version"
        ],
        "properties": {
          "bcsName": {
            "$ref": "#/components/schemas/Base58"
          },
          "digest": {
            "$ref": "#/components/schemas/ObjectDigest"
          },
          "name": {
            "$ref": "#/components/schemas/DynamicFieldName"
          },
          "objectId": {
            "$ref": "#/components/schemas/ObjectID"
          },
          "objectType": {
            "type": "string"
          },
          "type": {
            "$ref": "#/components/schemas/DynamicFieldType"
          },
          "version": {
            "$ref": "#/components/schemas/SequenceNumber2"
          }
        }
      },
      "DynamicFieldName": {
        "type": "object",
        "required": [
          "type",
          "value"
        ],
        "properties": {
          "type": {
            "type": "string"
          },
          "value": true
        }
      },
      "DynamicFieldType": {
        "type": "string",
        "enum": [
          "DynamicField",
          "DynamicObject"
        ]
      },
      "ECMHLiveObjectSetDigest": {
        "description": "The Sha256 digest of an EllipticCurveMultisetHash committing to the live object set.",
        "type": "object",
        "required": [
          "digest"
        ],
        "properties": {
          "digest": {
            "type": "array",
            "items": {
              "type": "integer",
              "format": "uint8",
              "minimum": 0.0
            },
            "maxItems": 32,
            "minItems": 32
          }
        }
      },
      "Ed25519IotaSignature": {
        "$ref": "#/components/schemas/Base64"
      },
      "EndOfEpochData": {
        "type": "object",
        "required": [
          "epochCommitments",
          "epochSupplyChange",
          "nextEpochCommittee",
          "nextEpochProtocolVersion"
        ],
        "properties": {
          "epochCommitments": {
            "description": "Commitments to epoch specific state (e.g. live object set)",
            "type": "array",
            "items": {
              "$ref": "#/components/schemas/CheckpointCommitment"
            }
          },
          "epochSupplyChange": {
            "description": "The number of tokens that were minted (if positive) or burnt (if negative) in this epoch.",
            "type": "integer",
            "format": "int64"
          },
          "nextEpochCommittee": {
            "description": "next_epoch_committee is `Some` if and only if the current checkpoint is the last checkpoint of an epoch. Therefore next_epoch_committee can be used to pick the last checkpoint of an epoch, which is often useful to get epoch level summary stats like total gas cost of an epoch, or the total number of transactions from genesis to the end of an epoch. The committee is stored as a vector of validator pub key and stake pairs. The vector should be sorted based on the Committee data structure.",
            "type": "array",
            "items": {
              "type": "array",
              "items": [
                {
                  "$ref": "#/components/schemas/AuthorityPublicKeyBytes"
                },
                {
                  "$ref": "#/components/schemas/BigInt_for_uint64"
                }
              ],
              "maxItems": 2,
              "minItems": 2
            }
          },
          "nextEpochProtocolVersion": {
            "description": "The protocol version that is in effect during the epoch that starts immediately after this checkpoint.",
            "allOf": [
              {
                "$ref": "#/components/schemas/ProtocolVersion"
              }
            ]
          }
        }
      },
      "EndOfEpochInfo": {
        "type": "object",
        "required": [
          "burntTokensAmount",
          "epochEndTimestamp",
          "lastCheckpointId",
          "mintedTokensAmount",
          "protocolVersion",
          "referenceGasPrice",
          "storageCharge",
          "storageFundBalance",
          "storageRebate",
          "totalGasFees",
          "totalStake",
          "totalStakeRewardsDistributed"
        ],
        "properties": {
          "burntTokensAmount": {
            "$ref": "#/components/schemas/BigInt_for_uint64"
          },
          "epochEndTimestamp": {
            "$ref": "#/components/schemas/BigInt_for_uint64"
          },
          "lastCheckpointId": {
            "$ref": "#/components/schemas/BigInt_for_uint64"
          },
          "mintedTokensAmount": {
            "$ref": "#/components/schemas/BigInt_for_uint64"
          },
          "protocolVersion": {
            "description": "existing fields from `SystemEpochInfoEvent` (without epoch)",
            "allOf": [
              {
                "$ref": "#/components/schemas/BigInt_for_uint64"
              }
            ]
          },
          "referenceGasPrice": {
            "$ref": "#/components/schemas/BigInt_for_uint64"
          },
          "storageCharge": {
            "$ref": "#/components/schemas/BigInt_for_uint64"
          },
          "storageFundBalance": {
            "$ref": "#/components/schemas/BigInt_for_uint64"
          },
          "storageRebate": {
            "$ref": "#/components/schemas/BigInt_for_uint64"
          },
          "totalGasFees": {
            "$ref": "#/components/schemas/BigInt_for_uint64"
          },
          "totalStake": {
            "$ref": "#/components/schemas/BigInt_for_uint64"
          },
          "totalStakeRewardsDistributed": {
            "$ref": "#/components/schemas/BigInt_for_uint64"
          }
        }
      },
      "EpochInfo": {
        "type": "object",
        "required": [
          "epoch",
          "epochStartTimestamp",
          "epochTotalTransactions",
          "firstCheckpointId",
          "validators"
        ],
        "properties": {
          "endOfEpochInfo": {
            "description": "The end of epoch information.",
            "anyOf": [
              {
                "$ref": "#/components/schemas/EndOfEpochInfo"
              },
              {
                "type": "null"
              }
            ]
          },
          "epoch": {
            "description": "Epoch number",
            "allOf": [
              {
                "$ref": "#/components/schemas/BigInt_for_uint64"
              }
            ]
          },
          "epochStartTimestamp": {
            "description": "The timestamp when the epoch started.",
            "allOf": [
              {
                "$ref": "#/components/schemas/BigInt_for_uint64"
              }
            ]
          },
          "epochTotalTransactions": {
            "description": "Count of tx in epoch",
            "allOf": [
              {
                "$ref": "#/components/schemas/BigInt_for_uint64"
              }
            ]
          },
          "firstCheckpointId": {
            "description": "First, last checkpoint sequence numbers",
            "allOf": [
              {
                "$ref": "#/components/schemas/BigInt_for_uint64"
              }
            ]
          },
          "referenceGasPrice": {
            "description": "The reference gas price for the given epoch.",
            "type": [
              "integer",
              "null"
            ],
            "format": "uint64",
            "minimum": 0.0
          },
          "validators": {
            "description": "List of validators included in epoch",
            "type": "array",
            "items": {
              "$ref": "#/components/schemas/IotaValidatorSummary"
            }
          }
        }
      },
      "EpochMetrics": {
        "description": "A light-weight version of `EpochInfo` for faster loading",
        "type": "object",
        "required": [
          "epoch",
          "epochStartTimestamp",
          "epochTotalTransactions",
          "firstCheckpointId"
        ],
        "properties": {
          "endOfEpochInfo": {
            "description": "The end of epoch information.",
            "anyOf": [
              {
                "$ref": "#/components/schemas/EndOfEpochInfo"
              },
              {
                "type": "null"
              }
            ]
          },
          "epoch": {
            "description": "The current epoch ID.",
            "allOf": [
              {
                "$ref": "#/components/schemas/BigInt_for_uint64"
              }
            ]
          },
          "epochStartTimestamp": {
            "description": "The timestamp when the epoch started.",
            "allOf": [
              {
                "$ref": "#/components/schemas/BigInt_for_uint64"
              }
            ]
          },
          "epochTotalTransactions": {
            "description": "The total number of transactions in the epoch.",
            "allOf": [
              {
                "$ref": "#/components/schemas/BigInt_for_uint64"
              }
            ]
          },
          "firstCheckpointId": {
            "description": "The first checkpoint ID of the epoch.",
            "allOf": [
              {
                "$ref": "#/components/schemas/BigInt_for_uint64"
              }
            ]
          }
        }
      },
      "Event": {
        "type": "object",
        "required": [
          "bcs",
          "id",
          "packageId",
          "parsedJson",
          "sender",
          "transactionModule",
          "type"
        ],
        "properties": {
          "bcs": {
            "description": "Base 58 encoded bcs bytes of the move event",
            "allOf": [
              {
                "$ref": "#/components/schemas/Base58"
              }
            ]
          },
          "id": {
            "description": "Sequential event ID, ie (transaction seq number, event seq number). 1) Serves as a unique event ID for each fullnode 2) Also serves to sequence events for the purposes of pagination and querying. A higher id is an event seen later by that fullnode. This ID is the \"cursor\" for event querying.",
            "allOf": [
              {
                "$ref": "#/components/schemas/EventID"
              }
            ]
          },
          "packageId": {
            "description": "Move package where this event was emitted.",
            "allOf": [
              {
                "$ref": "#/components/schemas/ObjectID"
              }
            ]
          },
          "parsedJson": {
            "description": "Parsed json value of the event"
          },
          "sender": {
            "description": "Sender's Iota address.",
            "allOf": [
              {
                "$ref": "#/components/schemas/IotaAddress"
              }
            ]
          },
          "timestampMs": {
            "description": "UTC timestamp in milliseconds since epoch (1/1/1970)",
            "anyOf": [
              {
                "$ref": "#/components/schemas/BigInt_for_uint64"
              },
              {
                "type": "null"
              }
            ]
          },
          "transactionModule": {
            "description": "Move module where this event was emitted.",
            "type": "string"
          },
          "type": {
            "description": "Move event type.",
            "type": "string"
          }
        }
      },
      "EventFilter": {
        "oneOf": [
          {
            "description": "Query by sender address.",
            "type": "object",
            "required": [
              "Sender"
            ],
            "properties": {
              "Sender": {
                "$ref": "#/components/schemas/IotaAddress"
              }
            },
            "additionalProperties": false
          },
          {
            "description": "Return events emitted by the given transaction.",
            "type": "object",
            "required": [
              "Transaction"
            ],
            "properties": {
              "Transaction": {
                "$ref": "#/components/schemas/TransactionDigest"
              }
            },
            "additionalProperties": false
          },
          {
            "description": "Return events emitted in a specified Package.",
            "type": "object",
            "required": [
              "Package"
            ],
            "properties": {
              "Package": {
                "$ref": "#/components/schemas/ObjectID"
              }
            },
            "additionalProperties": false
          },
          {
            "description": "Return events emitted in a specified Move module. If the event is defined in Module A but emitted in a tx with Module B, query `MoveModule` by module B returns the event. Query `MoveEventModule` by module A returns the event too.",
            "type": "object",
            "required": [
              "MoveModule"
            ],
            "properties": {
              "MoveModule": {
                "type": "object",
                "required": [
                  "module",
                  "package"
                ],
                "properties": {
                  "module": {
                    "description": "the module name",
                    "type": "string"
                  },
                  "package": {
                    "description": "the Move package ID",
                    "allOf": [
                      {
                        "$ref": "#/components/schemas/ObjectID"
                      }
                    ]
                  }
                }
              }
            },
            "additionalProperties": false
          },
          {
            "description": "Return events with the given Move event struct name (struct tag). For example, if the event is defined in `0xabcd::MyModule`, and named `Foo`, then the struct tag is `0xabcd::MyModule::Foo`.",
            "type": "object",
            "required": [
              "MoveEventType"
            ],
            "properties": {
              "MoveEventType": {
                "type": "string"
              }
            },
            "additionalProperties": false
          },
          {
            "description": "Return events with the given Move module name where the event struct is defined. If the event is defined in Module A but emitted in a tx with Module B, query `MoveEventModule` by module A returns the event. Query `MoveModule` by module B returns the event too.",
            "type": "object",
            "required": [
              "MoveEventModule"
            ],
            "properties": {
              "MoveEventModule": {
                "type": "object",
                "required": [
                  "module",
                  "package"
                ],
                "properties": {
                  "module": {
                    "description": "the module name",
                    "type": "string"
                  },
                  "package": {
                    "description": "the Move package ID",
                    "allOf": [
                      {
                        "$ref": "#/components/schemas/ObjectID"
                      }
                    ]
                  }
                }
              }
            },
            "additionalProperties": false
          },
          {
            "type": "object",
            "required": [
              "MoveEventField"
            ],
            "properties": {
              "MoveEventField": {
                "type": "object",
                "required": [
                  "path",
                  "value"
                ],
                "properties": {
                  "path": {
                    "type": "string"
                  },
                  "value": true
                }
              }
            },
            "additionalProperties": false
          },
          {
            "description": "Return events emitted in [start_time, end_time] interval",
            "type": "object",
            "required": [
              "TimeRange"
            ],
            "properties": {
              "TimeRange": {
                "type": "object",
                "required": [
                  "endTime",
                  "startTime"
                ],
                "properties": {
                  "endTime": {
                    "description": "right endpoint of time interval, milliseconds since epoch, exclusive",
                    "allOf": [
                      {
                        "$ref": "#/components/schemas/BigInt_for_uint64"
                      }
                    ]
                  },
                  "startTime": {
                    "description": "left endpoint of time interval, milliseconds since epoch, inclusive",
                    "allOf": [
                      {
                        "$ref": "#/components/schemas/BigInt_for_uint64"
                      }
                    ]
                  }
                }
              }
            },
            "additionalProperties": false
          },
          {
            "type": "object",
            "required": [
              "All"
            ],
            "properties": {
              "All": {
                "type": "array",
                "items": {
                  "$ref": "#/components/schemas/EventFilter"
                }
              }
            },
            "additionalProperties": false
          },
          {
            "type": "object",
            "required": [
              "Any"
            ],
            "properties": {
              "Any": {
                "type": "array",
                "items": {
                  "$ref": "#/components/schemas/EventFilter"
                }
              }
            },
            "additionalProperties": false
          },
          {
            "type": "object",
            "required": [
              "And"
            ],
            "properties": {
              "And": {
                "type": "array",
                "items": [
                  {
                    "$ref": "#/components/schemas/EventFilter"
                  },
                  {
                    "$ref": "#/components/schemas/EventFilter"
                  }
                ],
                "maxItems": 2,
                "minItems": 2
              }
            },
            "additionalProperties": false
          },
          {
            "type": "object",
            "required": [
              "Or"
            ],
            "properties": {
              "Or": {
                "type": "array",
                "items": [
                  {
                    "$ref": "#/components/schemas/EventFilter"
                  },
                  {
                    "$ref": "#/components/schemas/EventFilter"
                  }
                ],
                "maxItems": 2,
                "minItems": 2
              }
            },
            "additionalProperties": false
          }
        ]
      },
      "EventID": {
        "description": "Unique ID of a Iota Event, the ID is a combination of tx seq number and event seq number, the ID is local to this particular fullnode and will be different from other fullnode.",
        "type": "object",
        "required": [
          "eventSeq",
          "txDigest"
        ],
        "properties": {
          "eventSeq": {
            "$ref": "#/components/schemas/BigInt_for_uint64"
          },
          "txDigest": {
            "$ref": "#/components/schemas/TransactionDigest"
          }
        }
      },
      "ExecuteTransactionRequestType": {
        "type": "string",
        "enum": [
          "WaitForEffectsCert",
          "WaitForLocalExecution"
        ]
      },
      "ExecutionStatus": {
        "oneOf": [
          {
            "type": "object",
            "required": [
              "status"
            ],
            "properties": {
              "status": {
                "type": "string",
                "enum": [
                  "success"
                ]
              }
            }
          },
          {
            "type": "object",
            "required": [
              "error",
              "status"
            ],
            "properties": {
              "error": {
                "type": "string"
              },
              "status": {
                "type": "string",
                "enum": [
                  "failure"
                ]
              }
            }
          }
        ]
      },
      "GasCostSummary": {
        "description": "Summary of the charges in a transaction. Storage is charged independently of computation. There are 3 parts to the storage charges: `storage_cost`: it is the charge of storage at the time the transaction is executed.                 The cost of storage is the number of bytes of the objects being mutated                 multiplied by a variable storage cost per byte `storage_rebate`: this is the amount a user gets back when manipulating an object.                   The `storage_rebate` is the `storage_cost` for an object minus fees. `non_refundable_storage_fee`: not all the value of the object storage cost is                               given back to user and there is a small fraction that                               is kept by the system. This value tracks that charge.\n\nWhen looking at a gas cost summary the amount charged to the user is `computation_cost + storage_cost - storage_rebate` and that is the amount that is deducted from the gas coins. `non_refundable_storage_fee` is collected from the objects being mutated/deleted and it is tracked by the system in storage funds.\n\nObjects deleted, including the older versions of objects mutated, have the storage field on the objects added up to a pool of \"potential rebate\". This rebate then is reduced by the \"nonrefundable rate\" such that: `potential_rebate(storage cost of deleted/mutated objects) = storage_rebate + non_refundable_storage_fee`",
        "type": "object",
        "required": [
          "computationCost",
          "nonRefundableStorageFee",
          "storageCost",
          "storageRebate"
        ],
        "properties": {
          "computationCost": {
            "description": "Cost of computation/execution",
            "allOf": [
              {
                "$ref": "#/components/schemas/BigInt_for_uint64"
              }
            ]
          },
          "nonRefundableStorageFee": {
            "description": "The fee for the rebate. The portion of the storage rebate kept by the system.",
            "allOf": [
              {
                "$ref": "#/components/schemas/BigInt_for_uint64"
              }
            ]
          },
          "storageCost": {
            "description": "Storage cost, it's the sum of all storage cost for all objects created or mutated.",
            "allOf": [
              {
                "$ref": "#/components/schemas/BigInt_for_uint64"
              }
            ]
          },
          "storageRebate": {
            "description": "The amount of storage cost refunded to the user for all objects deleted or mutated in the transaction.",
            "allOf": [
              {
                "$ref": "#/components/schemas/BigInt_for_uint64"
              }
            ]
          }
        }
      },
      "GasData": {
        "type": "object",
        "required": [
          "budget",
          "owner",
          "payment",
          "price"
        ],
        "properties": {
          "budget": {
            "$ref": "#/components/schemas/BigInt_for_uint64"
          },
          "owner": {
            "$ref": "#/components/schemas/IotaAddress"
          },
          "payment": {
            "type": "array",
            "items": {
              "$ref": "#/components/schemas/ObjectRef"
            }
          },
          "price": {
            "$ref": "#/components/schemas/BigInt_for_uint64"
          }
        }
      },
      "GenericSignature": {
        "description": "Due to the incompatibility of [enum Signature] (which dispatches a trait that assumes signature and pubkey bytes for verification), here we add a wrapper enum where member can just implement a lightweight [trait AuthenticatorTrait]. This way MultiSig (and future Authenticators) can implement its own `verify`.",
        "oneOf": [
          {
            "type": "object",
            "required": [
              "MultiSig"
            ],
            "properties": {
              "MultiSig": {
                "$ref": "#/components/schemas/MultiSig"
              }
            },
            "additionalProperties": false
          },
          {
            "type": "object",
            "required": [
              "MultiSigLegacy"
            ],
            "properties": {
              "MultiSigLegacy": {
                "$ref": "#/components/schemas/MultiSigLegacy"
              }
            },
            "additionalProperties": false
          },
          {
            "type": "object",
            "required": [
              "Signature"
            ],
            "properties": {
              "Signature": {
                "$ref": "#/components/schemas/Signature"
              }
            },
            "additionalProperties": false
          },
          {
            "type": "object",
            "required": [
              "ZkLoginAuthenticator"
            ],
            "properties": {
              "ZkLoginAuthenticator": {
                "$ref": "#/components/schemas/ZkLoginAuthenticator"
              }
            },
            "additionalProperties": false
          },
          {
            "type": "object",
            "required": [
              "PasskeyAuthenticator"
            ],
            "properties": {
              "PasskeyAuthenticator": {
                "$ref": "#/components/schemas/PasskeyAuthenticator"
              }
            },
            "additionalProperties": false
          }
        ]
      },
      "GetPastObjectRequest": {
        "type": "object",
        "required": [
          "objectId",
          "version"
        ],
        "properties": {
          "objectId": {
            "description": "the ID of the queried object",
            "allOf": [
              {
                "$ref": "#/components/schemas/ObjectID"
              }
            ]
          },
          "version": {
            "description": "the version of the queried object.",
            "allOf": [
              {
                "$ref": "#/components/schemas/SequenceNumber2"
              }
            ]
          }
        }
      },
      "Hex": {
        "description": "Hex string encoding.",
        "type": "string"
      },
      "InputObjectKind": {
        "oneOf": [
          {
            "type": "object",
            "required": [
              "MovePackage"
            ],
            "properties": {
              "MovePackage": {
                "$ref": "#/components/schemas/ObjectID"
              }
            },
            "additionalProperties": false
          },
          {
            "type": "object",
            "required": [
              "ImmOrOwnedMoveObject"
            ],
            "properties": {
              "ImmOrOwnedMoveObject": {
                "$ref": "#/components/schemas/ObjectRef"
              }
            },
            "additionalProperties": false
          },
          {
            "type": "object",
            "required": [
              "SharedMoveObject"
            ],
            "properties": {
              "SharedMoveObject": {
                "type": "object",
                "required": [
                  "id",
                  "initial_shared_version"
                ],
                "properties": {
                  "id": {
                    "$ref": "#/components/schemas/ObjectID"
                  },
                  "initial_shared_version": {
                    "$ref": "#/components/schemas/SequenceNumber2"
                  },
                  "mutable": {
                    "default": true,
                    "type": "boolean"
                  }
                }
              }
            },
            "additionalProperties": false
          }
        ]
      },
      "IotaActiveJwk": {
        "type": "object",
        "required": [
          "epoch",
          "jwk",
          "jwk_id"
        ],
        "properties": {
          "epoch": {
            "$ref": "#/components/schemas/BigInt_for_uint64"
          },
          "jwk": {
            "$ref": "#/components/schemas/IotaJWK"
          },
          "jwk_id": {
            "$ref": "#/components/schemas/IotaJwkId"
          }
        }
      },
      "IotaAddress": {
        "$ref": "#/components/schemas/Hex"
      },
      "IotaArgument": {
        "description": "An argument to a transaction in a programmable transaction block",
        "oneOf": [
          {
            "description": "The gas coin. The gas coin can only be used by-ref, except for with `TransferObjects`, which can use it by-value.",
            "type": "string",
            "enum": [
              "GasCoin"
            ]
          },
          {
            "description": "One of the input objects or primitive values (from `ProgrammableTransactionBlock` inputs)",
            "type": "object",
            "required": [
              "Input"
            ],
            "properties": {
              "Input": {
                "type": "integer",
                "format": "uint16",
                "minimum": 0.0
              }
            },
            "additionalProperties": false
          },
          {
            "description": "The result of another transaction (from `ProgrammableTransactionBlock` transactions)",
            "type": "object",
            "required": [
              "Result"
            ],
            "properties": {
              "Result": {
                "type": "integer",
                "format": "uint16",
                "minimum": 0.0
              }
            },
            "additionalProperties": false
          },
          {
            "description": "Like a `Result` but it accesses a nested result. Currently, the only usage of this is to access a value from a Move call with multiple return values.",
            "type": "object",
            "required": [
              "NestedResult"
            ],
            "properties": {
              "NestedResult": {
                "type": "array",
                "items": [
                  {
                    "type": "integer",
                    "format": "uint16",
                    "minimum": 0.0
                  },
                  {
                    "type": "integer",
                    "format": "uint16",
                    "minimum": 0.0
                  }
                ],
                "maxItems": 2,
                "minItems": 2
              }
            },
            "additionalProperties": false
          }
        ]
      },
      "IotaAuthenticatorStateExpire": {
        "type": "object",
        "required": [
          "min_epoch"
        ],
        "properties": {
          "min_epoch": {
            "$ref": "#/components/schemas/BigInt_for_uint64"
          }
        }
      },
      "IotaCallArg": {
        "oneOf": [
          {
            "type": "object",
            "oneOf": [
              {
                "type": "object",
                "required": [
                  "digest",
                  "objectId",
                  "objectType",
                  "version"
                ],
                "properties": {
                  "digest": {
                    "$ref": "#/components/schemas/ObjectDigest"
                  },
                  "objectId": {
                    "$ref": "#/components/schemas/ObjectID"
                  },
                  "objectType": {
                    "type": "string",
                    "enum": [
                      "immOrOwnedObject"
                    ]
                  },
                  "version": {
                    "$ref": "#/components/schemas/SequenceNumber2"
                  }
                }
              },
              {
                "type": "object",
                "required": [
                  "initialSharedVersion",
                  "mutable",
                  "objectId",
                  "objectType"
                ],
                "properties": {
                  "initialSharedVersion": {
                    "$ref": "#/components/schemas/SequenceNumber2"
                  },
                  "mutable": {
                    "type": "boolean"
                  },
                  "objectId": {
                    "$ref": "#/components/schemas/ObjectID"
                  },
                  "objectType": {
                    "type": "string",
                    "enum": [
                      "sharedObject"
                    ]
                  }
                }
              },
              {
                "type": "object",
                "required": [
                  "digest",
                  "objectId",
                  "objectType",
                  "version"
                ],
                "properties": {
                  "digest": {
                    "$ref": "#/components/schemas/ObjectDigest"
                  },
                  "objectId": {
                    "$ref": "#/components/schemas/ObjectID"
                  },
                  "objectType": {
                    "type": "string",
                    "enum": [
                      "receiving"
                    ]
                  },
                  "version": {
                    "$ref": "#/components/schemas/SequenceNumber2"
                  }
                }
              }
            ],
            "required": [
              "type"
            ],
            "properties": {
              "type": {
                "type": "string",
                "enum": [
                  "object"
                ]
              }
            }
          },
          {
            "type": "object",
            "required": [
              "type",
              "value"
            ],
            "properties": {
              "type": {
                "type": "string",
                "enum": [
                  "pure"
                ]
              },
              "value": {
                "$ref": "#/components/schemas/IotaJsonValue"
              },
              "valueType": {
                "default": null,
                "type": [
                  "string",
                  "null"
                ]
              }
            }
          }
        ]
      },
      "IotaChangeEpoch": {
        "type": "object",
        "required": [
          "computation_charge",
          "epoch",
          "epoch_start_timestamp_ms",
          "storage_charge",
          "storage_rebate"
        ],
        "properties": {
          "computation_charge": {
            "$ref": "#/components/schemas/BigInt_for_uint64"
          },
          "epoch": {
            "$ref": "#/components/schemas/BigInt_for_uint64"
          },
          "epoch_start_timestamp_ms": {
            "$ref": "#/components/schemas/BigInt_for_uint64"
          },
          "storage_charge": {
            "$ref": "#/components/schemas/BigInt_for_uint64"
          },
          "storage_rebate": {
            "$ref": "#/components/schemas/BigInt_for_uint64"
          }
        }
      },
      "IotaCoinMetadata": {
        "type": "object",
        "required": [
          "decimals",
          "description",
          "name",
          "symbol"
        ],
        "properties": {
          "decimals": {
            "description": "Number of decimal places the coin uses.",
            "type": "integer",
            "format": "uint8",
            "minimum": 0.0
          },
          "description": {
            "description": "Description of the token",
            "type": "string"
          },
          "iconUrl": {
            "description": "URL for the token logo",
            "type": [
              "string",
              "null"
            ]
          },
          "id": {
            "description": "Object id for the CoinMetadata object",
            "anyOf": [
              {
                "$ref": "#/components/schemas/ObjectID"
              },
              {
                "type": "null"
              }
            ]
          },
          "name": {
            "description": "Name for the token",
            "type": "string"
          },
          "symbol": {
            "description": "Symbol for the token",
            "type": "string"
          }
        }
      },
      "IotaEndOfEpochTransactionKind": {
        "oneOf": [
          {
            "type": "string",
            "enum": [
              "AuthenticatorStateCreate",
              "CoinDenyListStateCreate"
            ]
          },
          {
            "type": "object",
            "required": [
              "ChangeEpoch"
            ],
            "properties": {
              "ChangeEpoch": {
                "$ref": "#/components/schemas/IotaChangeEpoch"
              }
            },
            "additionalProperties": false
          },
          {
            "type": "object",
            "required": [
              "AuthenticatorStateExpire"
            ],
            "properties": {
              "AuthenticatorStateExpire": {
                "$ref": "#/components/schemas/IotaAuthenticatorStateExpire"
              }
            },
            "additionalProperties": false
          },
          {
            "type": "object",
            "required": [
              "BridgeStateCreate"
            ],
            "properties": {
              "BridgeStateCreate": {
                "$ref": "#/components/schemas/CheckpointDigest"
              }
            },
            "additionalProperties": false
          },
          {
            "type": "object",
            "required": [
              "BridgeCommitteeUpdate"
            ],
            "properties": {
              "BridgeCommitteeUpdate": {
                "$ref": "#/components/schemas/SequenceNumber"
              }
            },
            "additionalProperties": false
          }
        ]
      },
      "IotaExecutionResult": {
        "type": "object",
        "properties": {
          "mutableReferenceOutputs": {
            "description": "The value of any arguments that were mutably borrowed. Non-mut borrowed values are not included",
            "type": "array",
            "items": {
              "type": "array",
              "items": [
                {
                  "$ref": "#/components/schemas/IotaArgument"
                },
                {
                  "type": "array",
                  "items": {
                    "type": "integer",
                    "format": "uint8",
                    "minimum": 0.0
                  }
                },
                {
                  "$ref": "#/components/schemas/TypeTag"
                }
              ],
              "maxItems": 3,
              "minItems": 3
            }
          },
          "returnValues": {
            "description": "The return values from the transaction",
            "type": "array",
            "items": {
              "type": "array",
              "items": [
                {
                  "type": "array",
                  "items": {
                    "type": "integer",
                    "format": "uint8",
                    "minimum": 0.0
                  }
                },
                {
                  "$ref": "#/components/schemas/TypeTag"
                }
              ],
              "maxItems": 2,
              "minItems": 2
            }
          }
        }
      },
      "IotaJWK": {
        "type": "object",
        "required": [
          "alg",
          "e",
          "kty",
          "n"
        ],
        "properties": {
          "alg": {
            "type": "string"
          },
          "e": {
            "type": "string"
          },
          "kty": {
            "type": "string"
          },
          "n": {
            "type": "string"
          }
        }
      },
      "IotaJsonValue": {},
      "IotaJwkId": {
        "type": "object",
        "required": [
          "iss",
          "kid"
        ],
        "properties": {
          "iss": {
            "type": "string"
          },
          "kid": {
            "type": "string"
          }
        }
      },
      "IotaMoveAbility": {
        "type": "string",
        "enum": [
          "Copy",
          "Drop",
          "Store",
          "Key"
        ]
      },
      "IotaMoveAbilitySet": {
        "type": "object",
        "required": [
          "abilities"
        ],
        "properties": {
          "abilities": {
            "type": "array",
            "items": {
              "$ref": "#/components/schemas/IotaMoveAbility"
            }
          }
        }
      },
      "IotaMoveModuleId": {
        "type": "object",
        "required": [
          "address",
          "name"
        ],
        "properties": {
          "address": {
            "type": "string"
          },
          "name": {
            "type": "string"
          }
        }
      },
      "IotaMoveNormalizedField": {
        "type": "object",
        "required": [
          "name",
          "type"
        ],
        "properties": {
          "name": {
            "type": "string"
          },
          "type": {
            "$ref": "#/components/schemas/IotaMoveNormalizedType"
          }
        }
      },
      "IotaMoveNormalizedFunction": {
        "type": "object",
        "required": [
          "isEntry",
          "parameters",
          "return",
          "typeParameters",
          "visibility"
        ],
        "properties": {
          "isEntry": {
            "type": "boolean"
          },
          "parameters": {
            "type": "array",
            "items": {
              "$ref": "#/components/schemas/IotaMoveNormalizedType"
            }
          },
          "return": {
            "type": "array",
            "items": {
              "$ref": "#/components/schemas/IotaMoveNormalizedType"
            }
          },
          "typeParameters": {
            "type": "array",
            "items": {
              "$ref": "#/components/schemas/IotaMoveAbilitySet"
            }
          },
          "visibility": {
            "$ref": "#/components/schemas/IotaMoveVisibility"
          }
        }
      },
      "IotaMoveNormalizedModule": {
        "type": "object",
        "required": [
          "address",
          "exposedFunctions",
          "fileFormatVersion",
          "friends",
          "name",
          "structs"
        ],
        "properties": {
          "address": {
            "type": "string"
          },
          "exposedFunctions": {
            "type": "object",
            "additionalProperties": {
              "$ref": "#/components/schemas/IotaMoveNormalizedFunction"
            }
          },
          "fileFormatVersion": {
            "type": "integer",
            "format": "uint32",
            "minimum": 0.0
          },
          "friends": {
            "type": "array",
            "items": {
              "$ref": "#/components/schemas/IotaMoveModuleId"
            }
          },
          "name": {
            "type": "string"
          },
          "structs": {
            "type": "object",
            "additionalProperties": {
              "$ref": "#/components/schemas/IotaMoveNormalizedStruct"
            }
          }
        }
      },
      "IotaMoveNormalizedStruct": {
        "type": "object",
        "required": [
          "abilities",
          "fields",
          "typeParameters"
        ],
        "properties": {
          "abilities": {
            "$ref": "#/components/schemas/IotaMoveAbilitySet"
          },
          "fields": {
            "type": "array",
            "items": {
              "$ref": "#/components/schemas/IotaMoveNormalizedField"
            }
          },
          "typeParameters": {
            "type": "array",
            "items": {
              "$ref": "#/components/schemas/IotaMoveStructTypeParameter"
            }
          }
        }
      },
      "IotaMoveNormalizedType": {
        "oneOf": [
          {
            "type": "string",
            "enum": [
              "Bool",
              "U8",
              "U16",
              "U32",
              "U64",
              "U128",
              "U256",
              "Address",
              "Signer"
            ]
          },
          {
            "type": "object",
            "required": [
              "Struct"
            ],
            "properties": {
              "Struct": {
                "type": "object",
                "required": [
                  "address",
                  "module",
                  "name",
                  "typeArguments"
                ],
                "properties": {
                  "address": {
                    "type": "string"
                  },
                  "module": {
                    "type": "string"
                  },
                  "name": {
                    "type": "string"
                  },
                  "typeArguments": {
                    "type": "array",
                    "items": {
                      "$ref": "#/components/schemas/IotaMoveNormalizedType"
                    }
                  }
                }
              }
            },
            "additionalProperties": false
          },
          {
            "type": "object",
            "required": [
              "Vector"
            ],
            "properties": {
              "Vector": {
                "$ref": "#/components/schemas/IotaMoveNormalizedType"
              }
            },
            "additionalProperties": false
          },
          {
            "type": "object",
            "required": [
              "TypeParameter"
            ],
            "properties": {
              "TypeParameter": {
                "type": "integer",
                "format": "uint16",
                "minimum": 0.0
              }
            },
            "additionalProperties": false
          },
          {
            "type": "object",
            "required": [
              "Reference"
            ],
            "properties": {
              "Reference": {
                "$ref": "#/components/schemas/IotaMoveNormalizedType"
              }
            },
            "additionalProperties": false
          },
          {
            "type": "object",
            "required": [
              "MutableReference"
            ],
            "properties": {
              "MutableReference": {
                "$ref": "#/components/schemas/IotaMoveNormalizedType"
              }
            },
            "additionalProperties": false
          }
        ]
      },
      "IotaMoveStructTypeParameter": {
        "type": "object",
        "required": [
          "constraints",
          "isPhantom"
        ],
        "properties": {
          "constraints": {
            "$ref": "#/components/schemas/IotaMoveAbilitySet"
          },
          "isPhantom": {
            "type": "boolean"
          }
        }
      },
      "IotaMoveVisibility": {
        "type": "string",
        "enum": [
          "Private",
          "Public",
          "Friend"
        ]
      },
      "IotaObjectDataFilter": {
        "oneOf": [
          {
            "type": "object",
            "required": [
              "MatchAll"
            ],
            "properties": {
              "MatchAll": {
                "type": "array",
                "items": {
                  "$ref": "#/components/schemas/IotaObjectDataFilter"
                }
              }
            },
            "additionalProperties": false
          },
          {
            "type": "object",
            "required": [
              "MatchAny"
            ],
            "properties": {
              "MatchAny": {
                "type": "array",
                "items": {
                  "$ref": "#/components/schemas/IotaObjectDataFilter"
                }
              }
            },
            "additionalProperties": false
          },
          {
            "type": "object",
            "required": [
              "MatchNone"
            ],
            "properties": {
              "MatchNone": {
                "type": "array",
                "items": {
                  "$ref": "#/components/schemas/IotaObjectDataFilter"
                }
              }
            },
            "additionalProperties": false
          },
          {
            "description": "Query by type a specified Package.",
            "type": "object",
            "required": [
              "Package"
            ],
            "properties": {
              "Package": {
                "$ref": "#/components/schemas/ObjectID"
              }
            },
            "additionalProperties": false
          },
          {
            "description": "Query by type a specified Move module.",
            "type": "object",
            "required": [
              "MoveModule"
            ],
            "properties": {
              "MoveModule": {
                "type": "object",
                "required": [
                  "module",
                  "package"
                ],
                "properties": {
                  "module": {
                    "description": "the module name",
                    "type": "string"
                  },
                  "package": {
                    "description": "the Move package ID",
                    "allOf": [
                      {
                        "$ref": "#/components/schemas/ObjectID"
                      }
                    ]
                  }
                }
              }
            },
            "additionalProperties": false
          },
          {
            "description": "Query by type",
            "type": "object",
            "required": [
              "StructType"
            ],
            "properties": {
              "StructType": {
                "type": "string"
              }
            },
            "additionalProperties": false
          },
          {
            "type": "object",
            "required": [
              "AddressOwner"
            ],
            "properties": {
              "AddressOwner": {
                "$ref": "#/components/schemas/IotaAddress"
              }
            },
            "additionalProperties": false
          },
          {
            "type": "object",
            "required": [
              "ObjectOwner"
            ],
            "properties": {
              "ObjectOwner": {
                "$ref": "#/components/schemas/ObjectID"
              }
            },
            "additionalProperties": false
          },
          {
            "type": "object",
            "required": [
              "ObjectId"
            ],
            "properties": {
              "ObjectId": {
                "$ref": "#/components/schemas/ObjectID"
              }
            },
            "additionalProperties": false
          },
          {
            "type": "object",
            "required": [
              "ObjectIds"
            ],
            "properties": {
              "ObjectIds": {
                "type": "array",
                "items": {
                  "$ref": "#/components/schemas/ObjectID"
                }
              }
            },
            "additionalProperties": false
          },
          {
            "type": "object",
            "required": [
              "Version"
            ],
            "properties": {
              "Version": {
                "$ref": "#/components/schemas/BigInt_for_uint64"
              }
            },
            "additionalProperties": false
          }
        ]
      },
      "IotaObjectResponse": {
        "type": "object",
        "properties": {
          "data": {
            "anyOf": [
              {
                "$ref": "#/components/schemas/ObjectData"
              },
              {
                "type": "null"
              }
            ]
          },
          "error": {
            "anyOf": [
              {
                "$ref": "#/components/schemas/ObjectResponseError"
              },
              {
                "type": "null"
              }
            ]
          }
        }
      },
      "IotaProgrammableMoveCall": {
        "description": "The transaction for calling a Move function, either an entry function or a public function (which cannot return references).",
        "type": "object",
        "required": [
          "function",
          "module",
          "package"
        ],
        "properties": {
          "arguments": {
            "description": "The arguments to the function.",
            "type": "array",
            "items": {
              "$ref": "#/components/schemas/IotaArgument"
            }
          },
          "function": {
            "description": "The function to be called.",
            "type": "string"
          },
          "module": {
            "description": "The specific module in the package containing the function.",
            "type": "string"
          },
          "package": {
            "description": "The package containing the module and function.",
            "allOf": [
              {
                "$ref": "#/components/schemas/ObjectID"
              }
            ]
          },
          "type_arguments": {
            "description": "The type arguments to the function.",
            "type": "array",
            "items": {
              "type": "string"
            }
          }
        }
      },
      "IotaSystemStateSummary": {
        "description": "This is the JSON-RPC type for the IOTA system state object. It flattens all fields to make them top-level fields such that it as minimum dependencies to the internal data structures of the IOTA system state type.",
        "type": "object",
        "required": [
          "activeValidators",
          "atRiskValidators",
          "epoch",
          "epochDurationMs",
          "epochStartTimestampMs",
          "inactivePoolsId",
          "inactivePoolsSize",
          "iotaTotalSupply",
          "iotaTreasuryCapId",
          "maxValidatorCount",
          "minValidatorJoiningStake",
          "pendingActiveValidatorsId",
          "pendingActiveValidatorsSize",
          "pendingRemovals",
          "protocolVersion",
          "referenceGasPrice",
          "safeMode",
          "safeModeComputationRewards",
          "safeModeNonRefundableStorageFee",
          "safeModeStorageCharges",
          "safeModeStorageRebates",
          "stakingPoolMappingsId",
          "stakingPoolMappingsSize",
          "storageFundNonRefundableBalance",
          "storageFundTotalObjectStorageRebates",
          "systemStateVersion",
          "totalStake",
          "validatorCandidatesId",
          "validatorCandidatesSize",
          "validatorLowStakeGracePeriod",
          "validatorLowStakeThreshold",
          "validatorReportRecords",
          "validatorVeryLowStakeThreshold"
        ],
        "properties": {
          "activeValidators": {
            "description": "The list of active validators in the current epoch.",
            "type": "array",
            "items": {
              "$ref": "#/components/schemas/IotaValidatorSummary"
            }
          },
          "atRiskValidators": {
            "description": "Map storing the number of epochs for which each validator has been below the low stake threshold.",
            "type": "array",
            "items": {
              "type": "array",
              "items": [
                {
                  "$ref": "#/components/schemas/IotaAddress"
                },
                {
                  "$ref": "#/components/schemas/BigInt_for_uint64"
                }
              ],
              "maxItems": 2,
              "minItems": 2
            }
          },
          "epoch": {
            "description": "The current epoch ID, starting from 0.",
            "allOf": [
              {
                "$ref": "#/components/schemas/BigInt_for_uint64"
              }
            ]
          },
          "epochDurationMs": {
            "description": "The duration of an epoch, in milliseconds.",
            "allOf": [
              {
                "$ref": "#/components/schemas/BigInt_for_uint64"
              }
            ]
          },
          "epochStartTimestampMs": {
            "description": "Unix timestamp of the current epoch start",
            "allOf": [
              {
                "$ref": "#/components/schemas/BigInt_for_uint64"
              }
            ]
          },
          "inactivePoolsId": {
            "description": "ID of the object that maps from a staking pool ID to the inactive validator that has that pool as its staking pool.",
            "allOf": [
              {
                "$ref": "#/components/schemas/ObjectID"
              }
            ]
          },
          "inactivePoolsSize": {
            "description": "Number of inactive staking pools.",
            "allOf": [
              {
                "$ref": "#/components/schemas/BigInt_for_uint64"
              }
            ]
          },
          "iotaTotalSupply": {
            "description": "The current IOTA supply.",
            "allOf": [
              {
                "$ref": "#/components/schemas/BigInt_for_uint64"
              }
            ]
          },
          "iotaTreasuryCapId": {
            "description": "The `TreasuryCap<IOTA>` object ID.",
            "allOf": [
              {
                "$ref": "#/components/schemas/ObjectID"
              }
            ]
          },
          "maxValidatorCount": {
            "description": "Maximum number of active validators at any moment. We do not allow the number of validators in any epoch to go above this.",
            "allOf": [
              {
                "$ref": "#/components/schemas/BigInt_for_uint64"
              }
            ]
          },
          "minValidatorJoiningStake": {
            "description": "Lower-bound on the amount of stake required to become a validator.",
            "allOf": [
              {
                "$ref": "#/components/schemas/BigInt_for_uint64"
              }
            ]
          },
          "pendingActiveValidatorsId": {
            "description": "ID of the object that contains the list of new validators that will join at the end of the epoch.",
            "allOf": [
              {
                "$ref": "#/components/schemas/ObjectID"
              }
            ]
          },
          "pendingActiveValidatorsSize": {
            "description": "Number of new validators that will join at the end of the epoch.",
            "allOf": [
              {
                "$ref": "#/components/schemas/BigInt_for_uint64"
              }
            ]
          },
          "pendingRemovals": {
            "description": "Removal requests from the validators. Each element is an index pointing to `active_validators`.",
            "type": "array",
            "items": {
              "$ref": "#/components/schemas/BigInt_for_uint64"
            }
          },
          "protocolVersion": {
            "description": "The current protocol version, starting from 1.",
            "allOf": [
              {
                "$ref": "#/components/schemas/BigInt_for_uint64"
              }
            ]
          },
          "referenceGasPrice": {
            "description": "The reference gas price for the current epoch.",
            "allOf": [
              {
                "$ref": "#/components/schemas/BigInt_for_uint64"
              }
            ]
          },
          "safeMode": {
            "description": "Whether the system is running in a downgraded safe mode due to a non-recoverable bug. This is set whenever we failed to execute advance_epoch, and ended up executing advance_epoch_safe_mode. It can be reset once we are able to successfully execute advance_epoch.",
            "type": "boolean"
          },
          "safeModeComputationRewards": {
            "description": "Amount of computation rewards accumulated (and not yet distributed) during safe mode.",
            "allOf": [
              {
                "$ref": "#/components/schemas/BigInt_for_uint64"
              }
            ]
          },
          "safeModeNonRefundableStorageFee": {
            "description": "Amount of non-refundable storage fee accumulated during safe mode.",
            "allOf": [
              {
                "$ref": "#/components/schemas/BigInt_for_uint64"
              }
            ]
          },
          "safeModeStorageCharges": {
            "description": "Amount of storage charges accumulated (and not yet distributed) during safe mode.",
            "allOf": [
              {
                "$ref": "#/components/schemas/BigInt_for_uint64"
              }
            ]
          },
          "safeModeStorageRebates": {
            "description": "Amount of storage rebates accumulated (and not yet burned) during safe mode.",
            "allOf": [
              {
                "$ref": "#/components/schemas/BigInt_for_uint64"
              }
            ]
          },
          "stakingPoolMappingsId": {
            "description": "ID of the object that maps from staking pool's ID to the iota address of a validator.",
            "allOf": [
              {
                "$ref": "#/components/schemas/ObjectID"
              }
            ]
          },
          "stakingPoolMappingsSize": {
            "description": "Number of staking pool mappings.",
            "allOf": [
              {
                "$ref": "#/components/schemas/BigInt_for_uint64"
              }
            ]
          },
          "storageFundNonRefundableBalance": {
            "description": "The non-refundable portion of the storage fund coming from non-refundable storage rebates and any leftover staking rewards.",
            "allOf": [
              {
                "$ref": "#/components/schemas/BigInt_for_uint64"
              }
            ]
          },
          "storageFundTotalObjectStorageRebates": {
            "description": "The storage rebates of all the objects on-chain stored in the storage fund.",
            "allOf": [
              {
                "$ref": "#/components/schemas/BigInt_for_uint64"
              }
            ]
          },
          "systemStateVersion": {
            "description": "The current version of the system state data structure type.",
            "allOf": [
              {
                "$ref": "#/components/schemas/BigInt_for_uint64"
              }
            ]
          },
          "totalStake": {
            "description": "Total amount of stake from all active validators at the beginning of the epoch.",
            "allOf": [
              {
                "$ref": "#/components/schemas/BigInt_for_uint64"
              }
            ]
          },
          "validatorCandidatesId": {
            "description": "ID of the object that stores preactive validators, mapping their addresses to their `Validator` structs.",
            "allOf": [
              {
                "$ref": "#/components/schemas/ObjectID"
              }
            ]
          },
          "validatorCandidatesSize": {
            "description": "Number of preactive validators.",
            "allOf": [
              {
                "$ref": "#/components/schemas/BigInt_for_uint64"
              }
            ]
          },
          "validatorLowStakeGracePeriod": {
            "description": "A validator can have stake below `validator_low_stake_threshold` for this many epochs before being kicked out.",
            "allOf": [
              {
                "$ref": "#/components/schemas/BigInt_for_uint64"
              }
            ]
          },
          "validatorLowStakeThreshold": {
            "description": "Validators with stake amount below `validator_low_stake_threshold` are considered to have low stake and will be escorted out of the validator set after being below this threshold for more than `validator_low_stake_grace_period` number of epochs.",
            "allOf": [
              {
                "$ref": "#/components/schemas/BigInt_for_uint64"
              }
            ]
          },
          "validatorReportRecords": {
            "description": "A map storing the records of validator reporting each other.",
            "type": "array",
            "items": {
              "type": "array",
              "items": [
                {
                  "$ref": "#/components/schemas/IotaAddress"
                },
                {
                  "type": "array",
                  "items": {
                    "$ref": "#/components/schemas/IotaAddress"
                  }
                }
              ],
              "maxItems": 2,
              "minItems": 2
            }
          },
          "validatorVeryLowStakeThreshold": {
            "description": "Validators with stake below `validator_very_low_stake_threshold` will be removed immediately at epoch change, no grace period.",
            "allOf": [
              {
                "$ref": "#/components/schemas/BigInt_for_uint64"
              }
            ]
          }
        }
      },
      "IotaTransaction": {
        "description": "A single transaction in a programmable transaction block.",
        "oneOf": [
          {
            "description": "A call to either an entry or a public Move function",
            "type": "object",
            "required": [
              "MoveCall"
            ],
            "properties": {
              "MoveCall": {
                "$ref": "#/components/schemas/IotaProgrammableMoveCall"
              }
            },
            "additionalProperties": false
          },
          {
            "description": "`(Vec<forall T:key+store. T>, address)` It sends n-objects to the specified address. These objects must have store (public transfer) and either the previous owner must be an address or the object must be newly created.",
            "type": "object",
            "required": [
              "TransferObjects"
            ],
            "properties": {
              "TransferObjects": {
                "type": "array",
                "items": [
                  {
                    "type": "array",
                    "items": {
                      "$ref": "#/components/schemas/IotaArgument"
                    }
                  },
                  {
                    "$ref": "#/components/schemas/IotaArgument"
                  }
                ],
                "maxItems": 2,
                "minItems": 2
              }
            },
            "additionalProperties": false
          },
          {
            "description": "`(&mut Coin<T>, Vec<u64>)` -> `Vec<Coin<T>>` It splits off some amounts into a new coins with those amounts",
            "type": "object",
            "required": [
              "SplitCoins"
            ],
            "properties": {
              "SplitCoins": {
                "type": "array",
                "items": [
                  {
                    "$ref": "#/components/schemas/IotaArgument"
                  },
                  {
                    "type": "array",
                    "items": {
                      "$ref": "#/components/schemas/IotaArgument"
                    }
                  }
                ],
                "maxItems": 2,
                "minItems": 2
              }
            },
            "additionalProperties": false
          },
          {
            "description": "`(&mut Coin<T>, Vec<Coin<T>>)` It merges n-coins into the first coin",
            "type": "object",
            "required": [
              "MergeCoins"
            ],
            "properties": {
              "MergeCoins": {
                "type": "array",
                "items": [
                  {
                    "$ref": "#/components/schemas/IotaArgument"
                  },
                  {
                    "type": "array",
                    "items": {
                      "$ref": "#/components/schemas/IotaArgument"
                    }
                  }
                ],
                "maxItems": 2,
                "minItems": 2
              }
            },
            "additionalProperties": false
          },
          {
            "description": "Publishes a Move package. It takes the package bytes and a list of the package's transitive dependencies to link against on-chain.",
            "type": "object",
            "required": [
              "Publish"
            ],
            "properties": {
              "Publish": {
                "type": "array",
                "items": {
                  "$ref": "#/components/schemas/ObjectID"
                }
              }
            },
            "additionalProperties": false
          },
          {
            "description": "Upgrades a Move package",
            "type": "object",
            "required": [
              "Upgrade"
            ],
            "properties": {
              "Upgrade": {
                "type": "array",
                "items": [
                  {
                    "type": "array",
                    "items": {
                      "$ref": "#/components/schemas/ObjectID"
                    }
                  },
                  {
                    "$ref": "#/components/schemas/ObjectID"
                  },
                  {
                    "$ref": "#/components/schemas/IotaArgument"
                  }
                ],
                "maxItems": 3,
                "minItems": 3
              }
            },
            "additionalProperties": false
          },
          {
            "description": "`forall T: Vec<T> -> vector<T>` Given n-values of the same type, it constructs a vector. For non objects or an empty vector, the type tag must be specified.",
            "type": "object",
            "required": [
              "MakeMoveVec"
            ],
            "properties": {
              "MakeMoveVec": {
                "type": "array",
                "items": [
                  {
                    "type": [
                      "string",
                      "null"
                    ]
                  },
                  {
                    "type": "array",
                    "items": {
                      "$ref": "#/components/schemas/IotaArgument"
                    }
                  }
                ],
                "maxItems": 2,
                "minItems": 2
              }
            },
            "additionalProperties": false
          }
        ]
      },
      "IotaTransactionBlockBuilderMode": {
        "oneOf": [
          {
            "description": "Regular Iota Transactions that are committed on chain",
            "type": "string",
            "enum": [
              "Commit"
            ]
          },
          {
            "description": "Simulated transaction that allows calling any Move function with arbitrary values.",
            "type": "string",
            "enum": [
              "DevInspect"
            ]
          }
        ]
      },
      "IotaValidatorSummary": {
        "description": "This is the JSON-RPC type for the IOTA validator. It flattens all inner structures to top-level fields so that they are decoupled from the internal definitions.",
        "type": "object",
        "required": [
          "commissionRate",
          "description",
          "exchangeRatesId",
          "exchangeRatesSize",
          "gasPrice",
          "imageUrl",
          "iotaAddress",
          "name",
          "netAddress",
          "networkPubkeyBytes",
          "nextEpochCommissionRate",
          "nextEpochGasPrice",
          "nextEpochStake",
          "operationCapId",
          "p2pAddress",
          "pendingPoolTokenWithdraw",
          "pendingStake",
          "pendingTotalIotaWithdraw",
          "poolTokenBalance",
          "primaryAddress",
          "projectUrl",
          "proofOfPossessionBytes",
          "protocolPubkeyBytes",
          "rewardsPool",
          "stakingPoolId",
          "stakingPoolIotaBalance",
          "votingPower",
          "workerAddress",
          "workerPubkeyBytes"
        ],
        "properties": {
          "commissionRate": {
            "$ref": "#/components/schemas/BigInt_for_uint64"
          },
          "description": {
            "type": "string"
          },
          "exchangeRatesId": {
            "description": "ID of the exchange rate table object.",
            "allOf": [
              {
                "$ref": "#/components/schemas/ObjectID"
              }
            ]
          },
          "exchangeRatesSize": {
            "description": "Number of exchange rates in the table.",
            "allOf": [
              {
                "$ref": "#/components/schemas/BigInt_for_uint64"
              }
            ]
          },
          "gasPrice": {
            "$ref": "#/components/schemas/BigInt_for_uint64"
          },
          "imageUrl": {
            "type": "string"
          },
          "iotaAddress": {
            "$ref": "#/components/schemas/IotaAddress"
          },
          "name": {
            "type": "string"
          },
          "netAddress": {
            "type": "string"
          },
          "networkPubkeyBytes": {
            "$ref": "#/components/schemas/Base64"
          },
          "nextEpochCommissionRate": {
            "$ref": "#/components/schemas/BigInt_for_uint64"
          },
          "nextEpochGasPrice": {
            "$ref": "#/components/schemas/BigInt_for_uint64"
          },
          "nextEpochNetAddress": {
            "type": [
              "string",
              "null"
            ]
          },
          "nextEpochNetworkPubkeyBytes": {
            "default": null,
            "anyOf": [
              {
                "$ref": "#/components/schemas/Base64"
              },
              {
                "type": "null"
              }
            ]
          },
          "nextEpochP2pAddress": {
            "type": [
              "string",
              "null"
            ]
          },
          "nextEpochPrimaryAddress": {
            "type": [
              "string",
              "null"
            ]
          },
          "nextEpochProofOfPossession": {
            "default": null,
            "anyOf": [
              {
                "$ref": "#/components/schemas/Base64"
              },
              {
                "type": "null"
              }
            ]
          },
          "nextEpochProtocolPubkeyBytes": {
            "default": null,
            "anyOf": [
              {
                "$ref": "#/components/schemas/Base64"
              },
              {
                "type": "null"
              }
            ]
          },
          "nextEpochStake": {
            "$ref": "#/components/schemas/BigInt_for_uint64"
          },
          "nextEpochWorkerAddress": {
            "type": [
              "string",
              "null"
            ]
          },
          "nextEpochWorkerPubkeyBytes": {
            "default": null,
            "anyOf": [
              {
                "$ref": "#/components/schemas/Base64"
              },
              {
                "type": "null"
              }
            ]
          },
          "operationCapId": {
            "$ref": "#/components/schemas/ObjectID"
          },
          "p2pAddress": {
            "type": "string"
          },
          "pendingPoolTokenWithdraw": {
            "description": "Pending pool token withdrawn during the current epoch, emptied at epoch boundaries.",
            "allOf": [
              {
                "$ref": "#/components/schemas/BigInt_for_uint64"
              }
            ]
          },
          "pendingStake": {
            "description": "Pending stake amount for this epoch.",
            "allOf": [
              {
                "$ref": "#/components/schemas/BigInt_for_uint64"
              }
            ]
          },
          "pendingTotalIotaWithdraw": {
            "description": "Pending stake withdrawn during the current epoch, emptied at epoch boundaries.",
            "allOf": [
              {
                "$ref": "#/components/schemas/BigInt_for_uint64"
              }
            ]
          },
          "poolTokenBalance": {
            "description": "Total number of pool tokens issued by the pool.",
            "allOf": [
              {
                "$ref": "#/components/schemas/BigInt_for_uint64"
              }
            ]
          },
          "primaryAddress": {
            "type": "string"
          },
          "projectUrl": {
            "type": "string"
          },
          "proofOfPossessionBytes": {
            "$ref": "#/components/schemas/Base64"
          },
          "protocolPubkeyBytes": {
            "$ref": "#/components/schemas/Base64"
          },
          "rewardsPool": {
            "description": "The epoch stake rewards will be added here at the end of each epoch.",
            "allOf": [
              {
                "$ref": "#/components/schemas/BigInt_for_uint64"
              }
            ]
          },
          "stakingPoolActivationEpoch": {
            "description": "The epoch at which this pool became active.",
            "default": null,
            "anyOf": [
              {
                "$ref": "#/components/schemas/BigInt_for_uint64"
              },
              {
                "type": "null"
              }
            ]
          },
          "stakingPoolDeactivationEpoch": {
            "description": "The epoch at which this staking pool ceased to be active. `None` = {pre-active, active},",
            "default": null,
            "anyOf": [
              {
                "$ref": "#/components/schemas/BigInt_for_uint64"
              },
              {
                "type": "null"
              }
            ]
          },
          "stakingPoolId": {
            "description": "ID of the staking pool object.",
            "allOf": [
              {
                "$ref": "#/components/schemas/ObjectID"
              }
            ]
          },
          "stakingPoolIotaBalance": {
            "description": "The total number of IOTA tokens in this pool.",
            "allOf": [
              {
                "$ref": "#/components/schemas/BigInt_for_uint64"
              }
            ]
          },
          "votingPower": {
            "$ref": "#/components/schemas/BigInt_for_uint64"
          },
          "workerAddress": {
            "type": "string"
          },
          "workerPubkeyBytes": {
            "$ref": "#/components/schemas/Base64"
          }
        }
      },
      "MoveCallMetrics": {
        "type": "object",
        "required": [
          "rank30Days",
          "rank3Days",
          "rank7Days"
        ],
        "properties": {
          "rank30Days": {
            "description": "The count of calls of each function in the last 30 days.",
            "type": "array",
            "items": {
              "type": "array",
              "items": [
                {
                  "$ref": "#/components/schemas/MoveFunctionName"
                },
                {
                  "$ref": "#/components/schemas/BigInt_for_uint"
                }
              ],
              "maxItems": 2,
              "minItems": 2
            }
          },
          "rank3Days": {
            "description": "The count of calls of each function in the last 3 days.",
            "type": "array",
            "items": {
              "type": "array",
              "items": [
                {
                  "$ref": "#/components/schemas/MoveFunctionName"
                },
                {
                  "$ref": "#/components/schemas/BigInt_for_uint"
                }
              ],
              "maxItems": 2,
              "minItems": 2
            }
          },
          "rank7Days": {
            "description": "The count of calls of each function in the last 7 days.",
            "type": "array",
            "items": {
              "type": "array",
              "items": [
                {
                  "$ref": "#/components/schemas/MoveFunctionName"
                },
                {
                  "$ref": "#/components/schemas/BigInt_for_uint"
                }
              ],
              "maxItems": 2,
              "minItems": 2
            }
          }
        }
      },
      "MoveCallParams": {
        "type": "object",
        "required": [
          "arguments",
          "function",
          "module",
          "packageObjectId"
        ],
        "properties": {
          "arguments": {
            "type": "array",
            "items": {
              "$ref": "#/components/schemas/IotaJsonValue"
            }
          },
          "function": {
            "type": "string"
          },
          "module": {
            "type": "string"
          },
          "packageObjectId": {
            "$ref": "#/components/schemas/ObjectID"
          },
          "typeArguments": {
            "default": [],
            "type": "array",
            "items": {
              "$ref": "#/components/schemas/TypeTag"
            }
          }
        }
      },
      "MoveFunctionArgType": {
        "oneOf": [
          {
            "type": "string",
            "enum": [
              "Pure"
            ]
          },
          {
            "type": "object",
            "required": [
              "Object"
            ],
            "properties": {
              "Object": {
                "$ref": "#/components/schemas/ObjectValueKind"
              }
            },
            "additionalProperties": false
          }
        ]
      },
      "MoveFunctionName": {
        "description": "Identifies a Move function.",
        "type": "object",
        "required": [
          "function",
          "module",
          "package"
        ],
        "properties": {
          "function": {
            "description": "The function name.",
            "type": "string"
          },
          "module": {
            "description": "The module name to which the function belongs.",
            "type": "string"
          },
          "package": {
            "description": "The package ID to which the function belongs.",
            "allOf": [
              {
                "$ref": "#/components/schemas/ObjectID"
              }
            ]
          }
        }
      },
      "MoveStruct": {
        "anyOf": [
          {
            "type": "array",
            "items": {
              "$ref": "#/components/schemas/MoveValue"
            }
          },
          {
            "type": "object",
            "required": [
              "fields",
              "type"
            ],
            "properties": {
              "fields": {
                "type": "object",
                "additionalProperties": {
                  "$ref": "#/components/schemas/MoveValue"
                }
              },
              "type": {
                "type": "string"
              }
            }
          },
          {
            "type": "object",
            "additionalProperties": {
              "$ref": "#/components/schemas/MoveValue"
            }
          }
        ]
      },
      "MoveValue": {
        "anyOf": [
          {
            "type": "integer",
            "format": "uint32",
            "minimum": 0.0
          },
          {
            "type": "boolean"
          },
          {
            "$ref": "#/components/schemas/IotaAddress"
          },
          {
            "type": "array",
            "items": {
              "$ref": "#/components/schemas/MoveValue"
            }
          },
          {
            "type": "string"
          },
          {
            "type": "object",
            "required": [
              "id"
            ],
            "properties": {
              "id": {
                "$ref": "#/components/schemas/ObjectID"
              }
            }
          },
          {
            "$ref": "#/components/schemas/MoveStruct"
          },
          {
            "anyOf": [
              {
                "$ref": "#/components/schemas/MoveValue"
              },
              {
                "type": "null"
              }
            ]
          },
          {
            "$ref": "#/components/schemas/MoveVariant"
          }
        ]
      },
      "MoveVariant": {
        "type": "object",
        "required": [
          "fields",
          "type",
          "variant"
        ],
        "properties": {
          "fields": {
            "type": "object",
            "additionalProperties": {
              "$ref": "#/components/schemas/MoveValue"
            }
          },
          "type": {
            "type": "string"
          },
          "variant": {
            "type": "string"
          }
        }
      },
      "MultiSig": {
        "description": "The struct that contains signatures and public keys necessary for authenticating a MultiSig.",
        "type": "object",
        "required": [
          "bitmap",
          "multisig_pk",
          "sigs"
        ],
        "properties": {
          "bitmap": {
            "description": "A bitmap that indicates the position of which public key the signature should be authenticated with.",
            "type": "integer",
            "format": "uint16",
            "minimum": 0.0
          },
          "multisig_pk": {
            "description": "The public key encoded with each public key with its signature scheme used along with the corresponding weight.",
            "allOf": [
              {
                "$ref": "#/components/schemas/MultiSigPublicKey"
              }
            ]
          },
          "sigs": {
            "description": "The plain signature encoded with signature scheme.",
            "type": "array",
            "items": {
              "$ref": "#/components/schemas/CompressedSignature"
            }
          }
        }
      },
      "MultiSigLegacy": {
        "description": "Deprecated, use [struct MultiSig] instead. The struct that contains signatures and public keys necessary for authenticating a MultiSigLegacy.",
        "type": "object",
        "required": [
          "bitmap",
          "multisig_pk",
          "sigs"
        ],
        "properties": {
          "bitmap": {
            "description": "A bitmap that indicates the position of which public key the signature should be authenticated with.",
            "allOf": [
              {
                "$ref": "#/components/schemas/Base64"
              }
            ]
          },
          "multisig_pk": {
            "description": "The public key encoded with each public key with its signature scheme used along with the corresponding weight.",
            "allOf": [
              {
                "$ref": "#/components/schemas/MultiSigPublicKeyLegacy"
              }
            ]
          },
          "sigs": {
            "description": "The plain signature encoded with signature scheme.",
            "type": "array",
            "items": {
              "$ref": "#/components/schemas/CompressedSignature"
            }
          }
        }
      },
      "MultiSigPublicKey": {
        "description": "The struct that contains the public key used for authenticating a MultiSig.",
        "type": "object",
        "required": [
          "pk_map",
          "threshold"
        ],
        "properties": {
          "pk_map": {
            "description": "A list of public key and its corresponding weight.",
            "type": "array",
            "items": {
              "type": "array",
              "items": [
                {
                  "$ref": "#/components/schemas/PublicKey"
                },
                {
                  "type": "integer",
                  "format": "uint8",
                  "minimum": 0.0
                }
              ],
              "maxItems": 2,
              "minItems": 2
            }
          },
          "threshold": {
            "description": "If the total weight of the public keys corresponding to verified signatures is larger than threshold, the MultiSig is verified.",
            "type": "integer",
            "format": "uint16",
            "minimum": 0.0
          }
        }
      },
      "MultiSigPublicKeyLegacy": {
        "description": "Deprecated, use [struct MultiSigPublicKey] instead. The struct that contains the public key used for authenticating a MultiSig.",
        "type": "object",
        "required": [
          "pk_map",
          "threshold"
        ],
        "properties": {
          "pk_map": {
            "description": "A list of public key and its corresponding weight.",
            "type": "array",
            "items": {
              "type": "array",
              "items": [
                {
                  "$ref": "#/components/schemas/PublicKey"
                },
                {
                  "type": "integer",
                  "format": "uint8",
                  "minimum": 0.0
                }
              ],
              "maxItems": 2,
              "minItems": 2
            }
          },
          "threshold": {
            "description": "If the total weight of the public keys corresponding to verified signatures is larger than threshold, the MultiSig is verified.",
            "type": "integer",
            "format": "uint16",
            "minimum": 0.0
          }
        }
      },
      "NetworkMetrics": {
        "type": "object",
        "required": [
          "currentCheckpoint",
          "currentEpoch",
          "currentTps",
          "totalAddresses",
          "totalObjects",
          "totalPackages",
          "tps30Days"
        ],
        "properties": {
          "currentCheckpoint": {
            "description": "Current checkpoint number",
            "allOf": [
              {
                "$ref": "#/components/schemas/BigInt_for_uint64"
              }
            ]
          },
          "currentEpoch": {
            "description": "Current epoch number",
            "allOf": [
              {
                "$ref": "#/components/schemas/BigInt_for_uint64"
              }
            ]
          },
          "currentTps": {
            "description": "Current TPS - Transaction Blocks per Second.",
            "type": "number",
            "format": "double"
          },
          "totalAddresses": {
            "description": "Total number of addresses seen in the network",
            "allOf": [
              {
                "$ref": "#/components/schemas/BigInt_for_uint64"
              }
            ]
          },
          "totalObjects": {
            "description": "Total number of live objects in the network",
            "allOf": [
              {
                "$ref": "#/components/schemas/BigInt_for_uint64"
              }
            ]
          },
          "totalPackages": {
            "description": "Total number of packages published in the network",
            "allOf": [
              {
                "$ref": "#/components/schemas/BigInt_for_uint64"
              }
            ]
          },
          "tps30Days": {
            "description": "Peak TPS in the past 30 days",
            "type": "number",
            "format": "double"
          }
        }
      },
      "ObjectChange": {
        "description": "ObjectChange are derived from the object mutations in the TransactionEffect to provide richer object information.",
        "oneOf": [
          {
            "description": "Module published",
            "type": "object",
            "required": [
              "digest",
              "modules",
              "packageId",
              "type",
              "version"
            ],
            "properties": {
              "digest": {
                "$ref": "#/components/schemas/ObjectDigest"
              },
              "modules": {
                "type": "array",
                "items": {
                  "type": "string"
                }
              },
              "packageId": {
                "$ref": "#/components/schemas/ObjectID"
              },
              "type": {
                "type": "string",
                "enum": [
                  "published"
                ]
              },
              "version": {
                "$ref": "#/components/schemas/SequenceNumber2"
              }
            }
          },
          {
            "description": "Transfer objects to new address / wrap in another object",
            "type": "object",
            "required": [
              "digest",
              "objectId",
              "objectType",
              "recipient",
              "sender",
              "type",
              "version"
            ],
            "properties": {
              "digest": {
                "$ref": "#/components/schemas/ObjectDigest"
              },
              "objectId": {
                "$ref": "#/components/schemas/ObjectID"
              },
              "objectType": {
                "type": "string"
              },
              "recipient": {
                "$ref": "#/components/schemas/Owner"
              },
              "sender": {
                "$ref": "#/components/schemas/IotaAddress"
              },
              "type": {
                "type": "string",
                "enum": [
                  "transferred"
                ]
              },
              "version": {
                "$ref": "#/components/schemas/SequenceNumber2"
              }
            }
          },
          {
            "description": "Object mutated.",
            "type": "object",
            "required": [
              "digest",
              "objectId",
              "objectType",
              "owner",
              "previousVersion",
              "sender",
              "type",
              "version"
            ],
            "properties": {
              "digest": {
                "$ref": "#/components/schemas/ObjectDigest"
              },
              "objectId": {
                "$ref": "#/components/schemas/ObjectID"
              },
              "objectType": {
                "type": "string"
              },
              "owner": {
                "$ref": "#/components/schemas/Owner"
              },
              "previousVersion": {
                "$ref": "#/components/schemas/SequenceNumber2"
              },
              "sender": {
                "$ref": "#/components/schemas/IotaAddress"
              },
              "type": {
                "type": "string",
                "enum": [
                  "mutated"
                ]
              },
              "version": {
                "$ref": "#/components/schemas/SequenceNumber2"
              }
            }
          },
          {
            "description": "Delete object",
            "type": "object",
            "required": [
              "objectId",
              "objectType",
              "sender",
              "type",
              "version"
            ],
            "properties": {
              "objectId": {
                "$ref": "#/components/schemas/ObjectID"
              },
              "objectType": {
                "type": "string"
              },
              "sender": {
                "$ref": "#/components/schemas/IotaAddress"
              },
              "type": {
                "type": "string",
                "enum": [
                  "deleted"
                ]
              },
              "version": {
                "$ref": "#/components/schemas/SequenceNumber2"
              }
            }
          },
          {
            "description": "Wrapped object",
            "type": "object",
            "required": [
              "objectId",
              "objectType",
              "sender",
              "type",
              "version"
            ],
            "properties": {
              "objectId": {
                "$ref": "#/components/schemas/ObjectID"
              },
              "objectType": {
                "type": "string"
              },
              "sender": {
                "$ref": "#/components/schemas/IotaAddress"
              },
              "type": {
                "type": "string",
                "enum": [
                  "wrapped"
                ]
              },
              "version": {
                "$ref": "#/components/schemas/SequenceNumber2"
              }
            }
          },
          {
            "description": "New object creation",
            "type": "object",
            "required": [
              "digest",
              "objectId",
              "objectType",
              "owner",
              "sender",
              "type",
              "version"
            ],
            "properties": {
              "digest": {
                "$ref": "#/components/schemas/ObjectDigest"
              },
              "objectId": {
                "$ref": "#/components/schemas/ObjectID"
              },
              "objectType": {
                "type": "string"
              },
              "owner": {
                "$ref": "#/components/schemas/Owner"
              },
              "sender": {
                "$ref": "#/components/schemas/IotaAddress"
              },
              "type": {
                "type": "string",
                "enum": [
                  "created"
                ]
              },
              "version": {
                "$ref": "#/components/schemas/SequenceNumber2"
              }
            }
          }
        ]
      },
      "ObjectData": {
        "type": "object",
        "required": [
          "digest",
          "objectId",
          "version"
        ],
        "properties": {
          "bcs": {
            "description": "Move object content or package content in BCS, default to be None unless IotaObjectDataOptions.showBcs is set to true",
            "anyOf": [
              {
                "$ref": "#/components/schemas/RawData"
              },
              {
                "type": "null"
              }
            ]
          },
          "content": {
            "description": "Move object content or package content, default to be None unless IotaObjectDataOptions.showContent is set to true",
            "anyOf": [
              {
                "$ref": "#/components/schemas/Data"
              },
              {
                "type": "null"
              }
            ]
          },
          "digest": {
            "description": "Base64 string representing the object digest",
            "allOf": [
              {
                "$ref": "#/components/schemas/ObjectDigest"
              }
            ]
          },
          "display": {
            "description": "The Display metadata for frontend UI rendering, default to be None unless IotaObjectDataOptions.showContent is set to true This can also be None if the struct type does not have Display defined See more details in <https://forums.iota.io/t/nft-object-display-proposal/4872>",
            "anyOf": [
              {
                "$ref": "#/components/schemas/DisplayFieldsResponse"
              },
              {
                "type": "null"
              }
            ]
          },
          "objectId": {
            "$ref": "#/components/schemas/ObjectID"
          },
          "owner": {
            "description": "The owner of this object. Default to be None unless IotaObjectDataOptions.showOwner is set to true",
            "anyOf": [
              {
                "$ref": "#/components/schemas/Owner"
              },
              {
                "type": "null"
              }
            ]
          },
          "previousTransaction": {
            "description": "The digest of the transaction that created or last mutated this object. Default to be None unless IotaObjectDataOptions. showPreviousTransaction is set to true",
            "anyOf": [
              {
                "$ref": "#/components/schemas/TransactionDigest"
              },
              {
                "type": "null"
              }
            ]
          },
          "storageRebate": {
            "description": "The amount of IOTA we would rebate if this object gets deleted. This number is re-calculated each time the object is mutated based on the present storage gas price.",
            "anyOf": [
              {
                "$ref": "#/components/schemas/BigInt_for_uint64"
              },
              {
                "type": "null"
              }
            ]
          },
          "type": {
            "description": "The type of the object. Default to be None unless IotaObjectDataOptions.showType is set to true",
            "type": [
              "string",
              "null"
            ]
          },
          "version": {
            "description": "Object version.",
            "allOf": [
              {
                "$ref": "#/components/schemas/SequenceNumber"
              }
            ]
          }
        }
      },
      "ObjectDataOptions": {
        "type": "object",
        "properties": {
          "showBcs": {
            "description": "Whether to show the content in BCS format. Default to be False",
            "default": false,
            "type": "boolean"
          },
          "showContent": {
            "description": "Whether to show the content(i.e., package content or Move struct content) of the object. Default to be False",
            "default": false,
            "type": "boolean"
          },
          "showDisplay": {
            "description": "Whether to show the Display metadata of the object for frontend rendering. Default to be False",
            "default": false,
            "type": "boolean"
          },
          "showOwner": {
            "description": "Whether to show the owner of the object. Default to be False",
            "default": false,
            "type": "boolean"
          },
          "showPreviousTransaction": {
            "description": "Whether to show the previous transaction digest of the object. Default to be False",
            "default": false,
            "type": "boolean"
          },
          "showStorageRebate": {
            "description": "Whether to show the storage rebate of the object. Default to be False",
            "default": false,
            "type": "boolean"
          },
          "showType": {
            "description": "Whether to show the type of the object. Default to be False",
            "default": false,
            "type": "boolean"
          }
        }
      },
      "ObjectDigest": {
        "$ref": "#/components/schemas/Digest"
      },
      "ObjectID": {
        "$ref": "#/components/schemas/Hex"
      },
      "ObjectRead": {
        "oneOf": [
          {
            "description": "The object exists and is found with this version",
            "type": "object",
            "required": [
              "details",
              "status"
            ],
            "properties": {
              "details": {
                "$ref": "#/components/schemas/ObjectData"
              },
              "status": {
                "type": "string",
                "enum": [
                  "VersionFound"
                ]
              }
            }
          },
          {
            "description": "The object does not exist",
            "type": "object",
            "required": [
              "details",
              "status"
            ],
            "properties": {
              "details": {
                "$ref": "#/components/schemas/ObjectID"
              },
              "status": {
                "type": "string",
                "enum": [
                  "ObjectNotExists"
                ]
              }
            }
          },
          {
            "description": "The object is found to be deleted with this version",
            "type": "object",
            "required": [
              "details",
              "status"
            ],
            "properties": {
              "details": {
                "$ref": "#/components/schemas/ObjectRef"
              },
              "status": {
                "type": "string",
                "enum": [
                  "ObjectDeleted"
                ]
              }
            }
          },
          {
            "description": "The object exists but not found with this version",
            "type": "object",
            "required": [
              "details",
              "status"
            ],
            "properties": {
              "details": {
                "type": "array",
                "items": [
                  {
                    "$ref": "#/components/schemas/ObjectID"
                  },
                  {
                    "$ref": "#/components/schemas/SequenceNumber"
                  }
                ],
                "maxItems": 2,
                "minItems": 2
              },
              "status": {
                "type": "string",
                "enum": [
                  "VersionNotFound"
                ]
              }
            }
          },
          {
            "description": "The asked object version is higher than the latest",
            "type": "object",
            "required": [
              "details",
              "status"
            ],
            "properties": {
              "details": {
                "type": "object",
                "required": [
                  "asked_version",
                  "latest_version",
                  "object_id"
                ],
                "properties": {
                  "asked_version": {
                    "$ref": "#/components/schemas/SequenceNumber"
                  },
                  "latest_version": {
                    "$ref": "#/components/schemas/SequenceNumber"
                  },
                  "object_id": {
                    "$ref": "#/components/schemas/ObjectID"
                  }
                }
              },
              "status": {
                "type": "string",
                "enum": [
                  "VersionTooHigh"
                ]
              }
            }
          }
        ]
      },
      "ObjectRef": {
        "type": "object",
        "required": [
          "digest",
          "objectId",
          "version"
        ],
        "properties": {
          "digest": {
            "description": "Base64 string representing the object digest",
            "allOf": [
              {
                "$ref": "#/components/schemas/ObjectDigest"
              }
            ]
          },
          "objectId": {
            "description": "Hex code as string representing the object id",
            "allOf": [
              {
                "$ref": "#/components/schemas/ObjectID"
              }
            ]
          },
          "version": {
            "description": "Object version.",
            "allOf": [
              {
                "$ref": "#/components/schemas/SequenceNumber"
              }
            ]
          }
        }
      },
      "ObjectResponseError": {
        "oneOf": [
          {
            "type": "object",
            "required": [
              "code",
              "object_id"
            ],
            "properties": {
              "code": {
                "type": "string",
                "enum": [
                  "notExists"
                ]
              },
              "object_id": {
                "$ref": "#/components/schemas/ObjectID"
              }
            }
          },
          {
            "type": "object",
            "required": [
              "code",
              "parent_object_id"
            ],
            "properties": {
              "code": {
                "type": "string",
                "enum": [
                  "dynamicFieldNotFound"
                ]
              },
              "parent_object_id": {
                "$ref": "#/components/schemas/ObjectID"
              }
            }
          },
          {
            "type": "object",
            "required": [
              "code",
              "digest",
              "object_id",
              "version"
            ],
            "properties": {
              "code": {
                "type": "string",
                "enum": [
                  "deleted"
                ]
              },
              "digest": {
                "description": "Base64 string representing the object digest",
                "allOf": [
                  {
                    "$ref": "#/components/schemas/ObjectDigest"
                  }
                ]
              },
              "object_id": {
                "$ref": "#/components/schemas/ObjectID"
              },
              "version": {
                "description": "Object version.",
                "allOf": [
                  {
                    "$ref": "#/components/schemas/SequenceNumber2"
                  }
                ]
              }
            }
          },
          {
            "type": "object",
            "required": [
              "code"
            ],
            "properties": {
              "code": {
                "type": "string",
                "enum": [
                  "unknown"
                ]
              }
            }
          },
          {
            "type": "object",
            "required": [
              "code",
              "error"
            ],
            "properties": {
              "code": {
                "type": "string",
                "enum": [
                  "displayError"
                ]
              },
              "error": {
                "type": "string"
              }
            }
          }
        ]
      },
      "ObjectResponseQuery": {
        "type": "object",
        "properties": {
          "filter": {
            "description": "If None, no filter will be applied",
            "default": null,
            "anyOf": [
              {
                "$ref": "#/components/schemas/IotaObjectDataFilter"
              },
              {
                "type": "null"
              }
            ]
          },
          "options": {
            "description": "config which fields to include in the response, by default only digest is included",
            "default": null,
            "anyOf": [
              {
                "$ref": "#/components/schemas/ObjectDataOptions"
              },
              {
                "type": "null"
              }
            ]
          }
        }
      },
      "ObjectValueKind": {
        "type": "string",
        "enum": [
          "ByImmutableReference",
          "ByMutableReference",
          "ByValue"
        ]
      },
      "OwnedObjectRef": {
        "type": "object",
        "required": [
          "owner",
          "reference"
        ],
        "properties": {
          "owner": {
            "$ref": "#/components/schemas/Owner"
          },
          "reference": {
            "$ref": "#/components/schemas/ObjectRef"
          }
        }
      },
      "Owner": {
        "oneOf": [
          {
            "description": "Object is exclusively owned by a single address, and is mutable.",
            "type": "object",
            "required": [
              "AddressOwner"
            ],
            "properties": {
              "AddressOwner": {
                "$ref": "#/components/schemas/IotaAddress"
              }
            },
            "additionalProperties": false
          },
          {
            "description": "Object is exclusively owned by a single object, and is mutable. The object ID is converted to IotaAddress as IotaAddress is universal.",
            "type": "object",
            "required": [
              "ObjectOwner"
            ],
            "properties": {
              "ObjectOwner": {
                "$ref": "#/components/schemas/IotaAddress"
              }
            },
            "additionalProperties": false
          },
          {
            "description": "Object is shared, can be used by any address, and is mutable.",
            "type": "object",
            "required": [
              "Shared"
            ],
            "properties": {
              "Shared": {
                "type": "object",
                "required": [
                  "initial_shared_version"
                ],
                "properties": {
                  "initial_shared_version": {
                    "description": "The version at which the object became shared",
                    "allOf": [
                      {
                        "$ref": "#/components/schemas/SequenceNumber"
                      }
                    ]
                  }
                }
              }
            },
            "additionalProperties": false
          },
          {
            "description": "Object is immutable, and hence ownership doesn't matter.",
            "type": "string",
            "enum": [
              "Immutable"
            ]
          }
        ]
      },
      "Page_for_Checkpoint_and_BigInt_for_uint64": {
        "description": "`next_cursor` points to the last item in the page; Reading with `next_cursor` will start from the next item after `next_cursor` if `next_cursor` is `Some`, otherwise it will start from the first item.",
        "type": "object",
        "required": [
          "data",
          "hasNextPage"
        ],
        "properties": {
          "data": {
            "type": "array",
            "items": {
              "$ref": "#/components/schemas/Checkpoint"
            }
          },
          "hasNextPage": {
            "type": "boolean"
          },
          "nextCursor": {
            "anyOf": [
              {
                "$ref": "#/components/schemas/BigInt_for_uint64"
              },
              {
                "type": "null"
              }
            ]
          }
        }
      },
      "Page_for_Coin_and_ObjectID": {
        "description": "`next_cursor` points to the last item in the page; Reading with `next_cursor` will start from the next item after `next_cursor` if `next_cursor` is `Some`, otherwise it will start from the first item.",
        "type": "object",
        "required": [
          "data",
          "hasNextPage"
        ],
        "properties": {
          "data": {
            "type": "array",
            "items": {
              "$ref": "#/components/schemas/Coin"
            }
          },
          "hasNextPage": {
            "type": "boolean"
          },
          "nextCursor": {
            "anyOf": [
              {
                "$ref": "#/components/schemas/ObjectID"
              },
              {
                "type": "null"
              }
            ]
          }
        }
      },
      "Page_for_DynamicFieldInfo_and_ObjectID": {
        "description": "`next_cursor` points to the last item in the page; Reading with `next_cursor` will start from the next item after `next_cursor` if `next_cursor` is `Some`, otherwise it will start from the first item.",
        "type": "object",
        "required": [
          "data",
          "hasNextPage"
        ],
        "properties": {
          "data": {
            "type": "array",
            "items": {
              "$ref": "#/components/schemas/DynamicFieldInfo"
            }
          },
          "hasNextPage": {
            "type": "boolean"
          },
          "nextCursor": {
            "anyOf": [
              {
                "$ref": "#/components/schemas/ObjectID"
              },
              {
                "type": "null"
              }
            ]
          }
        }
      },
      "Page_for_EpochInfo_and_BigInt_for_uint64": {
        "description": "`next_cursor` points to the last item in the page; Reading with `next_cursor` will start from the next item after `next_cursor` if `next_cursor` is `Some`, otherwise it will start from the first item.",
        "type": "object",
        "required": [
          "data",
          "hasNextPage"
        ],
        "properties": {
          "data": {
            "type": "array",
            "items": {
              "$ref": "#/components/schemas/EpochInfo"
            }
          },
          "hasNextPage": {
            "type": "boolean"
          },
          "nextCursor": {
            "anyOf": [
              {
                "$ref": "#/components/schemas/BigInt_for_uint64"
              },
              {
                "type": "null"
              }
            ]
          }
        }
      },
      "Page_for_EpochMetrics_and_BigInt_for_uint64": {
        "description": "`next_cursor` points to the last item in the page; Reading with `next_cursor` will start from the next item after `next_cursor` if `next_cursor` is `Some`, otherwise it will start from the first item.",
        "type": "object",
        "required": [
          "data",
          "hasNextPage"
        ],
        "properties": {
          "data": {
            "type": "array",
            "items": {
              "$ref": "#/components/schemas/EpochMetrics"
            }
          },
          "hasNextPage": {
            "type": "boolean"
          },
          "nextCursor": {
            "anyOf": [
              {
                "$ref": "#/components/schemas/BigInt_for_uint64"
              },
              {
                "type": "null"
              }
            ]
          }
        }
      },
      "Page_for_Event_and_EventID": {
        "description": "`next_cursor` points to the last item in the page; Reading with `next_cursor` will start from the next item after `next_cursor` if `next_cursor` is `Some`, otherwise it will start from the first item.",
        "type": "object",
        "required": [
          "data",
          "hasNextPage"
        ],
        "properties": {
          "data": {
            "type": "array",
            "items": {
              "$ref": "#/components/schemas/Event"
            }
          },
          "hasNextPage": {
            "type": "boolean"
          },
          "nextCursor": {
            "anyOf": [
              {
                "$ref": "#/components/schemas/EventID"
              },
              {
                "type": "null"
              }
            ]
          }
        }
      },
      "Page_for_IotaObjectResponse_and_ObjectID": {
        "description": "`next_cursor` points to the last item in the page; Reading with `next_cursor` will start from the next item after `next_cursor` if `next_cursor` is `Some`, otherwise it will start from the first item.",
        "type": "object",
        "required": [
          "data",
          "hasNextPage"
        ],
        "properties": {
          "data": {
            "type": "array",
            "items": {
              "$ref": "#/components/schemas/IotaObjectResponse"
            }
          },
          "hasNextPage": {
            "type": "boolean"
          },
          "nextCursor": {
            "anyOf": [
              {
                "$ref": "#/components/schemas/ObjectID"
              },
              {
                "type": "null"
              }
            ]
          }
        }
      },
      "Page_for_TransactionBlockResponse_and_TransactionDigest": {
        "description": "`next_cursor` points to the last item in the page; Reading with `next_cursor` will start from the next item after `next_cursor` if `next_cursor` is `Some`, otherwise it will start from the first item.",
        "type": "object",
        "required": [
          "data",
          "hasNextPage"
        ],
        "properties": {
          "data": {
            "type": "array",
            "items": {
              "$ref": "#/components/schemas/TransactionBlockResponse"
            }
          },
          "hasNextPage": {
            "type": "boolean"
          },
          "nextCursor": {
            "anyOf": [
              {
                "$ref": "#/components/schemas/TransactionDigest"
              },
              {
                "type": "null"
              }
            ]
          }
        }
      },
      "PasskeyAuthenticator": {
        "description": "An passkey authenticator with parsed fields. See field definition below. Can be initialized from [struct RawPasskeyAuthenticator].",
        "type": "object",
        "required": [
          "authenticator_data",
          "client_data_json"
        ],
        "properties": {
          "authenticator_data": {
            "description": "`authenticatorData` is a bytearray that encodes [Authenticator Data](https://www.w3.org/TR/webauthn-2/#sctn-authenticator-data) structure returned by the authenticator attestation response as is.",
            "type": "array",
            "items": {
              "type": "integer",
              "format": "uint8",
              "minimum": 0.0
            }
          },
          "client_data_json": {
            "description": "`clientDataJSON` contains a JSON-compatible UTF-8 encoded string of the client data which is passed to the authenticator by the client during the authentication request (see [CollectedClientData](https://www.w3.org/TR/webauthn-2/#dictdef-collectedclientdata))",
            "type": "string"
          }
        }
      },
      "ProtocolConfig": {
        "type": "object",
        "required": [
          "attributes",
          "featureFlags",
          "maxSupportedProtocolVersion",
          "minSupportedProtocolVersion",
          "protocolVersion"
        ],
        "properties": {
          "attributes": {
            "type": "object",
            "additionalProperties": {
              "anyOf": [
                {
                  "$ref": "#/components/schemas/ProtocolConfigValue"
                },
                {
                  "type": "null"
                }
              ]
            }
          },
          "featureFlags": {
            "type": "object",
            "additionalProperties": {
              "type": "boolean"
            }
          },
          "maxSupportedProtocolVersion": {
            "$ref": "#/components/schemas/ProtocolVersion"
          },
          "minSupportedProtocolVersion": {
            "$ref": "#/components/schemas/ProtocolVersion"
          },
          "protocolVersion": {
            "$ref": "#/components/schemas/ProtocolVersion"
          }
        }
      },
      "ProtocolConfigValue": {
        "oneOf": [
          {
            "type": "object",
            "required": [
              "u16"
            ],
            "properties": {
              "u16": {
                "$ref": "#/components/schemas/BigInt_for_uint16"
              }
            },
            "additionalProperties": false
          },
          {
            "type": "object",
            "required": [
              "u32"
            ],
            "properties": {
              "u32": {
                "$ref": "#/components/schemas/BigInt_for_uint32"
              }
            },
            "additionalProperties": false
          },
          {
            "type": "object",
            "required": [
              "u64"
            ],
            "properties": {
              "u64": {
                "$ref": "#/components/schemas/BigInt_for_uint64"
              }
            },
            "additionalProperties": false
          },
          {
            "type": "object",
            "required": [
              "f64"
            ],
            "properties": {
              "f64": {
                "type": "string"
              }
            },
            "additionalProperties": false
          },
          {
            "type": "object",
            "required": [
              "bool"
            ],
            "properties": {
              "bool": {
                "type": "string"
              }
            },
            "additionalProperties": false
          }
        ]
      },
      "ProtocolVersion": {
        "$ref": "#/components/schemas/BigInt_for_uint64"
      },
      "PublicKey": {
        "oneOf": [
          {
            "type": "object",
            "required": [
              "Ed25519"
            ],
            "properties": {
              "Ed25519": {
                "$ref": "#/components/schemas/Base64"
              }
            },
            "additionalProperties": false
          },
          {
            "type": "object",
            "required": [
              "Secp256k1"
            ],
            "properties": {
              "Secp256k1": {
                "$ref": "#/components/schemas/Base64"
              }
            },
            "additionalProperties": false
          },
          {
            "type": "object",
            "required": [
              "Secp256r1"
            ],
            "properties": {
              "Secp256r1": {
                "$ref": "#/components/schemas/Base64"
              }
            },
            "additionalProperties": false
          },
          {
            "type": "object",
            "required": [
              "ZkLogin"
            ],
            "properties": {
              "ZkLogin": {
                "$ref": "#/components/schemas/ZkLoginPublicIdentifier"
              }
            },
            "additionalProperties": false
          },
          {
            "type": "object",
            "required": [
              "Passkey"
            ],
            "properties": {
              "Passkey": {
                "$ref": "#/components/schemas/Base64"
              }
            },
            "additionalProperties": false
          }
        ]
      },
      "RPCTransactionRequestParams": {
        "oneOf": [
          {
            "type": "object",
            "required": [
              "transferObjectRequestParams"
            ],
            "properties": {
              "transferObjectRequestParams": {
                "$ref": "#/components/schemas/TransferObjectParams"
              }
            },
            "additionalProperties": false
          },
          {
            "type": "object",
            "required": [
              "moveCallRequestParams"
            ],
            "properties": {
              "moveCallRequestParams": {
                "$ref": "#/components/schemas/MoveCallParams"
              }
            },
            "additionalProperties": false
          }
        ]
      },
      "RawData": {
        "oneOf": [
          {
            "type": "object",
            "required": [
              "bcsBytes",
              "dataType",
              "hasPublicTransfer",
              "type",
              "version"
            ],
            "properties": {
              "bcsBytes": {
                "$ref": "#/components/schemas/Base64"
              },
              "dataType": {
                "type": "string",
                "enum": [
                  "moveObject"
                ]
              },
              "hasPublicTransfer": {
                "type": "boolean"
              },
              "type": {
                "type": "string"
              },
              "version": {
                "$ref": "#/components/schemas/SequenceNumber2"
              }
            }
          },
          {
            "type": "object",
            "required": [
              "dataType",
              "id",
              "linkageTable",
              "moduleMap",
              "typeOriginTable",
              "version"
            ],
            "properties": {
              "dataType": {
                "type": "string",
                "enum": [
                  "package"
                ]
              },
              "id": {
                "$ref": "#/components/schemas/ObjectID"
              },
              "linkageTable": {
                "type": "object",
                "additionalProperties": {
                  "$ref": "#/components/schemas/UpgradeInfo"
                }
              },
              "moduleMap": {
                "type": "object",
                "additionalProperties": {
                  "$ref": "#/components/schemas/Base64"
                }
              },
              "typeOriginTable": {
                "type": "array",
                "items": {
                  "$ref": "#/components/schemas/TypeOrigin"
                }
              },
              "version": {
                "$ref": "#/components/schemas/SequenceNumber2"
              }
            }
          }
        ]
      },
      "Secp256k1IotaSignature": {
        "$ref": "#/components/schemas/Base64"
      },
      "Secp256r1IotaSignature": {
        "$ref": "#/components/schemas/Base64"
      },
      "SequenceNumber": {
        "type": "integer",
        "format": "uint64",
        "minimum": 0.0
      },
      "SequenceNumber2": {
        "$ref": "#/components/schemas/BigInt_for_uint64"
      },
      "Signature": {
        "oneOf": [
          {
            "type": "object",
            "required": [
              "Ed25519IotaSignature"
            ],
            "properties": {
              "Ed25519IotaSignature": {
                "$ref": "#/components/schemas/Ed25519IotaSignature"
              }
            },
            "additionalProperties": false
          },
          {
            "type": "object",
            "required": [
              "Secp256k1IotaSignature"
            ],
            "properties": {
              "Secp256k1IotaSignature": {
                "$ref": "#/components/schemas/Secp256k1IotaSignature"
              }
            },
            "additionalProperties": false
          },
          {
            "type": "object",
            "required": [
              "Secp256r1IotaSignature"
            ],
            "properties": {
              "Secp256r1IotaSignature": {
                "$ref": "#/components/schemas/Secp256r1IotaSignature"
              }
            },
            "additionalProperties": false
          }
        ]
      },
      "Stake": {
        "type": "object",
        "oneOf": [
          {
            "type": "object",
            "required": [
              "status"
            ],
            "properties": {
              "status": {
                "type": "string",
                "enum": [
                  "Pending"
                ]
              }
            }
          },
          {
            "type": "object",
            "required": [
              "estimatedReward",
              "status"
            ],
            "properties": {
              "estimatedReward": {
                "$ref": "#/components/schemas/BigInt_for_uint64"
              },
              "status": {
                "type": "string",
                "enum": [
                  "Active"
                ]
              }
            }
          },
          {
            "type": "object",
            "required": [
              "status"
            ],
            "properties": {
              "status": {
                "type": "string",
                "enum": [
                  "Unstaked"
                ]
              }
            }
          }
        ],
        "required": [
          "principal",
          "stakeActiveEpoch",
          "stakeRequestEpoch",
          "stakedIotaId"
        ],
        "properties": {
          "principal": {
            "$ref": "#/components/schemas/BigInt_for_uint64"
          },
          "stakeActiveEpoch": {
            "$ref": "#/components/schemas/BigInt_for_uint64"
          },
          "stakeRequestEpoch": {
            "$ref": "#/components/schemas/BigInt_for_uint64"
          },
          "stakedIotaId": {
            "description": "ID of the StakedIota receipt object.",
            "allOf": [
              {
                "$ref": "#/components/schemas/ObjectID"
              }
            ]
          }
        }
      },
      "Supply": {
        "type": "object",
        "required": [
          "value"
        ],
        "properties": {
          "value": {
            "$ref": "#/components/schemas/BigInt_for_uint64"
          }
        }
      },
      "TimelockedStake": {
        "type": "object",
        "oneOf": [
          {
            "type": "object",
            "required": [
              "status"
            ],
            "properties": {
              "status": {
                "type": "string",
                "enum": [
                  "Pending"
                ]
              }
            }
          },
          {
            "type": "object",
            "required": [
              "estimatedReward",
              "status"
            ],
            "properties": {
              "estimatedReward": {
                "$ref": "#/components/schemas/BigInt_for_uint64"
              },
              "status": {
                "type": "string",
                "enum": [
                  "Active"
                ]
              }
            }
          },
          {
            "type": "object",
            "required": [
              "status"
            ],
            "properties": {
              "status": {
                "type": "string",
                "enum": [
                  "Unstaked"
                ]
              }
            }
          }
        ],
        "required": [
          "expirationTimestampMs",
          "principal",
          "stakeActiveEpoch",
          "stakeRequestEpoch",
          "timelockedStakedIotaId"
        ],
        "properties": {
          "expirationTimestampMs": {
            "$ref": "#/components/schemas/BigInt_for_uint64"
          },
          "label": {
            "type": [
              "string",
              "null"
            ]
          },
          "principal": {
            "$ref": "#/components/schemas/BigInt_for_uint64"
          },
          "stakeActiveEpoch": {
            "$ref": "#/components/schemas/BigInt_for_uint64"
          },
          "stakeRequestEpoch": {
            "$ref": "#/components/schemas/BigInt_for_uint64"
          },
          "timelockedStakedIotaId": {
            "$ref": "#/components/schemas/ObjectID"
          }
        }
      },
      "TransactionBlock": {
        "type": "object",
        "required": [
          "data",
          "txSignatures"
        ],
        "properties": {
          "data": {
            "$ref": "#/components/schemas/TransactionBlockData"
          },
          "txSignatures": {
            "type": "array",
            "items": {
              "$ref": "#/components/schemas/GenericSignature"
            }
          }
        }
      },
      "TransactionBlockBytes": {
        "type": "object",
        "required": [
          "gas",
          "inputObjects",
          "txBytes"
        ],
        "properties": {
          "gas": {
            "description": "the gas objects to be used",
            "type": "array",
            "items": {
              "$ref": "#/components/schemas/ObjectRef"
            }
          },
          "inputObjects": {
            "description": "objects to be used in this transaction",
            "type": "array",
            "items": {
              "$ref": "#/components/schemas/InputObjectKind"
            }
          },
          "txBytes": {
            "description": "BCS serialized transaction data bytes without its type tag, as base-64 encoded string.",
            "allOf": [
              {
                "$ref": "#/components/schemas/Base64"
              }
            ]
          }
        }
      },
      "TransactionBlockData": {
        "oneOf": [
          {
            "type": "object",
            "required": [
              "gasData",
              "messageVersion",
              "sender",
              "transaction"
            ],
            "properties": {
              "gasData": {
                "$ref": "#/components/schemas/GasData"
              },
              "messageVersion": {
                "type": "string",
                "enum": [
                  "v1"
                ]
              },
              "sender": {
                "$ref": "#/components/schemas/IotaAddress"
              },
              "transaction": {
                "$ref": "#/components/schemas/TransactionBlockKind"
              }
            }
          }
        ]
      },
      "TransactionBlockEffects": {
        "oneOf": [
          {
            "description": "The response from processing a transaction or a certified transaction",
            "type": "object",
            "required": [
              "executedEpoch",
              "gasObject",
              "gasUsed",
              "messageVersion",
              "status",
              "transactionDigest"
            ],
            "properties": {
              "created": {
                "description": "ObjectRef and owner of new objects created.",
                "type": "array",
                "items": {
                  "$ref": "#/components/schemas/OwnedObjectRef"
                }
              },
              "deleted": {
                "description": "Object Refs of objects now deleted (the old refs).",
                "type": "array",
                "items": {
                  "$ref": "#/components/schemas/ObjectRef"
                }
              },
              "dependencies": {
                "description": "The set of transaction digests this transaction depends on.",
                "type": "array",
                "items": {
                  "$ref": "#/components/schemas/TransactionDigest"
                }
              },
              "eventsDigest": {
                "description": "The digest of the events emitted during execution, can be None if the transaction does not emit any event.",
                "anyOf": [
                  {
                    "$ref": "#/components/schemas/TransactionEventsDigest"
                  },
                  {
                    "type": "null"
                  }
                ]
              },
              "executedEpoch": {
                "description": "The epoch when this transaction was executed.",
                "allOf": [
                  {
                    "$ref": "#/components/schemas/BigInt_for_uint64"
                  }
                ]
              },
              "gasObject": {
                "description": "The updated gas object reference. Have a dedicated field for convenient access. It's also included in mutated.",
                "allOf": [
                  {
                    "$ref": "#/components/schemas/OwnedObjectRef"
                  }
                ]
              },
              "gasUsed": {
                "$ref": "#/components/schemas/GasCostSummary"
              },
              "messageVersion": {
                "type": "string",
                "enum": [
                  "v1"
                ]
              },
              "modifiedAtVersions": {
                "description": "The version that every modified (mutated or deleted) object had before it was modified by this transaction.",
                "type": "array",
                "items": {
                  "$ref": "#/components/schemas/TransactionBlockEffectsModifiedAtVersions"
                }
              },
              "mutated": {
                "description": "ObjectRef and owner of mutated objects, including gas object.",
                "type": "array",
                "items": {
                  "$ref": "#/components/schemas/OwnedObjectRef"
                }
              },
              "sharedObjects": {
                "description": "The object references of the shared objects used in this transaction. Empty if no shared objects were used.",
                "type": "array",
                "items": {
                  "$ref": "#/components/schemas/ObjectRef"
                }
              },
              "status": {
                "description": "The status of the execution",
                "allOf": [
                  {
                    "$ref": "#/components/schemas/ExecutionStatus"
                  }
                ]
              },
              "transactionDigest": {
                "description": "The transaction digest",
                "allOf": [
                  {
                    "$ref": "#/components/schemas/TransactionDigest"
                  }
                ]
              },
              "unwrapped": {
                "description": "ObjectRef and owner of objects that are unwrapped in this transaction. Unwrapped objects are objects that were wrapped into other objects in the past, and just got extracted out.",
                "type": "array",
                "items": {
                  "$ref": "#/components/schemas/OwnedObjectRef"
                }
              },
              "unwrappedThenDeleted": {
                "description": "Object refs of objects previously wrapped in other objects but now deleted.",
                "type": "array",
                "items": {
                  "$ref": "#/components/schemas/ObjectRef"
                }
              },
              "wrapped": {
                "description": "Object refs of objects now wrapped in other objects.",
                "type": "array",
                "items": {
                  "$ref": "#/components/schemas/ObjectRef"
                }
              }
            }
          }
        ]
      },
      "TransactionBlockEffectsModifiedAtVersions": {
        "type": "object",
        "required": [
          "objectId",
          "sequenceNumber"
        ],
        "properties": {
          "objectId": {
            "$ref": "#/components/schemas/ObjectID"
          },
          "sequenceNumber": {
            "$ref": "#/components/schemas/SequenceNumber2"
          }
        }
      },
      "TransactionBlockKind": {
        "oneOf": [
          {
            "description": "A system transaction that will update epoch information on-chain.",
            "type": "object",
            "required": [
              "computation_charge",
              "epoch",
              "epoch_start_timestamp_ms",
              "kind",
              "storage_charge",
              "storage_rebate"
            ],
            "properties": {
              "computation_charge": {
                "$ref": "#/components/schemas/BigInt_for_uint64"
              },
              "epoch": {
                "$ref": "#/components/schemas/BigInt_for_uint64"
              },
              "epoch_start_timestamp_ms": {
                "$ref": "#/components/schemas/BigInt_for_uint64"
              },
              "kind": {
                "type": "string",
                "enum": [
                  "ChangeEpoch"
                ]
              },
              "storage_charge": {
                "$ref": "#/components/schemas/BigInt_for_uint64"
              },
              "storage_rebate": {
                "$ref": "#/components/schemas/BigInt_for_uint64"
              }
            }
          },
          {
            "description": "A system transaction used for initializing the initial state of the chain.",
            "type": "object",
            "required": [
              "events",
              "kind",
              "objects"
            ],
            "properties": {
              "events": {
                "type": "array",
                "items": {
                  "$ref": "#/components/schemas/EventID"
                }
              },
              "kind": {
                "type": "string",
                "enum": [
                  "Genesis"
                ]
              },
              "objects": {
                "type": "array",
                "items": {
                  "$ref": "#/components/schemas/ObjectID"
                }
              }
            }
          },
          {
            "description": "A system transaction marking the start of a series of transactions scheduled as part of a checkpoint",
            "type": "object",
            "required": [
              "commit_timestamp_ms",
              "consensus_commit_digest",
              "consensus_determined_version_assignments",
              "epoch",
              "kind",
              "round"
            ],
            "properties": {
              "commit_timestamp_ms": {
                "$ref": "#/components/schemas/BigInt_for_uint64"
              },
              "consensus_commit_digest": {
                "$ref": "#/components/schemas/ConsensusCommitDigest"
              },
              "consensus_determined_version_assignments": {
                "$ref": "#/components/schemas/ConsensusDeterminedVersionAssignments"
              },
              "epoch": {
                "$ref": "#/components/schemas/BigInt_for_uint64"
              },
              "kind": {
                "type": "string",
                "enum": [
                  "ConsensusCommitPrologueV1"
                ]
              },
              "round": {
                "$ref": "#/components/schemas/BigInt_for_uint64"
              },
              "sub_dag_index": {
                "default": null,
                "anyOf": [
                  {
                    "$ref": "#/components/schemas/BigInt_for_uint64"
                  },
                  {
                    "type": "null"
                  }
                ]
              }
            }
          },
          {
            "description": "A series of transactions where the results of one transaction can be used in future transactions",
            "type": "object",
            "required": [
              "inputs",
              "kind",
              "transactions"
            ],
            "properties": {
              "inputs": {
                "description": "Input objects or primitive values",
                "type": "array",
                "items": {
                  "$ref": "#/components/schemas/IotaCallArg"
                }
              },
              "kind": {
                "type": "string",
                "enum": [
                  "ProgrammableTransaction"
                ]
              },
              "transactions": {
                "description": "The transactions to be executed sequentially. A failure in any transaction will result in the failure of the entire programmable transaction block.",
                "type": "array",
                "items": {
                  "$ref": "#/components/schemas/IotaTransaction"
                }
              }
            }
          },
          {
            "description": "A transaction which updates global authenticator state",
            "type": "object",
            "required": [
              "epoch",
              "kind",
              "new_active_jwks",
              "round"
            ],
            "properties": {
              "epoch": {
                "$ref": "#/components/schemas/BigInt_for_uint64"
              },
              "kind": {
                "type": "string",
                "enum": [
                  "AuthenticatorStateUpdate"
                ]
              },
              "new_active_jwks": {
                "type": "array",
                "items": {
                  "$ref": "#/components/schemas/IotaActiveJwk"
                }
              },
              "round": {
                "$ref": "#/components/schemas/BigInt_for_uint64"
              }
            }
          },
          {
            "description": "A transaction which updates global randomness state",
            "type": "object",
            "required": [
              "epoch",
              "kind",
              "random_bytes",
              "randomness_round"
            ],
            "properties": {
              "epoch": {
                "$ref": "#/components/schemas/BigInt_for_uint64"
              },
              "kind": {
                "type": "string",
                "enum": [
                  "RandomnessStateUpdate"
                ]
              },
              "random_bytes": {
                "type": "array",
                "items": {
                  "type": "integer",
                  "format": "uint8",
                  "minimum": 0.0
                }
              },
              "randomness_round": {
                "$ref": "#/components/schemas/BigInt_for_uint64"
              }
            }
          },
          {
            "description": "The transaction which occurs only at the end of the epoch",
            "type": "object",
            "required": [
              "kind",
              "transactions"
            ],
            "properties": {
              "kind": {
                "type": "string",
                "enum": [
                  "EndOfEpochTransaction"
                ]
              },
              "transactions": {
                "type": "array",
                "items": {
                  "$ref": "#/components/schemas/IotaEndOfEpochTransactionKind"
                }
              }
            }
          }
        ]
      },
      "TransactionBlockResponse": {
        "type": "object",
        "required": [
          "digest"
        ],
        "properties": {
          "balanceChanges": {
            "type": [
              "array",
              "null"
            ],
            "items": {
              "$ref": "#/components/schemas/BalanceChange"
            }
          },
          "checkpoint": {
            "description": "The checkpoint number when this transaction was included and hence finalized. This is only returned in the read api, not in the transaction execution api.",
            "anyOf": [
              {
                "$ref": "#/components/schemas/BigInt_for_uint64"
              },
              {
                "type": "null"
              }
            ]
          },
          "confirmedLocalExecution": {
            "type": [
              "boolean",
              "null"
            ]
          },
          "digest": {
            "$ref": "#/components/schemas/TransactionDigest"
          },
          "effects": {
            "anyOf": [
              {
                "$ref": "#/components/schemas/TransactionBlockEffects"
              },
              {
                "type": "null"
              }
            ]
          },
          "errors": {
            "type": "array",
            "items": {
              "type": "string"
            }
          },
          "events": {
            "type": [
              "array",
              "null"
            ],
            "items": {
              "$ref": "#/components/schemas/Event"
            }
          },
          "objectChanges": {
            "type": [
              "array",
              "null"
            ],
            "items": {
              "$ref": "#/components/schemas/ObjectChange"
            }
          },
          "rawEffects": {
            "type": "array",
            "items": {
              "type": "integer",
              "format": "uint8",
              "minimum": 0.0
            }
          },
          "rawTransaction": {
            "description": "BCS encoded [SenderSignedData] that includes input object references returns empty array if `show_raw_transaction` is false",
            "allOf": [
              {
                "$ref": "#/components/schemas/Base64"
              }
            ]
          },
          "timestampMs": {
            "anyOf": [
              {
                "$ref": "#/components/schemas/BigInt_for_uint64"
              },
              {
                "type": "null"
              }
            ]
          },
          "transaction": {
            "description": "Transaction input data",
            "anyOf": [
              {
                "$ref": "#/components/schemas/TransactionBlock"
              },
              {
                "type": "null"
              }
            ]
          }
        }
      },
      "TransactionBlockResponseOptions": {
        "type": "object",
        "properties": {
          "showBalanceChanges": {
            "description": "Whether to show balance_changes. Default to be False",
            "default": false,
            "type": "boolean"
          },
          "showEffects": {
            "description": "Whether to show transaction effects. Default to be False",
            "default": false,
            "type": "boolean"
          },
          "showEvents": {
            "description": "Whether to show transaction events. Default to be False",
            "default": false,
            "type": "boolean"
          },
          "showInput": {
            "description": "Whether to show transaction input data. Default to be False",
            "default": false,
            "type": "boolean"
          },
          "showObjectChanges": {
            "description": "Whether to show object_changes. Default to be False",
            "default": false,
            "type": "boolean"
          },
          "showRawEffects": {
            "description": "Whether to show raw transaction effects. Default to be False",
            "default": false,
            "type": "boolean"
          },
          "showRawInput": {
            "description": "Whether to show bcs-encoded transaction input data",
            "default": false,
            "type": "boolean"
          }
        }
      },
      "TransactionBlockResponseQuery": {
        "type": "object",
        "properties": {
          "filter": {
            "description": "If None, no filter will be applied",
            "default": null,
            "anyOf": [
              {
                "$ref": "#/components/schemas/TransactionFilter"
              },
              {
                "type": "null"
              }
            ]
          },
          "options": {
            "description": "config which fields to include in the response, by default only digest is included",
            "default": null,
            "anyOf": [
              {
                "$ref": "#/components/schemas/TransactionBlockResponseOptions"
              },
              {
                "type": "null"
              }
            ]
          }
        }
      },
      "TransactionDigest": {
        "description": "A transaction will have a (unique) digest.",
        "allOf": [
          {
            "$ref": "#/components/schemas/Digest"
          }
        ]
      },
      "TransactionEventsDigest": {
        "$ref": "#/components/schemas/Digest"
      },
      "TransactionFilter": {
        "oneOf": [
          {
            "description": "Query by checkpoint.",
            "type": "object",
            "required": [
              "Checkpoint"
            ],
            "properties": {
              "Checkpoint": {
                "$ref": "#/components/schemas/BigInt_for_uint64"
              }
            },
            "additionalProperties": false
          },
          {
            "description": "Query by move function.",
            "type": "object",
            "required": [
              "MoveFunction"
            ],
            "properties": {
              "MoveFunction": {
                "type": "object",
                "required": [
                  "package"
                ],
                "properties": {
                  "function": {
                    "type": [
                      "string",
                      "null"
                    ]
                  },
                  "module": {
                    "type": [
                      "string",
                      "null"
                    ]
                  },
                  "package": {
                    "$ref": "#/components/schemas/ObjectID"
                  }
                }
              }
            },
            "additionalProperties": false
          },
          {
            "description": "Query by input object.",
            "type": "object",
            "required": [
              "InputObject"
            ],
            "properties": {
              "InputObject": {
                "$ref": "#/components/schemas/ObjectID"
              }
            },
            "additionalProperties": false
          },
          {
            "description": "Query by changed object, including created, mutated and unwrapped objects.",
            "type": "object",
            "required": [
              "ChangedObject"
            ],
            "properties": {
              "ChangedObject": {
                "$ref": "#/components/schemas/ObjectID"
              }
            },
            "additionalProperties": false
          },
          {
            "description": "Query by sender address.",
            "type": "object",
            "required": [
              "FromAddress"
            ],
            "properties": {
              "FromAddress": {
                "$ref": "#/components/schemas/IotaAddress"
              }
            },
            "additionalProperties": false
          },
          {
            "description": "Query by recipient address.",
            "type": "object",
            "required": [
              "ToAddress"
            ],
            "properties": {
              "ToAddress": {
                "$ref": "#/components/schemas/IotaAddress"
              }
            },
            "additionalProperties": false
          },
          {
            "description": "Query by sender and recipient address.",
            "type": "object",
            "required": [
              "FromAndToAddress"
            ],
            "properties": {
              "FromAndToAddress": {
                "type": "object",
                "required": [
                  "from",
                  "to"
                ],
                "properties": {
                  "from": {
                    "$ref": "#/components/schemas/IotaAddress"
                  },
                  "to": {
                    "$ref": "#/components/schemas/IotaAddress"
                  }
                }
              }
            },
            "additionalProperties": false
          },
          {
            "description": "Query txs that have a given address as sender or recipient.",
            "type": "object",
            "required": [
              "FromOrToAddress"
            ],
            "properties": {
              "FromOrToAddress": {
                "type": "object",
                "required": [
                  "addr"
                ],
                "properties": {
                  "addr": {
                    "$ref": "#/components/schemas/IotaAddress"
                  }
                }
              }
            },
            "additionalProperties": false
          },
          {
            "description": "Query by transaction kind",
            "type": "object",
            "required": [
              "TransactionKind"
            ],
            "properties": {
              "TransactionKind": {
                "type": "string"
              }
            },
            "additionalProperties": false
          },
          {
            "description": "Query transactions of any given kind in the input.",
            "type": "object",
            "required": [
              "TransactionKindIn"
            ],
            "properties": {
              "TransactionKindIn": {
                "type": "array",
                "items": {
                  "type": "string"
                }
              }
            },
            "additionalProperties": false
          }
        ]
      },
      "TransferObjectParams": {
        "type": "object",
        "required": [
          "objectId",
          "recipient"
        ],
        "properties": {
          "objectId": {
            "$ref": "#/components/schemas/ObjectID"
          },
          "recipient": {
            "$ref": "#/components/schemas/IotaAddress"
          }
        }
      },
      "TypeOrigin": {
        "description": "Identifies a struct and the module it was defined in",
        "type": "object",
        "required": [
          "datatype_name",
          "module_name",
          "package"
        ],
        "properties": {
          "datatype_name": {
            "type": "string"
          },
          "module_name": {
            "type": "string"
          },
          "package": {
            "$ref": "#/components/schemas/ObjectID"
          }
        }
      },
      "TypeTag": {
        "type": "string"
      },
      "UpgradeInfo": {
        "description": "Upgraded package info for the linkage table",
        "type": "object",
        "required": [
          "upgraded_id",
          "upgraded_version"
        ],
        "properties": {
          "upgraded_id": {
            "description": "ID of the upgraded packages",
            "allOf": [
              {
                "$ref": "#/components/schemas/ObjectID"
              }
            ]
          },
          "upgraded_version": {
            "description": "Version of the upgraded package",
            "allOf": [
              {
                "$ref": "#/components/schemas/SequenceNumber2"
              }
            ]
          }
        }
      },
      "ValidatorApy": {
        "type": "object",
        "required": [
          "address",
          "apy"
        ],
        "properties": {
          "address": {
            "$ref": "#/components/schemas/IotaAddress"
          },
          "apy": {
            "type": "number",
            "format": "double"
          }
        }
      },
      "ValidatorApys": {
        "type": "object",
        "required": [
          "apys",
          "epoch"
        ],
        "properties": {
          "apys": {
            "type": "array",
            "items": {
              "$ref": "#/components/schemas/ValidatorApy"
            }
          },
          "epoch": {
            "$ref": "#/components/schemas/BigInt_for_uint64"
          }
        }
      },
      "ZkLoginAuthenticator": {
        "description": "An zk login authenticator with all the necessary fields.",
        "type": "object",
        "required": [
          "inputs",
          "maxEpoch",
          "userSignature"
        ],
        "properties": {
          "inputs": {
            "$ref": "#/components/schemas/ZkLoginInputs"
          },
          "maxEpoch": {
            "type": "integer",
            "format": "uint64",
            "minimum": 0.0
          },
          "userSignature": {
            "$ref": "#/components/schemas/Signature"
          }
        }
      },
      "ZkLoginAuthenticatorAsBytes": {
        "$ref": "#/components/schemas/Base64"
      },
      "ZkLoginInputs": {
        "description": "All inputs required for the zk login proof verification and other public inputs.",
        "type": "object",
        "required": [
          "addressSeed",
          "headerBase64",
          "issBase64Details",
          "proofPoints"
        ],
        "properties": {
          "addressSeed": {
            "$ref": "#/components/schemas/Bn254FrElement"
          },
          "headerBase64": {
            "type": "string"
          },
          "issBase64Details": {
            "$ref": "#/components/schemas/Claim"
          },
          "proofPoints": {
            "$ref": "#/components/schemas/ZkLoginProof"
          }
        }
      },
      "ZkLoginProof": {
        "description": "The struct for zk login proof.",
        "type": "object",
        "required": [
          "a",
          "b",
          "c"
        ],
        "properties": {
          "a": {
            "type": "array",
            "items": {
              "$ref": "#/components/schemas/Bn254FqElement"
            }
          },
          "b": {
            "type": "array",
            "items": {
              "type": "array",
              "items": {
                "$ref": "#/components/schemas/Bn254FqElement"
              }
            }
          },
          "c": {
            "type": "array",
            "items": {
              "$ref": "#/components/schemas/Bn254FqElement"
            }
          }
        }
      },
      "ZkLoginPublicIdentifier": {
        "description": "A wrapper struct to retrofit in [enum PublicKey] for zkLogin. Useful to construct [struct MultiSigPublicKey].",
        "allOf": [
          {
            "$ref": "#/components/schemas/Base64"
          }
        ]
      }
    }
  }
}<|MERGE_RESOLUTION|>--- conflicted
+++ resolved
@@ -1315,12 +1315,6 @@
                 "no_extraneous_module_bytes": true,
                 "passkey_auth": true,
                 "recompute_has_public_transfer_in_execution": true,
-<<<<<<< HEAD
-                "reject_mutable_random_on_entry_functions": true,
-                "reshare_at_same_initial_version": true,
-=======
-                "resolve_abort_locations_to_package_id": true,
->>>>>>> 78ee9c07
                 "rethrow_serialization_type_layout_errors": true,
                 "shared_object_deletion": true,
                 "soft_bundle": true,
