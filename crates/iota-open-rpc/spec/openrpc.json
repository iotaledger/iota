{
  "openrpc": "1.2.6",
  "info": {
    "title": "Iota JSON-RPC",
    "description": "Iota JSON-RPC API for interaction with Iota Full node. Make RPC calls using https://fullnode.NETWORK.iota.io:443, where NETWORK is the network you want to use (testnet, devnet, mainnet). By default, local networks use port 9000.",
    "contact": {
      "name": "Mysten Labs",
      "url": "https://mystenlabs.com",
      "email": "build@mystenlabs.com"
    },
    "license": {
      "name": "Apache-2.0",
      "url": "https://raw.githubusercontent.com/iotaledger/iota/main/LICENSE"
    },
    "version": "1.22.0"
  },
  "methods": [
    {
      "name": "iota_devInspectTransactionBlock",
      "tags": [
        {
          "name": "Write API"
        }
      ],
      "description": "Runs the transaction in dev-inspect mode. Which allows for nearly any transaction (or Move call) with any arguments. Detailed results are provided, including both the transaction effects and any return values.",
      "params": [
        {
          "name": "sender_address",
          "required": true,
          "schema": {
            "$ref": "#/components/schemas/IotaAddress"
          }
        },
        {
          "name": "tx_bytes",
          "description": "BCS encoded TransactionKind(as opposed to TransactionData, which include gasBudget and gasPrice)",
          "required": true,
          "schema": {
            "$ref": "#/components/schemas/Base64"
          }
        },
        {
          "name": "gas_price",
          "description": "Gas is not charged, but gas usage is still calculated. Default to use reference gas price",
          "schema": {
            "$ref": "#/components/schemas/BigInt_for_uint64"
          }
        },
        {
          "name": "epoch",
          "description": "The epoch to perform the call. Will be set from the system state object if not provided",
          "schema": {
            "$ref": "#/components/schemas/BigInt_for_uint64"
          }
        },
        {
          "name": "additional_args",
          "description": "Additional arguments including gas_budget, gas_objects, gas_sponsor and skip_checks.",
          "schema": {
            "$ref": "#/components/schemas/DevInspectArgs"
          }
        }
      ],
      "result": {
        "name": "DevInspectResults",
        "required": true,
        "schema": {
          "$ref": "#/components/schemas/DevInspectResults"
        }
      },
      "examples": [
        {
          "name": "Runs the transaction in dev-inspect mode. Which allows for nearly any transaction (or Move call) with any arguments. Detailed results are provided, including both the transaction effects and any return values.",
          "params": [
            {
              "name": "sender_address",
              "value": "0xd70420418b84502e506794227f897237764dde8d79a01ab2104bf742a277a2ab"
            },
            {
              "name": "tx_bytes",
              "value": "AAACACBnxtMcbJcOVn8D72fYEaT4Q2ZbjePygvpIs+AQO6m77QEAagYVO5/EhuEB8OnicDrIZm0GrsxN3355JqNhlwxlpbECAAAAAAAAACDoQ3EipycU+/EOvBcDPFtMkZiSbdzWAw3CwdmQCAtBWAEBAQEBAAEAAMKwMSYiOSHAg+aAydIFAV6gYWuOXEniP/ORldAFiheCASxDgF0Nb1QCp60Npb3sVJx83qBrxKHTOaIlIe6pM7iJAgAAAAAAAAAgnvsgc1pPauyCE27/c+aBnHN3fSsxRAWdEJYzYFOryNDCsDEmIjkhwIPmgMnSBQFeoGFrjlxJ4j/zkZXQBYoXggoAAAAAAAAAoIYBAAAAAAAA"
            },
            {
              "name": "gas_price",
              "value": 1000
            },
            {
              "name": "epoch",
              "value": 8888
            },
            {
              "name": "additional_args",
              "value": null
            }
          ],
          "result": {
            "name": "Result",
            "value": {
              "effects": {
                "messageVersion": "v1",
                "status": {
                  "status": "success"
                },
                "executedEpoch": "0",
                "gasUsed": {
                  "computationCost": "100",
                  "storageCost": "100",
                  "storageRebate": "10",
                  "nonRefundableStorageFee": "0"
                },
                "transactionDigest": "76gyHCk7FRrGACRqXM7Ybj5uJLtAzgEMJ5P9CeEzxZSG",
                "mutated": [
                  {
                    "owner": {
                      "AddressOwner": "0xc2b03126223921c083e680c9d205015ea0616b8e5c49e23ff39195d0058a1782"
                    },
                    "reference": {
                      "objectId": "0x2c43805d0d6f5402a7ad0da5bdec549c7cdea06bc4a1d339a22521eea933b889",
                      "version": 2,
                      "digest": "BhbWpBeESxuRWvmvLMyb2JNUuFa6j4aG1T4WUiPgKAHm"
                    }
                  },
                  {
                    "owner": {
                      "AddressOwner": "0x67c6d31c6c970e567f03ef67d811a4f843665b8de3f282fa48b3e0103ba9bbed"
                    },
                    "reference": {
                      "objectId": "0x6a06153b9fc486e101f0e9e2703ac8666d06aecc4ddf7e7926a361970c65a5b1",
                      "version": 2,
                      "digest": "GdfET1avZReDftpJNB8LSuHJ2cKUheSbEaLMzuPVXHsM"
                    }
                  }
                ],
                "gasObject": {
                  "owner": {
                    "ObjectOwner": "0xc2b03126223921c083e680c9d205015ea0616b8e5c49e23ff39195d0058a1782"
                  },
                  "reference": {
                    "objectId": "0x2c43805d0d6f5402a7ad0da5bdec549c7cdea06bc4a1d339a22521eea933b889",
                    "version": 2,
                    "digest": "BhbWpBeESxuRWvmvLMyb2JNUuFa6j4aG1T4WUiPgKAHm"
                  }
                },
                "eventsDigest": "6kerMphN4S5QTfd9TAhwMiFq1q9c2YwfpheBfWm85vUq"
              },
              "events": []
            }
          }
        }
      ]
    },
    {
      "name": "iota_dryRunTransactionBlock",
      "tags": [
        {
          "name": "Write API"
        }
      ],
      "description": "Return transaction execution effects including the gas cost summary, while the effects are not committed to the chain.",
      "params": [
        {
          "name": "tx_bytes",
          "required": true,
          "schema": {
            "$ref": "#/components/schemas/Base64"
          }
        }
      ],
      "result": {
        "name": "DryRunTransactionBlockResponse",
        "required": true,
        "schema": {
          "$ref": "#/components/schemas/DryRunTransactionBlockResponse"
        }
      },
      "examples": [
        {
          "name": "Dry runs a transaction block to get back estimated gas fees and other potential effects.",
          "params": [
            {
              "name": "tx_bytes",
              "value": "AAACACB7qR3cfnF89wjJNwYPBASHNuwz+xdG2Zml5YzVxnftgAEAT4LxyFh7mNZMAL+0bDhDvYv2zPp8ZahhOGmM0f3Kw9wCAAAAAAAAACCxDABG4pPAjOwPQHg9msS/SrtNf4IGR/2F0ZGD3ufH/wEBAQEBAAEAAE9XTdl6Y4BapdPcmZyAyccZhwIZVzDQIcZrRpqqsEQ4AejYx86GPzE9o9vZKoPvJtEouI/ma/JuDg0Jza9yfR2EAgAAAAAAAAAgzMqpegLMOpgEFnDhYJ23FOmFjJbp5GmFXxzzv9+X6GVPV03ZemOAWqXT3JmcgMnHGYcCGVcw0CHGa0aaqrBEOAoAAAAAAAAAoIYBAAAAAAAA"
            }
          ],
          "result": {
            "name": "Result",
            "value": {
              "digest": "B9CPdGjcArAtZXAiqHU874B5D9ZcFHj6kx4W3LaHdgAk",
              "transaction": {
                "data": {
                  "messageVersion": "v1",
                  "transaction": {
                    "kind": "ProgrammableTransaction",
                    "inputs": [
                      {
                        "type": "pure",
                        "valueType": "address",
                        "value": "0x7ba91ddc7e717cf708c937060f04048736ec33fb1746d999a5e58cd5c677ed80"
                      },
                      {
                        "type": "object",
                        "objectType": "immOrOwnedObject",
                        "objectId": "0x4f82f1c8587b98d64c00bfb46c3843bd8bf6ccfa7c65a86138698cd1fdcac3dc",
                        "version": "2",
                        "digest": "Cv7n2YaM7Am1ssZGu4khsFkcKHnpgVhwFCSs4kLjrtLW"
                      }
                    ],
                    "transactions": [
                      {
                        "TransferObjects": [
                          [
                            {
                              "Input": 1
                            }
                          ],
                          {
                            "Input": 0
                          }
                        ]
                      }
                    ]
                  },
                  "sender": "0x4f574dd97a63805aa5d3dc999c80c9c7198702195730d021c66b469aaab04438",
                  "gasData": {
                    "payment": [
                      {
                        "objectId": "0xe8d8c7ce863f313da3dbd92a83ef26d128b88fe66bf26e0e0d09cdaf727d1d84",
                        "version": 2,
                        "digest": "EnRQXe1hDGAJCFyF2ds2GmPHdvf9V6yxf24LisEsDkYt"
                      }
                    ],
                    "owner": "0x4f574dd97a63805aa5d3dc999c80c9c7198702195730d021c66b469aaab04438",
                    "price": "10",
                    "budget": "100000"
                  }
                },
                "txSignatures": [
                  "AAk0zWxFHoW4PChs3RzxsnNgLYMAvtk8maZHBNEUiupqyV8ptMZrc/tt5rzi09oguNn1JeRsrO6sIH0JDn/sqAdDij1TvBYKLcfLNo8fq6GASb9yfo6uvuwNUBGkTf54wQ=="
                ]
              },
              "rawTransaction": "AQAAAAAAAgAge6kd3H5xfPcIyTcGDwQEhzbsM/sXRtmZpeWM1cZ37YABAE+C8chYe5jWTAC/tGw4Q72L9sz6fGWoYThpjNH9ysPcAgAAAAAAAAAgsQwARuKTwIzsD0B4PZrEv0q7TX+CBkf9hdGRg97nx/8BAQEBAQABAABPV03ZemOAWqXT3JmcgMnHGYcCGVcw0CHGa0aaqrBEOAHo2MfOhj8xPaPb2SqD7ybRKLiP5mvybg4NCc2vcn0dhAIAAAAAAAAAIMzKqXoCzDqYBBZw4WCdtxTphYyW6eRphV8c87/fl+hlT1dN2XpjgFql09yZnIDJxxmHAhlXMNAhxmtGmqqwRDgKAAAAAAAAAKCGAQAAAAAAAAFhAAk0zWxFHoW4PChs3RzxsnNgLYMAvtk8maZHBNEUiupqyV8ptMZrc/tt5rzi09oguNn1JeRsrO6sIH0JDn/sqAdDij1TvBYKLcfLNo8fq6GASb9yfo6uvuwNUBGkTf54wQ==",
              "effects": {
                "messageVersion": "v1",
                "status": {
                  "status": "success"
                },
                "executedEpoch": "0",
                "gasUsed": {
                  "computationCost": "100",
                  "storageCost": "100",
                  "storageRebate": "10",
                  "nonRefundableStorageFee": "0"
                },
                "transactionDigest": "8UExPV121BEfWkbymSPDYhh23rVNh3MSWtC5juJ9JGMJ",
                "mutated": [
                  {
                    "owner": {
                      "AddressOwner": "0x4f574dd97a63805aa5d3dc999c80c9c7198702195730d021c66b469aaab04438"
                    },
                    "reference": {
                      "objectId": "0xe8d8c7ce863f313da3dbd92a83ef26d128b88fe66bf26e0e0d09cdaf727d1d84",
                      "version": 2,
                      "digest": "EnRQXe1hDGAJCFyF2ds2GmPHdvf9V6yxf24LisEsDkYt"
                    }
                  },
                  {
                    "owner": {
                      "AddressOwner": "0x7ba91ddc7e717cf708c937060f04048736ec33fb1746d999a5e58cd5c677ed80"
                    },
                    "reference": {
                      "objectId": "0x4f82f1c8587b98d64c00bfb46c3843bd8bf6ccfa7c65a86138698cd1fdcac3dc",
                      "version": 2,
                      "digest": "Cv7n2YaM7Am1ssZGu4khsFkcKHnpgVhwFCSs4kLjrtLW"
                    }
                  }
                ],
                "gasObject": {
                  "owner": {
                    "ObjectOwner": "0x4f574dd97a63805aa5d3dc999c80c9c7198702195730d021c66b469aaab04438"
                  },
                  "reference": {
                    "objectId": "0xe8d8c7ce863f313da3dbd92a83ef26d128b88fe66bf26e0e0d09cdaf727d1d84",
                    "version": 2,
                    "digest": "EnRQXe1hDGAJCFyF2ds2GmPHdvf9V6yxf24LisEsDkYt"
                  }
                },
                "eventsDigest": "55TNn3v5vpuXjQfjqamw76P9GZD522pumo4NuT7RYeFB"
              },
              "objectChanges": [
                {
                  "type": "transferred",
                  "sender": "0x4f574dd97a63805aa5d3dc999c80c9c7198702195730d021c66b469aaab04438",
                  "recipient": {
                    "AddressOwner": "0x7ba91ddc7e717cf708c937060f04048736ec33fb1746d999a5e58cd5c677ed80"
                  },
                  "objectType": "0x2::example::Object",
                  "objectId": "0x4f82f1c8587b98d64c00bfb46c3843bd8bf6ccfa7c65a86138698cd1fdcac3dc",
                  "version": "2",
                  "digest": "B3xLC8EbyvTxy5pgiwTNUzHLa6kS7uwD6sZdErKB8F8f"
                }
              ]
            }
          }
        }
      ]
    },
    {
      "name": "iota_executeTransactionBlock",
      "tags": [
        {
          "name": "Write API"
        }
      ],
      "description": "Execute the transaction and wait for results if desired. Request types: 1. WaitForEffectsCert: waits for TransactionEffectsCert and then return to client.     This mode is a proxy for transaction finality. 2. WaitForLocalExecution: waits for TransactionEffectsCert and make sure the node     executed the transaction locally before returning the client. The local execution     makes sure this node is aware of this transaction when client fires subsequent queries.     However if the node fails to execute the transaction locally in a timely manner,     a bool type in the response is set to false to indicated the case. request_type is default to be `WaitForEffectsCert` unless options.show_events or options.show_effects is true",
      "params": [
        {
          "name": "tx_bytes",
          "description": "BCS serialized transaction data bytes without its type tag, as base-64 encoded string.",
          "required": true,
          "schema": {
            "$ref": "#/components/schemas/Base64"
          }
        },
        {
          "name": "signatures",
          "description": "A list of signatures (`flag || signature || pubkey` bytes, as base-64 encoded string). Signature is committed to the intent message of the transaction data, as base-64 encoded string.",
          "required": true,
          "schema": {
            "type": "array",
            "items": {
              "$ref": "#/components/schemas/Base64"
            }
          }
        },
        {
          "name": "options",
          "description": "options for specifying the content to be returned",
          "schema": {
            "$ref": "#/components/schemas/TransactionBlockResponseOptions"
          }
        },
        {
          "name": "request_type",
          "description": "The request type, derived from `IotaTransactionBlockResponseOptions` if None",
          "schema": {
            "$ref": "#/components/schemas/ExecuteTransactionRequestType"
          }
        }
      ],
      "result": {
        "name": "IotaTransactionBlockResponse",
        "required": true,
        "schema": {
          "$ref": "#/components/schemas/TransactionBlockResponse"
        }
      },
      "examples": [
        {
          "name": "Executes a transaction with serialized signatures.",
          "params": [
            {
              "name": "tx_bytes",
              "value": "AAACACBqEB6aOvXIBwES+Ahkizbvv43uihqC3kbZUE6WoRCKFwEAjvdvVsOZYzousxC8qRJOXy84znOeqsu2YAaIgE4HhEgCAAAAAAAAACB9w3+ufZMpihJFwxtCBojBaGy00TVtFxgN2C6TpIPFqwEBAQEBAAEAAL5N77yuKRb4g/2ejPxYvLpjZ2SwXH6wsX5+CabmRdtkAZ+Q9/hmzCnfsdpjc86U+dldylpA9OF2mRjuv5+64AvTAgAAAAAAAAAgjleHL0UiRGjh/BfIFHCJ3EMY/dQA22c2TvNQyVJnbYW+Te+8rikW+IP9noz8WLy6Y2dksFx+sLF+fgmm5kXbZAoAAAAAAAAAoIYBAAAAAAAA"
            },
            {
              "name": "signatures",
              "value": [
                "ANM+jgFPQLHI7qyW/zmHCIi+gStO1jiw2S/b6tR7A9dbt/86/06SB4Z5/gdkRT5pkN5TRdd1INmxxbDZAOyK/AvqvbuA0Q1Bqu4RHV3JPpqmH+C527hWJGUBOZN1j9sg8w=="
              ]
            },
            {
              "name": "options",
              "value": {
                "showInput": true,
                "showRawInput": true,
                "showEffects": true,
                "showEvents": true,
                "showObjectChanges": true,
                "showBalanceChanges": true,
                "showRawEffects": false
              }
            },
            {
              "name": "request_type",
              "value": "WaitForLocalExecution"
            }
          ],
          "result": {
            "name": "Result",
            "value": {
              "digest": "6x6axDu4LwDWuSjseCAwBzdKsyJ59iuV7QPNzctdfw7h",
              "transaction": {
                "data": {
                  "messageVersion": "v1",
                  "transaction": {
                    "kind": "ProgrammableTransaction",
                    "inputs": [
                      {
                        "type": "pure",
                        "valueType": "address",
                        "value": "0x6a101e9a3af5c8070112f808648b36efbf8dee8a1a82de46d9504e96a1108a17"
                      },
                      {
                        "type": "object",
                        "objectType": "immOrOwnedObject",
                        "objectId": "0x8ef76f56c399633a2eb310bca9124e5f2f38ce739eaacbb6600688804e078448",
                        "version": "2",
                        "digest": "9Tvs1pGrMbNv7kkr1PoKLsWamyQpaFz5UWbL2AQ1ezk2"
                      }
                    ],
                    "transactions": [
                      {
                        "TransferObjects": [
                          [
                            {
                              "Input": 1
                            }
                          ],
                          {
                            "Input": 0
                          }
                        ]
                      }
                    ]
                  },
                  "sender": "0xbe4defbcae2916f883fd9e8cfc58bcba636764b05c7eb0b17e7e09a6e645db64",
                  "gasData": {
                    "payment": [
                      {
                        "objectId": "0x9f90f7f866cc29dfb1da6373ce94f9d95dca5a40f4e1769918eebf9fbae00bd3",
                        "version": 2,
                        "digest": "AaeJbTYkUuyromsivxzkoxSkHt7pCESTyQG7xz6nbQ2G"
                      }
                    ],
                    "owner": "0xbe4defbcae2916f883fd9e8cfc58bcba636764b05c7eb0b17e7e09a6e645db64",
                    "price": "10",
                    "budget": "100000"
                  }
                },
                "txSignatures": [
                  "ANM+jgFPQLHI7qyW/zmHCIi+gStO1jiw2S/b6tR7A9dbt/86/06SB4Z5/gdkRT5pkN5TRdd1INmxxbDZAOyK/AvqvbuA0Q1Bqu4RHV3JPpqmH+C527hWJGUBOZN1j9sg8w=="
                ]
              },
              "rawTransaction": "AQAAAAAAAgAgahAemjr1yAcBEvgIZIs277+N7ooagt5G2VBOlqEQihcBAI73b1bDmWM6LrMQvKkSTl8vOM5znqrLtmAGiIBOB4RIAgAAAAAAAAAgfcN/rn2TKYoSRcMbQgaIwWhstNE1bRcYDdguk6SDxasBAQEBAQABAAC+Te+8rikW+IP9noz8WLy6Y2dksFx+sLF+fgmm5kXbZAGfkPf4Zswp37HaY3POlPnZXcpaQPThdpkY7r+fuuAL0wIAAAAAAAAAII5Xhy9FIkRo4fwXyBRwidxDGP3UANtnNk7zUMlSZ22Fvk3vvK4pFviD/Z6M/Fi8umNnZLBcfrCxfn4JpuZF22QKAAAAAAAAAKCGAQAAAAAAAAFhANM+jgFPQLHI7qyW/zmHCIi+gStO1jiw2S/b6tR7A9dbt/86/06SB4Z5/gdkRT5pkN5TRdd1INmxxbDZAOyK/AvqvbuA0Q1Bqu4RHV3JPpqmH+C527hWJGUBOZN1j9sg8w==",
              "effects": {
                "messageVersion": "v1",
                "status": {
                  "status": "success"
                },
                "executedEpoch": "0",
                "gasUsed": {
                  "computationCost": "100",
                  "storageCost": "100",
                  "storageRebate": "10",
                  "nonRefundableStorageFee": "0"
                },
                "transactionDigest": "9agZ3azEMgMqxrDVG8P4GddELfWag2HhimEkpjixHhGE",
                "mutated": [
                  {
                    "owner": {
                      "AddressOwner": "0xbe4defbcae2916f883fd9e8cfc58bcba636764b05c7eb0b17e7e09a6e645db64"
                    },
                    "reference": {
                      "objectId": "0x9f90f7f866cc29dfb1da6373ce94f9d95dca5a40f4e1769918eebf9fbae00bd3",
                      "version": 2,
                      "digest": "AaeJbTYkUuyromsivxzkoxSkHt7pCESTyQG7xz6nbQ2G"
                    }
                  },
                  {
                    "owner": {
                      "AddressOwner": "0x6a101e9a3af5c8070112f808648b36efbf8dee8a1a82de46d9504e96a1108a17"
                    },
                    "reference": {
                      "objectId": "0x8ef76f56c399633a2eb310bca9124e5f2f38ce739eaacbb6600688804e078448",
                      "version": 2,
                      "digest": "9Tvs1pGrMbNv7kkr1PoKLsWamyQpaFz5UWbL2AQ1ezk2"
                    }
                  }
                ],
                "gasObject": {
                  "owner": {
                    "ObjectOwner": "0xbe4defbcae2916f883fd9e8cfc58bcba636764b05c7eb0b17e7e09a6e645db64"
                  },
                  "reference": {
                    "objectId": "0x9f90f7f866cc29dfb1da6373ce94f9d95dca5a40f4e1769918eebf9fbae00bd3",
                    "version": 2,
                    "digest": "AaeJbTYkUuyromsivxzkoxSkHt7pCESTyQG7xz6nbQ2G"
                  }
                },
                "eventsDigest": "816hEv4WAW2reK9xkf11PeHiaZJrp7PQT9oGJZhdf9TN"
              },
              "objectChanges": [
                {
                  "type": "transferred",
                  "sender": "0xbe4defbcae2916f883fd9e8cfc58bcba636764b05c7eb0b17e7e09a6e645db64",
                  "recipient": {
                    "AddressOwner": "0x6a101e9a3af5c8070112f808648b36efbf8dee8a1a82de46d9504e96a1108a17"
                  },
                  "objectType": "0x2::example::Object",
                  "objectId": "0x8ef76f56c399633a2eb310bca9124e5f2f38ce739eaacbb6600688804e078448",
                  "version": "2",
                  "digest": "7PsBHpUW6yfGNov2WrbVafLjgT9nYziQ3gVDbRq6zTbF"
                }
              ]
            }
          }
        }
      ]
    },
    {
      "name": "iota_getChainIdentifier",
      "tags": [
        {
          "name": "Read API"
        }
      ],
      "description": "Return the first four bytes of the chain's genesis checkpoint digest.",
      "params": [],
      "result": {
        "name": "String",
        "required": true,
        "schema": {
          "type": "string"
        }
      },
      "examples": [
        {
          "name": "Gets the identifier for the chain receiving the POST.",
          "params": [],
          "result": {
            "name": "Result",
            "value": "4c78adac"
          }
        }
      ]
    },
    {
      "name": "iota_getCheckpoint",
      "tags": [
        {
          "name": "Read API"
        }
      ],
      "description": "Return a checkpoint",
      "params": [
        {
          "name": "id",
          "description": "Checkpoint identifier, can use either checkpoint digest, or checkpoint sequence number as input.",
          "required": true,
          "schema": {
            "$ref": "#/components/schemas/CheckpointId"
          }
        }
      ],
      "result": {
        "name": "Checkpoint",
        "required": true,
        "schema": {
          "$ref": "#/components/schemas/Checkpoint"
        }
      },
      "examples": [
        {
          "name": "Gets checkpoint information for the checkpoint ID in the request.",
          "params": [
            {
              "name": "id",
              "value": "1000"
            }
          ],
          "result": {
            "name": "Result",
            "value": {
              "epoch": "5000",
              "sequenceNumber": "1000",
              "digest": "G6Dtzr1ZSfHFhotGsTE3cLENa7L1ooe1BBvknAUsARbV",
              "networkTotalTransactions": "792385",
              "previousDigest": "6tBy8RXZKrdrB4XkMQn7J3MNG4fQCo9XcRduFFvYrL5Z",
              "epochRollingGasCostSummary": {
                "computationCost": "0",
                "storageCost": "0",
                "storageRebate": "0",
                "nonRefundableStorageFee": "0"
              },
              "timestampMs": "1676911928",
              "transactions": [
                "mN8YNBgVR3wB7vfXmjVgDRF4oqxVRRjzmJ6U4mzbq77"
              ],
              "checkpointCommitments": [],
              "validatorSignature": "wAAAAAAAAAAAAAAAAAAAAAAAAAAAAAAAAAAAAAAAAAAAAAAAAAAAAAAAAAAAAAAA"
            }
          }
        }
      ]
    },
    {
      "name": "iota_getCheckpoints",
      "tags": [
        {
          "name": "Read API"
        }
      ],
      "description": "Return paginated list of checkpoints",
      "params": [
        {
          "name": "cursor",
          "description": "An optional paging cursor. If provided, the query will start from the next item after the specified cursor. Default to start from the first item if not specified.",
          "schema": {
            "$ref": "#/components/schemas/BigInt_for_uint64"
          }
        },
        {
          "name": "limit",
          "description": "Maximum item returned per page, default to [QUERY_MAX_RESULT_LIMIT_CHECKPOINTS] if not specified.",
          "schema": {
            "type": "integer",
            "format": "uint",
            "minimum": 0.0
          }
        },
        {
          "name": "descending_order",
          "description": "query result ordering, default to false (ascending order), oldest record first.",
          "required": true,
          "schema": {
            "type": "boolean"
          }
        }
      ],
      "result": {
        "name": "CheckpointPage",
        "required": true,
        "schema": {
          "$ref": "#/components/schemas/Page_for_Checkpoint_and_BigInt_for_uint64"
        }
      },
      "examples": [
        {
          "name": "Gets a paginated list in descending order of all checkpoints starting at the provided cursor. Each page of results has a maximum number of checkpoints set by the provided limit.",
          "params": [
            {
              "name": "cursor",
              "value": "1004"
            },
            {
              "name": "limit",
              "value": 4
            },
            {
              "name": "descending_order",
              "value": false
            }
          ],
          "result": {
            "name": "Result",
            "value": {
              "data": [
                {
                  "epoch": "5000",
                  "sequenceNumber": "1005",
                  "digest": "9zA7Q9Ka1ykvYjSQGhQCdCf32FZkcWNWx7L22JczXGsk",
                  "networkTotalTransactions": "792385",
                  "previousDigest": "8BLFxLTjWZ2KqaGc3FjR1o9aL6kbyYrmhuNfJLU1ehYt",
                  "epochRollingGasCostSummary": {
                    "computationCost": "0",
                    "storageCost": "0",
                    "storageRebate": "0",
                    "nonRefundableStorageFee": "0"
                  },
                  "timestampMs": "1676911928",
                  "transactions": [
                    "7RudGLkQDBNJyqrptkrNU66Zd3pvq8MHVAHYz9WpBm59"
                  ],
                  "checkpointCommitments": [],
                  "validatorSignature": "wAAAAAAAAAAAAAAAAAAAAAAAAAAAAAAAAAAAAAAAAAAAAAAAAAAAAAAAAAAAAAAA"
                },
                {
                  "epoch": "5000",
                  "sequenceNumber": "1006",
                  "digest": "FAUWHyWacmb4Vg4QGi9a6gqeVb7ixAZiL73FaGd6WpoV",
                  "networkTotalTransactions": "792385",
                  "previousDigest": "6Pn25cieaE62AT6BwCeBoca13AGZuneucaaTGqt3gNCo",
                  "epochRollingGasCostSummary": {
                    "computationCost": "0",
                    "storageCost": "0",
                    "storageRebate": "0",
                    "nonRefundableStorageFee": "0"
                  },
                  "timestampMs": "1676911928",
                  "transactions": [
                    "7r7tmP5hzgrusiN6cucFwfTveqDb7K75tMJ7oNCyoDmy"
                  ],
                  "checkpointCommitments": [],
                  "validatorSignature": "wAAAAAAAAAAAAAAAAAAAAAAAAAAAAAAAAAAAAAAAAAAAAAAAAAAAAAAAAAAAAAAA"
                },
                {
                  "epoch": "5000",
                  "sequenceNumber": "1007",
                  "digest": "B3mzC6gy87SomUQwPsmVY7mtwkZLxfm5WwNi3kKyEb3x",
                  "networkTotalTransactions": "792385",
                  "previousDigest": "CnHTfdUJr1UUqwXkYUhbQjXeM16xR33UR62jE72toCis",
                  "epochRollingGasCostSummary": {
                    "computationCost": "0",
                    "storageCost": "0",
                    "storageRebate": "0",
                    "nonRefundableStorageFee": "0"
                  },
                  "timestampMs": "1676911928",
                  "transactions": [
                    "Gb1UDqhmKMzMJ5FL37kBqCcuy4TtBL2ay3qec8tEUBLj"
                  ],
                  "checkpointCommitments": [],
                  "validatorSignature": "wAAAAAAAAAAAAAAAAAAAAAAAAAAAAAAAAAAAAAAAAAAAAAAAAAAAAAAAAAAAAAAA"
                },
                {
                  "epoch": "5000",
                  "sequenceNumber": "1008",
                  "digest": "HunuJWKu7azBfS47rJTq9FHTMvUDNVo2SK4hQeh5brXp",
                  "networkTotalTransactions": "792385",
                  "previousDigest": "38fLUfuigyzLPEDrsmRhcQmhKtbEUohuFBP9NDcWBmFz",
                  "epochRollingGasCostSummary": {
                    "computationCost": "0",
                    "storageCost": "0",
                    "storageRebate": "0",
                    "nonRefundableStorageFee": "0"
                  },
                  "timestampMs": "1676911928",
                  "transactions": [
                    "GWTS9QR7mjNz9fBWGkk4JZU3mrzMXrmj74uS59Cd5und"
                  ],
                  "checkpointCommitments": [],
                  "validatorSignature": "wAAAAAAAAAAAAAAAAAAAAAAAAAAAAAAAAAAAAAAAAAAAAAAAAAAAAAAAAAAAAAAA"
                }
              ],
              "nextCursor": "1008",
              "hasNextPage": true
            }
          }
        }
      ]
    },
    {
      "name": "iota_getEvents",
      "tags": [
        {
          "name": "Read API"
        }
      ],
      "description": "Return transaction events.",
      "params": [
        {
          "name": "transaction_digest",
          "description": "the event query criteria.",
          "required": true,
          "schema": {
            "$ref": "#/components/schemas/TransactionDigest"
          }
        }
      ],
      "result": {
        "name": "Vec<IotaEvent>",
        "required": true,
        "schema": {
          "type": "array",
          "items": {
            "$ref": "#/components/schemas/Event"
          }
        }
      },
      "examples": [
        {
          "name": "Returns the events the transaction in the request emits.",
          "params": [
            {
              "name": "transaction_digest",
              "value": "11a72GCQ5hGNpWGh2QhQkkusTEGS6EDqifJqxr7nSYX"
            }
          ],
          "result": {
            "name": "Result",
            "value": {
              "data": [
                {
                  "id": {
                    "txDigest": "11a72GCQ5hGNpWGh2QhQkkusTEGS6EDqifJqxr7nSYX",
                    "eventSeq": "0"
                  },
                  "packageId": "0xc54ab30a3d9adc07c1429c4d6bbecaf9457c9af77a91f631760853934d383634",
                  "transactionModule": "test_module",
                  "sender": "0xbcf7c32655009a61f1de0eae420a2e4ae1bb772ab2dd5d5a7dfa949c0ef06908",
                  "type": "0x0000000000000000000000000000000000000000000000000000000000000009::test::TestEvent",
                  "parsedJson": {
                    "test": "example value"
                  },
                  "bcs": ""
                }
              ],
              "nextCursor": {
                "txDigest": "11a72GCQ5hGNpWGh2QhQkkusTEGS6EDqifJqxr7nSYX",
                "eventSeq": "5"
              },
              "hasNextPage": false
            }
          }
        }
      ]
    },
    {
      "name": "iota_getLatestCheckpointSequenceNumber",
      "tags": [
        {
          "name": "Read API"
        }
      ],
      "description": "Return the sequence number of the latest checkpoint that has been executed",
      "params": [],
      "result": {
        "name": "BigInt<u64>",
        "required": true,
        "schema": {
          "$ref": "#/components/schemas/BigInt_for_uint64"
        }
      },
      "examples": [
        {
          "name": "Gets the sequence number for the latest checkpoint.",
          "params": [],
          "result": {
            "name": "Result",
            "value": "507021"
          }
        }
      ]
    },
    {
      "name": "iota_getLoadedChildObjects",
      "tags": [
        {
          "name": "Read API"
        }
      ],
      "params": [
        {
          "name": "digest",
          "required": true,
          "schema": {
            "$ref": "#/components/schemas/TransactionDigest"
          }
        }
      ],
      "result": {
        "name": "IotaLoadedChildObjectsResponse",
        "required": true,
        "schema": {
          "$ref": "#/components/schemas/LoadedChildObjectsResponse"
        }
      },
      "examples": [
        {
          "name": "Gets loaded child objects associated with the transaction the request provides.",
          "params": [
            {
              "name": "digest",
              "value": "6hpz6Qxv6t5VkNT5rcBKQS2Jootr6WHuSuRMLmmN13Jg"
            }
          ],
          "result": {
            "name": "Result",
            "value": {
              "loadedChildObjects": [
                {
                  "objectId": "0xb6a23efeb7298cf0a8d0b837b78749c2cfc711c42036cc6b76211639f3606a53",
                  "sequenceNumber": "2462820"
                },
                {
                  "objectId": "0xf61f3a566963b3eac49fe3bb57d304a454ed2f4859b44f4e49180047d5fa0a82",
                  "sequenceNumber": "2462820"
                },
                {
                  "objectId": "0xd55c32b09995a0ae1eedfee9c7b1354e805ed10ee3d0800105867da4655eca6d",
                  "sequenceNumber": "2164186"
                },
                {
                  "objectId": "0x258bfd1ad92af329a07781ee71e60065e00f2de961630d3505f8905a0f4d42c6",
                  "sequenceNumber": "3350147"
                },
                {
                  "objectId": "0xa78a6ba2b28f68a3299ec3417bbabc6717dcc95b9e341bc3aba1654bdbad707d",
                  "sequenceNumber": "3560717"
                },
                {
                  "objectId": "0xcd773bd6309363447ef3fe58a960de92aa9377b3482580ee8d5bdc5b824808df",
                  "sequenceNumber": "3560717"
                }
              ]
            }
          }
        }
      ]
    },
    {
      "name": "iota_getMoveFunctionArgTypes",
      "tags": [
        {
          "name": "Move Utils"
        }
      ],
      "description": "Return the argument types of a Move function, based on normalized Type.",
      "params": [
        {
          "name": "package",
          "required": true,
          "schema": {
            "$ref": "#/components/schemas/ObjectID"
          }
        },
        {
          "name": "module",
          "required": true,
          "schema": {
            "type": "string"
          }
        },
        {
          "name": "function",
          "required": true,
          "schema": {
            "type": "string"
          }
        }
      ],
      "result": {
        "name": "Vec<MoveFunctionArgType>",
        "required": true,
        "schema": {
          "type": "array",
          "items": {
            "$ref": "#/components/schemas/MoveFunctionArgType"
          }
        }
      },
      "examples": [
        {
          "name": "Returns the argument types for the package and function the request provides.",
          "params": [
            {
              "name": "package",
              "value": "0x007efb0f94f1e64d2e8090c619a39299d87ee8070b5f56bb10bafa0e2261d819"
            },
            {
              "name": "module",
              "value": "iotafrens"
            },
            {
              "name": "function",
              "value": "mint"
            }
          ],
          "result": {
            "name": "Result",
            "value": [
              {
                "Object": "ByMutableReference"
              },
              "Pure",
              "Pure",
              {
                "Object": "ByValue"
              },
              {
                "Object": "ByImmutableReference"
              },
              {
                "Object": "ByValue"
              },
              {
                "Object": "ByMutableReference"
              }
            ]
          }
        }
      ]
    },
    {
      "name": "iota_getNormalizedMoveFunction",
      "tags": [
        {
          "name": "Move Utils"
        }
      ],
      "description": "Return a structured representation of Move function",
      "params": [
        {
          "name": "package",
          "required": true,
          "schema": {
            "$ref": "#/components/schemas/ObjectID"
          }
        },
        {
          "name": "module_name",
          "required": true,
          "schema": {
            "type": "string"
          }
        },
        {
          "name": "function_name",
          "required": true,
          "schema": {
            "type": "string"
          }
        }
      ],
      "result": {
        "name": "IotaMoveNormalizedFunction",
        "required": true,
        "schema": {
          "$ref": "#/components/schemas/IotaMoveNormalizedFunction"
        }
      },
      "examples": [
        {
          "name": "Returns the structured representation of the function the request provides.",
          "params": [
            {
              "name": "package",
              "value": "0xb2582f82ab308bf9c96dfb22ec7345db1b5f14fdb2b9538efb160d31842e3a17"
            },
            {
              "name": "module_name",
              "value": "moduleName"
            },
            {
              "name": "function_name",
              "value": "functionName"
            }
          ],
          "result": {
            "name": "Result",
            "value": {
              "visibility": "Public",
              "isEntry": false,
              "typeParameters": [
                {
                  "abilities": [
                    "Store",
                    "Key"
                  ]
                }
              ],
              "parameters": [
                "U64"
              ],
              "return": [
                "U64"
              ]
            }
          }
        }
      ]
    },
    {
      "name": "iota_getNormalizedMoveModule",
      "tags": [
        {
          "name": "Move Utils"
        }
      ],
      "description": "Return a structured representation of Move module",
      "params": [
        {
          "name": "package",
          "required": true,
          "schema": {
            "$ref": "#/components/schemas/ObjectID"
          }
        },
        {
          "name": "module_name",
          "required": true,
          "schema": {
            "type": "string"
          }
        }
      ],
      "result": {
        "name": "IotaMoveNormalizedModule",
        "required": true,
        "schema": {
          "$ref": "#/components/schemas/IotaMoveNormalizedModule"
        }
      },
      "examples": [
        {
          "name": "Gets a structured representation of the Move module for the package in the request.",
          "params": [
            {
              "name": "package",
              "value": "0x16dc6797cf787c839a07edc03e633842109123618df6438d21a48040e6bb568c"
            },
            {
              "name": "module_name",
              "value": "module"
            }
          ],
          "result": {
            "name": "Result",
            "value": {
              "fileFormatVersion": 6,
              "address": "0x43cc4c24010dafad05b12619b275649741cc9060d87664c26a3f9a509228c21b",
              "name": "module",
              "friends": [],
              "structs": {},
              "exposedFunctions": {}
            }
          }
        }
      ]
    },
    {
      "name": "iota_getNormalizedMoveModulesByPackage",
      "tags": [
        {
          "name": "Move Utils"
        }
      ],
      "description": "Return structured representations of all modules in the given package",
      "params": [
        {
          "name": "package",
          "required": true,
          "schema": {
            "$ref": "#/components/schemas/ObjectID"
          }
        }
      ],
      "result": {
        "name": "BTreeMap<String,IotaMoveNormalizedModule>",
        "required": true,
        "schema": {
          "type": "object",
          "additionalProperties": {
            "$ref": "#/components/schemas/IotaMoveNormalizedModule"
          }
        }
      },
      "examples": [
        {
          "name": "Gets structured representations of all the modules for the package in the request.",
          "params": [
            {
              "name": "package",
              "value": "0xece356d10d89e75f565b0934851ba8d5bc59462a46078b90f1f508a1e4fd4eed"
            }
          ],
          "result": {
            "name": "Result",
            "value": {
              "fileFormatVersion": 6,
              "address": "0xafc13246bd847c60448160e0358cac4a11345594d02890c986dbf328d28d21ac",
              "name": "module",
              "friends": [],
              "structs": {},
              "exposedFunctions": {}
            }
          }
        }
      ]
    },
    {
      "name": "iota_getNormalizedMoveStruct",
      "tags": [
        {
          "name": "Move Utils"
        }
      ],
      "description": "Return a structured representation of Move struct",
      "params": [
        {
          "name": "package",
          "required": true,
          "schema": {
            "$ref": "#/components/schemas/ObjectID"
          }
        },
        {
          "name": "module_name",
          "required": true,
          "schema": {
            "type": "string"
          }
        },
        {
          "name": "struct_name",
          "required": true,
          "schema": {
            "type": "string"
          }
        }
      ],
      "result": {
        "name": "IotaMoveNormalizedStruct",
        "required": true,
        "schema": {
          "$ref": "#/components/schemas/IotaMoveNormalizedStruct"
        }
      },
      "examples": [
        {
          "name": "Gets a structured representation of the struct in the request.",
          "params": [
            {
              "name": "package",
              "value": "0x46c25c211cb35c05d801c769b78770474957b37379c527753c5c8ab783f697e7"
            },
            {
              "name": "module_name",
              "value": "module"
            },
            {
              "name": "struct_name",
              "value": "StructName"
            }
          ],
          "result": {
            "name": "Result",
            "value": {
              "abilities": {
                "abilities": [
                  "Store",
                  "Key"
                ]
              },
              "typeParameters": [],
              "fields": []
            }
          }
        }
      ]
    },
    {
      "name": "iota_getObject",
      "tags": [
        {
          "name": "Read API"
        }
      ],
      "description": "Return the object information for a specified object",
      "params": [
        {
          "name": "object_id",
          "description": "the ID of the queried object",
          "required": true,
          "schema": {
            "$ref": "#/components/schemas/ObjectID"
          }
        },
        {
          "name": "options",
          "description": "options for specifying the content to be returned",
          "schema": {
            "$ref": "#/components/schemas/ObjectDataOptions"
          }
        }
      ],
      "result": {
        "name": "IotaObjectResponse",
        "required": true,
        "schema": {
          "$ref": "#/components/schemas/IotaObjectResponse"
        }
      },
      "examples": [
        {
          "name": "Gets Object data for the ID in the request.",
          "params": [
            {
              "name": "object_id",
              "value": "0x53e4567ccafa5f36ce84c80aa8bc9be64e0d5ae796884274aef3005ae6733809"
            },
            {
              "name": "options",
              "value": {
                "showType": true,
                "showOwner": true,
                "showPreviousTransaction": true,
                "showDisplay": false,
                "showContent": true,
                "showBcs": false,
                "showStorageRebate": true
              }
            }
          ],
          "result": {
            "name": "Result",
            "value": {
              "data": {
                "objectId": "0x53e4567ccafa5f36ce84c80aa8bc9be64e0d5ae796884274aef3005ae6733809",
                "version": "1",
                "digest": "33K5ZXJ3RyubvYaHuEnQ1QXmmbhgtrFwp199dnEbL4n7",
                "type": "0x2::coin::Coin<0x2::iota::IOTA>",
                "owner": {
                  "AddressOwner": "0xc8ec1d5b84dd6289e193b9f88de4a994358c9f856135236c3e75a925e1c77ac3"
                },
                "previousTransaction": "5PLgmQye6rraDYqpV3npV6H1cUXoJZgJh1dPCyRa3WCv",
                "storageRebate": "100",
                "content": {
                  "dataType": "moveObject",
                  "type": "0x2::coin::Coin<0x2::iota::IOTA>",
                  "hasPublicTransfer": true,
                  "fields": {
                    "balance": "100000000",
                    "id": {
                      "id": "0x53e4567ccafa5f36ce84c80aa8bc9be64e0d5ae796884274aef3005ae6733809"
                    }
                  }
                }
              }
            }
          }
        }
      ]
    },
    {
      "name": "iota_getProtocolConfig",
      "tags": [
        {
          "name": "Read API"
        }
      ],
      "description": "Return the protocol config table for the given version number. If the version number is not specified, If none is specified, the node uses the version of the latest epoch it has processed.",
      "params": [
        {
          "name": "version",
          "description": "An optional protocol version specifier. If omitted, the latest protocol config table for the node will be returned.",
          "schema": {
            "$ref": "#/components/schemas/BigInt_for_uint64"
          }
        }
      ],
      "result": {
        "name": "ProtocolConfigResponse",
        "required": true,
        "schema": {
          "$ref": "#/components/schemas/ProtocolConfig"
        }
      },
      "examples": [
        {
          "name": "Returns the protocol config for the given protocol version. If none is specified, the node uses the version of the latest epoch it has processed",
          "params": [
            {
              "name": "version",
              "value": 6
            }
          ],
          "result": {
            "name": "Result",
            "value": {
              "minSupportedProtocolVersion": "1",
              "maxSupportedProtocolVersion": "1",
              "protocolVersion": "1",
              "featureFlags": {
                "accept_zklogin_in_multisig": true,
                "advance_epoch_start_time_in_safe_mode": true,
                "advance_to_highest_supported_protocol_version": true,
                "allow_receiving_object_id": true,
                "ban_entry_init": true,
                "commit_root_state_digest": true,
                "consensus_order_end_of_epoch_last": true,
                "disable_invariant_violation_check_in_swap_loc": true,
                "disallow_adding_abilities_on_upgrade": true,
                "disallow_change_struct_type_params_on_upgrade": true,
                "enable_coin_deny_list": true,
                "enable_effects_v2": true,
                "enable_group_ops_native_function_msm": true,
                "enable_group_ops_native_functions": true,
                "enable_jwk_consensus_updates": true,
                "enable_poseidon": true,
                "end_of_epoch_transaction_supported": true,
                "hardened_otw_check": true,
                "include_consensus_digest_in_prologue": true,
                "loaded_child_object_format": true,
                "loaded_child_object_format_type": true,
                "loaded_child_objects_fixed": true,
                "missing_type_is_compatibility_error": true,
                "narwhal_certificate_v2": true,
                "narwhal_new_leader_election_schedule": true,
                "narwhal_versioned_metadata": true,
                "no_extraneous_module_bytes": true,
                "package_digest_hash_module": true,
                "package_upgrades": true,
                "random_beacon": true,
                "receive_objects": true,
                "recompute_has_public_transfer_in_execution": true,
                "reject_mutable_random_on_entry_functions": true,
                "scoring_decision_with_validity_cutoff": true,
                "shared_object_deletion": true,
                "simple_conservation_checks": true,
                "simplified_unwrap_then_delete": true,
                "throughput_aware_consensus_submission": false,
                "txn_base_cost_as_multiplier": true,
                "upgraded_multisig_supported": true,
                "verify_legacy_zklogin_address": true,
                "zklogin_auth": true
              },
              "attributes": {
                "address_from_bytes_cost_base": {
                  "u64": "52"
                },
                "address_from_u256_cost_base": {
                  "u64": "52"
                },
                "address_to_u256_cost_base": {
                  "u64": "52"
                },
                "base_tx_cost_fixed": {
                  "u64": "1000"
                },
                "base_tx_cost_per_byte": {
                  "u64": "0"
                },
                "binary_address_identifiers": {
                  "u16": "100"
                },
                "binary_constant_pool": {
                  "u16": "4000"
                },
                "binary_field_handles": {
                  "u16": "500"
                },
                "binary_field_instantiations": {
                  "u16": "250"
                },
                "binary_friend_decls": {
                  "u16": "100"
                },
                "binary_function_defs": {
                  "u16": "1000"
                },
                "binary_function_handles": {
                  "u16": "1500"
                },
                "binary_function_instantiations": {
                  "u16": "750"
                },
                "binary_identifiers": {
                  "u16": "10000"
                },
                "binary_module_handles": {
                  "u16": "100"
                },
                "binary_signatures": {
                  "u16": "1000"
                },
                "binary_struct_def_instantiations": {
                  "u16": "100"
                },
                "binary_struct_defs": {
                  "u16": "200"
                },
                "binary_struct_handles": {
                  "u16": "300"
                },
                "bls12381_bls12381_min_pk_verify_cost_base": {
                  "u64": "52"
                },
                "bls12381_bls12381_min_pk_verify_msg_cost_per_block": {
                  "u64": "2"
                },
                "bls12381_bls12381_min_pk_verify_msg_cost_per_byte": {
                  "u64": "2"
                },
                "bls12381_bls12381_min_sig_verify_cost_base": {
                  "u64": "52"
                },
                "bls12381_bls12381_min_sig_verify_msg_cost_per_block": {
                  "u64": "2"
                },
                "bls12381_bls12381_min_sig_verify_msg_cost_per_byte": {
                  "u64": "2"
                },
                "buffer_stake_for_protocol_upgrade_bps": {
                  "u64": "5000"
                },
                "check_zklogin_id_cost_base": {
                  "u64": "200"
                },
                "check_zklogin_issuer_cost_base": {
                  "u64": "200"
                },
                "consensus_bad_nodes_stake_threshold": {
                  "u64": "20"
                },
                "consensus_max_transaction_size_bytes": {
                  "u64": "262144"
                },
                "consensus_max_transactions_in_block_bytes": {
                  "u64": "6291456"
                },
                "crypto_invalid_arguments_cost": {
                  "u64": "100"
                },
                "dynamic_field_add_child_object_cost_base": {
                  "u64": "100"
                },
                "dynamic_field_add_child_object_struct_tag_cost_per_byte": {
                  "u64": "10"
                },
                "dynamic_field_add_child_object_type_cost_per_byte": {
                  "u64": "10"
                },
                "dynamic_field_add_child_object_value_cost_per_byte": {
                  "u64": "10"
                },
                "dynamic_field_borrow_child_object_child_ref_cost_per_byte": {
                  "u64": "10"
                },
                "dynamic_field_borrow_child_object_cost_base": {
                  "u64": "100"
                },
                "dynamic_field_borrow_child_object_type_cost_per_byte": {
                  "u64": "10"
                },
                "dynamic_field_has_child_object_cost_base": {
                  "u64": "100"
                },
                "dynamic_field_has_child_object_with_ty_cost_base": {
                  "u64": "100"
                },
                "dynamic_field_has_child_object_with_ty_type_cost_per_byte": {
                  "u64": "2"
                },
                "dynamic_field_has_child_object_with_ty_type_tag_cost_per_byte": {
                  "u64": "2"
                },
                "dynamic_field_hash_type_and_key_cost_base": {
                  "u64": "100"
                },
                "dynamic_field_hash_type_and_key_type_cost_per_byte": {
                  "u64": "2"
                },
                "dynamic_field_hash_type_and_key_type_tag_cost_per_byte": {
                  "u64": "2"
                },
                "dynamic_field_hash_type_and_key_value_cost_per_byte": {
                  "u64": "2"
                },
                "dynamic_field_remove_child_object_child_cost_per_byte": {
                  "u64": "2"
                },
                "dynamic_field_remove_child_object_cost_base": {
                  "u64": "100"
                },
                "dynamic_field_remove_child_object_type_cost_per_byte": {
                  "u64": "2"
                },
                "ecdsa_k1_decompress_pubkey_cost_base": {
                  "u64": "52"
                },
                "ecdsa_k1_ecrecover_keccak256_cost_base": {
                  "u64": "52"
                },
                "ecdsa_k1_ecrecover_keccak256_msg_cost_per_block": {
                  "u64": "2"
                },
                "ecdsa_k1_ecrecover_keccak256_msg_cost_per_byte": {
                  "u64": "2"
                },
                "ecdsa_k1_ecrecover_sha256_cost_base": {
                  "u64": "52"
                },
                "ecdsa_k1_ecrecover_sha256_msg_cost_per_block": {
                  "u64": "2"
                },
                "ecdsa_k1_ecrecover_sha256_msg_cost_per_byte": {
                  "u64": "2"
                },
                "ecdsa_k1_secp256k1_verify_keccak256_cost_base": {
                  "u64": "52"
                },
                "ecdsa_k1_secp256k1_verify_keccak256_msg_cost_per_block": {
                  "u64": "2"
                },
                "ecdsa_k1_secp256k1_verify_keccak256_msg_cost_per_byte": {
                  "u64": "2"
                },
                "ecdsa_k1_secp256k1_verify_sha256_cost_base": {
                  "u64": "52"
                },
                "ecdsa_k1_secp256k1_verify_sha256_msg_cost_per_block": {
                  "u64": "2"
                },
                "ecdsa_k1_secp256k1_verify_sha256_msg_cost_per_byte": {
                  "u64": "2"
                },
                "ecdsa_r1_ecrecover_keccak256_cost_base": {
                  "u64": "52"
                },
                "ecdsa_r1_ecrecover_keccak256_msg_cost_per_block": {
                  "u64": "2"
                },
                "ecdsa_r1_ecrecover_keccak256_msg_cost_per_byte": {
                  "u64": "2"
                },
                "ecdsa_r1_ecrecover_sha256_cost_base": {
                  "u64": "52"
                },
                "ecdsa_r1_ecrecover_sha256_msg_cost_per_block": {
                  "u64": "2"
                },
                "ecdsa_r1_ecrecover_sha256_msg_cost_per_byte": {
                  "u64": "2"
                },
                "ecdsa_r1_secp256r1_verify_keccak256_cost_base": {
                  "u64": "52"
                },
                "ecdsa_r1_secp256r1_verify_keccak256_msg_cost_per_block": {
                  "u64": "2"
                },
                "ecdsa_r1_secp256r1_verify_keccak256_msg_cost_per_byte": {
                  "u64": "2"
                },
                "ecdsa_r1_secp256r1_verify_sha256_cost_base": {
                  "u64": "52"
                },
                "ecdsa_r1_secp256r1_verify_sha256_msg_cost_per_block": {
                  "u64": "2"
                },
                "ecdsa_r1_secp256r1_verify_sha256_msg_cost_per_byte": {
                  "u64": "2"
                },
                "ecvrf_ecvrf_verify_alpha_string_cost_per_block": {
                  "u64": "2"
                },
                "ecvrf_ecvrf_verify_alpha_string_cost_per_byte": {
                  "u64": "2"
                },
                "ecvrf_ecvrf_verify_cost_base": {
                  "u64": "52"
                },
                "ed25519_ed25519_verify_cost_base": {
                  "u64": "52"
                },
                "ed25519_ed25519_verify_msg_cost_per_block": {
                  "u64": "2"
                },
                "ed25519_ed25519_verify_msg_cost_per_byte": {
                  "u64": "2"
                },
                "event_emit_cost_base": {
                  "u64": "52"
                },
                "event_emit_output_cost_per_byte": {
                  "u64": "10"
                },
                "event_emit_tag_size_derivation_cost_per_byte": {
                  "u64": "5"
                },
                "event_emit_value_size_derivation_cost_per_byte": {
                  "u64": "2"
                },
                "execution_version": {
                  "u64": "1"
                },
                "gas_model_version": {
                  "u64": "8"
                },
                "gas_rounding_step": {
                  "u64": "1000"
                },
                "groth16_prepare_verifying_key_bls12381_cost_base": {
                  "u64": "52"
                },
                "groth16_prepare_verifying_key_bn254_cost_base": {
                  "u64": "52"
                },
                "groth16_verify_groth16_proof_internal_bls12381_cost_base": {
                  "u64": "52"
                },
                "groth16_verify_groth16_proof_internal_bls12381_cost_per_public_input": {
                  "u64": "2"
                },
                "groth16_verify_groth16_proof_internal_bn254_cost_base": {
                  "u64": "52"
                },
                "groth16_verify_groth16_proof_internal_bn254_cost_per_public_input": {
                  "u64": "2"
                },
                "groth16_verify_groth16_proof_internal_public_input_cost_per_byte": {
                  "u64": "2"
                },
                "group_ops_bls12381_decode_g1_cost": {
                  "u64": "52"
                },
                "group_ops_bls12381_decode_g2_cost": {
                  "u64": "52"
                },
                "group_ops_bls12381_decode_gt_cost": {
                  "u64": "52"
                },
                "group_ops_bls12381_decode_scalar_cost": {
                  "u64": "52"
                },
                "group_ops_bls12381_g1_add_cost": {
                  "u64": "52"
                },
                "group_ops_bls12381_g1_div_cost": {
                  "u64": "52"
                },
                "group_ops_bls12381_g1_hash_to_base_cost": {
                  "u64": "52"
                },
                "group_ops_bls12381_g1_hash_to_cost_per_byte": {
                  "u64": "2"
                },
                "group_ops_bls12381_g1_msm_base_cost": {
                  "u64": "52"
                },
                "group_ops_bls12381_g1_msm_base_cost_per_input": {
                  "u64": "52"
                },
                "group_ops_bls12381_g1_mul_cost": {
                  "u64": "52"
                },
                "group_ops_bls12381_g1_sub_cost": {
                  "u64": "52"
                },
                "group_ops_bls12381_g2_add_cost": {
                  "u64": "52"
                },
                "group_ops_bls12381_g2_div_cost": {
                  "u64": "52"
                },
                "group_ops_bls12381_g2_hash_to_base_cost": {
                  "u64": "52"
                },
                "group_ops_bls12381_g2_hash_to_cost_per_byte": {
                  "u64": "2"
                },
                "group_ops_bls12381_g2_msm_base_cost": {
                  "u64": "52"
                },
                "group_ops_bls12381_g2_msm_base_cost_per_input": {
                  "u64": "52"
                },
                "group_ops_bls12381_g2_mul_cost": {
                  "u64": "52"
                },
                "group_ops_bls12381_g2_sub_cost": {
                  "u64": "52"
                },
                "group_ops_bls12381_gt_add_cost": {
                  "u64": "52"
                },
                "group_ops_bls12381_gt_div_cost": {
                  "u64": "52"
                },
                "group_ops_bls12381_gt_mul_cost": {
                  "u64": "52"
                },
                "group_ops_bls12381_gt_sub_cost": {
                  "u64": "52"
                },
                "group_ops_bls12381_msm_max_len": {
                  "u32": "32"
                },
                "group_ops_bls12381_pairing_cost": {
                  "u64": "52"
                },
                "group_ops_bls12381_scalar_add_cost": {
                  "u64": "52"
                },
                "group_ops_bls12381_scalar_div_cost": {
                  "u64": "52"
                },
                "group_ops_bls12381_scalar_mul_cost": {
                  "u64": "52"
                },
                "group_ops_bls12381_scalar_sub_cost": {
                  "u64": "52"
                },
                "hash_blake2b256_cost_base": {
                  "u64": "52"
                },
                "hash_blake2b256_data_cost_per_block": {
                  "u64": "2"
                },
                "hash_blake2b256_data_cost_per_byte": {
                  "u64": "2"
                },
                "hash_keccak256_cost_base": {
                  "u64": "52"
                },
                "hash_keccak256_data_cost_per_block": {
                  "u64": "2"
                },
                "hash_keccak256_data_cost_per_byte": {
                  "u64": "2"
                },
                "hmac_hmac_sha3_256_cost_base": {
                  "u64": "52"
                },
                "hmac_hmac_sha3_256_input_cost_per_block": {
                  "u64": "2"
                },
                "hmac_hmac_sha3_256_input_cost_per_byte": {
                  "u64": "2"
                },
                "max_age_of_jwk_in_epochs": {
                  "u64": "1"
                },
                "max_arguments": {
                  "u32": "512"
                },
                "max_back_edges_per_function": {
                  "u64": "10000"
                },
                "max_back_edges_per_module": {
                  "u64": "10000"
                },
                "max_basic_blocks": {
                  "u64": "1024"
                },
                "max_checkpoint_size_bytes": {
                  "u64": "31457280"
                },
                "max_dependency_depth": {
                  "u64": "100"
                },
                "max_event_emit_size": {
                  "u64": "256000"
                },
                "max_event_emit_size_total": {
                  "u64": "65536000"
                },
                "max_fields_in_struct": {
                  "u64": "32"
                },
                "max_function_definitions": {
                  "u64": "1000"
                },
                "max_function_parameters": {
                  "u64": "128"
                },
                "max_gas_computation_bucket": {
                  "u64": "5000000"
                },
                "max_gas_payment_objects": {
                  "u32": "256"
                },
                "max_gas_price": {
                  "u64": "100000"
                },
                "max_generic_instantiation_length": {
                  "u64": "32"
                },
                "max_input_objects": {
                  "u64": "2048"
                },
                "max_jwk_votes_per_validator_per_epoch": {
                  "u64": "240"
                },
                "max_loop_depth": {
                  "u64": "5"
                },
                "max_meter_ticks_per_module": {
                  "u64": "16000000"
                },
                "max_modules_in_publish": {
                  "u32": "64"
                },
                "max_move_identifier_len": {
                  "u64": "128"
                },
                "max_move_object_size": {
                  "u64": "256000"
                },
                "max_move_package_size": {
                  "u64": "102400"
                },
                "max_move_value_depth": {
                  "u64": "128"
                },
                "max_move_vector_len": {
                  "u64": "262144"
                },
                "max_num_deleted_move_object_ids": {
                  "u64": "2048"
                },
                "max_num_deleted_move_object_ids_system_tx": {
                  "u64": "32768"
                },
                "max_num_event_emit": {
                  "u64": "1024"
                },
                "max_num_new_move_object_ids": {
                  "u64": "2048"
                },
                "max_num_new_move_object_ids_system_tx": {
                  "u64": "32768"
                },
                "max_num_transferred_move_object_ids": {
                  "u64": "2048"
                },
                "max_num_transferred_move_object_ids_system_tx": {
                  "u64": "32768"
                },
                "max_package_dependencies": {
                  "u32": "32"
                },
                "max_programmable_tx_commands": {
                  "u32": "1024"
                },
                "max_publish_or_upgrade_per_ptb": {
                  "u64": "5"
                },
                "max_pure_argument_size": {
                  "u32": "16384"
                },
                "max_push_size": {
                  "u64": "10000"
                },
                "max_serialized_tx_effects_size_bytes": {
                  "u64": "524288"
                },
                "max_serialized_tx_effects_size_bytes_system_tx": {
                  "u64": "8388608"
                },
                "max_size_written_objects": {
                  "u64": "5000000"
                },
                "max_size_written_objects_system_tx": {
                  "u64": "50000000"
                },
                "max_struct_definitions": {
                  "u64": "200"
                },
                "max_transactions_per_checkpoint": {
                  "u64": "10000"
                },
                "max_tx_gas": {
                  "u64": "50000000000"
                },
                "max_tx_size_bytes": {
                  "u64": "131072"
                },
                "max_type_argument_depth": {
                  "u32": "16"
                },
                "max_type_arguments": {
                  "u32": "16"
                },
                "max_type_nodes": {
                  "u64": "256"
                },
                "max_value_stack_size": {
                  "u64": "1024"
                },
                "max_verifier_meter_ticks_per_function": {
                  "u64": "16000000"
                },
                "move_binary_format_version": {
                  "u32": "6"
                },
                "obj_access_cost_delete_per_byte": {
                  "u64": "40"
                },
                "obj_access_cost_mutate_per_byte": {
                  "u64": "40"
                },
                "obj_access_cost_read_per_byte": {
                  "u64": "15"
                },
                "obj_access_cost_verify_per_byte": {
                  "u64": "200"
                },
                "obj_data_cost_refundable": {
                  "u64": "100"
                },
                "obj_metadata_cost_non_refundable": {
                  "u64": "50"
                },
                "object_borrow_uid_cost_base": {
                  "u64": "52"
                },
                "object_delete_impl_cost_base": {
                  "u64": "52"
                },
                "object_record_new_uid_cost_base": {
                  "u64": "52"
                },
                "object_runtime_max_num_cached_objects": {
                  "u64": "1000"
                },
                "object_runtime_max_num_cached_objects_system_tx": {
                  "u64": "16000"
                },
                "object_runtime_max_num_store_entries": {
                  "u64": "1000"
                },
                "object_runtime_max_num_store_entries_system_tx": {
                  "u64": "16000"
                },
                "package_publish_cost_fixed": {
                  "u64": "1000"
                },
                "package_publish_cost_per_byte": {
                  "u64": "80"
                },
                "poseidon_bn254_cost_base": {
                  "u64": "260"
                },
                "poseidon_bn254_cost_per_block": {
                  "u64": "10"
                },
                "random_beacon_dkg_timeout_round": {
                  "u32": "200"
                },
                "random_beacon_reduction_allowed_delta": {
                  "u16": "800"
                },
                "random_beacon_reduction_lower_bound": {
                  "u32": "1600"
                },
                "reward_slashing_rate": {
                  "u64": "10000"
                },
                "scoring_decision_cutoff_value": {
                  "f64": "2.5"
                },
                "scoring_decision_mad_divisor": {
                  "f64": "2.3"
                },
                "storage_fund_reinvest_rate": {
                  "u64": "0"
                },
                "storage_gas_price": {
                  "u64": "76"
                },
                "storage_rebate_rate": {
                  "u64": "10000"
                },
                "transfer_freeze_object_cost_base": {
                  "u64": "52"
                },
                "transfer_receive_object_cost_base": {
                  "u64": "52"
                },
                "transfer_share_object_cost_base": {
                  "u64": "52"
                },
                "transfer_transfer_internal_cost_base": {
                  "u64": "52"
                },
                "tx_context_derive_id_cost_base": {
                  "u64": "52"
                },
                "types_is_one_time_witness_cost_base": {
                  "u64": "52"
                },
                "types_is_one_time_witness_type_cost_per_byte": {
                  "u64": "2"
                },
                "types_is_one_time_witness_type_tag_cost_per_byte": {
                  "u64": "2"
                },
                "validator_target_reward": {
                  "u64": "767000000000000"
                },
                "validator_validate_metadata_cost_base": {
                  "u64": "52"
                },
                "validator_validate_metadata_data_cost_per_byte": {
                  "u64": "2"
                }
              }
            }
          }
        }
      ]
    },
    {
      "name": "iota_getTotalTransactionBlocks",
      "tags": [
        {
          "name": "Read API"
        }
      ],
      "description": "Return the total number of transaction blocks known to the server.",
      "params": [],
      "result": {
        "name": "BigInt<u64>",
        "required": true,
        "schema": {
          "$ref": "#/components/schemas/BigInt_for_uint64"
        }
      },
      "examples": [
        {
          "name": "Gets total number of transactions on the network.",
          "params": [],
          "result": {
            "name": "Result",
            "value": "2451485"
          }
        }
      ]
    },
    {
      "name": "iota_getTransactionBlock",
      "tags": [
        {
          "name": "Read API"
        }
      ],
      "description": "Return the transaction response object.",
      "params": [
        {
          "name": "digest",
          "description": "the digest of the queried transaction",
          "required": true,
          "schema": {
            "$ref": "#/components/schemas/TransactionDigest"
          }
        },
        {
          "name": "options",
          "description": "options for specifying the content to be returned",
          "schema": {
            "$ref": "#/components/schemas/TransactionBlockResponseOptions"
          }
        }
      ],
      "result": {
        "name": "IotaTransactionBlockResponse",
        "required": true,
        "schema": {
          "$ref": "#/components/schemas/TransactionBlockResponse"
        }
      },
      "examples": [
        {
          "name": "Returns the transaction response object for specified transaction digest.",
          "params": [
            {
              "name": "digest",
              "value": "FpGNjXf3aHK61cqMAxLVaaRAzU7Dav8QW6DNg5qnGo3x"
            },
            {
              "name": "options",
              "value": {
                "showInput": true,
                "showRawInput": false,
                "showEffects": true,
                "showEvents": true,
                "showObjectChanges": false,
                "showBalanceChanges": false,
                "showRawEffects": false
              }
            }
          ],
          "result": {
            "name": "Result",
            "value": {
              "digest": "FpGNjXf3aHK61cqMAxLVaaRAzU7Dav8QW6DNg5qnGo3x",
              "transaction": {
                "data": {
                  "messageVersion": "v1",
                  "transaction": {
                    "kind": "ProgrammableTransaction",
                    "inputs": [
                      {
                        "type": "pure",
                        "valueType": "address",
                        "value": "0x8196d048b7a6d04c8edc89579d86fd3fc90c52f9a14c6b812b94fe613c5bcebb"
                      },
                      {
                        "type": "object",
                        "objectType": "immOrOwnedObject",
                        "objectId": "0x5eeb1d449e2516166d57d71fdeb154d0dc9ecdb7b30057d0a932684cac352cdc",
                        "version": "2",
                        "digest": "GK4NxEKSrK88XkPNeuBqtJYPmU9yMTWMD7K9TdU4ybKN"
                      }
                    ],
                    "transactions": [
                      {
                        "TransferObjects": [
                          [
                            {
                              "Input": 1
                            }
                          ],
                          {
                            "Input": 0
                          }
                        ]
                      }
                    ]
                  },
                  "sender": "0xeb126769c0e4c365a80a2a9332872d7ed1f0b66d31a7eae33ee136996c1f3638",
                  "gasData": {
                    "payment": [
                      {
                        "objectId": "0x1a3e898029d024eec1d44c6af5e2facded84d03b5373514f16e3d66e00081051",
                        "version": 2,
                        "digest": "7nDZ5J4VyvYGUbX2f6mQdhkr3RFrb3vZqui1ogoyApD9"
                      }
                    ],
                    "owner": "0xeb126769c0e4c365a80a2a9332872d7ed1f0b66d31a7eae33ee136996c1f3638",
                    "price": "10",
                    "budget": "100000"
                  }
                },
                "txSignatures": [
                  "ANuc6Egqqzpiy6qWWkI//Z9jAe0WmcGYigz0oWlk2CGYZ7XRnmhJuMRa78wLabwcwomzIpXdEZgpkaJtDJd/fQZtCxWrqsEEHAdxoMDwblU5hyWJ8H3zFvk20E2fO5bzHA=="
                ]
              },
              "rawTransaction": "AQAAAAAAAgAggZbQSLem0EyO3IlXnYb9P8kMUvmhTGuBK5T+YTxbzrsBAF7rHUSeJRYWbVfXH96xVNDcns23swBX0KkyaEysNSzcAgAAAAAAAAAg43+UGkUe+CCaD7+/G1SbK7Jrjq7giJUUbfJ7w88mEMEBAQEBAQABAADrEmdpwOTDZagKKpMyhy1+0fC2bTGn6uM+4TaZbB82OAEaPomAKdAk7sHUTGr14vrN7YTQO1NzUU8W49ZuAAgQUQIAAAAAAAAAIGS7c6HtWLLBiwy/N3eS4gbmuA1NXupk4ucFY7FYkCbE6xJnacDkw2WoCiqTMoctftHwtm0xp+rjPuE2mWwfNjgKAAAAAAAAAKCGAQAAAAAAAAFhANuc6Egqqzpiy6qWWkI//Z9jAe0WmcGYigz0oWlk2CGYZ7XRnmhJuMRa78wLabwcwomzIpXdEZgpkaJtDJd/fQZtCxWrqsEEHAdxoMDwblU5hyWJ8H3zFvk20E2fO5bzHA==",
              "effects": {
                "messageVersion": "v1",
                "status": {
                  "status": "success"
                },
                "executedEpoch": "0",
                "gasUsed": {
                  "computationCost": "100",
                  "storageCost": "100",
                  "storageRebate": "10",
                  "nonRefundableStorageFee": "0"
                },
                "transactionDigest": "6AyFnAuKAKCqm1cD94EyGzBqJCDDJ716ojjmsKF2rqoi",
                "mutated": [
                  {
                    "owner": {
                      "AddressOwner": "0xeb126769c0e4c365a80a2a9332872d7ed1f0b66d31a7eae33ee136996c1f3638"
                    },
                    "reference": {
                      "objectId": "0x1a3e898029d024eec1d44c6af5e2facded84d03b5373514f16e3d66e00081051",
                      "version": 2,
                      "digest": "7nDZ5J4VyvYGUbX2f6mQdhkr3RFrb3vZqui1ogoyApD9"
                    }
                  },
                  {
                    "owner": {
                      "AddressOwner": "0x8196d048b7a6d04c8edc89579d86fd3fc90c52f9a14c6b812b94fe613c5bcebb"
                    },
                    "reference": {
                      "objectId": "0x5eeb1d449e2516166d57d71fdeb154d0dc9ecdb7b30057d0a932684cac352cdc",
                      "version": 2,
                      "digest": "GK4NxEKSrK88XkPNeuBqtJYPmU9yMTWMD7K9TdU4ybKN"
                    }
                  }
                ],
                "gasObject": {
                  "owner": {
                    "ObjectOwner": "0xeb126769c0e4c365a80a2a9332872d7ed1f0b66d31a7eae33ee136996c1f3638"
                  },
                  "reference": {
                    "objectId": "0x1a3e898029d024eec1d44c6af5e2facded84d03b5373514f16e3d66e00081051",
                    "version": 2,
                    "digest": "7nDZ5J4VyvYGUbX2f6mQdhkr3RFrb3vZqui1ogoyApD9"
                  }
                },
                "eventsDigest": "9BQobwxQvJ1JxSXNn8v8htZPTu8FEzJJGgcD4kgLUuMd"
              },
              "objectChanges": [
                {
                  "type": "transferred",
                  "sender": "0xeb126769c0e4c365a80a2a9332872d7ed1f0b66d31a7eae33ee136996c1f3638",
                  "recipient": {
                    "AddressOwner": "0x8196d048b7a6d04c8edc89579d86fd3fc90c52f9a14c6b812b94fe613c5bcebb"
                  },
                  "objectType": "0x2::example::Object",
                  "objectId": "0x5eeb1d449e2516166d57d71fdeb154d0dc9ecdb7b30057d0a932684cac352cdc",
                  "version": "2",
                  "digest": "64UQ3a7m1mjWuzgyGoH8RnMyPGDN4XYTC9dS4qiSfdK4"
                }
              ]
            }
          }
        }
      ]
    },
    {
      "name": "iota_multiGetObjects",
      "tags": [
        {
          "name": "Read API"
        }
      ],
      "description": "Return the object data for a list of objects",
      "params": [
        {
          "name": "object_ids",
          "description": "the IDs of the queried objects",
          "required": true,
          "schema": {
            "type": "array",
            "items": {
              "$ref": "#/components/schemas/ObjectID"
            }
          }
        },
        {
          "name": "options",
          "description": "options for specifying the content to be returned",
          "schema": {
            "$ref": "#/components/schemas/ObjectDataOptions"
          }
        }
      ],
      "result": {
        "name": "Vec<IotaObjectResponse>",
        "required": true,
        "schema": {
          "type": "array",
          "items": {
            "$ref": "#/components/schemas/IotaObjectResponse"
          }
        }
      },
      "examples": [
        {
          "name": "Gets objects by IDs.",
          "params": [
            {
              "name": "object_ids",
              "value": [
                "0xb61439368cd75ebe63d633af32ffb4a022d18b95b4eaa9fd3b22b43f6b2c8e92",
                "0x6ea7bed8f6c3d80f2a595c2305e12dd6d07c3fbbd3ebef7dbcc7b02346cdf056",
                "0x75da5e934f672d3da3e003d989075efaecc79b5cd5df0df2a168259b7115a41c",
                "0x38554a9ff7b4f6b59f9426c321c8013afed093481dd4ef1267c67a8e9a0d074f",
                "0xe74d1b250d5df2cb5170782a8a438fbf681eded4d1e0a2cd7dfb27e784493fb1"
              ]
            },
            {
              "name": "options",
              "value": {
                "showType": true,
                "showOwner": true,
                "showPreviousTransaction": true,
                "showDisplay": false,
                "showContent": true,
                "showBcs": false,
                "showStorageRebate": true
              }
            }
          ],
          "result": {
            "name": "Result",
            "value": [
              {
                "data": {
                  "objectId": "0xb61439368cd75ebe63d633af32ffb4a022d18b95b4eaa9fd3b22b43f6b2c8e92",
                  "version": "1",
                  "digest": "6D2MGzZN1DnALrbg6y9nQWwuipCa6fJERLXAwNGuGtKQ",
                  "type": "0x2::coin::Coin<0x2::iota::IOTA>",
                  "owner": {
                    "AddressOwner": "0x090bd6d16522a6fd4fa83ec70a5f197ad656da104dde1de9880be827a1a753e5"
                  },
                  "previousTransaction": "CQN1aMpZRYrVHByFfPFceCXzv5kT7bNM4Uzoe2jbZvM",
                  "storageRebate": "100",
                  "content": {
                    "dataType": "moveObject",
                    "type": "0x2::coin::Coin<0x2::iota::IOTA>",
                    "hasPublicTransfer": true,
                    "fields": {
                      "balance": "100000000",
                      "id": {
                        "id": "0xb61439368cd75ebe63d633af32ffb4a022d18b95b4eaa9fd3b22b43f6b2c8e92"
                      }
                    }
                  }
                }
              },
              {
                "data": {
                  "objectId": "0x6ea7bed8f6c3d80f2a595c2305e12dd6d07c3fbbd3ebef7dbcc7b02346cdf056",
                  "version": "1",
                  "digest": "HCvnds5SSF8Tn2kANyZDeAJuKa7bY6mf1ykzD8nQY42b",
                  "type": "0x2::coin::Coin<0x2::iota::IOTA>",
                  "owner": {
                    "AddressOwner": "0x74452cc61f316af5d5d7c02b94b02324268500a65bf5fdccb50582333b61721e"
                  },
                  "previousTransaction": "86PvfkkGKweeE3TRmQDL9azrkyU9yqiVcRpWMNsqcWTK",
                  "storageRebate": "100",
                  "content": {
                    "dataType": "moveObject",
                    "type": "0x2::coin::Coin<0x2::iota::IOTA>",
                    "hasPublicTransfer": true,
                    "fields": {
                      "balance": "100000000",
                      "id": {
                        "id": "0x6ea7bed8f6c3d80f2a595c2305e12dd6d07c3fbbd3ebef7dbcc7b02346cdf056"
                      }
                    }
                  }
                }
              },
              {
                "data": {
                  "objectId": "0x75da5e934f672d3da3e003d989075efaecc79b5cd5df0df2a168259b7115a41c",
                  "version": "1",
                  "digest": "7AVTCGjWUFNAZYmcxtKQvAWbyzbFVn9cbr1fMvngbs9S",
                  "type": "0x2::coin::Coin<0x2::iota::IOTA>",
                  "owner": {
                    "AddressOwner": "0xcc0a372b6fd0026e0c63043492ce4d0c19a63e7f360c51d035a6470f09c8d237"
                  },
                  "previousTransaction": "2YMeG7z6fPbqT6Sk7K4DQ7qqd2zBC1zAn2SuEXq4wJgY",
                  "storageRebate": "100",
                  "content": {
                    "dataType": "moveObject",
                    "type": "0x2::coin::Coin<0x2::iota::IOTA>",
                    "hasPublicTransfer": true,
                    "fields": {
                      "balance": "100000000",
                      "id": {
                        "id": "0x75da5e934f672d3da3e003d989075efaecc79b5cd5df0df2a168259b7115a41c"
                      }
                    }
                  }
                }
              },
              {
                "data": {
                  "objectId": "0x38554a9ff7b4f6b59f9426c321c8013afed093481dd4ef1267c67a8e9a0d074f",
                  "version": "1",
                  "digest": "DumsSGokTELtJXW54HKCRLjFKBeHkaySUZ86DDo8QwvR",
                  "type": "0x2::coin::Coin<0x2::iota::IOTA>",
                  "owner": {
                    "AddressOwner": "0x90fddb42cd928f74b986c6f539a734f3d7c9a75a9cb227ec315724962ee4193c"
                  },
                  "previousTransaction": "ARhjuTpfA6H8EM8bpBuJ5vFGALmMrMcbSZDiTTF8nxCp",
                  "storageRebate": "100",
                  "content": {
                    "dataType": "moveObject",
                    "type": "0x2::coin::Coin<0x2::iota::IOTA>",
                    "hasPublicTransfer": true,
                    "fields": {
                      "balance": "100000000",
                      "id": {
                        "id": "0x38554a9ff7b4f6b59f9426c321c8013afed093481dd4ef1267c67a8e9a0d074f"
                      }
                    }
                  }
                }
              },
              {
                "data": {
                  "objectId": "0xe74d1b250d5df2cb5170782a8a438fbf681eded4d1e0a2cd7dfb27e784493fb1",
                  "version": "1",
                  "digest": "94nQ4Tz4nyqcVJmbLMUShkucx3eVfhLXGTCR4d1KP6gL",
                  "type": "0x2::coin::Coin<0x2::iota::IOTA>",
                  "owner": {
                    "AddressOwner": "0xdccde7893a3ac5c67cd2c4e27540b52ee828096b2aa5fe50a7effd8c23976147"
                  },
                  "previousTransaction": "3rqeFGm86S2ZKWXPF2HHP8zdpRRqb7WZLDkquE2KHetA",
                  "storageRebate": "100",
                  "content": {
                    "dataType": "moveObject",
                    "type": "0x2::coin::Coin<0x2::iota::IOTA>",
                    "hasPublicTransfer": true,
                    "fields": {
                      "balance": "100000000",
                      "id": {
                        "id": "0xe74d1b250d5df2cb5170782a8a438fbf681eded4d1e0a2cd7dfb27e784493fb1"
                      }
                    }
                  }
                }
              }
            ]
          }
        }
      ]
    },
    {
      "name": "iota_multiGetTransactionBlocks",
      "tags": [
        {
          "name": "Read API"
        }
      ],
      "description": "Returns an ordered list of transaction responses The method will throw an error if the input contains any duplicate or the input size exceeds QUERY_MAX_RESULT_LIMIT",
      "params": [
        {
          "name": "digests",
          "description": "A list of transaction digests.",
          "required": true,
          "schema": {
            "type": "array",
            "items": {
              "$ref": "#/components/schemas/TransactionDigest"
            }
          }
        },
        {
          "name": "options",
          "description": "config options to control which fields to fetch",
          "schema": {
            "$ref": "#/components/schemas/TransactionBlockResponseOptions"
          }
        }
      ],
      "result": {
        "name": "Vec<IotaTransactionBlockResponse>",
        "required": true,
        "schema": {
          "type": "array",
          "items": {
            "$ref": "#/components/schemas/TransactionBlockResponse"
          }
        }
      },
      "examples": [
        {
          "name": "Returns the transaction data for specified digest.",
          "params": [
            {
              "name": "digests",
              "value": [
                "G8weeKrNgg4Li1X5up7yuu9EX8Nbcf6BbkppKdWjusG7",
                "93HmBnGuPUi2ynhVXnwvMFyV4cZpuT42gcqsMVZ6b24C",
                "Bf6tjeULrpjBmXYkqSsKn519JT2ECF8jxvPb2KSHMXvX"
              ]
            },
            {
              "name": "options",
              "value": {
                "showInput": true,
                "showRawInput": false,
                "showEffects": true,
                "showEvents": true,
                "showObjectChanges": false,
                "showBalanceChanges": false,
                "showRawEffects": false
              }
            }
          ],
          "result": {
            "name": "Result",
            "value": [
              {
                "digest": "G8weeKrNgg4Li1X5up7yuu9EX8Nbcf6BbkppKdWjusG7",
                "transaction": {
                  "data": {
                    "messageVersion": "v1",
                    "transaction": {
                      "kind": "ProgrammableTransaction",
                      "inputs": [
                        {
                          "type": "pure",
                          "valueType": "address",
                          "value": "0x0ad2c31e8c3681aa4f7d35488cf6bf1135d2fc8703690e085797c3e4f846a282"
                        },
                        {
                          "type": "object",
                          "objectType": "immOrOwnedObject",
                          "objectId": "0x754946e181e00f4341a53b5e895ef8ec3c73d2378a0a11825e232fac1a70e20e",
                          "version": "2",
                          "digest": "21hjAvY5LZAy2dc72b3nPgJTsbmtRYaTfqMn2a2sdnkB"
                        }
                      ],
                      "transactions": [
                        {
                          "TransferObjects": [
                            [
                              {
                                "Input": 1
                              }
                            ],
                            {
                              "Input": 0
                            }
                          ]
                        }
                      ]
                    },
                    "sender": "0x79638ea669ab08d3a0c6114ae06a0dd650186dc0c9f0827a5cb18c984172cc69",
                    "gasData": {
                      "payment": [
                        {
                          "objectId": "0x146fb1303bd60eb4bea9bd453e50690b423241f0e2e9beabd601bbdabf2828ee",
                          "version": 2,
                          "digest": "BYX5uiUfQkTJrNSnH3mj8Cs8mz1ppQKWBXi4y3Xi6y8D"
                        }
                      ],
                      "owner": "0x79638ea669ab08d3a0c6114ae06a0dd650186dc0c9f0827a5cb18c984172cc69",
                      "price": "10",
                      "budget": "100000"
                    }
                  },
                  "txSignatures": [
                    "AN6HFfDg+cBbYdD/+YHGIsiI898ddDCsiTq9b9OPyy+P2Qy8HnWRTNp5BwOycU1ipHTFc2LIsM4Wm2q5VwcbNg834HWK6fGd/e11nJeO7UMQFVm4jiZjwDYb8XNiqcCJOQ=="
                  ]
                },
                "rawTransaction": "AQAAAAAAAgAgCtLDHow2gapPfTVIjPa/ETXS/IcDaQ4IV5fD5PhGooIBAHVJRuGB4A9DQaU7Xole+Ow8c9I3igoRgl4jL6wacOIOAgAAAAAAAAAgDwm8uJB3PRHBq9cXZ7H2eoBAJneIID85dyL8J2rqpzwBAQEBAQABAAB5Y46maasI06DGEUrgag3WUBhtwMnwgnpcsYyYQXLMaQEUb7EwO9YOtL6pvUU+UGkLQjJB8OLpvqvWAbvavygo7gIAAAAAAAAAIJyn5CJ6Yc/4Uf75+2oIrkRMlvmBAnXWr5c8DQItueIaeWOOpmmrCNOgxhFK4GoN1lAYbcDJ8IJ6XLGMmEFyzGkKAAAAAAAAAKCGAQAAAAAAAAFhAN6HFfDg+cBbYdD/+YHGIsiI898ddDCsiTq9b9OPyy+P2Qy8HnWRTNp5BwOycU1ipHTFc2LIsM4Wm2q5VwcbNg834HWK6fGd/e11nJeO7UMQFVm4jiZjwDYb8XNiqcCJOQ==",
                "effects": {
                  "messageVersion": "v1",
                  "status": {
                    "status": "success"
                  },
                  "executedEpoch": "0",
                  "gasUsed": {
                    "computationCost": "100",
                    "storageCost": "100",
                    "storageRebate": "10",
                    "nonRefundableStorageFee": "0"
                  },
                  "transactionDigest": "CVLsRJgJKde8RVNLtkZCBGWxEmCninDQaBb5V4tz9sZ8",
                  "mutated": [
                    {
                      "owner": {
                        "AddressOwner": "0x79638ea669ab08d3a0c6114ae06a0dd650186dc0c9f0827a5cb18c984172cc69"
                      },
                      "reference": {
                        "objectId": "0x146fb1303bd60eb4bea9bd453e50690b423241f0e2e9beabd601bbdabf2828ee",
                        "version": 2,
                        "digest": "BYX5uiUfQkTJrNSnH3mj8Cs8mz1ppQKWBXi4y3Xi6y8D"
                      }
                    },
                    {
                      "owner": {
                        "AddressOwner": "0x0ad2c31e8c3681aa4f7d35488cf6bf1135d2fc8703690e085797c3e4f846a282"
                      },
                      "reference": {
                        "objectId": "0x754946e181e00f4341a53b5e895ef8ec3c73d2378a0a11825e232fac1a70e20e",
                        "version": 2,
                        "digest": "21hjAvY5LZAy2dc72b3nPgJTsbmtRYaTfqMn2a2sdnkB"
                      }
                    }
                  ],
                  "gasObject": {
                    "owner": {
                      "ObjectOwner": "0x79638ea669ab08d3a0c6114ae06a0dd650186dc0c9f0827a5cb18c984172cc69"
                    },
                    "reference": {
                      "objectId": "0x146fb1303bd60eb4bea9bd453e50690b423241f0e2e9beabd601bbdabf2828ee",
                      "version": 2,
                      "digest": "BYX5uiUfQkTJrNSnH3mj8Cs8mz1ppQKWBXi4y3Xi6y8D"
                    }
                  },
                  "eventsDigest": "Hwdei4TM2C5h2gpRiUQfS8roKsKgTUzx883qTuy7ASdt"
                },
                "objectChanges": [
                  {
                    "type": "transferred",
                    "sender": "0x79638ea669ab08d3a0c6114ae06a0dd650186dc0c9f0827a5cb18c984172cc69",
                    "recipient": {
                      "AddressOwner": "0x0ad2c31e8c3681aa4f7d35488cf6bf1135d2fc8703690e085797c3e4f846a282"
                    },
                    "objectType": "0x2::example::Object",
                    "objectId": "0x754946e181e00f4341a53b5e895ef8ec3c73d2378a0a11825e232fac1a70e20e",
                    "version": "2",
                    "digest": "zbXdxaWUbmKnKQfLLwiCVYe2nQyreC7JoKHrk8vY9aA"
                  }
                ]
              },
              {
                "digest": "93HmBnGuPUi2ynhVXnwvMFyV4cZpuT42gcqsMVZ6b24C",
                "transaction": {
                  "data": {
                    "messageVersion": "v1",
                    "transaction": {
                      "kind": "ProgrammableTransaction",
                      "inputs": [
                        {
                          "type": "pure",
                          "valueType": "address",
                          "value": "0x2e84e81f871c47c3149e27b12500da884afdf5c30b19c017a0d10388c28ddd59"
                        },
                        {
                          "type": "object",
                          "objectType": "immOrOwnedObject",
                          "objectId": "0x77a58e206acd19639c875a4fbecf3342b825c8384300ac7e3badc820a75b5742",
                          "version": "2",
                          "digest": "6ozDx8La5rgu5zSoxaMseRjcX169ZBEjSyQeD2RGoa44"
                        }
                      ],
                      "transactions": [
                        {
                          "TransferObjects": [
                            [
                              {
                                "Input": 1
                              }
                            ],
                            {
                              "Input": 0
                            }
                          ]
                        }
                      ]
                    },
                    "sender": "0x24b163516365a5c5a6711f174d7ec95f8a4252d2b99f829941fa7c5a4e6aa5a0",
                    "gasData": {
                      "payment": [
                        {
                          "objectId": "0x24b920aa9b005093b820df24ef8b43715499f4fff4e056c0cd5cd8024b4b39a7",
                          "version": 2,
                          "digest": "J9ifwZ2hbL5Tg7fbbta3CXybtaabdaN8BmKudP7R8sBU"
                        }
                      ],
                      "owner": "0x24b163516365a5c5a6711f174d7ec95f8a4252d2b99f829941fa7c5a4e6aa5a0",
                      "price": "10",
                      "budget": "100000"
                    }
                  },
                  "txSignatures": [
                    "AKHDCv/5lOpN65GEMmvNknlgMOskwk1o3zkspHsMF5kgB0TMQ3xyxnqRwc4bRbXZdLIER1uz6k3FiNQZysUeAAWhtxyxD8zwVSmWjSVhhtf+UKhpW2mTgOA1Wn2xxsedmg=="
                  ]
                },
                "rawTransaction": "AQAAAAAAAgAgLoToH4ccR8MUniexJQDaiEr99cMLGcAXoNEDiMKN3VkBAHeljiBqzRljnIdaT77PM0K4Jcg4QwCsfjutyCCnW1dCAgAAAAAAAAAgVlPau21sld3X01pC0x86m+u7aD22booGcGhVRnLhN7UBAQEBAQABAAAksWNRY2WlxaZxHxdNfslfikJS0rmfgplB+nxaTmqloAEkuSCqmwBQk7gg3yTvi0NxVJn0//TgVsDNXNgCS0s5pwIAAAAAAAAAIP7ScTSwc9qGOEVBETllGTeeiIyDq68OYAUEeeRW/wE/JLFjUWNlpcWmcR8XTX7JX4pCUtK5n4KZQfp8Wk5qpaAKAAAAAAAAAKCGAQAAAAAAAAFhAKHDCv/5lOpN65GEMmvNknlgMOskwk1o3zkspHsMF5kgB0TMQ3xyxnqRwc4bRbXZdLIER1uz6k3FiNQZysUeAAWhtxyxD8zwVSmWjSVhhtf+UKhpW2mTgOA1Wn2xxsedmg==",
                "effects": {
                  "messageVersion": "v1",
                  "status": {
                    "status": "success"
                  },
                  "executedEpoch": "0",
                  "gasUsed": {
                    "computationCost": "100",
                    "storageCost": "100",
                    "storageRebate": "10",
                    "nonRefundableStorageFee": "0"
                  },
                  "transactionDigest": "6gAPDZyrAYmnm5zGDhc3LF3Ae2PT6ABP6xSC1dfRRoXp",
                  "mutated": [
                    {
                      "owner": {
                        "AddressOwner": "0x24b163516365a5c5a6711f174d7ec95f8a4252d2b99f829941fa7c5a4e6aa5a0"
                      },
                      "reference": {
                        "objectId": "0x24b920aa9b005093b820df24ef8b43715499f4fff4e056c0cd5cd8024b4b39a7",
                        "version": 2,
                        "digest": "J9ifwZ2hbL5Tg7fbbta3CXybtaabdaN8BmKudP7R8sBU"
                      }
                    },
                    {
                      "owner": {
                        "AddressOwner": "0x2e84e81f871c47c3149e27b12500da884afdf5c30b19c017a0d10388c28ddd59"
                      },
                      "reference": {
                        "objectId": "0x77a58e206acd19639c875a4fbecf3342b825c8384300ac7e3badc820a75b5742",
                        "version": 2,
                        "digest": "6ozDx8La5rgu5zSoxaMseRjcX169ZBEjSyQeD2RGoa44"
                      }
                    }
                  ],
                  "gasObject": {
                    "owner": {
                      "ObjectOwner": "0x24b163516365a5c5a6711f174d7ec95f8a4252d2b99f829941fa7c5a4e6aa5a0"
                    },
                    "reference": {
                      "objectId": "0x24b920aa9b005093b820df24ef8b43715499f4fff4e056c0cd5cd8024b4b39a7",
                      "version": 2,
                      "digest": "J9ifwZ2hbL5Tg7fbbta3CXybtaabdaN8BmKudP7R8sBU"
                    }
                  },
                  "eventsDigest": "8ju2GtaGc2UB3vFu9Pmjwze8LcUh37izem5NsGcstgtx"
                },
                "objectChanges": [
                  {
                    "type": "transferred",
                    "sender": "0x24b163516365a5c5a6711f174d7ec95f8a4252d2b99f829941fa7c5a4e6aa5a0",
                    "recipient": {
                      "AddressOwner": "0x2e84e81f871c47c3149e27b12500da884afdf5c30b19c017a0d10388c28ddd59"
                    },
                    "objectType": "0x2::example::Object",
                    "objectId": "0x77a58e206acd19639c875a4fbecf3342b825c8384300ac7e3badc820a75b5742",
                    "version": "2",
                    "digest": "kLukTF3HAHvTW17s8ZHtVKZyWf4bSJb7SjZ5HuNeELk"
                  }
                ]
              },
              {
                "digest": "Bf6tjeULrpjBmXYkqSsKn519JT2ECF8jxvPb2KSHMXvX",
                "transaction": {
                  "data": {
                    "messageVersion": "v1",
                    "transaction": {
                      "kind": "ProgrammableTransaction",
                      "inputs": [
                        {
                          "type": "pure",
                          "valueType": "address",
                          "value": "0xdcc85bada4a729d650f7762226432129780927838b06db0346808ffb0676099d"
                        },
                        {
                          "type": "object",
                          "objectType": "immOrOwnedObject",
                          "objectId": "0xe0408b31759f57b69c52e09410a66f9a23c34be9913b6697a5e83e02e2a0fc74",
                          "version": "2",
                          "digest": "GP1ZYjdAR42yCiTAvnQgqPtc5bG9i7BzetfWeAo6ewgN"
                        }
                      ],
                      "transactions": [
                        {
                          "TransferObjects": [
                            [
                              {
                                "Input": 1
                              }
                            ],
                            {
                              "Input": 0
                            }
                          ]
                        }
                      ]
                    },
                    "sender": "0xa1866bbffcea8d367f97ad729aebb1e691d265a3bd283c443b31ac1cfa9ee78c",
                    "gasData": {
                      "payment": [
                        {
                          "objectId": "0x7057ba0901e4d9b1e04de75ea2699a4413215612581eba57ebe7e594b809ccce",
                          "version": 2,
                          "digest": "Gtv38WbTUCw2KoAv9S5db8oTXn8ZdgkX7gGCrfU3Zvms"
                        }
                      ],
                      "owner": "0xa1866bbffcea8d367f97ad729aebb1e691d265a3bd283c443b31ac1cfa9ee78c",
                      "price": "10",
                      "budget": "100000"
                    }
                  },
                  "txSignatures": [
                    "AK+cGYvRfC9Pq8Q1IVrwqBADv/AjjwNKexxXeT8NDWGew3D0+j9EJ3PHS8FCF0OOfsqc+JZhOSfHe3zjlCQefgrWnfBR88qs+c/GcHXhsNtHEECK8vIjfFKQvXV+9IXwAw=="
                  ]
                },
                "rawTransaction": "AQAAAAAAAgAg3MhbraSnKdZQ93YiJkMhKXgJJ4OLBtsDRoCP+wZ2CZ0BAOBAizF1n1e2nFLglBCmb5ojw0vpkTtml6XoPgLioPx0AgAAAAAAAAAg5IK3WMI5kDnbvt1dskOF6TTWgrL9ZzRGkavQ78dxlBsBAQEBAQABAAChhmu//OqNNn+XrXKa67HmkdJlo70oPEQ7Mawc+p7njAFwV7oJAeTZseBN516iaZpEEyFWElgeulfr5+WUuAnMzgIAAAAAAAAAIOwr5NrG/2lF1Js+zAQ9BJYR9s/RC8pNUX6UUq1UhtaeoYZrv/zqjTZ/l61ymuux5pHSZaO9KDxEOzGsHPqe54wKAAAAAAAAAKCGAQAAAAAAAAFhAK+cGYvRfC9Pq8Q1IVrwqBADv/AjjwNKexxXeT8NDWGew3D0+j9EJ3PHS8FCF0OOfsqc+JZhOSfHe3zjlCQefgrWnfBR88qs+c/GcHXhsNtHEECK8vIjfFKQvXV+9IXwAw==",
                "effects": {
                  "messageVersion": "v1",
                  "status": {
                    "status": "success"
                  },
                  "executedEpoch": "0",
                  "gasUsed": {
                    "computationCost": "100",
                    "storageCost": "100",
                    "storageRebate": "10",
                    "nonRefundableStorageFee": "0"
                  },
                  "transactionDigest": "F2iA4tJuSYJhXArnKAhrUJVAvNdTuvA8VMj9zXj6PNDe",
                  "mutated": [
                    {
                      "owner": {
                        "AddressOwner": "0xa1866bbffcea8d367f97ad729aebb1e691d265a3bd283c443b31ac1cfa9ee78c"
                      },
                      "reference": {
                        "objectId": "0x7057ba0901e4d9b1e04de75ea2699a4413215612581eba57ebe7e594b809ccce",
                        "version": 2,
                        "digest": "Gtv38WbTUCw2KoAv9S5db8oTXn8ZdgkX7gGCrfU3Zvms"
                      }
                    },
                    {
                      "owner": {
                        "AddressOwner": "0xdcc85bada4a729d650f7762226432129780927838b06db0346808ffb0676099d"
                      },
                      "reference": {
                        "objectId": "0xe0408b31759f57b69c52e09410a66f9a23c34be9913b6697a5e83e02e2a0fc74",
                        "version": 2,
                        "digest": "GP1ZYjdAR42yCiTAvnQgqPtc5bG9i7BzetfWeAo6ewgN"
                      }
                    }
                  ],
                  "gasObject": {
                    "owner": {
                      "ObjectOwner": "0xa1866bbffcea8d367f97ad729aebb1e691d265a3bd283c443b31ac1cfa9ee78c"
                    },
                    "reference": {
                      "objectId": "0x7057ba0901e4d9b1e04de75ea2699a4413215612581eba57ebe7e594b809ccce",
                      "version": 2,
                      "digest": "Gtv38WbTUCw2KoAv9S5db8oTXn8ZdgkX7gGCrfU3Zvms"
                    }
                  },
                  "eventsDigest": "HQh9RPyW3hh7X3GYRXPvAQ2k7VmYWKKrZ5cMcvPypu3v"
                },
                "objectChanges": [
                  {
                    "type": "transferred",
                    "sender": "0xa1866bbffcea8d367f97ad729aebb1e691d265a3bd283c443b31ac1cfa9ee78c",
                    "recipient": {
                      "AddressOwner": "0xdcc85bada4a729d650f7762226432129780927838b06db0346808ffb0676099d"
                    },
                    "objectType": "0x2::example::Object",
                    "objectId": "0xe0408b31759f57b69c52e09410a66f9a23c34be9913b6697a5e83e02e2a0fc74",
                    "version": "2",
                    "digest": "Azr7oPHAo6LZ9iPfHYjguY2BoVTZ9zwVArvUEJSwXKWW"
                  }
                ]
              }
            ]
          }
        }
      ]
    },
    {
      "name": "iota_tryGetPastObject",
      "tags": [
        {
          "name": "Read API"
        }
      ],
      "description": "Note there is no software-level guarantee/SLA that objects with past versions can be retrieved by this API, even if the object and version exists/existed. The result may vary across nodes depending on their pruning policies. Return the object information for a specified version",
      "params": [
        {
          "name": "object_id",
          "description": "the ID of the queried object",
          "required": true,
          "schema": {
            "$ref": "#/components/schemas/ObjectID"
          }
        },
        {
          "name": "version",
          "description": "the version of the queried object. If None, default to the latest known version",
          "required": true,
          "schema": {
            "$ref": "#/components/schemas/SequenceNumber"
          }
        },
        {
          "name": "options",
          "description": "options for specifying the content to be returned",
          "schema": {
            "$ref": "#/components/schemas/ObjectDataOptions"
          }
        }
      ],
      "result": {
        "name": "IotaPastObjectResponse",
        "required": true,
        "schema": {
          "$ref": "#/components/schemas/ObjectRead"
        }
      },
      "examples": [
        {
          "name": "Gets Past Object data.",
          "params": [
            {
              "name": "object_id",
              "value": "0x11af4b844ff94b3fbef6e36b518da3ad4c5856fa686464524a876b463d129760"
            },
            {
              "name": "version",
              "value": 4
            },
            {
              "name": "options",
              "value": {
                "showType": true,
                "showOwner": true,
                "showPreviousTransaction": true,
                "showDisplay": false,
                "showContent": true,
                "showBcs": false,
                "showStorageRebate": true
              }
            }
          ],
          "result": {
            "name": "Result",
            "value": {
              "status": "VersionFound",
              "details": {
                "objectId": "0x11af4b844ff94b3fbef6e36b518da3ad4c5856fa686464524a876b463d129760",
                "version": "4",
                "digest": "5VPAwDXy3BL72ehFc7gSJoz27ahMd6spUg5YwYc4ibcv",
                "type": "0x2::coin::Coin<0x2::iota::IOTA>",
                "owner": {
                  "AddressOwner": "0x3568c40e814d9d5396d23087a0fd641e91e0e00df6c012cded9ef9ba5e5bf042"
                },
                "previousTransaction": "5jQByoouHBwaico5pQB73GdbzerC2StjTiHh5garBjiV",
                "storageRebate": "100",
                "content": {
                  "dataType": "moveObject",
                  "type": "0x2::coin::Coin<0x2::iota::IOTA>",
                  "hasPublicTransfer": true,
                  "fields": {
                    "balance": "10000",
                    "id": {
                      "id": "0x11af4b844ff94b3fbef6e36b518da3ad4c5856fa686464524a876b463d129760"
                    }
                  }
                }
              }
            }
          }
        }
      ]
    },
    {
      "name": "iota_tryMultiGetPastObjects",
      "tags": [
        {
          "name": "Read API"
        }
      ],
      "description": "Note there is no software-level guarantee/SLA that objects with past versions can be retrieved by this API, even if the object and version exists/existed. The result may vary across nodes depending on their pruning policies. Return the object information for a specified version",
      "params": [
        {
          "name": "past_objects",
          "description": "a vector of object and versions to be queried",
          "required": true,
          "schema": {
            "type": "array",
            "items": {
              "$ref": "#/components/schemas/GetPastObjectRequest"
            }
          }
        },
        {
          "name": "options",
          "description": "options for specifying the content to be returned",
          "schema": {
            "$ref": "#/components/schemas/ObjectDataOptions"
          }
        }
      ],
      "result": {
        "name": "Vec<IotaPastObjectResponse>",
        "required": true,
        "schema": {
          "type": "array",
          "items": {
            "$ref": "#/components/schemas/ObjectRead"
          }
        }
      },
      "examples": [
        {
          "name": "Gets Past Object data for a vector of objects.",
          "params": [
            {
              "name": "past_objects",
              "value": [
                {
                  "objectId": "0x5056aa3325512c8af40b9f5fd7065c83ded900657eac70a7979c2541646fa449",
                  "version": "4"
                },
                {
                  "objectId": "0xe81109dc075f537067726d63dd5287100e177404a969989215da2abfbfc098cf",
                  "version": "12"
                }
              ]
            },
            {
              "name": "options",
              "value": {
                "showType": true,
                "showOwner": true,
                "showPreviousTransaction": true,
                "showDisplay": false,
                "showContent": true,
                "showBcs": false,
                "showStorageRebate": true
              }
            }
          ],
          "result": {
            "name": "Result",
            "value": [
              {
                "status": "VersionFound",
                "details": {
                  "objectId": "0x5056aa3325512c8af40b9f5fd7065c83ded900657eac70a7979c2541646fa449",
                  "version": "4",
                  "digest": "F34PCnEHm5GAP5ksDKPSdRMKz49JiqrvLUTZsiojqJS2",
                  "type": "0x2::coin::Coin<0x2::iota::IOTA>",
                  "owner": {
                    "AddressOwner": "0xfde53941b2a08a8bf752c20979842732ac019f52835282744318d6d84f3c52b3"
                  },
                  "previousTransaction": "EMLrFqmDkZtFvidxKy1T8bwAiHnUiLqramE58kSUcAf8",
                  "storageRebate": "100",
                  "content": {
                    "dataType": "moveObject",
                    "type": "0x2::coin::Coin<0x2::iota::IOTA>",
                    "hasPublicTransfer": true,
                    "fields": {
                      "balance": "10000",
                      "id": {
                        "id": "0x5056aa3325512c8af40b9f5fd7065c83ded900657eac70a7979c2541646fa449"
                      }
                    }
                  }
                }
              },
              {
                "status": "VersionFound",
                "details": {
                  "objectId": "0xe81109dc075f537067726d63dd5287100e177404a969989215da2abfbfc098cf",
                  "version": "12",
                  "digest": "FvrqyqH5yA85sziA2NoPGJ8N23kmTxeXQh4HyJAbB7c2",
                  "type": "0x2::coin::Coin<0x2::iota::IOTA>",
                  "owner": {
                    "AddressOwner": "0x13090a95287cde98d711fc27217b81e08d494bdb70c3b42f0fe27be8eb500568"
                  },
                  "previousTransaction": "6XEirxRenmgbeg4tviP43bAKsosqgySXwoBxGEWQVTii",
                  "storageRebate": "100",
                  "content": {
                    "dataType": "moveObject",
                    "type": "0x2::coin::Coin<0x2::iota::IOTA>",
                    "hasPublicTransfer": true,
                    "fields": {
                      "balance": "20000",
                      "id": {
                        "id": "0x5056aa3325512c8af40b9f5fd7065c83ded900657eac70a7979c2541646fa449"
                      }
                    }
                  }
                }
              }
            ]
          }
        }
      ]
    },
    {
      "name": "iotax_getAllBalances",
      "tags": [
        {
          "name": "Coin Query API"
        }
      ],
      "description": "Return the total coin balance for all coin type, owned by the address owner.",
      "params": [
        {
          "name": "owner",
          "description": "the owner's Iota address",
          "required": true,
          "schema": {
            "$ref": "#/components/schemas/IotaAddress"
          }
        }
      ],
      "result": {
        "name": "Vec<Balance>",
        "required": true,
        "schema": {
          "type": "array",
          "items": {
            "$ref": "#/components/schemas/Balance"
          }
        }
      },
      "examples": [
        {
          "name": "Gets all balances for the address in the request.",
          "params": [
            {
              "name": "owner",
              "value": "0x94f1a597b4e8f709a396f7f6b1482bdcd65a673d111e49286c527fab7c2d0961"
            }
          ],
          "result": {
            "name": "Result",
            "value": [
              {
                "coinType": "0x2::iota::IOTA",
                "coinObjectCount": 15,
                "totalBalance": "3000000000",
                "lockedBalance": {}
              }
            ]
          }
        }
      ]
    },
    {
      "name": "iotax_getAllCoins",
      "tags": [
        {
          "name": "Coin Query API"
        }
      ],
      "description": "Return all Coin objects owned by an address.",
      "params": [
        {
          "name": "owner",
          "description": "the owner's Iota address",
          "required": true,
          "schema": {
            "$ref": "#/components/schemas/IotaAddress"
          }
        },
        {
          "name": "cursor",
          "description": "optional paging cursor",
          "schema": {
            "$ref": "#/components/schemas/ObjectID"
          }
        },
        {
          "name": "limit",
          "description": "maximum number of items per page",
          "schema": {
            "type": "integer",
            "format": "uint",
            "minimum": 0.0
          }
        }
      ],
      "result": {
        "name": "CoinPage",
        "required": true,
        "schema": {
          "$ref": "#/components/schemas/Page_for_Coin_and_ObjectID"
        }
      },
      "examples": [
        {
          "name": "Gets all coins for the address in the request body. Begin listing the coins that are after the provided `cursor` value and return only the `limit` amount of results per page.",
          "params": [
            {
              "name": "owner",
              "value": "0x41f5975e3c6bd5c95f041a8493ad7e9934be26e69152d2c2e86d8a9bdbd242b3"
            },
            {
              "name": "cursor",
              "value": "0x2564cd31a71cf9833609b111436d8f0f47b7f8b9927ec3f8975a1dcbf9b25564"
            },
            {
              "name": "limit",
              "value": 3
            }
          ],
          "result": {
            "name": "Result",
            "value": {
              "data": [
                {
                  "coinType": "0x2::iota::IOTA",
                  "coinObjectId": "0x91825debff541cf4e08b5c5f7296ff9840e6f0b185af93984cde8cf3870302c0",
                  "version": "103626",
                  "digest": "7dp5WtTmtGp83EXYYFMzjBJRFeSgR67AzqMETLrfgeFx",
                  "balance": "200000000",
                  "previousTransaction": "9WfFUVhjbbh4tWkyUse1QxzbKX952cyXScH7xJNPB2vQ"
                },
                {
                  "coinType": "0x2::iota::IOTA",
                  "coinObjectId": "0x48a53f22e2e901ea2a5bf44fdd5bb94a1d83b6efc4dd779f0890ca3b1f6ba997",
                  "version": "103626",
                  "digest": "9xLdMXezY8d1yRA2TtN6pYjapyy2EVKHWNriGPFGCFvd",
                  "balance": "200000000",
                  "previousTransaction": "Byq9SyV7x6fvzaf88YRA9JM8vLbVLJAqUX8pESDmKcgw"
                },
                {
                  "coinType": "0x2::iota::IOTA",
                  "coinObjectId": "0x6867fcc63161269c5c0c73b02229486bbaff319209dfb8299ced3b8609037997",
                  "version": "103626",
                  "digest": "5xexWFq6QpGHBQyC9P2cbAJXq9qm2EjzfuRM9NwS1uyG",
                  "balance": "200000000",
                  "previousTransaction": "CEjwHmo98nAiYhSMfKoSDvUMtfKJ6ge6Uj4wKotK4MPZ"
                }
              ],
              "nextCursor": "0x861c5e055605b2bb1199faf653a8771e448930bc95a0369fad43a9870a2e5878",
              "hasNextPage": true
            }
          }
        }
      ]
    },
    {
      "name": "iotax_getBalance",
      "tags": [
        {
          "name": "Coin Query API"
        }
      ],
      "description": "Return the total coin balance for one coin type, owned by the address owner.",
      "params": [
        {
          "name": "owner",
          "description": "the owner's Iota address",
          "required": true,
          "schema": {
            "$ref": "#/components/schemas/IotaAddress"
          }
        },
        {
          "name": "coin_type",
          "description": "optional type names for the coin (e.g., 0x168da5bf1f48dafc111b0a488fa454aca95e0b5e::usdc::USDC), default to 0x2::iota::IOTA if not specified.",
          "schema": {
            "type": "string"
          }
        }
      ],
      "result": {
        "name": "Balance",
        "required": true,
        "schema": {
          "$ref": "#/components/schemas/Balance"
        }
      },
      "examples": [
        {
          "name": "Gets the balance of the specified type of coin for the address in the request.",
          "params": [
            {
              "name": "owner",
              "value": "0x51ceab2edc89f74730e683ebee65578cb3bc9237ba6fca019438a9737cf156ae"
            },
            {
              "name": "coin_type",
              "value": "0x168da5bf1f48dafc111b0a488fa454aca95e0b5e::usdc::USDC"
            }
          ],
          "result": {
            "name": "Result",
            "value": {
              "coinType": "0x168da5bf1f48dafc111b0a488fa454aca95e0b5e::usdc::USDC",
              "coinObjectCount": 15,
              "totalBalance": "15",
              "lockedBalance": {}
            }
          }
        }
      ]
    },
    {
      "name": "iotax_getCoinMetadata",
      "tags": [
        {
          "name": "Coin Query API"
        }
      ],
      "description": "Return metadata(e.g., symbol, decimals) for a coin",
      "params": [
        {
          "name": "coin_type",
          "description": "type name for the coin (e.g., 0x168da5bf1f48dafc111b0a488fa454aca95e0b5e::usdc::USDC)",
          "required": true,
          "schema": {
            "type": "string"
          }
        }
      ],
      "result": {
        "name": "IotaCoinMetadata",
        "schema": {
          "$ref": "#/components/schemas/IotaCoinMetadata"
        }
      },
      "examples": [
        {
          "name": "Gets the metadata for the coin type in the request.",
          "params": [
            {
              "name": "coin_type",
              "value": "0x168da5bf1f48dafc111b0a488fa454aca95e0b5e::usdc::USDC"
            }
          ],
          "result": {
            "name": "Result",
            "value": {
              "decimals": 9,
              "name": "Usdc",
              "symbol": "USDC",
              "description": "Stable coin.",
              "iconUrl": null,
              "id": "0x6d907beaa3a49db57bdfdb3557e6d405cbf01c293a53e01457d65e92b5d8dd68"
            }
          }
        }
      ]
    },
    {
      "name": "iotax_getCoins",
      "tags": [
        {
          "name": "Coin Query API"
        }
      ],
      "description": "Return all Coin<`coin_type`> objects owned by an address.",
      "params": [
        {
          "name": "owner",
          "description": "the owner's Iota address",
          "required": true,
          "schema": {
            "$ref": "#/components/schemas/IotaAddress"
          }
        },
        {
          "name": "coin_type",
          "description": "optional type name for the coin (e.g., 0x168da5bf1f48dafc111b0a488fa454aca95e0b5e::usdc::USDC), default to 0x2::iota::IOTA if not specified.",
          "schema": {
            "type": "string"
          }
        },
        {
          "name": "cursor",
          "description": "optional paging cursor",
          "schema": {
            "$ref": "#/components/schemas/ObjectID"
          }
        },
        {
          "name": "limit",
          "description": "maximum number of items per page",
          "schema": {
            "type": "integer",
            "format": "uint",
            "minimum": 0.0
          }
        }
      ],
      "result": {
        "name": "CoinPage",
        "required": true,
        "schema": {
          "$ref": "#/components/schemas/Page_for_Coin_and_ObjectID"
        }
      },
      "examples": [
        {
          "name": "Gets all IOTA coins owned by the address provided. Return a paginated list of `limit` results per page. Similar to `iotax_getAllCoins`, but provides a way to filter by coin type.",
          "params": [
            {
              "name": "owner",
              "value": "0xd62ca040aba24f862a763851c54908cd2a0ee7d709c11b93d4a2083747b76856"
            },
            {
              "name": "coin_type",
              "value": "0x2::iota::IOTA"
            },
            {
              "name": "cursor",
              "value": "0xe5c651321915b06c81838c2e370109b554a448a78d3a56220f798398dde66eab"
            },
            {
              "name": "limit",
              "value": 3
            }
          ],
          "result": {
            "name": "Result",
            "value": {
              "data": [
                {
                  "coinType": "0x2::iota::IOTA",
                  "coinObjectId": "0xa5a8e30db5a798a7354340b6ea78a66f50921841ab5359ec7a3dc01f282420ae",
                  "version": "103626",
                  "digest": "tw5DzJTfdxTn4f3rekFrhN7dQTUezBgsEhycDobTBLb",
                  "balance": "200000000",
                  "previousTransaction": "HSein75AFXgdsnbABWLQ5mvjFmPFWrBFi9CMVsNn7gJr"
                },
                {
                  "coinType": "0x2::iota::IOTA",
                  "coinObjectId": "0x47dfa99496428c65b2054ad7db1872b87ff05b1047bb5e3adf5257cceb08ecb4",
                  "version": "103626",
                  "digest": "AfgFe7ZfjJ5dWV6VAy2LbtvBFhcABkvdvwEjLrRcFqtr",
                  "balance": "200000000",
                  "previousTransaction": "5WHnm9jUZEtDvSvsj7HBrP5BoxA3UY6R57qqumXJXboV"
                },
                {
                  "coinType": "0x2::iota::IOTA",
                  "coinObjectId": "0xd4f062dbcfc3bf73f5861945592222ff7b090ac21c8a3cf840abdc5b743da778",
                  "version": "103626",
                  "digest": "9er6jxigfuQEKsn9gtPV2oW1zGQRcFtKNijHVe88GUJD",
                  "balance": "200000000",
                  "previousTransaction": "H3gwoKE2FSLx3BwvNTTKqCsNHmg6ARzm345icHhXUAEW"
                }
              ],
              "nextCursor": "0xd4f062dbcfc3bf73f5861945592222ff7b090ac21c8a3cf840abdc5b743da778",
              "hasNextPage": true
            }
          }
        }
      ]
    },
    {
      "name": "iotax_getCommitteeInfo",
      "tags": [
        {
          "name": "Governance Read API"
        }
      ],
      "description": "Return the committee information for the asked `epoch`.",
      "params": [
        {
          "name": "epoch",
          "description": "The epoch of interest. If None, default to the latest epoch",
          "schema": {
            "$ref": "#/components/schemas/BigInt_for_uint64"
          }
        }
      ],
      "result": {
        "name": "IotaCommittee",
        "required": true,
        "schema": {
          "$ref": "#/components/schemas/CommitteeInfo"
        }
      },
      "examples": [
        {
          "name": "Gets committee information for epoch 5000.",
          "params": [
            {
              "name": "epoch",
              "value": "5000"
            }
          ],
          "result": {
            "name": "Result",
            "value": {
              "epoch": "5000",
              "validators": [
                [
                  "jc/20VUECmVvSBmxMRG1LFdGqGunLzlfuv4uw4R9HoFA5iSnUf32tfIFC8cgXPnTAATJCwx0Cv/TJs5nPMKyOi0k1T4q/rKG38Zo/UBgCJ1tKxe3md02+Q0zLlSnozjU",
                  "2500"
                ],
                [
                  "mfJe9h+AMrkUY2RgmCxcxvE07x3a52ZX8sv+wev8jQlzdAgN9vzw3Li8Sw2OCvXYDrv/K0xZn1T0LWMS38MUJ2B4wcw0fru+xRmL4lhRPzhrkw0CwnSagD4jMJVevRoQ",
                  "2500"
                ],
                [
                  "rd7vlNiYyI5A297/kcXxBfnPLHR/tvK8N+wD1ske2y4aV4z1RL6LCTHiXyQ9WbDDDZihbOO6HWzx1/UEJpkusK2zE0sFW+gUDS218l+wDYP45CIr8B/WrJOh/0152ljy",
                  "2500"
                ],
                [
                  "s/1e+1yHJAOkrRPxGZUTYG0jNUqEUkmuoVdWTCP/PBXGyeZSty10DoysuTy8wGhrDsDMDBx2C/tCtDZRn8WoBUt2UzqXqfI5h9CX75ax8lJrsgc/oQp3GZQXcjR+8nT0",
                  "2500"
                ]
              ]
            }
          }
        }
      ]
    },
    {
      "name": "iotax_getDynamicFieldObject",
      "tags": [
        {
          "name": "Extended API"
        }
      ],
      "description": "Return the dynamic field object information for a specified object",
      "params": [
        {
          "name": "parent_object_id",
          "description": "The ID of the queried parent object",
          "required": true,
          "schema": {
            "$ref": "#/components/schemas/ObjectID"
          }
        },
        {
          "name": "name",
          "description": "The Name of the dynamic field",
          "required": true,
          "schema": {
            "$ref": "#/components/schemas/DynamicFieldName"
          }
        }
      ],
      "result": {
        "name": "IotaObjectResponse",
        "required": true,
        "schema": {
          "$ref": "#/components/schemas/IotaObjectResponse"
        }
      },
      "examples": [
        {
          "name": "Gets the information for the dynamic field the request provides.",
          "params": [
            {
              "name": "parent_object_id",
              "value": "0xc8359b6b5e3bfeab524e5edaad3a204b4053745b2d45d1f00cd8d24e5b697607"
            },
            {
              "name": "name",
              "value": {
                "type": "0x0000000000000000000000000000000000000000000000000000000000000009::test::TestField",
                "value": "some_value"
              }
            }
          ],
          "result": {
            "name": "Result",
            "value": {
              "data": {
                "objectId": "0xc8359b6b5e3bfeab524e5edaad3a204b4053745b2d45d1f00cd8d24e5b697607",
                "version": "1",
                "digest": "2VivvkBoFVwEg8oXq3tK9r3d3ybvMACtk9QwpFnkM6v2",
                "type": "0x0000000000000000000000000000000000000000000000000000000000000009::test::TestField",
                "owner": {
                  "AddressOwner": "0xc055d5c23e2f6c69e6aacf5b4664b570cb20d4feace07fc863a2eef286c3e95e"
                },
                "previousTransaction": "FJjAr8fdpuQvVZgd9VswXxz9jZcFGEAgKgdi8d6zXE3S",
                "storageRebate": "100",
                "content": {
                  "dataType": "moveObject",
                  "type": "0x0000000000000000000000000000000000000000000000000000000000000009::test::TestField",
                  "hasPublicTransfer": true,
                  "fields": {}
                }
              }
            }
          }
        }
      ]
    },
    {
      "name": "iotax_getDynamicFields",
      "tags": [
        {
          "name": "Extended API"
        }
      ],
      "description": "Return the list of dynamic field objects owned by an object.",
      "params": [
        {
          "name": "parent_object_id",
          "description": "The ID of the parent object",
          "required": true,
          "schema": {
            "$ref": "#/components/schemas/ObjectID"
          }
        },
        {
          "name": "cursor",
          "description": "An optional paging cursor. If provided, the query will start from the next item after the specified cursor. Default to start from the first item if not specified.",
          "schema": {
            "$ref": "#/components/schemas/ObjectID"
          }
        },
        {
          "name": "limit",
          "description": "Maximum item returned per page, default to [QUERY_MAX_RESULT_LIMIT] if not specified.",
          "schema": {
            "type": "integer",
            "format": "uint",
            "minimum": 0.0
          }
        }
      ],
      "result": {
        "name": "DynamicFieldPage",
        "required": true,
        "schema": {
          "$ref": "#/components/schemas/Page_for_DynamicFieldInfo_and_ObjectID"
        }
      },
      "examples": [
        {
          "name": "Gets dynamic fields for the object the request provides in a paginated list of `limit` dynamic field results per page. The default limit is 50.",
          "params": [
            {
              "name": "parent_object_id",
              "value": "0xe15bb8de6dadd21835dfe44f4973139c15f93ddea0f8c3da994d9ead562ce76e"
            },
            {
              "name": "cursor",
              "value": "0xa9334aeacc435c70ab9635e47a277d8f8dd9d87765d1aadec2db8cc24c312542"
            },
            {
              "name": "limit",
              "value": 3
            }
          ],
          "result": {
            "name": "Result",
            "value": {
              "data": [
                {
                  "name": {
                    "type": "0x0000000000000000000000000000000000000000000000000000000000000009::test::TestField",
                    "value": "some_value"
                  },
                  "bcsName": "2F1KQ3miNpBx1RzoRr1MVYMraK7RV",
                  "type": "DynamicField",
                  "objectType": "test",
                  "objectId": "0x36fdef6a382da344930c73d1298b0e9644b85ea6f7a348f4a7bd1a9ab069eb7f",
                  "version": 1,
                  "digest": "7hWCQjKfZf7oNLpSrhFJZEmYnpmSPzVLwJfFuHmMD9ct"
                },
                {
                  "name": {
                    "type": "0x0000000000000000000000000000000000000000000000000000000000000009::test::TestField",
                    "value": "some_value"
                  },
                  "bcsName": "2F1KQ3miNpBx1RzoRr1MVYMraK7RV",
                  "type": "DynamicField",
                  "objectType": "test",
                  "objectId": "0xfe41671856fd3450dc5574abd53c793c9f22d8a72d5550df8d2d64a9155d126c",
                  "version": 1,
                  "digest": "CxuC9uMcWLk8oMg7QGaJSqUE4hwP6cMUQ94ipiN53jr3"
                },
                {
                  "name": {
                    "type": "0x0000000000000000000000000000000000000000000000000000000000000009::test::TestField",
                    "value": "some_value"
                  },
                  "bcsName": "2F1KQ3miNpBx1RzoRr1MVYMraK7RV",
                  "type": "DynamicField",
                  "objectType": "test",
                  "objectId": "0x1edb2df5ea5d55c96a611371d22799d268270cd4bb4d4f520fe9bbf0cf1cebe3",
                  "version": 1,
                  "digest": "HJxTwLy4oE1Aoy3PocGfL9oHystQiyssHfmyE8YaPrw4"
                }
              ],
              "nextCursor": "0x8a25d8876ea3c60e345ac3861444136b4a1b0b37a91692359a98496738a58c17",
              "hasNextPage": true
            }
          }
        }
      ]
    },
    {
      "name": "iotax_getLatestIotaSystemState",
      "tags": [
        {
          "name": "Governance Read API"
        }
      ],
      "description": "Return the latest IOTA system state object on-chain.",
      "params": [],
      "result": {
        "name": "IotaSystemStateSummary",
        "required": true,
        "schema": {
          "$ref": "#/components/schemas/IotaSystemStateSummary"
        }
      },
      "examples": [
        {
          "name": "Gets objects owned by the address in the request.",
          "params": [],
          "result": {
            "name": "Result",
            "value": "some_system_state"
          }
        }
      ]
    },
    {
      "name": "iotax_getOwnedObjects",
      "tags": [
        {
          "name": "Extended API"
        }
      ],
      "description": "Return the list of objects owned by an address. Note that if the address owns more than `QUERY_MAX_RESULT_LIMIT` objects, the pagination is not accurate, because previous page may have been updated when the next page is fetched. Please use iotax_queryObjects if this is a concern.",
      "params": [
        {
          "name": "address",
          "description": "the owner's Iota address",
          "required": true,
          "schema": {
            "$ref": "#/components/schemas/IotaAddress"
          }
        },
        {
          "name": "query",
          "description": "the objects query criteria.",
          "schema": {
            "$ref": "#/components/schemas/ObjectResponseQuery"
          }
        },
        {
          "name": "cursor",
          "description": "An optional paging cursor. If provided, the query will start from the next item after the specified cursor. Default to start from the first item if not specified.",
          "schema": {
            "$ref": "#/components/schemas/ObjectID"
          }
        },
        {
          "name": "limit",
          "description": "Max number of items returned per page, default to [QUERY_MAX_RESULT_LIMIT] if not specified.",
          "schema": {
            "type": "integer",
            "format": "uint",
            "minimum": 0.0
          }
        }
      ],
      "result": {
        "name": "ObjectsPage",
        "required": true,
        "schema": {
          "$ref": "#/components/schemas/Page_for_IotaObjectResponse_and_ObjectID"
        }
      },
      "examples": [
        {
          "name": "Returns all the objects the address provided in the request owns and that match the filter. By default, only the digest value is returned, but the request returns additional information by setting the relevant keys to true. A cursor value is also provided, so the list of results begin after that value.",
          "params": [
            {
              "name": "address",
              "value": "0xa69bb635dcee0f33643b4729ae81730d55e5e26860fac6839ce2d7ed7e6f29d2"
            },
            {
              "name": "query",
              "value": {
                "filter": {
                  "MatchAll": [
                    {
                      "StructType": "0x2::coin::Coin<0x2::iota::IOTA>"
                    },
                    {
                      "AddressOwner": "0xa69bb635dcee0f33643b4729ae81730d55e5e26860fac6839ce2d7ed7e6f29d2"
                    },
                    {
                      "Version": "13488"
                    }
                  ]
                },
                "options": {
                  "showType": true,
                  "showOwner": true,
                  "showPreviousTransaction": true,
                  "showDisplay": false,
                  "showContent": false,
                  "showBcs": false,
                  "showStorageRebate": false
                }
              }
            },
            {
              "name": "cursor",
              "value": "0x76a1b4c23f2d9a9b6f0d8b2c17beace292b72aea16d6fb49b7d1ae51f33b01ed"
            },
            {
              "name": "limit",
              "value": 3
            }
          ],
          "result": {
            "name": "Result",
            "value": {
              "data": [
                {
                  "data": {
                    "objectId": "0x3d6255ff8223c12b0fd985c49d5777a0d65ad3d707164b2a378eee639ebc2690",
                    "version": "13488",
                    "digest": "A6v9pFTLH3PkDSvEGgVjW1JhL7CtcUQKwGmgXK8SQNsc",
                    "type": "0x2::coin::Coin<0x2::iota::IOTA>",
                    "owner": {
                      "AddressOwner": "0xa69bb635dcee0f33643b4729ae81730d55e5e26860fac6839ce2d7ed7e6f29d2"
                    },
                    "previousTransaction": "AZiaEnge9YnawyLosmuxd8grpoiYasfpvBEjSLFUmJ8m",
                    "storageRebate": "100"
                  }
                },
                {
                  "data": {
                    "objectId": "0x1a6e30f43933bbf40f5f5b6ce1f44957337dcb28f32e0355326f8c7d932bd54d",
                    "version": "13488",
                    "digest": "Fn1HG7LyUcLDps6bhYQkPWXpeUXgisznxRJ2qvn7Q1JN",
                    "type": "0x2::coin::Coin<0x2::iota::IOTA>",
                    "owner": {
                      "AddressOwner": "0xa69bb635dcee0f33643b4729ae81730d55e5e26860fac6839ce2d7ed7e6f29d2"
                    },
                    "previousTransaction": "5EZjpdpApGGb48UZtuRgXuTRDBgkFDYaiNUtUNg7788k",
                    "storageRebate": "100"
                  }
                },
                {
                  "data": {
                    "objectId": "0x28628a24386298faa98850887f64da841b87279efd098d59a66a3d9adc87cce8",
                    "version": "13488",
                    "digest": "39aXGAwHaY3CiqWwLiBZ7JRaGSvnpvPbHxMSJAwAUY5i",
                    "type": "0x2::coin::Coin<0x2::iota::IOTA>",
                    "owner": {
                      "AddressOwner": "0xa69bb635dcee0f33643b4729ae81730d55e5e26860fac6839ce2d7ed7e6f29d2"
                    },
                    "previousTransaction": "CnBDiCrxWcJCCU1LHoda6XwwRaCSRfva8HZzfmR3p8Ag",
                    "storageRebate": "100"
                  }
                }
              ],
              "nextCursor": "0x28628a24386298faa98850887f64da841b87279efd098d59a66a3d9adc87cce8",
              "hasNextPage": true
            }
          }
        }
      ]
    },
    {
      "name": "iotax_getReferenceGasPrice",
      "tags": [
        {
          "name": "Governance Read API"
        }
      ],
      "description": "Return the reference gas price for the network",
      "params": [],
      "result": {
        "name": "BigInt<u64>",
        "required": true,
        "schema": {
          "$ref": "#/components/schemas/BigInt_for_uint64"
        }
      },
      "examples": [
        {
          "name": "Gets reference gas price information for the network.",
          "params": [],
          "result": {
            "name": "Result",
            "value": 1000
          }
        }
      ]
    },
    {
      "name": "iotax_getStakes",
      "tags": [
        {
          "name": "Governance Read API"
        }
      ],
      "description": "Return all [DelegatedStake].",
      "params": [
        {
          "name": "owner",
          "required": true,
          "schema": {
            "$ref": "#/components/schemas/IotaAddress"
          }
        }
      ],
      "result": {
        "name": "Vec<DelegatedStake>",
        "required": true,
        "schema": {
          "type": "array",
          "items": {
            "$ref": "#/components/schemas/DelegatedStake"
          }
        }
      },
      "examples": [
        {
          "name": "Returns the staking information for the address the request provides.",
          "params": [
            {
              "name": "owner",
              "value": "0xb5387b29a731d26d98108d7abc4902107d7d6a8e0f8fea6fda5488462e58724c"
            }
          ],
          "result": {
            "name": "Result",
            "value": [
              {
                "validatorAddress": "0x034462b6064a08845e2ae2942fe7c4ee816d754eb2eed23e6c6bb32c89fe1f21",
                "stakingPool": "0xab588374445e72e0402aea014b295610579963ee67e81398729f87d81d62f399",
                "stakes": [
                  {
                    "stakedIotaId": "0xc041b0f8d0938923ea7e3917608ee62df4376710024f81dd33ab6833482ee803",
                    "stakeRequestEpoch": "62",
                    "stakeActiveEpoch": "63",
                    "principal": "200000000000",
                    "status": "Active",
                    "estimatedReward": "520000000"
                  },
                  {
                    "stakedIotaId": "0x4e779a48e6ef635c7f856df4905022458bfbd22bbb46f892c42d9ec0ae4de93e",
                    "stakeRequestEpoch": "142",
                    "stakeActiveEpoch": "143",
                    "principal": "200000000000",
                    "status": "Pending"
                  }
                ]
              },
              {
                "validatorAddress": "0x02c75973a51c17180798237326a58694a2cf5cd6fa76ed1d18f05f15e3507525",
                "stakingPool": "0x2ddec4fb83621d55952d9172fcfcb72feae238b3186a7bb26a1ab2c982a0a9b4",
                "stakes": [
                  {
                    "stakedIotaId": "0x82aa70f5a010fffc60f20194ef0f597474e8ceaf9ee4582d3a233101e322a22c",
                    "stakeRequestEpoch": "244",
                    "stakeActiveEpoch": "245",
                    "principal": "200000000000",
                    "status": "Unstaked"
                  }
                ]
              }
            ]
          }
        }
      ]
    },
    {
      "name": "iotax_getStakesByIds",
      "tags": [
        {
          "name": "Governance Read API"
        }
      ],
      "description": "Return one or more [DelegatedStake]. If a Stake was withdrawn its status will be Unstaked.",
      "params": [
        {
          "name": "staked_iota_ids",
          "required": true,
          "schema": {
            "type": "array",
            "items": {
              "$ref": "#/components/schemas/ObjectID"
            }
          }
        }
      ],
      "result": {
        "name": "Vec<DelegatedStake>",
        "required": true,
        "schema": {
          "type": "array",
          "items": {
            "$ref": "#/components/schemas/DelegatedStake"
          }
        }
      },
      "examples": [
        {
          "name": "Returns the staking information for the address the request provides.",
          "params": [
            {
              "name": "staked_iota_ids",
              "value": [
                "0xb2a5bea2e681ea5af4e59bd1abb0bb4fcb2747866ff92885a3c21a7703f56472",
                "0x1c198308aa0c71b771ada6b96c16fc9c0fa754b3c61936f77fcfdaa213c2f7b4"
              ]
            }
          ],
          "result": {
            "name": "Result",
            "value": {
              "validatorAddress": "0xfb1b51ef9f3ed66000c0e45697dbee0954790a7b5c15ad7354f23b968be8bb06",
              "stakingPool": "0x03d47b901cb7b3177a791cd29bb5304037fea6ced287081357950315a8842c38",
              "stakes": [
                {
                  "stakedIotaId": "0xb2a5bea2e681ea5af4e59bd1abb0bb4fcb2747866ff92885a3c21a7703f56472",
                  "stakeRequestEpoch": "62",
                  "stakeActiveEpoch": "63",
                  "principal": "200000000000",
                  "status": "Active",
                  "estimatedReward": "520000000"
                },
                {
                  "stakedIotaId": "0x1c198308aa0c71b771ada6b96c16fc9c0fa754b3c61936f77fcfdaa213c2f7b4",
                  "stakeRequestEpoch": "244",
                  "stakeActiveEpoch": "245",
                  "principal": "200000000000",
                  "status": "Unstaked"
                }
              ]
            }
          }
        }
      ]
    },
    {
      "name": "iotax_getTimelockedStakes",
      "tags": [
        {
          "name": "Governance Read API"
        }
      ],
      "description": "Return all [DelegatedTimelockedStake].",
      "params": [
        {
          "name": "owner",
          "required": true,
          "schema": {
            "$ref": "#/components/schemas/IotaAddress"
          }
        }
      ],
      "result": {
        "name": "Vec<DelegatedTimelockedStake>",
        "required": true,
        "schema": {
          "type": "array",
          "items": {
            "$ref": "#/components/schemas/DelegatedTimelockedStake"
          }
        }
      }
    },
    {
      "name": "iotax_getTimelockedStakesByIds",
      "tags": [
        {
          "name": "Governance Read API"
        }
      ],
      "description": "Return one or more [DelegatedTimelockedStake]. If a Stake was withdrawn its status will be Unstaked.",
      "params": [
        {
          "name": "timelocked_staked_iota_ids",
          "required": true,
          "schema": {
            "type": "array",
            "items": {
              "$ref": "#/components/schemas/ObjectID"
            }
          }
        }
      ],
      "result": {
        "name": "Vec<DelegatedTimelockedStake>",
        "required": true,
        "schema": {
          "type": "array",
          "items": {
            "$ref": "#/components/schemas/DelegatedTimelockedStake"
          }
        }
      }
    },
    {
      "name": "iotax_getTotalSupply",
      "tags": [
        {
          "name": "Coin Query API"
        }
      ],
      "description": "Return total supply for a coin",
      "params": [
        {
          "name": "coin_type",
          "description": "type name for the coin (e.g., 0x168da5bf1f48dafc111b0a488fa454aca95e0b5e::usdc::USDC)",
          "required": true,
          "schema": {
            "type": "string"
          }
        }
      ],
      "result": {
        "name": "Supply",
        "required": true,
        "schema": {
          "$ref": "#/components/schemas/Supply"
        }
      },
      "examples": [
        {
          "name": "Gets total supply for the type of coin provided.",
          "params": [
            {
              "name": "coin_type",
              "value": "0x0a52124e2d53af3bef7959609efa51761ad155441a1b73bdaeecce7c56488b13::acoin::ACOIN"
            }
          ],
          "result": {
            "name": "Result",
            "value": {
              "value": "12023692"
            }
          }
        }
      ]
    },
    {
      "name": "iotax_getValidatorsApy",
      "tags": [
        {
          "name": "Governance Read API"
        }
      ],
      "description": "Return the validator APY",
      "params": [],
      "result": {
        "name": "ValidatorApys",
        "required": true,
        "schema": {
          "$ref": "#/components/schemas/ValidatorApys"
        }
      },
      "examples": [
        {
          "name": "Gets the APY for all validators.",
          "params": [],
          "result": {
            "name": "Result",
            "value": {
              "apys": [
                {
                  "address": "0xb7d1cb695b9491893f88a5ae1b9d4f235b3c7e00acf5386662fa062483ba507b",
                  "apy": 0.06
                },
                {
                  "address": "0x1e9e3039750f0a270f2e12441ad7f611a5f7fd0b2c4326c56b1fec231d73038d",
                  "apy": 0.02
                },
                {
                  "address": "0xba0f0885b97982f5fcac3ec6f5c8cae16743671832358f25bfacde706e528df4",
                  "apy": 0.05
                }
              ],
              "epoch": "420"
            }
          }
        }
      ]
    },
    {
      "name": "iotax_queryEvents",
      "tags": [
        {
          "name": "Extended API"
        }
      ],
      "description": "Return list of events for a specified query criteria.",
      "params": [
        {
          "name": "query",
          "description": "The event query criteria. See [Event filter](https://docs.iota.io/build/event_api#event-filters) documentation for examples.",
          "required": true,
          "schema": {
            "$ref": "#/components/schemas/EventFilter"
          }
        },
        {
          "name": "cursor",
          "description": "optional paging cursor",
          "schema": {
            "$ref": "#/components/schemas/EventID"
          }
        },
        {
          "name": "limit",
          "description": "maximum number of items per page, default to [QUERY_MAX_RESULT_LIMIT] if not specified.",
          "schema": {
            "type": "integer",
            "format": "uint",
            "minimum": 0.0
          }
        },
        {
          "name": "descending_order",
          "description": "query result ordering, default to false (ascending order), oldest record first.",
          "schema": {
            "type": "boolean"
          }
        }
      ],
      "result": {
        "name": "EventPage",
        "required": true,
        "schema": {
          "$ref": "#/components/schemas/Page_for_Event_and_EventID"
        }
      },
      "examples": [
        {
          "name": "Returns the events for a specified query criteria.",
          "params": [
            {
              "name": "query",
              "value": {
                "MoveModule": {
                  "package": "0x30651d6e8f93e0fb79b4bc65a512beb5b9f3378423de90ed03b694cecf443c72",
                  "module": "test"
                }
              }
            },
            {
              "name": "cursor",
              "value": {
                "txDigest": "Nb5kW8n655ApSBA19d2K8UVFGtMnJHa1mJQRH1h5N9L",
                "eventSeq": "1"
              }
            },
            {
              "name": "limit",
              "value": 100
            },
            {
              "name": "descending_order",
              "value": false
            }
          ],
          "result": {
            "name": "Result",
            "value": {
              "data": [
                {
                  "id": {
                    "txDigest": "8WecQq8Qd79MmrHRXYudNG7e6vjWC9HtGAT4XZFyyWRM",
                    "eventSeq": "1"
                  },
                  "packageId": "0x28f9c59f430eaba84b8bee9b43a30f9cc83fa395759ca37c6e1ffc179184e98a",
                  "transactionModule": "test",
                  "sender": "0xc5db76052ab656e5f81853d0cf701cdbc8ebf27ab513fc6ef8c344406c78da3d",
                  "type": "0x3::test::Test<0x3::test::Test>",
                  "parsedJson": "some_value",
                  "bcs": ""
                },
                {
                  "id": {
                    "txDigest": "CNLhn3qWzHhfmmLQTdinbFDd2DuXFPN9z77UUqsC4Z4A",
                    "eventSeq": "1"
                  },
                  "packageId": "0x28f9c59f430eaba84b8bee9b43a30f9cc83fa395759ca37c6e1ffc179184e98a",
                  "transactionModule": "test",
                  "sender": "0x5ad3a5fcc295dc8803c15989a62d33ee859014cfd5e91c13a481370240e39246",
                  "type": "0x3::test::Test<0x3::test::Test>",
                  "parsedJson": "some_value",
                  "bcs": ""
                },
                {
                  "id": {
                    "txDigest": "FEhceVx5a6mkeZH8dPxthQkEEPkWfjWN3w1e6uTB5rFm",
                    "eventSeq": "1"
                  },
                  "packageId": "0x28f9c59f430eaba84b8bee9b43a30f9cc83fa395759ca37c6e1ffc179184e98a",
                  "transactionModule": "test",
                  "sender": "0x4c329a203fb9f0a8158aaab9b2a90044b26e14cc7fee4100fdcabda6d15c63c4",
                  "type": "0x3::test::Test<0x3::test::Test>",
                  "parsedJson": "some_value",
                  "bcs": ""
                },
                {
                  "id": {
                    "txDigest": "Nb5kW8n655ApSBA19d2K8UVFGtMnJHa1mJQRH1h5N9L",
                    "eventSeq": "1"
                  },
                  "packageId": "0x28f9c59f430eaba84b8bee9b43a30f9cc83fa395759ca37c6e1ffc179184e98a",
                  "transactionModule": "test",
                  "sender": "0xb49c45ae23f2b936495cd38b1a4b04010295baa75ac72e548aeecf2ce8b4e885",
                  "type": "0x3::test::Test<0x3::test::Test>",
                  "parsedJson": "some_value",
                  "bcs": ""
                }
              ],
              "nextCursor": {
                "txDigest": "Nb5kW8n655ApSBA19d2K8UVFGtMnJHa1mJQRH1h5N9L",
                "eventSeq": "1"
              },
              "hasNextPage": false
            }
          }
        }
      ]
    },
    {
      "name": "iotax_queryTransactionBlocks",
      "tags": [
        {
          "name": "Extended API"
        }
      ],
      "description": "Return list of transactions for a specified query criteria.",
      "params": [
        {
          "name": "query",
          "description": "the transaction query criteria.",
          "required": true,
          "schema": {
            "$ref": "#/components/schemas/TransactionBlockResponseQuery"
          }
        },
        {
          "name": "cursor",
          "description": "An optional paging cursor. If provided, the query will start from the next item after the specified cursor. Default to start from the first item if not specified.",
          "schema": {
            "$ref": "#/components/schemas/TransactionDigest"
          }
        },
        {
          "name": "limit",
          "description": "Maximum item returned per page, default to QUERY_MAX_RESULT_LIMIT if not specified.",
          "schema": {
            "type": "integer",
            "format": "uint",
            "minimum": 0.0
          }
        },
        {
          "name": "descending_order",
          "description": "query result ordering, default to false (ascending order), oldest record first.",
          "schema": {
            "type": "boolean"
          }
        }
      ],
      "result": {
        "name": "TransactionBlocksPage",
        "required": true,
        "schema": {
          "$ref": "#/components/schemas/Page_for_TransactionBlockResponse_and_TransactionDigest"
        }
      },
      "examples": [
        {
          "name": "Returns the transaction digest for specified query criteria.",
          "params": [
            {
              "name": "query",
              "value": {
                "filter": {
                  "InputObject": "0x93633829fcba6d6e0ccb13d3dbfe7614b81ea76b255e5d435032cd8595f37eb8"
                },
                "options": null
              }
            },
            {
              "name": "cursor",
              "value": "HxidAfFfyr4kXSiWeVq1J6Tk526YUVDoSUY5PSnS4tEJ"
            },
            {
              "name": "limit",
              "value": 100
            },
            {
              "name": "descending_order",
              "value": false
            }
          ],
          "result": {
            "name": "Result",
            "value": {
              "data": [
                {
                  "digest": "GUPcK4cmRmgsTFr52ab9f6fnzNVg3Lz6hF2aXFcsRzaD"
                },
                {
                  "digest": "B2iV1SVbBjgTKfbJKPQrvTT6F3kNdekFuBwY9tQcAxV2"
                },
                {
                  "digest": "8QrPa4x9iNG5r2zQfmeH8pJoVjjtq9AGzp8rp2fxi8Sk"
                },
                {
                  "digest": "3nek86HEjXZ7K3EtrAcBG4wMrCS21gqr8BqwwC6M6P7F"
                }
              ],
              "nextCursor": "3nek86HEjXZ7K3EtrAcBG4wMrCS21gqr8BqwwC6M6P7F",
              "hasNextPage": false
            }
          }
        }
      ]
    },
    {
      "name": "iotax_resolveNameServiceAddress",
      "tags": [
        {
          "name": "Extended API"
        }
      ],
      "description": "Return the resolved address given resolver and name",
      "params": [
        {
          "name": "name",
          "description": "The name to resolve",
          "required": true,
          "schema": {
            "type": "string"
          }
        }
      ],
      "result": {
        "name": "IotaAddress",
        "schema": {
          "$ref": "#/components/schemas/IotaAddress"
        }
      },
      "examples": [
        {
          "name": "Returns the resolved address for the name the request provides.",
          "params": [
            {
              "name": "name",
              "value": "example.iota"
            }
          ],
          "result": {
            "name": "Result",
            "value": "0x70f2d83f980fe0996a92d351d6749a0a0b47998aaf3d11da24c49e014d4ccb1d"
          }
        }
      ]
    },
    {
      "name": "iotax_resolveNameServiceNames",
      "tags": [
        {
          "name": "Extended API"
        }
      ],
      "description": "Return the resolved names given address, if multiple names are resolved, the first one is the primary name.",
      "params": [
        {
          "name": "address",
          "description": "The address to resolve",
          "required": true,
          "schema": {
            "$ref": "#/components/schemas/IotaAddress"
          }
        },
        {
          "name": "cursor",
          "schema": {
            "$ref": "#/components/schemas/ObjectID"
          }
        },
        {
          "name": "limit",
          "schema": {
            "type": "integer",
            "format": "uint",
            "minimum": 0.0
          }
        }
      ],
      "result": {
        "name": "Page<String,ObjectID>",
        "required": true,
        "schema": {
          "$ref": "#/components/schemas/Page_for_String_and_ObjectID"
        }
      },
      "examples": [
        {
          "name": "Returns the IotaNS name for the address the request provides. Currently, the API returns only the first name in cases where there are multiple. Future support will use the cursor ID and limit values in the request to control pagination of the response for addresses with multiple names.",
          "params": [
            {
              "name": "address",
              "value": "0xb01f2f3f227a90090e6777f19aa10fd9e64e29dd4e8da119481d1a7c3c050dc5"
            },
            {
              "name": "cursor",
              "value": "0x7d0cd09d3cc1679290f1df2803b32b76ba0395dbb635e3fb7390f04e6567f739"
            },
            {
              "name": "limit",
              "value": 3
            }
          ],
          "result": {
            "name": "Result",
            "value": {
              "data": [
                "example.iota"
              ],
              "nextCursor": "0x7d0cd09d3cc1679290f1df2803b32b76ba0395dbb635e3fb7390f04e6567f739",
              "hasNextPage": false
            }
          }
        }
      ]
    },
    {
      "name": "iotax_subscribeEvent",
      "tags": [
        {
          "name": "Extended API"
        },
        {
          "name": "Websocket"
        },
        {
          "name": "PubSub"
        }
      ],
      "description": "Subscribe to a stream of Iota event",
      "params": [
        {
          "name": "filter",
          "description": "The filter criteria of the event stream. See [Event filter](https://docs.iota.io/build/event_api#event-filters) documentation for examples.",
          "required": true,
          "schema": {
            "$ref": "#/components/schemas/EventFilter"
          }
        }
      ],
      "result": {
        "name": "IotaEvent",
        "required": true,
        "schema": {
          "$ref": "#/components/schemas/Event"
        }
      }
    },
    {
      "name": "iotax_subscribeTransaction",
      "tags": [
        {
          "name": "Extended API"
        },
        {
          "name": "Websocket"
        },
        {
          "name": "PubSub"
        }
      ],
      "description": "Subscribe to a stream of Iota transaction effects",
      "params": [
        {
          "name": "filter",
          "required": true,
          "schema": {
            "$ref": "#/components/schemas/TransactionFilter"
          }
        }
      ],
      "result": {
        "name": "IotaTransactionBlockEffects",
        "required": true,
        "schema": {
          "$ref": "#/components/schemas/TransactionBlockEffects"
        }
      }
    },
    {
      "name": "unsafe_batchTransaction",
      "tags": [
        {
          "name": "Transaction Builder API"
        }
      ],
      "description": "Create an unsigned batched transaction.",
      "params": [
        {
          "name": "signer",
          "description": "the transaction signer's Iota address",
          "required": true,
          "schema": {
            "$ref": "#/components/schemas/IotaAddress"
          }
        },
        {
          "name": "single_transaction_params",
          "description": "list of transaction request parameters",
          "required": true,
          "schema": {
            "type": "array",
            "items": {
              "$ref": "#/components/schemas/RPCTransactionRequestParams"
            }
          }
        },
        {
          "name": "gas",
          "description": "gas object to be used in this transaction, node will pick one from the signer's possession if not provided",
          "schema": {
            "$ref": "#/components/schemas/ObjectID"
          }
        },
        {
          "name": "gas_budget",
          "description": "the gas budget, the transaction will fail if the gas cost exceed the budget",
          "required": true,
          "schema": {
            "$ref": "#/components/schemas/BigInt_for_uint64"
          }
        },
        {
          "name": "txn_builder_mode",
          "description": "Whether this is a regular transaction or a Dev Inspect Transaction",
          "schema": {
            "$ref": "#/components/schemas/IotaTransactionBlockBuilderMode"
          }
        }
      ],
      "result": {
        "name": "TransactionBlockBytes",
        "required": true,
        "schema": {
          "$ref": "#/components/schemas/TransactionBlockBytes"
        }
      }
    },
    {
      "name": "unsafe_mergeCoins",
      "tags": [
        {
          "name": "Transaction Builder API"
        }
      ],
      "description": "Create an unsigned transaction to merge multiple coins into one coin.",
      "params": [
        {
          "name": "signer",
          "description": "the transaction signer's Iota address",
          "required": true,
          "schema": {
            "$ref": "#/components/schemas/IotaAddress"
          }
        },
        {
          "name": "primary_coin",
          "description": "the coin object to merge into, this coin will remain after the transaction",
          "required": true,
          "schema": {
            "$ref": "#/components/schemas/ObjectID"
          }
        },
        {
          "name": "coin_to_merge",
          "description": "the coin object to be merged, this coin will be destroyed, the balance will be added to `primary_coin`",
          "required": true,
          "schema": {
            "$ref": "#/components/schemas/ObjectID"
          }
        },
        {
          "name": "gas",
          "description": "gas object to be used in this transaction, node will pick one from the signer's possession if not provided",
          "schema": {
            "$ref": "#/components/schemas/ObjectID"
          }
        },
        {
          "name": "gas_budget",
          "description": "the gas budget, the transaction will fail if the gas cost exceed the budget",
          "required": true,
          "schema": {
            "$ref": "#/components/schemas/BigInt_for_uint64"
          }
        }
      ],
      "result": {
        "name": "TransactionBlockBytes",
        "required": true,
        "schema": {
          "$ref": "#/components/schemas/TransactionBlockBytes"
        }
      }
    },
    {
      "name": "unsafe_moveCall",
      "tags": [
        {
          "name": "Transaction Builder API"
        }
      ],
      "description": "Create an unsigned transaction to execute a Move call on the network, by calling the specified function in the module of a given package.",
      "params": [
        {
          "name": "signer",
          "description": "the transaction signer's Iota address",
          "required": true,
          "schema": {
            "$ref": "#/components/schemas/IotaAddress"
          }
        },
        {
          "name": "package_object_id",
          "description": "the Move package ID, e.g. `0x2`",
          "required": true,
          "schema": {
            "$ref": "#/components/schemas/ObjectID"
          }
        },
        {
          "name": "module",
          "description": "the Move module name, e.g. `pay`",
          "required": true,
          "schema": {
            "type": "string"
          }
        },
        {
          "name": "function",
          "description": "the move function name, e.g. `split`",
          "required": true,
          "schema": {
            "type": "string"
          }
        },
        {
          "name": "type_arguments",
          "description": "the type arguments of the Move function",
          "required": true,
          "schema": {
            "type": "array",
            "items": {
              "$ref": "#/components/schemas/TypeTag"
            }
          }
        },
        {
          "name": "arguments",
          "description": "the arguments to be passed into the Move function, in [IotaJson](https://docs.iota.io/build/iota-json) format",
          "required": true,
          "schema": {
            "type": "array",
            "items": {
              "$ref": "#/components/schemas/IotaJsonValue"
            }
          }
        },
        {
          "name": "gas",
          "description": "gas object to be used in this transaction, node will pick one from the signer's possession if not provided",
          "schema": {
            "$ref": "#/components/schemas/ObjectID"
          }
        },
        {
          "name": "gas_budget",
          "description": "the gas budget, the transaction will fail if the gas cost exceed the budget",
          "required": true,
          "schema": {
            "$ref": "#/components/schemas/BigInt_for_uint64"
          }
        },
        {
          "name": "execution_mode",
          "description": "Whether this is a Normal transaction or a Dev Inspect Transaction. Default to be `IotaTransactionBlockBuilderMode::Commit` when it's None.",
          "schema": {
            "$ref": "#/components/schemas/IotaTransactionBlockBuilderMode"
          }
        }
      ],
      "result": {
        "name": "TransactionBlockBytes",
        "required": true,
        "schema": {
          "$ref": "#/components/schemas/TransactionBlockBytes"
        }
      }
    },
    {
      "name": "unsafe_pay",
      "tags": [
        {
          "name": "Transaction Builder API"
        }
      ],
      "description": "Send `Coin<T>` to a list of addresses, where `T` can be any coin type, following a list of amounts, The object specified in the `gas` field will be used to pay the gas fee for the transaction. The gas object can not appear in `input_coins`. If the gas object is not specified, the RPC server will auto-select one.",
      "params": [
        {
          "name": "signer",
          "description": "the transaction signer's Iota address",
          "required": true,
          "schema": {
            "$ref": "#/components/schemas/IotaAddress"
          }
        },
        {
          "name": "input_coins",
          "description": "the Iota coins to be used in this transaction",
          "required": true,
          "schema": {
            "type": "array",
            "items": {
              "$ref": "#/components/schemas/ObjectID"
            }
          }
        },
        {
          "name": "recipients",
          "description": "the recipients' addresses, the length of this vector must be the same as amounts.",
          "required": true,
          "schema": {
            "type": "array",
            "items": {
              "$ref": "#/components/schemas/IotaAddress"
            }
          }
        },
        {
          "name": "amounts",
          "description": "the amounts to be transferred to recipients, following the same order",
          "required": true,
          "schema": {
            "type": "array",
            "items": {
              "$ref": "#/components/schemas/BigInt_for_uint64"
            }
          }
        },
        {
          "name": "gas",
          "description": "gas object to be used in this transaction, node will pick one from the signer's possession if not provided",
          "schema": {
            "$ref": "#/components/schemas/ObjectID"
          }
        },
        {
          "name": "gas_budget",
          "description": "the gas budget, the transaction will fail if the gas cost exceed the budget",
          "required": true,
          "schema": {
            "$ref": "#/components/schemas/BigInt_for_uint64"
          }
        }
      ],
      "result": {
        "name": "TransactionBlockBytes",
        "required": true,
        "schema": {
          "$ref": "#/components/schemas/TransactionBlockBytes"
        }
      }
    },
    {
      "name": "unsafe_payAllIota",
      "tags": [
        {
          "name": "Transaction Builder API"
        }
      ],
      "description": "Send all IOTA coins to one recipient. This is for IOTA coin only and does not require a separate gas coin object. Specifically, what pay_all_iota does are: 1. accumulate all IOTA from input coins and deposit all IOTA to the first input coin 2. transfer the updated first coin to the recipient and also use this first coin as gas coin object. 3. the balance of the first input coin after tx is sum(input_coins) - actual_gas_cost. 4. all other input coins other than the first are deleted.",
      "params": [
        {
          "name": "signer",
          "description": "the transaction signer's Iota address",
          "required": true,
          "schema": {
            "$ref": "#/components/schemas/IotaAddress"
          }
        },
        {
          "name": "input_coins",
          "description": "the Iota coins to be used in this transaction, including the coin for gas payment.",
          "required": true,
          "schema": {
            "type": "array",
            "items": {
              "$ref": "#/components/schemas/ObjectID"
            }
          }
        },
        {
          "name": "recipient",
          "description": "the recipient address,",
          "required": true,
          "schema": {
            "$ref": "#/components/schemas/IotaAddress"
          }
        },
        {
          "name": "gas_budget",
          "description": "the gas budget, the transaction will fail if the gas cost exceed the budget",
          "required": true,
          "schema": {
            "$ref": "#/components/schemas/BigInt_for_uint64"
          }
        }
      ],
      "result": {
        "name": "TransactionBlockBytes",
        "required": true,
        "schema": {
          "$ref": "#/components/schemas/TransactionBlockBytes"
        }
      }
    },
    {
      "name": "unsafe_payIota",
      "tags": [
        {
          "name": "Transaction Builder API"
        }
      ],
      "description": "Send IOTA coins to a list of addresses, following a list of amounts. This is for IOTA coin only and does not require a separate gas coin object. Specifically, what pay_iota does are: 1. debit each input_coin to create new coin following the order of amounts and assign it to the corresponding recipient. 2. accumulate all residual IOTA from input coins left and deposit all IOTA to the first input coin, then use the first input coin as the gas coin object. 3. the balance of the first input coin after tx is sum(input_coins) - sum(amounts) - actual_gas_cost 4. all other input coints other than the first one are deleted.",
      "params": [
        {
          "name": "signer",
          "description": "the transaction signer's Iota address",
          "required": true,
          "schema": {
            "$ref": "#/components/schemas/IotaAddress"
          }
        },
        {
          "name": "input_coins",
          "description": "the Iota coins to be used in this transaction, including the coin for gas payment.",
          "required": true,
          "schema": {
            "type": "array",
            "items": {
              "$ref": "#/components/schemas/ObjectID"
            }
          }
        },
        {
          "name": "recipients",
          "description": "the recipients' addresses, the length of this vector must be the same as amounts.",
          "required": true,
          "schema": {
            "type": "array",
            "items": {
              "$ref": "#/components/schemas/IotaAddress"
            }
          }
        },
        {
          "name": "amounts",
          "description": "the amounts to be transferred to recipients, following the same order",
          "required": true,
          "schema": {
            "type": "array",
            "items": {
              "$ref": "#/components/schemas/BigInt_for_uint64"
            }
          }
        },
        {
          "name": "gas_budget",
          "description": "the gas budget, the transaction will fail if the gas cost exceed the budget",
          "required": true,
          "schema": {
            "$ref": "#/components/schemas/BigInt_for_uint64"
          }
        }
      ],
      "result": {
        "name": "TransactionBlockBytes",
        "required": true,
        "schema": {
          "$ref": "#/components/schemas/TransactionBlockBytes"
        }
      }
    },
    {
      "name": "unsafe_publish",
      "tags": [
        {
          "name": "Transaction Builder API"
        }
      ],
      "description": "Create an unsigned transaction to publish a Move package.",
      "params": [
        {
          "name": "sender",
          "description": "the transaction signer's Iota address",
          "required": true,
          "schema": {
            "$ref": "#/components/schemas/IotaAddress"
          }
        },
        {
          "name": "compiled_modules",
          "description": "the compiled bytes of a Move package",
          "required": true,
          "schema": {
            "type": "array",
            "items": {
              "$ref": "#/components/schemas/Base64"
            }
          }
        },
        {
          "name": "dependencies",
          "description": "a list of transitive dependency addresses that this set of modules depends on.",
          "required": true,
          "schema": {
            "type": "array",
            "items": {
              "$ref": "#/components/schemas/ObjectID"
            }
          }
        },
        {
          "name": "gas",
          "description": "gas object to be used in this transaction, node will pick one from the signer's possession if not provided",
          "schema": {
            "$ref": "#/components/schemas/ObjectID"
          }
        },
        {
          "name": "gas_budget",
          "description": "the gas budget, the transaction will fail if the gas cost exceed the budget",
          "required": true,
          "schema": {
            "$ref": "#/components/schemas/BigInt_for_uint64"
          }
        }
      ],
      "result": {
        "name": "TransactionBlockBytes",
        "required": true,
        "schema": {
          "$ref": "#/components/schemas/TransactionBlockBytes"
        }
      }
    },
    {
      "name": "unsafe_requestAddStake",
      "tags": [
        {
          "name": "Transaction Builder API"
        }
      ],
      "description": "Add stake to a validator's staking pool using multiple coins and amount.",
      "params": [
        {
          "name": "signer",
          "description": "the transaction signer's Iota address",
          "required": true,
          "schema": {
            "$ref": "#/components/schemas/IotaAddress"
          }
        },
        {
          "name": "coins",
          "description": "Coin<IOTA> object to stake",
          "required": true,
          "schema": {
            "type": "array",
            "items": {
              "$ref": "#/components/schemas/ObjectID"
            }
          }
        },
        {
          "name": "amount",
          "description": "stake amount",
          "schema": {
            "$ref": "#/components/schemas/BigInt_for_uint64"
          }
        },
        {
          "name": "validator",
          "description": "the validator's Iota address",
          "required": true,
          "schema": {
            "$ref": "#/components/schemas/IotaAddress"
          }
        },
        {
          "name": "gas",
          "description": "gas object to be used in this transaction, node will pick one from the signer's possession if not provided",
          "schema": {
            "$ref": "#/components/schemas/ObjectID"
          }
        },
        {
          "name": "gas_budget",
          "description": "the gas budget, the transaction will fail if the gas cost exceed the budget",
          "required": true,
          "schema": {
            "$ref": "#/components/schemas/BigInt_for_uint64"
          }
        }
      ],
      "result": {
        "name": "TransactionBlockBytes",
        "required": true,
        "schema": {
          "$ref": "#/components/schemas/TransactionBlockBytes"
        }
      }
    },
    {
      "name": "unsafe_requestAddTimelockedStake",
      "tags": [
        {
          "name": "Transaction Builder API"
        }
      ],
      "description": "Add timelocked stake to a validator's staking pool using multiple balances and amount.",
      "params": [
        {
          "name": "signer",
          "description": "the transaction signer's Iota address",
          "required": true,
          "schema": {
            "$ref": "#/components/schemas/IotaAddress"
          }
        },
        {
          "name": "locked_balance",
          "description": "TimeLock<Balance<IOTA>> object to stake",
          "required": true,
          "schema": {
            "$ref": "#/components/schemas/ObjectID"
          }
        },
        {
          "name": "validator",
          "description": "the validator's Iota address",
          "required": true,
          "schema": {
            "$ref": "#/components/schemas/IotaAddress"
          }
        },
        {
          "name": "gas",
          "description": "gas object to be used in this transaction",
          "required": true,
          "schema": {
            "$ref": "#/components/schemas/ObjectID"
          }
        },
        {
          "name": "gas_budget",
          "description": "the gas budget, the transaction will fail if the gas cost exceed the budget",
          "required": true,
          "schema": {
            "$ref": "#/components/schemas/BigInt_for_uint64"
          }
        }
      ],
      "result": {
        "name": "TransactionBlockBytes",
        "required": true,
        "schema": {
          "$ref": "#/components/schemas/TransactionBlockBytes"
        }
      }
    },
    {
      "name": "unsafe_requestWithdrawStake",
      "tags": [
        {
          "name": "Transaction Builder API"
        }
      ],
      "description": "Withdraw stake from a validator's staking pool.",
      "params": [
        {
          "name": "signer",
          "description": "the transaction signer's Iota address",
          "required": true,
          "schema": {
            "$ref": "#/components/schemas/IotaAddress"
          }
        },
        {
          "name": "staked_iota",
          "description": "StakedIota object ID",
          "required": true,
          "schema": {
            "$ref": "#/components/schemas/ObjectID"
          }
        },
        {
          "name": "gas",
          "description": "gas object to be used in this transaction, node will pick one from the signer's possession if not provided",
          "schema": {
            "$ref": "#/components/schemas/ObjectID"
          }
        },
        {
          "name": "gas_budget",
          "description": "the gas budget, the transaction will fail if the gas cost exceed the budget",
          "required": true,
          "schema": {
            "$ref": "#/components/schemas/BigInt_for_uint64"
          }
        }
      ],
      "result": {
        "name": "TransactionBlockBytes",
        "required": true,
        "schema": {
          "$ref": "#/components/schemas/TransactionBlockBytes"
        }
      }
    },
    {
      "name": "unsafe_requestWithdrawTimelockedStake",
      "tags": [
        {
          "name": "Transaction Builder API"
        }
      ],
      "description": "Withdraw timelocked stake from a validator's staking pool.",
      "params": [
        {
          "name": "signer",
          "description": "the transaction signer's Iota address",
          "required": true,
          "schema": {
            "$ref": "#/components/schemas/IotaAddress"
          }
        },
        {
          "name": "timelocked_staked_iota",
          "description": "TimelockedStakedIota object ID",
          "required": true,
          "schema": {
            "$ref": "#/components/schemas/ObjectID"
          }
        },
        {
          "name": "gas",
          "description": "gas object to be used in this transaction",
          "required": true,
          "schema": {
            "$ref": "#/components/schemas/ObjectID"
          }
        },
        {
          "name": "gas_budget",
          "description": "the gas budget, the transaction will fail if the gas cost exceed the budget",
          "required": true,
          "schema": {
            "$ref": "#/components/schemas/BigInt_for_uint64"
          }
        }
      ],
      "result": {
        "name": "TransactionBlockBytes",
        "required": true,
        "schema": {
          "$ref": "#/components/schemas/TransactionBlockBytes"
        }
      }
    },
    {
      "name": "unsafe_splitCoin",
      "tags": [
        {
          "name": "Transaction Builder API"
        }
      ],
      "description": "Create an unsigned transaction to split a coin object into multiple coins.",
      "params": [
        {
          "name": "signer",
          "description": "the transaction signer's Iota address",
          "required": true,
          "schema": {
            "$ref": "#/components/schemas/IotaAddress"
          }
        },
        {
          "name": "coin_object_id",
          "description": "the coin object to be spilt",
          "required": true,
          "schema": {
            "$ref": "#/components/schemas/ObjectID"
          }
        },
        {
          "name": "split_amounts",
          "description": "the amounts to split out from the coin",
          "required": true,
          "schema": {
            "type": "array",
            "items": {
              "$ref": "#/components/schemas/BigInt_for_uint64"
            }
          }
        },
        {
          "name": "gas",
          "description": "gas object to be used in this transaction, node will pick one from the signer's possession if not provided",
          "schema": {
            "$ref": "#/components/schemas/ObjectID"
          }
        },
        {
          "name": "gas_budget",
          "description": "the gas budget, the transaction will fail if the gas cost exceed the budget",
          "required": true,
          "schema": {
            "$ref": "#/components/schemas/BigInt_for_uint64"
          }
        }
      ],
      "result": {
        "name": "TransactionBlockBytes",
        "required": true,
        "schema": {
          "$ref": "#/components/schemas/TransactionBlockBytes"
        }
      }
    },
    {
      "name": "unsafe_splitCoinEqual",
      "tags": [
        {
          "name": "Transaction Builder API"
        }
      ],
      "description": "Create an unsigned transaction to split a coin object into multiple equal-size coins.",
      "params": [
        {
          "name": "signer",
          "description": "the transaction signer's Iota address",
          "required": true,
          "schema": {
            "$ref": "#/components/schemas/IotaAddress"
          }
        },
        {
          "name": "coin_object_id",
          "description": "the coin object to be spilt",
          "required": true,
          "schema": {
            "$ref": "#/components/schemas/ObjectID"
          }
        },
        {
          "name": "split_count",
          "description": "the number of coins to split into",
          "required": true,
          "schema": {
            "$ref": "#/components/schemas/BigInt_for_uint64"
          }
        },
        {
          "name": "gas",
          "description": "gas object to be used in this transaction, node will pick one from the signer's possession if not provided",
          "schema": {
            "$ref": "#/components/schemas/ObjectID"
          }
        },
        {
          "name": "gas_budget",
          "description": "the gas budget, the transaction will fail if the gas cost exceed the budget",
          "required": true,
          "schema": {
            "$ref": "#/components/schemas/BigInt_for_uint64"
          }
        }
      ],
      "result": {
        "name": "TransactionBlockBytes",
        "required": true,
        "schema": {
          "$ref": "#/components/schemas/TransactionBlockBytes"
        }
      }
    },
    {
      "name": "unsafe_transferIota",
      "tags": [
        {
          "name": "Transaction Builder API"
        }
      ],
      "description": "Create an unsigned transaction to send IOTA coin object to a Iota address. The IOTA object is also used as the gas object.",
      "params": [
        {
          "name": "signer",
          "description": "the transaction signer's Iota address",
          "required": true,
          "schema": {
            "$ref": "#/components/schemas/IotaAddress"
          }
        },
        {
          "name": "iota_object_id",
          "description": "the Iota coin object to be used in this transaction",
          "required": true,
          "schema": {
            "$ref": "#/components/schemas/ObjectID"
          }
        },
        {
          "name": "gas_budget",
          "description": "the gas budget, the transaction will fail if the gas cost exceed the budget",
          "required": true,
          "schema": {
            "$ref": "#/components/schemas/BigInt_for_uint64"
          }
        },
        {
          "name": "recipient",
          "description": "the recipient's Iota address",
          "required": true,
          "schema": {
            "$ref": "#/components/schemas/IotaAddress"
          }
        },
        {
          "name": "amount",
          "description": "the amount to be split out and transferred",
          "schema": {
            "$ref": "#/components/schemas/BigInt_for_uint64"
          }
        }
      ],
      "result": {
        "name": "TransactionBlockBytes",
        "required": true,
        "schema": {
          "$ref": "#/components/schemas/TransactionBlockBytes"
        }
      }
    },
    {
      "name": "unsafe_transferObject",
      "tags": [
        {
          "name": "Transaction Builder API"
        }
      ],
      "description": "Create an unsigned transaction to transfer an object from one address to another. The object's type must allow public transfers",
      "params": [
        {
          "name": "signer",
          "description": "the transaction signer's Iota address",
          "required": true,
          "schema": {
            "$ref": "#/components/schemas/IotaAddress"
          }
        },
        {
          "name": "object_id",
          "description": "the ID of the object to be transferred",
          "required": true,
          "schema": {
            "$ref": "#/components/schemas/ObjectID"
          }
        },
        {
          "name": "gas",
          "description": "gas object to be used in this transaction, node will pick one from the signer's possession if not provided",
          "schema": {
            "$ref": "#/components/schemas/ObjectID"
          }
        },
        {
          "name": "gas_budget",
          "description": "the gas budget, the transaction will fail if the gas cost exceed the budget",
          "required": true,
          "schema": {
            "$ref": "#/components/schemas/BigInt_for_uint64"
          }
        },
        {
          "name": "recipient",
          "description": "the recipient's Iota address",
          "required": true,
          "schema": {
            "$ref": "#/components/schemas/IotaAddress"
          }
        }
      ],
      "result": {
        "name": "TransactionBlockBytes",
        "required": true,
        "schema": {
          "$ref": "#/components/schemas/TransactionBlockBytes"
        }
      }
    }
  ],
  "components": {
    "schemas": {
      "AuthorityPublicKeyBytes": {
        "description": "Defines the compressed version of the public key that we pass around in Iota",
        "allOf": [
          {
            "$ref": "#/components/schemas/Base64"
          }
        ]
      },
      "Balance": {
        "type": "object",
        "required": [
          "coinObjectCount",
          "coinType",
          "lockedBalance",
          "totalBalance"
        ],
        "properties": {
          "coinObjectCount": {
            "type": "integer",
            "format": "uint",
            "minimum": 0.0
          },
          "coinType": {
            "type": "string"
          },
          "lockedBalance": {
            "type": "object",
            "additionalProperties": {
              "$ref": "#/components/schemas/BigInt_for_uint128"
            }
          },
          "totalBalance": {
            "$ref": "#/components/schemas/BigInt_for_uint128"
          }
        }
      },
      "BalanceChange": {
        "type": "object",
        "required": [
          "amount",
          "coinType",
          "owner"
        ],
        "properties": {
          "amount": {
            "description": "The amount indicate the balance value changes, negative amount means spending coin value and positive means receiving coin value.",
            "type": "string"
          },
          "coinType": {
            "type": "string"
          },
          "owner": {
            "description": "Owner of the balance change",
            "allOf": [
              {
                "$ref": "#/components/schemas/Owner"
              }
            ]
          }
        }
      },
      "Base58": {
        "type": "string"
      },
      "Base64": {
        "description": "Base64 encoding",
        "type": "string"
      },
      "BigInt_for_uint128": {
        "type": "string"
      },
      "BigInt_for_uint16": {
        "type": "string"
      },
      "BigInt_for_uint32": {
        "type": "string"
      },
      "BigInt_for_uint64": {
        "type": "string"
      },
      "Bn254FqElement": {
        "description": "A struct that stores a Bn254 Fq field element as 32 bytes.",
        "type": "string"
      },
      "Bn254FrElement": {
        "description": "A struct that stores a Bn254 Fr field element as 32 bytes.",
        "type": "string"
      },
      "Checkpoint": {
        "type": "object",
        "required": [
          "checkpointCommitments",
          "digest",
          "epoch",
          "epochRollingGasCostSummary",
          "networkTotalTransactions",
          "sequenceNumber",
          "timestampMs",
          "transactions",
          "validatorSignature"
        ],
        "properties": {
          "checkpointCommitments": {
            "description": "Commitments to checkpoint state",
            "type": "array",
            "items": {
              "$ref": "#/components/schemas/CheckpointCommitment"
            }
          },
          "digest": {
            "description": "Checkpoint digest",
            "allOf": [
              {
                "$ref": "#/components/schemas/CheckpointDigest"
              }
            ]
          },
          "endOfEpochData": {
            "description": "Present only on the final checkpoint of the epoch.",
            "anyOf": [
              {
                "$ref": "#/components/schemas/EndOfEpochData"
              },
              {
                "type": "null"
              }
            ]
          },
          "epoch": {
            "description": "Checkpoint's epoch ID",
            "allOf": [
              {
                "$ref": "#/components/schemas/BigInt_for_uint64"
              }
            ]
          },
          "epochRollingGasCostSummary": {
            "description": "The running total gas costs of all transactions included in the current epoch so far until this checkpoint.",
            "allOf": [
              {
                "$ref": "#/components/schemas/GasCostSummary"
              }
            ]
          },
          "networkTotalTransactions": {
            "description": "Total number of transactions committed since genesis, including those in this checkpoint.",
            "allOf": [
              {
                "$ref": "#/components/schemas/BigInt_for_uint64"
              }
            ]
          },
          "previousDigest": {
            "description": "Digest of the previous checkpoint",
            "anyOf": [
              {
                "$ref": "#/components/schemas/CheckpointDigest"
              },
              {
                "type": "null"
              }
            ]
          },
          "sequenceNumber": {
            "description": "Checkpoint sequence number",
            "allOf": [
              {
                "$ref": "#/components/schemas/BigInt_for_uint64"
              }
            ]
          },
          "timestampMs": {
            "description": "Timestamp of the checkpoint - number of milliseconds from the Unix epoch Checkpoint timestamps are monotonic, but not strongly monotonic - subsequent checkpoints can have same timestamp if they originate from the same underlining consensus commit",
            "allOf": [
              {
                "$ref": "#/components/schemas/BigInt_for_uint64"
              }
            ]
          },
          "transactions": {
            "description": "Transaction digests",
            "type": "array",
            "items": {
              "$ref": "#/components/schemas/TransactionDigest"
            }
          },
          "validatorSignature": {
            "description": "Validator Signature",
            "allOf": [
              {
                "$ref": "#/components/schemas/Base64"
              }
            ]
          }
        }
      },
      "CheckpointCommitment": {
        "oneOf": [
          {
            "type": "object",
            "required": [
              "ECMHLiveObjectSetDigest"
            ],
            "properties": {
              "ECMHLiveObjectSetDigest": {
                "$ref": "#/components/schemas/ECMHLiveObjectSetDigest"
              }
            },
            "additionalProperties": false
          }
        ]
      },
      "CheckpointDigest": {
        "description": "Representation of a Checkpoint's digest",
        "allOf": [
          {
            "$ref": "#/components/schemas/Digest"
          }
        ]
      },
      "CheckpointId": {
        "anyOf": [
          {
            "$ref": "#/components/schemas/BigInt_for_uint64"
          },
          {
            "$ref": "#/components/schemas/CheckpointDigest"
          }
        ]
      },
      "Claim": {
        "description": "A claim consists of value and index_mod_4.",
        "type": "object",
        "required": [
          "indexMod4",
          "value"
        ],
        "properties": {
          "indexMod4": {
            "type": "integer",
            "format": "uint8",
            "minimum": 0.0
          },
          "value": {
            "type": "string"
          }
        }
      },
      "Coin": {
        "type": "object",
        "required": [
          "balance",
          "coinObjectId",
          "coinType",
          "digest",
          "previousTransaction",
          "version"
        ],
        "properties": {
          "balance": {
            "$ref": "#/components/schemas/BigInt_for_uint64"
          },
          "coinObjectId": {
            "$ref": "#/components/schemas/ObjectID"
          },
          "coinType": {
            "type": "string"
          },
          "digest": {
            "$ref": "#/components/schemas/ObjectDigest"
          },
          "previousTransaction": {
            "$ref": "#/components/schemas/TransactionDigest"
          },
          "version": {
            "$ref": "#/components/schemas/SequenceNumber"
          }
        }
      },
      "CommitteeInfo": {
        "description": "RPC representation of the [Committee] type.",
        "type": "object",
        "required": [
          "epoch",
          "validators"
        ],
        "properties": {
          "epoch": {
            "$ref": "#/components/schemas/BigInt_for_uint64"
          },
          "validators": {
            "type": "array",
            "items": {
              "type": "array",
              "items": [
                {
                  "$ref": "#/components/schemas/AuthorityPublicKeyBytes"
                },
                {
                  "$ref": "#/components/schemas/BigInt_for_uint64"
                }
              ],
              "maxItems": 2,
              "minItems": 2
            }
          }
        }
      },
      "CompressedSignature": {
        "description": "Unlike [enum Signature], [enum CompressedSignature] does not contain public key.",
        "oneOf": [
          {
            "type": "object",
            "required": [
              "Ed25519"
            ],
            "properties": {
              "Ed25519": {
                "$ref": "#/components/schemas/Base64"
              }
            },
            "additionalProperties": false
          },
          {
            "type": "object",
            "required": [
              "Secp256k1"
            ],
            "properties": {
              "Secp256k1": {
                "$ref": "#/components/schemas/Base64"
              }
            },
            "additionalProperties": false
          },
          {
            "type": "object",
            "required": [
              "Secp256r1"
            ],
            "properties": {
              "Secp256r1": {
                "$ref": "#/components/schemas/Base64"
              }
            },
            "additionalProperties": false
          },
          {
            "type": "object",
            "required": [
              "ZkLogin"
            ],
            "properties": {
              "ZkLogin": {
                "$ref": "#/components/schemas/ZkLoginAuthenticatorAsBytes"
              }
            },
            "additionalProperties": false
          }
        ]
      },
      "ConsensusCommitDigest": {
        "$ref": "#/components/schemas/Digest"
      },
      "Data": {
        "oneOf": [
          {
            "type": "object",
            "required": [
              "dataType",
              "fields",
              "hasPublicTransfer",
              "type"
            ],
            "properties": {
              "dataType": {
                "type": "string",
                "enum": [
                  "moveObject"
                ]
              },
              "fields": {
                "$ref": "#/components/schemas/MoveStruct"
              },
              "hasPublicTransfer": {
                "type": "boolean"
              },
              "type": {
                "type": "string"
              }
            }
          },
          {
            "type": "object",
            "required": [
              "dataType",
              "disassembled"
            ],
            "properties": {
              "dataType": {
                "type": "string",
                "enum": [
                  "package"
                ]
              },
              "disassembled": {
                "type": "object",
                "additionalProperties": true
              }
            }
          }
        ]
      },
      "DelegatedStake": {
        "type": "object",
        "required": [
          "stakes",
          "stakingPool",
          "validatorAddress"
        ],
        "properties": {
          "stakes": {
            "type": "array",
            "items": {
              "$ref": "#/components/schemas/Stake"
            }
          },
          "stakingPool": {
            "description": "Staking pool object id.",
            "allOf": [
              {
                "$ref": "#/components/schemas/ObjectID"
              }
            ]
          },
          "validatorAddress": {
            "description": "Validator's Address.",
            "allOf": [
              {
                "$ref": "#/components/schemas/IotaAddress"
              }
            ]
          }
        }
      },
      "DelegatedTimelockedStake": {
        "type": "object",
        "required": [
          "stakes",
          "stakingPool",
          "validatorAddress"
        ],
        "properties": {
          "stakes": {
            "type": "array",
            "items": {
              "$ref": "#/components/schemas/TimelockedStake"
            }
          },
          "stakingPool": {
            "$ref": "#/components/schemas/ObjectID"
          },
          "validatorAddress": {
            "$ref": "#/components/schemas/IotaAddress"
          }
        }
      },
      "DevInspectArgs": {
        "description": "Additional rguments supplied to dev inspect beyond what is allowed in today's API.",
        "type": "object",
        "properties": {
          "gasBudget": {
            "description": "The gas budget for the transaction.",
            "anyOf": [
              {
                "$ref": "#/components/schemas/BigInt_for_uint64"
              },
              {
                "type": "null"
              }
            ]
          },
          "gasObjects": {
            "description": "The gas objects used to pay for the transaction.",
            "type": [
              "array",
              "null"
            ],
            "items": {
              "type": "array",
              "items": [
                {
                  "$ref": "#/components/schemas/ObjectID"
                },
                {
                  "$ref": "#/components/schemas/SequenceNumber"
                },
                {
                  "$ref": "#/components/schemas/ObjectDigest"
                }
              ],
              "maxItems": 3,
              "minItems": 3
            }
          },
          "gasSponsor": {
            "description": "The sponsor of the gas for the transaction, might be different from the sender.",
            "anyOf": [
              {
                "$ref": "#/components/schemas/IotaAddress"
              },
              {
                "type": "null"
              }
            ]
          },
          "showRawTxnDataAndEffects": {
            "description": "Whether to return the raw transaction data and effects.",
            "type": [
              "boolean",
              "null"
            ]
          },
          "skipChecks": {
            "description": "Whether to skip transaction checks for the transaction.",
            "type": [
              "boolean",
              "null"
            ]
          }
        }
      },
      "DevInspectResults": {
        "description": "The response from processing a dev inspect transaction",
        "type": "object",
        "required": [
          "effects",
          "events"
        ],
        "properties": {
          "effects": {
            "description": "Summary of effects that likely would be generated if the transaction is actually run. Note however, that not all dev-inspect transactions are actually usable as transactions so it might not be possible actually generate these effects from a normal transaction.",
            "allOf": [
              {
                "$ref": "#/components/schemas/TransactionBlockEffects"
              }
            ]
          },
          "error": {
            "description": "Execution error from executing the transactions",
            "type": [
              "string",
              "null"
            ]
          },
          "events": {
            "description": "Events that likely would be generated if the transaction is actually run.",
            "type": "array",
            "items": {
              "$ref": "#/components/schemas/Event"
            }
          },
          "rawEffects": {
            "description": "The raw effects of the transaction that was dev inspected.",
            "type": "array",
            "items": {
              "type": "integer",
              "format": "uint8",
              "minimum": 0.0
            }
          },
          "rawTxnData": {
            "description": "The raw transaction data that was dev inspected.",
            "type": "array",
            "items": {
              "type": "integer",
              "format": "uint8",
              "minimum": 0.0
            }
          },
          "results": {
            "description": "Execution results (including return values) from executing the transactions",
            "type": [
              "array",
              "null"
            ],
            "items": {
              "$ref": "#/components/schemas/IotaExecutionResult"
            }
          }
        }
      },
      "Digest": {
        "description": "A representation of a 32 byte digest",
        "allOf": [
          {
            "$ref": "#/components/schemas/Base58"
          }
        ]
      },
      "DisplayFieldsResponse": {
        "type": "object",
        "properties": {
          "data": {
            "type": [
              "object",
              "null"
            ],
            "additionalProperties": {
              "type": "string"
            }
          },
          "error": {
            "anyOf": [
              {
                "$ref": "#/components/schemas/ObjectResponseError"
              },
              {
                "type": "null"
              }
            ]
          }
        }
      },
      "DryRunTransactionBlockResponse": {
        "type": "object",
        "required": [
          "balanceChanges",
          "effects",
          "events",
          "input",
          "objectChanges"
        ],
        "properties": {
          "balanceChanges": {
            "type": "array",
            "items": {
              "$ref": "#/components/schemas/BalanceChange"
            }
          },
          "effects": {
            "$ref": "#/components/schemas/TransactionBlockEffects"
          },
          "events": {
            "type": "array",
            "items": {
              "$ref": "#/components/schemas/Event"
            }
          },
          "input": {
            "$ref": "#/components/schemas/TransactionBlockData"
          },
          "objectChanges": {
            "type": "array",
            "items": {
              "$ref": "#/components/schemas/ObjectChange"
            }
          }
        }
      },
      "DynamicFieldInfo": {
        "type": "object",
        "required": [
          "bcsName",
          "digest",
          "name",
          "objectId",
          "objectType",
          "type",
          "version"
        ],
        "properties": {
          "bcsName": {
            "$ref": "#/components/schemas/Base58"
          },
          "digest": {
            "$ref": "#/components/schemas/ObjectDigest"
          },
          "name": {
            "$ref": "#/components/schemas/DynamicFieldName"
          },
          "objectId": {
            "$ref": "#/components/schemas/ObjectID"
          },
          "objectType": {
            "type": "string"
          },
          "type": {
            "$ref": "#/components/schemas/DynamicFieldType"
          },
          "version": {
            "$ref": "#/components/schemas/SequenceNumber"
          }
        }
      },
      "DynamicFieldName": {
        "type": "object",
        "required": [
          "type",
          "value"
        ],
        "properties": {
          "type": {
            "type": "string"
          },
          "value": true
        }
      },
      "DynamicFieldType": {
        "type": "string",
        "enum": [
          "DynamicField",
          "DynamicObject"
        ]
      },
      "ECMHLiveObjectSetDigest": {
        "description": "The Sha256 digest of an EllipticCurveMultisetHash committing to the live object set.",
        "type": "object",
        "required": [
          "digest"
        ],
        "properties": {
          "digest": {
            "type": "array",
            "items": {
              "type": "integer",
              "format": "uint8",
              "minimum": 0.0
            },
            "maxItems": 32,
            "minItems": 32
          }
        }
      },
      "Ed25519IotaSignature": {
        "$ref": "#/components/schemas/Base64"
      },
      "EndOfEpochData": {
        "type": "object",
        "required": [
          "epochCommitments",
          "nextEpochCommittee",
          "nextEpochProtocolVersion"
        ],
        "properties": {
          "epochCommitments": {
            "description": "Commitments to epoch specific state (e.g. live object set)",
            "type": "array",
            "items": {
              "$ref": "#/components/schemas/CheckpointCommitment"
            }
          },
          "nextEpochCommittee": {
            "description": "next_epoch_committee is `Some` if and only if the current checkpoint is the last checkpoint of an epoch. Therefore next_epoch_committee can be used to pick the last checkpoint of an epoch, which is often useful to get epoch level summary stats like total gas cost of an epoch, or the total number of transactions from genesis to the end of an epoch. The committee is stored as a vector of validator pub key and stake pairs. The vector should be sorted based on the Committee data structure.",
            "type": "array",
            "items": {
              "type": "array",
              "items": [
                {
                  "$ref": "#/components/schemas/AuthorityPublicKeyBytes"
                },
                {
                  "$ref": "#/components/schemas/BigInt_for_uint64"
                }
              ],
              "maxItems": 2,
              "minItems": 2
            }
          },
          "nextEpochProtocolVersion": {
            "description": "The protocol version that is in effect during the epoch that starts immediately after this checkpoint.",
            "allOf": [
              {
                "$ref": "#/components/schemas/ProtocolVersion"
              }
            ]
          }
        }
      },
      "Event": {
        "type": "object",
        "required": [
          "bcs",
          "id",
          "packageId",
          "parsedJson",
          "sender",
          "transactionModule",
          "type"
        ],
        "properties": {
          "bcs": {
            "description": "Base 58 encoded bcs bytes of the move event",
            "allOf": [
              {
                "$ref": "#/components/schemas/Base58"
              }
            ]
          },
          "id": {
            "description": "Sequential event ID, ie (transaction seq number, event seq number). 1) Serves as a unique event ID for each fullnode 2) Also serves to sequence events for the purposes of pagination and querying. A higher id is an event seen later by that fullnode. This ID is the \"cursor\" for event querying.",
            "allOf": [
              {
                "$ref": "#/components/schemas/EventID"
              }
            ]
          },
          "packageId": {
            "description": "Move package where this event was emitted.",
            "allOf": [
              {
                "$ref": "#/components/schemas/ObjectID"
              }
            ]
          },
          "parsedJson": {
            "description": "Parsed json value of the event"
          },
          "sender": {
            "description": "Sender's Iota address.",
            "allOf": [
              {
                "$ref": "#/components/schemas/IotaAddress"
              }
            ]
          },
          "timestampMs": {
            "description": "UTC timestamp in milliseconds since epoch (1/1/1970)",
            "anyOf": [
              {
                "$ref": "#/components/schemas/BigInt_for_uint64"
              },
              {
                "type": "null"
              }
            ]
          },
          "transactionModule": {
            "description": "Move module where this event was emitted.",
            "type": "string"
          },
          "type": {
            "description": "Move event type.",
            "type": "string"
          }
        }
      },
      "EventFilter": {
        "oneOf": [
          {
            "description": "Query by sender address.",
            "type": "object",
            "required": [
              "Sender"
            ],
            "properties": {
              "Sender": {
                "$ref": "#/components/schemas/IotaAddress"
              }
            },
            "additionalProperties": false
          },
          {
            "description": "Return events emitted by the given transaction.",
            "type": "object",
            "required": [
              "Transaction"
            ],
            "properties": {
              "Transaction": {
                "$ref": "#/components/schemas/TransactionDigest"
              }
            },
            "additionalProperties": false
          },
          {
            "description": "Return events emitted in a specified Package.",
            "type": "object",
            "required": [
              "Package"
            ],
            "properties": {
              "Package": {
                "$ref": "#/components/schemas/ObjectID"
              }
            },
            "additionalProperties": false
          },
          {
            "description": "Return events emitted in a specified Move module. If the event is defined in Module A but emitted in a tx with Module B, query `MoveModule` by module B returns the event. Query `MoveEventModule` by module A returns the event too.",
            "type": "object",
            "required": [
              "MoveModule"
            ],
            "properties": {
              "MoveModule": {
                "type": "object",
                "required": [
                  "module",
                  "package"
                ],
                "properties": {
                  "module": {
                    "description": "the module name",
                    "type": "string"
                  },
                  "package": {
                    "description": "the Move package ID",
                    "allOf": [
                      {
                        "$ref": "#/components/schemas/ObjectID"
                      }
                    ]
                  }
                }
              }
            },
            "additionalProperties": false
          },
          {
            "description": "Return events with the given Move event struct name (struct tag). For example, if the event is defined in `0xabcd::MyModule`, and named `Foo`, then the struct tag is `0xabcd::MyModule::Foo`.",
            "type": "object",
            "required": [
              "MoveEventType"
            ],
            "properties": {
              "MoveEventType": {
                "type": "string"
              }
            },
            "additionalProperties": false
          },
          {
            "description": "Return events with the given Move module name where the event struct is defined. If the event is defined in Module A but emitted in a tx with Module B, query `MoveEventModule` by module A returns the event. Query `MoveModule` by module B returns the event too.",
            "type": "object",
            "required": [
              "MoveEventModule"
            ],
            "properties": {
              "MoveEventModule": {
                "type": "object",
                "required": [
                  "module",
                  "package"
                ],
                "properties": {
                  "module": {
                    "description": "the module name",
                    "type": "string"
                  },
                  "package": {
                    "description": "the Move package ID",
                    "allOf": [
                      {
                        "$ref": "#/components/schemas/ObjectID"
                      }
                    ]
                  }
                }
              }
            },
            "additionalProperties": false
          },
          {
            "type": "object",
            "required": [
              "MoveEventField"
            ],
            "properties": {
              "MoveEventField": {
                "type": "object",
                "required": [
                  "path",
                  "value"
                ],
                "properties": {
                  "path": {
                    "type": "string"
                  },
                  "value": true
                }
              }
            },
            "additionalProperties": false
          },
          {
            "description": "Return events emitted in [start_time, end_time] interval",
            "type": "object",
            "required": [
              "TimeRange"
            ],
            "properties": {
              "TimeRange": {
                "type": "object",
                "required": [
                  "endTime",
                  "startTime"
                ],
                "properties": {
                  "endTime": {
                    "description": "right endpoint of time interval, milliseconds since epoch, exclusive",
                    "allOf": [
                      {
                        "$ref": "#/components/schemas/BigInt_for_uint64"
                      }
                    ]
                  },
                  "startTime": {
                    "description": "left endpoint of time interval, milliseconds since epoch, inclusive",
                    "allOf": [
                      {
                        "$ref": "#/components/schemas/BigInt_for_uint64"
                      }
                    ]
                  }
                }
              }
            },
            "additionalProperties": false
          },
          {
            "type": "object",
            "required": [
              "All"
            ],
            "properties": {
              "All": {
                "type": "array",
                "items": {
                  "$ref": "#/components/schemas/EventFilter"
                }
              }
            },
            "additionalProperties": false
          },
          {
            "type": "object",
            "required": [
              "Any"
            ],
            "properties": {
              "Any": {
                "type": "array",
                "items": {
                  "$ref": "#/components/schemas/EventFilter"
                }
              }
            },
            "additionalProperties": false
          },
          {
            "type": "object",
            "required": [
              "And"
            ],
            "properties": {
              "And": {
                "type": "array",
                "items": [
                  {
                    "$ref": "#/components/schemas/EventFilter"
                  },
                  {
                    "$ref": "#/components/schemas/EventFilter"
                  }
                ],
                "maxItems": 2,
                "minItems": 2
              }
            },
            "additionalProperties": false
          },
          {
            "type": "object",
            "required": [
              "Or"
            ],
            "properties": {
              "Or": {
                "type": "array",
                "items": [
                  {
                    "$ref": "#/components/schemas/EventFilter"
                  },
                  {
                    "$ref": "#/components/schemas/EventFilter"
                  }
                ],
                "maxItems": 2,
                "minItems": 2
              }
            },
            "additionalProperties": false
          }
        ]
      },
      "EventID": {
        "description": "Unique ID of a Iota Event, the ID is a combination of tx seq number and event seq number, the ID is local to this particular fullnode and will be different from other fullnode.",
        "type": "object",
        "required": [
          "eventSeq",
          "txDigest"
        ],
        "properties": {
          "eventSeq": {
            "$ref": "#/components/schemas/BigInt_for_uint64"
          },
          "txDigest": {
            "$ref": "#/components/schemas/TransactionDigest"
          }
        }
      },
      "ExecuteTransactionRequestType": {
        "type": "string",
        "enum": [
          "WaitForEffectsCert",
          "WaitForLocalExecution"
        ]
      },
      "ExecutionStatus": {
        "oneOf": [
          {
            "type": "object",
            "required": [
              "status"
            ],
            "properties": {
              "status": {
                "type": "string",
                "enum": [
                  "success"
                ]
              }
            }
          },
          {
            "type": "object",
            "required": [
              "error",
              "status"
            ],
            "properties": {
              "error": {
                "type": "string"
              },
              "status": {
                "type": "string",
                "enum": [
                  "failure"
                ]
              }
            }
          }
        ]
      },
      "GasCostSummary": {
        "description": "Summary of the charges in a transaction. Storage is charged independently of computation. There are 3 parts to the storage charges: `storage_cost`: it is the charge of storage at the time the transaction is executed.                 The cost of storage is the number of bytes of the objects being mutated                 multiplied by a variable storage cost per byte `storage_rebate`: this is the amount a user gets back when manipulating an object.                   The `storage_rebate` is the `storage_cost` for an object minus fees. `non_refundable_storage_fee`: not all the value of the object storage cost is                               given back to user and there is a small fraction that                               is kept by the system. This value tracks that charge.\n\nWhen looking at a gas cost summary the amount charged to the user is `computation_cost + storage_cost - storage_rebate` and that is the amount that is deducted from the gas coins. `non_refundable_storage_fee` is collected from the objects being mutated/deleted and it is tracked by the system in storage funds.\n\nObjects deleted, including the older versions of objects mutated, have the storage field on the objects added up to a pool of \"potential rebate\". This rebate then is reduced by the \"nonrefundable rate\" such that: `potential_rebate(storage cost of deleted/mutated objects) = storage_rebate + non_refundable_storage_fee`",
        "type": "object",
        "required": [
          "computationCost",
          "nonRefundableStorageFee",
          "storageCost",
          "storageRebate"
        ],
        "properties": {
          "computationCost": {
            "description": "Cost of computation/execution",
            "allOf": [
              {
                "$ref": "#/components/schemas/BigInt_for_uint64"
              }
            ]
          },
          "nonRefundableStorageFee": {
            "description": "The fee for the rebate. The portion of the storage rebate kept by the system.",
            "allOf": [
              {
                "$ref": "#/components/schemas/BigInt_for_uint64"
              }
            ]
          },
          "storageCost": {
            "description": "Storage cost, it's the sum of all storage cost for all objects created or mutated.",
            "allOf": [
              {
                "$ref": "#/components/schemas/BigInt_for_uint64"
              }
            ]
          },
          "storageRebate": {
            "description": "The amount of storage cost refunded to the user for all objects deleted or mutated in the transaction.",
            "allOf": [
              {
                "$ref": "#/components/schemas/BigInt_for_uint64"
              }
            ]
          }
        }
      },
      "GasData": {
        "type": "object",
        "required": [
          "budget",
          "owner",
          "payment",
          "price"
        ],
        "properties": {
          "budget": {
            "$ref": "#/components/schemas/BigInt_for_uint64"
          },
          "owner": {
            "$ref": "#/components/schemas/IotaAddress"
          },
          "payment": {
            "type": "array",
            "items": {
              "$ref": "#/components/schemas/ObjectRef"
            }
          },
          "price": {
            "$ref": "#/components/schemas/BigInt_for_uint64"
          }
        }
      },
      "GenericSignature": {
        "description": "Due to the incompatibility of [enum Signature] (which dispatches a trait that assumes signature and pubkey bytes for verification), here we add a wrapper enum where member can just implement a lightweight [trait AuthenticatorTrait]. This way MultiSig (and future Authenticators) can implement its own `verify`.",
        "oneOf": [
          {
            "type": "object",
            "required": [
              "MultiSig"
            ],
            "properties": {
              "MultiSig": {
                "$ref": "#/components/schemas/MultiSig"
              }
            },
            "additionalProperties": false
          },
          {
            "type": "object",
            "required": [
              "MultiSigLegacy"
            ],
            "properties": {
              "MultiSigLegacy": {
                "$ref": "#/components/schemas/MultiSigLegacy"
              }
            },
            "additionalProperties": false
          },
          {
            "type": "object",
            "required": [
              "Signature"
            ],
            "properties": {
              "Signature": {
                "$ref": "#/components/schemas/Signature"
              }
            },
            "additionalProperties": false
          },
          {
            "type": "object",
            "required": [
              "ZkLoginAuthenticator"
            ],
            "properties": {
              "ZkLoginAuthenticator": {
                "$ref": "#/components/schemas/ZkLoginAuthenticator"
              }
            },
            "additionalProperties": false
          }
        ]
      },
      "GetPastObjectRequest": {
        "type": "object",
        "required": [
          "objectId",
          "version"
        ],
        "properties": {
          "objectId": {
            "description": "the ID of the queried object",
            "allOf": [
              {
                "$ref": "#/components/schemas/ObjectID"
              }
            ]
          },
          "version": {
            "description": "the version of the queried object.",
            "allOf": [
              {
                "$ref": "#/components/schemas/SequenceNumber"
              }
            ]
          }
        }
      },
      "Hex": {
        "description": "Hex string encoding.",
        "type": "string"
      },
      "InputObjectKind": {
        "oneOf": [
          {
            "type": "object",
            "required": [
              "MovePackage"
            ],
            "properties": {
              "MovePackage": {
                "$ref": "#/components/schemas/ObjectID"
              }
            },
            "additionalProperties": false
          },
          {
            "type": "object",
            "required": [
              "ImmOrOwnedMoveObject"
            ],
            "properties": {
              "ImmOrOwnedMoveObject": {
                "$ref": "#/components/schemas/ObjectRef"
              }
            },
            "additionalProperties": false
          },
          {
            "type": "object",
            "required": [
              "SharedMoveObject"
            ],
            "properties": {
              "SharedMoveObject": {
                "type": "object",
                "required": [
                  "id",
                  "initial_shared_version"
                ],
                "properties": {
                  "id": {
                    "$ref": "#/components/schemas/ObjectID"
                  },
                  "initial_shared_version": {
                    "$ref": "#/components/schemas/SequenceNumber"
                  },
                  "mutable": {
                    "default": true,
                    "type": "boolean"
                  }
                }
              }
            },
            "additionalProperties": false
          }
        ]
      },
      "IotaActiveJwk": {
        "type": "object",
        "required": [
          "epoch",
          "jwk",
          "jwk_id"
        ],
        "properties": {
          "epoch": {
            "$ref": "#/components/schemas/BigInt_for_uint64"
          },
          "jwk": {
            "$ref": "#/components/schemas/IotaJWK"
          },
          "jwk_id": {
            "$ref": "#/components/schemas/IotaJwkId"
          }
        }
      },
      "IotaAddress": {
        "$ref": "#/components/schemas/Hex"
      },
      "IotaArgument": {
        "description": "An argument to a transaction in a programmable transaction block",
        "oneOf": [
          {
            "description": "The gas coin. The gas coin can only be used by-ref, except for with `TransferObjects`, which can use it by-value.",
            "type": "string",
            "enum": [
              "GasCoin"
            ]
          },
          {
            "description": "One of the input objects or primitive values (from `ProgrammableTransactionBlock` inputs)",
            "type": "object",
            "required": [
              "Input"
            ],
            "properties": {
              "Input": {
                "type": "integer",
                "format": "uint16",
                "minimum": 0.0
              }
            },
            "additionalProperties": false
          },
          {
            "description": "The result of another transaction (from `ProgrammableTransactionBlock` transactions)",
            "type": "object",
            "required": [
              "Result"
            ],
            "properties": {
              "Result": {
                "type": "integer",
                "format": "uint16",
                "minimum": 0.0
              }
            },
            "additionalProperties": false
          },
          {
            "description": "Like a `Result` but it accesses a nested result. Currently, the only usage of this is to access a value from a Move call with multiple return values.",
            "type": "object",
            "required": [
              "NestedResult"
            ],
            "properties": {
              "NestedResult": {
                "type": "array",
                "items": [
                  {
                    "type": "integer",
                    "format": "uint16",
                    "minimum": 0.0
                  },
                  {
                    "type": "integer",
                    "format": "uint16",
                    "minimum": 0.0
                  }
                ],
                "maxItems": 2,
                "minItems": 2
              }
            },
            "additionalProperties": false
          }
        ]
      },
      "IotaAuthenticatorStateExpire": {
        "type": "object",
        "required": [
          "min_epoch"
        ],
        "properties": {
          "min_epoch": {
            "$ref": "#/components/schemas/BigInt_for_uint64"
          }
        }
      },
      "IotaCallArg": {
        "oneOf": [
          {
            "type": "object",
            "oneOf": [
              {
                "type": "object",
                "required": [
                  "digest",
                  "objectId",
                  "objectType",
                  "version"
                ],
                "properties": {
                  "digest": {
                    "$ref": "#/components/schemas/ObjectDigest"
                  },
                  "objectId": {
                    "$ref": "#/components/schemas/ObjectID"
                  },
                  "objectType": {
                    "type": "string",
                    "enum": [
                      "immOrOwnedObject"
                    ]
                  },
                  "version": {
                    "$ref": "#/components/schemas/SequenceNumber"
                  }
                }
              },
              {
                "type": "object",
                "required": [
                  "initialSharedVersion",
                  "mutable",
                  "objectId",
                  "objectType"
                ],
                "properties": {
                  "initialSharedVersion": {
                    "$ref": "#/components/schemas/SequenceNumber"
                  },
                  "mutable": {
                    "type": "boolean"
                  },
                  "objectId": {
                    "$ref": "#/components/schemas/ObjectID"
                  },
                  "objectType": {
                    "type": "string",
                    "enum": [
                      "sharedObject"
                    ]
                  }
                }
              },
              {
                "type": "object",
                "required": [
                  "digest",
                  "objectId",
                  "objectType",
                  "version"
                ],
                "properties": {
                  "digest": {
                    "$ref": "#/components/schemas/ObjectDigest"
                  },
                  "objectId": {
                    "$ref": "#/components/schemas/ObjectID"
                  },
                  "objectType": {
                    "type": "string",
                    "enum": [
                      "receiving"
                    ]
                  },
                  "version": {
                    "$ref": "#/components/schemas/SequenceNumber"
                  }
                }
              }
            ],
            "required": [
              "type"
            ],
            "properties": {
              "type": {
                "type": "string",
                "enum": [
                  "object"
                ]
              }
            }
          },
          {
            "type": "object",
            "required": [
              "type",
              "value"
            ],
            "properties": {
              "type": {
                "type": "string",
                "enum": [
                  "pure"
                ]
              },
              "value": {
                "$ref": "#/components/schemas/IotaJsonValue"
              },
              "valueType": {
                "default": null,
                "type": [
                  "string",
                  "null"
                ]
              }
            }
          }
        ]
      },
      "IotaChangeEpoch": {
        "type": "object",
        "required": [
          "computation_charge",
          "epoch",
          "epoch_start_timestamp_ms",
          "storage_charge",
          "storage_rebate"
        ],
        "properties": {
          "computation_charge": {
            "$ref": "#/components/schemas/BigInt_for_uint64"
          },
          "epoch": {
            "$ref": "#/components/schemas/BigInt_for_uint64"
          },
          "epoch_start_timestamp_ms": {
            "$ref": "#/components/schemas/BigInt_for_uint64"
          },
          "storage_charge": {
            "$ref": "#/components/schemas/BigInt_for_uint64"
          },
          "storage_rebate": {
            "$ref": "#/components/schemas/BigInt_for_uint64"
          }
        }
      },
      "IotaCoinMetadata": {
        "type": "object",
        "required": [
          "decimals",
          "description",
          "name",
          "symbol"
        ],
        "properties": {
          "decimals": {
            "description": "Number of decimal places the coin uses.",
            "type": "integer",
            "format": "uint8",
            "minimum": 0.0
          },
          "description": {
            "description": "Description of the token",
            "type": "string"
          },
          "iconUrl": {
            "description": "URL for the token logo",
            "type": [
              "string",
              "null"
            ]
          },
          "id": {
            "description": "Object id for the CoinMetadata object",
            "anyOf": [
              {
                "$ref": "#/components/schemas/ObjectID"
              },
              {
                "type": "null"
              }
            ]
          },
          "name": {
            "description": "Name for the token",
            "type": "string"
          },
          "symbol": {
            "description": "Symbol for the token",
            "type": "string"
          }
        }
      },
      "IotaEndOfEpochTransactionKind": {
        "oneOf": [
          {
            "type": "string",
            "enum": [
              "AuthenticatorStateCreate",
              "RandomnessStateCreate",
              "CoinDenyListStateCreate"
            ]
          },
          {
            "type": "object",
            "required": [
              "ChangeEpoch"
            ],
            "properties": {
              "ChangeEpoch": {
                "$ref": "#/components/schemas/IotaChangeEpoch"
              }
            },
            "additionalProperties": false
          },
          {
            "type": "object",
            "required": [
              "AuthenticatorStateExpire"
            ],
            "properties": {
              "AuthenticatorStateExpire": {
                "$ref": "#/components/schemas/IotaAuthenticatorStateExpire"
              }
            },
            "additionalProperties": false
          }
        ]
      },
      "IotaExecutionResult": {
        "type": "object",
        "properties": {
          "mutableReferenceOutputs": {
            "description": "The value of any arguments that were mutably borrowed. Non-mut borrowed values are not included",
            "type": "array",
            "items": {
              "type": "array",
              "items": [
                {
                  "$ref": "#/components/schemas/IotaArgument"
                },
                {
                  "type": "array",
                  "items": {
                    "type": "integer",
                    "format": "uint8",
                    "minimum": 0.0
                  }
                },
                {
                  "$ref": "#/components/schemas/TypeTag"
                }
              ],
              "maxItems": 3,
              "minItems": 3
            }
          },
          "returnValues": {
            "description": "The return values from the transaction",
            "type": "array",
            "items": {
              "type": "array",
              "items": [
                {
                  "type": "array",
                  "items": {
                    "type": "integer",
                    "format": "uint8",
                    "minimum": 0.0
                  }
                },
                {
                  "$ref": "#/components/schemas/TypeTag"
                }
              ],
              "maxItems": 2,
              "minItems": 2
            }
          }
        }
      },
      "IotaJWK": {
        "type": "object",
        "required": [
          "alg",
          "e",
          "kty",
          "n"
        ],
        "properties": {
          "alg": {
            "type": "string"
          },
          "e": {
            "type": "string"
          },
          "kty": {
            "type": "string"
          },
          "n": {
            "type": "string"
          }
        }
      },
      "IotaJsonValue": {},
      "IotaJwkId": {
        "type": "object",
        "required": [
          "iss",
          "kid"
        ],
        "properties": {
          "iss": {
            "type": "string"
          },
          "kid": {
            "type": "string"
          }
        }
      },
      "IotaMoveAbility": {
        "type": "string",
        "enum": [
          "Copy",
          "Drop",
          "Store",
          "Key"
        ]
      },
      "IotaMoveAbilitySet": {
        "type": "object",
        "required": [
          "abilities"
        ],
        "properties": {
          "abilities": {
            "type": "array",
            "items": {
              "$ref": "#/components/schemas/IotaMoveAbility"
            }
          }
        }
      },
      "IotaMoveModuleId": {
        "type": "object",
        "required": [
          "address",
          "name"
        ],
        "properties": {
          "address": {
            "type": "string"
          },
          "name": {
            "type": "string"
          }
        }
      },
      "IotaMoveNormalizedField": {
        "type": "object",
        "required": [
          "name",
          "type"
        ],
        "properties": {
          "name": {
            "type": "string"
          },
          "type": {
            "$ref": "#/components/schemas/IotaMoveNormalizedType"
          }
        }
      },
      "IotaMoveNormalizedFunction": {
        "type": "object",
        "required": [
          "isEntry",
          "parameters",
          "return",
          "typeParameters",
          "visibility"
        ],
        "properties": {
          "isEntry": {
            "type": "boolean"
          },
          "parameters": {
            "type": "array",
            "items": {
              "$ref": "#/components/schemas/IotaMoveNormalizedType"
            }
          },
          "return": {
            "type": "array",
            "items": {
              "$ref": "#/components/schemas/IotaMoveNormalizedType"
            }
          },
          "typeParameters": {
            "type": "array",
            "items": {
              "$ref": "#/components/schemas/IotaMoveAbilitySet"
            }
          },
          "visibility": {
            "$ref": "#/components/schemas/IotaMoveVisibility"
          }
        }
      },
      "IotaMoveNormalizedModule": {
        "type": "object",
        "required": [
          "address",
          "exposedFunctions",
          "fileFormatVersion",
          "friends",
          "name",
          "structs"
        ],
        "properties": {
          "address": {
            "type": "string"
          },
          "exposedFunctions": {
            "type": "object",
            "additionalProperties": {
              "$ref": "#/components/schemas/IotaMoveNormalizedFunction"
            }
          },
          "fileFormatVersion": {
            "type": "integer",
            "format": "uint32",
            "minimum": 0.0
          },
          "friends": {
            "type": "array",
            "items": {
              "$ref": "#/components/schemas/IotaMoveModuleId"
            }
          },
          "name": {
            "type": "string"
          },
          "structs": {
            "type": "object",
            "additionalProperties": {
              "$ref": "#/components/schemas/IotaMoveNormalizedStruct"
            }
          }
        }
      },
      "IotaMoveNormalizedStruct": {
        "type": "object",
        "required": [
          "abilities",
          "fields",
          "typeParameters"
        ],
        "properties": {
          "abilities": {
            "$ref": "#/components/schemas/IotaMoveAbilitySet"
          },
          "fields": {
            "type": "array",
            "items": {
              "$ref": "#/components/schemas/IotaMoveNormalizedField"
            }
          },
          "typeParameters": {
            "type": "array",
            "items": {
              "$ref": "#/components/schemas/IotaMoveStructTypeParameter"
            }
          }
        }
      },
      "IotaMoveNormalizedType": {
        "oneOf": [
          {
            "type": "string",
            "enum": [
              "Bool",
              "U8",
              "U16",
              "U32",
              "U64",
              "U128",
              "U256",
              "Address",
              "Signer"
            ]
          },
          {
            "type": "object",
            "required": [
              "Struct"
            ],
            "properties": {
              "Struct": {
                "type": "object",
                "required": [
                  "address",
                  "module",
                  "name",
                  "typeArguments"
                ],
                "properties": {
                  "address": {
                    "type": "string"
                  },
                  "module": {
                    "type": "string"
                  },
                  "name": {
                    "type": "string"
                  },
                  "typeArguments": {
                    "type": "array",
                    "items": {
                      "$ref": "#/components/schemas/IotaMoveNormalizedType"
                    }
                  }
                }
              }
            },
            "additionalProperties": false
          },
          {
            "type": "object",
            "required": [
              "Vector"
            ],
            "properties": {
              "Vector": {
                "$ref": "#/components/schemas/IotaMoveNormalizedType"
              }
            },
            "additionalProperties": false
          },
          {
            "type": "object",
            "required": [
              "TypeParameter"
            ],
            "properties": {
              "TypeParameter": {
                "type": "integer",
                "format": "uint16",
                "minimum": 0.0
              }
            },
            "additionalProperties": false
          },
          {
            "type": "object",
            "required": [
              "Reference"
            ],
            "properties": {
              "Reference": {
                "$ref": "#/components/schemas/IotaMoveNormalizedType"
              }
            },
            "additionalProperties": false
          },
          {
            "type": "object",
            "required": [
              "MutableReference"
            ],
            "properties": {
              "MutableReference": {
                "$ref": "#/components/schemas/IotaMoveNormalizedType"
              }
            },
            "additionalProperties": false
          }
        ]
      },
      "IotaMoveStructTypeParameter": {
        "type": "object",
        "required": [
          "constraints",
          "isPhantom"
        ],
        "properties": {
          "constraints": {
            "$ref": "#/components/schemas/IotaMoveAbilitySet"
          },
          "isPhantom": {
            "type": "boolean"
          }
        }
      },
      "IotaMoveVisibility": {
        "type": "string",
        "enum": [
          "Private",
          "Public",
          "Friend"
        ]
      },
      "IotaObjectDataFilter": {
        "oneOf": [
          {
            "type": "object",
            "required": [
              "MatchAll"
            ],
            "properties": {
              "MatchAll": {
                "type": "array",
                "items": {
                  "$ref": "#/components/schemas/IotaObjectDataFilter"
                }
              }
            },
            "additionalProperties": false
          },
          {
            "type": "object",
            "required": [
              "MatchAny"
            ],
            "properties": {
              "MatchAny": {
                "type": "array",
                "items": {
                  "$ref": "#/components/schemas/IotaObjectDataFilter"
                }
              }
            },
            "additionalProperties": false
          },
          {
            "type": "object",
            "required": [
              "MatchNone"
            ],
            "properties": {
              "MatchNone": {
                "type": "array",
                "items": {
                  "$ref": "#/components/schemas/IotaObjectDataFilter"
                }
              }
            },
            "additionalProperties": false
          },
          {
            "description": "Query by type a specified Package.",
            "type": "object",
            "required": [
              "Package"
            ],
            "properties": {
              "Package": {
                "$ref": "#/components/schemas/ObjectID"
              }
            },
            "additionalProperties": false
          },
          {
            "description": "Query by type a specified Move module.",
            "type": "object",
            "required": [
              "MoveModule"
            ],
            "properties": {
              "MoveModule": {
                "type": "object",
                "required": [
                  "module",
                  "package"
                ],
                "properties": {
                  "module": {
                    "description": "the module name",
                    "type": "string"
                  },
                  "package": {
                    "description": "the Move package ID",
                    "allOf": [
                      {
                        "$ref": "#/components/schemas/ObjectID"
                      }
                    ]
                  }
                }
              }
            },
            "additionalProperties": false
          },
          {
            "description": "Query by type",
            "type": "object",
            "required": [
              "StructType"
            ],
            "properties": {
              "StructType": {
                "type": "string"
              }
            },
            "additionalProperties": false
          },
          {
            "type": "object",
            "required": [
              "AddressOwner"
            ],
            "properties": {
              "AddressOwner": {
                "$ref": "#/components/schemas/IotaAddress"
              }
            },
            "additionalProperties": false
          },
          {
            "type": "object",
            "required": [
              "ObjectOwner"
            ],
            "properties": {
              "ObjectOwner": {
                "$ref": "#/components/schemas/ObjectID"
              }
            },
            "additionalProperties": false
          },
          {
            "type": "object",
            "required": [
              "ObjectId"
            ],
            "properties": {
              "ObjectId": {
                "$ref": "#/components/schemas/ObjectID"
              }
            },
            "additionalProperties": false
          },
          {
            "type": "object",
            "required": [
              "ObjectIds"
            ],
            "properties": {
              "ObjectIds": {
                "type": "array",
                "items": {
                  "$ref": "#/components/schemas/ObjectID"
                }
              }
            },
            "additionalProperties": false
          },
          {
            "type": "object",
            "required": [
              "Version"
            ],
            "properties": {
              "Version": {
                "$ref": "#/components/schemas/BigInt_for_uint64"
              }
            },
            "additionalProperties": false
          }
        ]
      },
      "IotaObjectResponse": {
        "type": "object",
        "properties": {
          "data": {
            "anyOf": [
              {
                "$ref": "#/components/schemas/ObjectData"
              },
              {
                "type": "null"
              }
            ]
          },
          "error": {
            "anyOf": [
              {
                "$ref": "#/components/schemas/ObjectResponseError"
              },
              {
                "type": "null"
              }
            ]
          }
        }
      },
      "IotaProgrammableMoveCall": {
        "description": "The transaction for calling a Move function, either an entry function or a public function (which cannot return references).",
        "type": "object",
        "required": [
          "function",
          "module",
          "package"
        ],
        "properties": {
          "arguments": {
            "description": "The arguments to the function.",
            "type": "array",
            "items": {
              "$ref": "#/components/schemas/IotaArgument"
            }
          },
          "function": {
            "description": "The function to be called.",
            "type": "string"
          },
          "module": {
            "description": "The specific module in the package containing the function.",
            "type": "string"
          },
          "package": {
            "description": "The package containing the module and function.",
            "allOf": [
              {
                "$ref": "#/components/schemas/ObjectID"
              }
            ]
          },
          "type_arguments": {
            "description": "The type arguments to the function.",
            "type": "array",
            "items": {
              "type": "string"
            }
          }
        }
      },
      "IotaSystemStateSummary": {
        "description": "This is the JSON-RPC type for the IOTA system state object. It flattens all fields to make them top-level fields such that it as minimum dependencies to the internal data structures of the IOTA system state type.",
        "type": "object",
        "required": [
          "activeValidators",
          "atRiskValidators",
          "epoch",
          "epochDurationMs",
          "epochStartTimestampMs",
          "inactivePoolsId",
          "inactivePoolsSize",
<<<<<<< HEAD
=======
          "iotaTotalSupply",
>>>>>>> a53e8e19
          "maxValidatorCount",
          "minValidatorJoiningStake",
          "pendingActiveValidatorsId",
          "pendingActiveValidatorsSize",
          "pendingRemovals",
          "protocolVersion",
          "referenceGasPrice",
          "safeMode",
          "safeModeComputationRewards",
          "safeModeNonRefundableStorageFee",
<<<<<<< HEAD
          "safeModeStorageCharges",
          "safeModeStorageRebates",
=======
          "safeModeStorageRebates",
          "safeModeStorageRewards",
>>>>>>> a53e8e19
          "stakeSubsidyBalance",
          "stakeSubsidyCurrentDistributionAmount",
          "stakeSubsidyDecreaseRate",
          "stakeSubsidyDistributionCounter",
          "stakeSubsidyPeriodLength",
          "stakeSubsidyStartEpoch",
          "stakingPoolMappingsId",
          "stakingPoolMappingsSize",
          "storageFundNonRefundableBalance",
          "storageFundTotalObjectStorageRebates",
          "systemStateVersion",
          "totalStake",
          "validatorCandidatesId",
          "validatorCandidatesSize",
          "validatorLowStakeGracePeriod",
          "validatorLowStakeThreshold",
          "validatorReportRecords",
          "validatorVeryLowStakeThreshold"
        ],
        "properties": {
          "activeValidators": {
            "description": "The list of active validators in the current epoch.",
            "type": "array",
            "items": {
              "$ref": "#/components/schemas/IotaValidatorSummary"
            }
          },
          "atRiskValidators": {
            "description": "Map storing the number of epochs for which each validator has been below the low stake threshold.",
            "type": "array",
            "items": {
              "type": "array",
              "items": [
                {
                  "$ref": "#/components/schemas/IotaAddress"
                },
                {
                  "$ref": "#/components/schemas/BigInt_for_uint64"
                }
              ],
              "maxItems": 2,
              "minItems": 2
            }
          },
          "epoch": {
            "description": "The current epoch ID, starting from 0.",
            "allOf": [
              {
                "$ref": "#/components/schemas/BigInt_for_uint64"
              }
            ]
          },
          "epochDurationMs": {
            "description": "The duration of an epoch, in milliseconds.",
            "allOf": [
              {
                "$ref": "#/components/schemas/BigInt_for_uint64"
              }
            ]
          },
          "epochStartTimestampMs": {
            "description": "Unix timestamp of the current epoch start",
            "allOf": [
              {
                "$ref": "#/components/schemas/BigInt_for_uint64"
              }
            ]
          },
          "inactivePoolsId": {
            "description": "ID of the object that maps from a staking pool ID to the inactive validator that has that pool as its staking pool.",
            "allOf": [
              {
                "$ref": "#/components/schemas/ObjectID"
              }
            ]
          },
          "inactivePoolsSize": {
            "description": "Number of inactive staking pools.",
            "allOf": [
              {
                "$ref": "#/components/schemas/BigInt_for_uint64"
              }
            ]
          },
<<<<<<< HEAD
          "maxValidatorCount": {
            "description": "Maximum number of active validators at any moment. We do not allow the number of validators in any epoch to go above this.",
=======
          "iotaTotalSupply": {
            "description": "The current IOTA supply.",
>>>>>>> a53e8e19
            "allOf": [
              {
                "$ref": "#/components/schemas/BigInt_for_uint64"
              }
            ]
          },
<<<<<<< HEAD
          "minValidatorJoiningStake": {
            "description": "Lower-bound on the amount of stake required to become a validator.",
=======
          "maxValidatorCount": {
            "description": "Maximum number of active validators at any moment. We do not allow the number of validators in any epoch to go above this.",
>>>>>>> a53e8e19
            "allOf": [
              {
                "$ref": "#/components/schemas/BigInt_for_uint64"
              }
            ]
          },
<<<<<<< HEAD
          "pendingActiveValidatorsId": {
            "description": "ID of the object that contains the list of new validators that will join at the end of the epoch.",
            "allOf": [
              {
                "$ref": "#/components/schemas/ObjectID"
              }
            ]
          },
          "pendingActiveValidatorsSize": {
            "description": "Number of new validators that will join at the end of the epoch.",
=======
          "minValidatorJoiningStake": {
            "description": "Lower-bound on the amount of stake required to become a validator.",
>>>>>>> a53e8e19
            "allOf": [
              {
                "$ref": "#/components/schemas/BigInt_for_uint64"
              }
            ]
<<<<<<< HEAD
          },
          "pendingRemovals": {
            "description": "Removal requests from the validators. Each element is an index pointing to `active_validators`.",
            "type": "array",
            "items": {
              "$ref": "#/components/schemas/BigInt_for_uint64"
            }
          },
          "protocolVersion": {
            "description": "The current protocol version, starting from 1.",
            "allOf": [
              {
                "$ref": "#/components/schemas/BigInt_for_uint64"
              }
            ]
          },
          "referenceGasPrice": {
            "description": "The reference gas price for the current epoch.",
=======
          },
          "pendingActiveValidatorsId": {
            "description": "ID of the object that contains the list of new validators that will join at the end of the epoch.",
            "allOf": [
              {
                "$ref": "#/components/schemas/ObjectID"
              }
            ]
          },
          "pendingActiveValidatorsSize": {
            "description": "Number of new validators that will join at the end of the epoch.",
>>>>>>> a53e8e19
            "allOf": [
              {
                "$ref": "#/components/schemas/BigInt_for_uint64"
              }
            ]
<<<<<<< HEAD
          },
          "safeMode": {
            "description": "Whether the system is running in a downgraded safe mode due to a non-recoverable bug. This is set whenever we failed to execute advance_epoch, and ended up executing advance_epoch_safe_mode. It can be reset once we are able to successfully execute advance_epoch.",
            "type": "boolean"
          },
          "safeModeComputationRewards": {
            "description": "Amount of computation rewards accumulated (and not yet distributed) during safe mode.",
=======
          },
          "pendingRemovals": {
            "description": "Removal requests from the validators. Each element is an index pointing to `active_validators`.",
            "type": "array",
            "items": {
              "$ref": "#/components/schemas/BigInt_for_uint64"
            }
          },
          "protocolVersion": {
            "description": "The current protocol version, starting from 1.",
            "allOf": [
              {
                "$ref": "#/components/schemas/BigInt_for_uint64"
              }
            ]
          },
          "referenceGasPrice": {
            "description": "The reference gas price for the current epoch.",
>>>>>>> a53e8e19
            "allOf": [
              {
                "$ref": "#/components/schemas/BigInt_for_uint64"
              }
            ]
          },
<<<<<<< HEAD
          "safeModeNonRefundableStorageFee": {
            "description": "Amount of non-refundable storage fee accumulated during safe mode.",
            "allOf": [
              {
                "$ref": "#/components/schemas/BigInt_for_uint64"
              }
            ]
          },
          "safeModeStorageCharges": {
            "description": "Amount of storage charges accumulated (and not yet distributed) during safe mode.",
=======
          "safeMode": {
            "description": "Whether the system is running in a downgraded safe mode due to a non-recoverable bug. This is set whenever we failed to execute advance_epoch, and ended up executing advance_epoch_safe_mode. It can be reset once we are able to successfully execute advance_epoch.",
            "type": "boolean"
          },
          "safeModeComputationRewards": {
            "description": "Amount of computation rewards accumulated (and not yet distributed) during safe mode.",
>>>>>>> a53e8e19
            "allOf": [
              {
                "$ref": "#/components/schemas/BigInt_for_uint64"
              }
            ]
          },
<<<<<<< HEAD
          "safeModeStorageRebates": {
            "description": "Amount of storage rebates accumulated (and not yet burned) during safe mode.",
=======
          "safeModeNonRefundableStorageFee": {
            "description": "Amount of non-refundable storage fee accumulated during safe mode.",
>>>>>>> a53e8e19
            "allOf": [
              {
                "$ref": "#/components/schemas/BigInt_for_uint64"
              }
            ]
          },
<<<<<<< HEAD
          "stakeSubsidyBalance": {
            "description": "Balance of IOTA set aside for stake subsidies that will be drawn down over time.",
=======
          "safeModeStorageRebates": {
            "description": "Amount of storage rebates accumulated (and not yet burned) during safe mode.",
>>>>>>> a53e8e19
            "allOf": [
              {
                "$ref": "#/components/schemas/BigInt_for_uint64"
              }
            ]
          },
<<<<<<< HEAD
          "stakeSubsidyCurrentDistributionAmount": {
            "description": "The amount of stake subsidy to be drawn down per epoch. This amount decays and decreases over time.",
=======
          "safeModeStorageRewards": {
            "description": "Amount of storage rewards accumulated (and not yet distributed) during safe mode.",
>>>>>>> a53e8e19
            "allOf": [
              {
                "$ref": "#/components/schemas/BigInt_for_uint64"
              }
            ]
          },
<<<<<<< HEAD
          "stakeSubsidyDecreaseRate": {
            "description": "The rate at which the distribution amount decays at the end of each period. Expressed in basis points.",
            "type": "integer",
            "format": "uint16",
            "minimum": 0.0
          },
          "stakeSubsidyDistributionCounter": {
            "description": "This counter may be different from the current epoch number if in some epochs we decide to skip the subsidy.",
=======
          "stakeSubsidyBalance": {
            "description": "Balance of IOTA set aside for stake subsidies that will be drawn down over time.",
            "allOf": [
              {
                "$ref": "#/components/schemas/BigInt_for_uint64"
              }
            ]
          },
          "stakeSubsidyCurrentDistributionAmount": {
            "description": "The amount of stake subsidy to be drawn down per epoch. This amount decays and decreases over time.",
>>>>>>> a53e8e19
            "allOf": [
              {
                "$ref": "#/components/schemas/BigInt_for_uint64"
              }
            ]
          },
<<<<<<< HEAD
          "stakeSubsidyPeriodLength": {
            "description": "Number of distributions to occur before the distribution amount decays.",
=======
          "stakeSubsidyDecreaseRate": {
            "description": "The rate at which the distribution amount decays at the end of each period. Expressed in basis points.",
            "type": "integer",
            "format": "uint16",
            "minimum": 0.0
          },
          "stakeSubsidyDistributionCounter": {
            "description": "This counter may be different from the current epoch number if in some epochs we decide to skip the subsidy.",
>>>>>>> a53e8e19
            "allOf": [
              {
                "$ref": "#/components/schemas/BigInt_for_uint64"
              }
            ]
          },
<<<<<<< HEAD
          "stakeSubsidyStartEpoch": {
            "description": "The starting epoch in which stake subsidies start being paid out",
=======
          "stakeSubsidyPeriodLength": {
            "description": "Number of distributions to occur before the distribution amount decays.",
>>>>>>> a53e8e19
            "allOf": [
              {
                "$ref": "#/components/schemas/BigInt_for_uint64"
              }
            ]
          },
<<<<<<< HEAD
          "stakingPoolMappingsId": {
            "description": "ID of the object that maps from staking pool's ID to the iota address of a validator.",
            "allOf": [
              {
                "$ref": "#/components/schemas/ObjectID"
              }
            ]
          },
=======
          "stakeSubsidyStartEpoch": {
            "description": "The starting epoch in which stake subsidies start being paid out",
            "allOf": [
              {
                "$ref": "#/components/schemas/BigInt_for_uint64"
              }
            ]
          },
          "stakingPoolMappingsId": {
            "description": "ID of the object that maps from staking pool's ID to the iota address of a validator.",
            "allOf": [
              {
                "$ref": "#/components/schemas/ObjectID"
              }
            ]
          },
>>>>>>> a53e8e19
          "stakingPoolMappingsSize": {
            "description": "Number of staking pool mappings.",
            "allOf": [
              {
                "$ref": "#/components/schemas/BigInt_for_uint64"
              }
            ]
          },
          "storageFundNonRefundableBalance": {
            "description": "The non-refundable portion of the storage fund coming from storage reinvestment, non-refundable storage rebates and any leftover staking rewards.",
            "allOf": [
              {
                "$ref": "#/components/schemas/BigInt_for_uint64"
              }
            ]
          },
          "storageFundTotalObjectStorageRebates": {
            "description": "The storage rebates of all the objects on-chain stored in the storage fund.",
            "allOf": [
              {
                "$ref": "#/components/schemas/BigInt_for_uint64"
              }
            ]
          },
          "systemStateVersion": {
            "description": "The current version of the system state data structure type.",
            "allOf": [
              {
                "$ref": "#/components/schemas/BigInt_for_uint64"
              }
            ]
          },
          "totalStake": {
            "description": "Total amount of stake from all active validators at the beginning of the epoch.",
            "allOf": [
              {
                "$ref": "#/components/schemas/BigInt_for_uint64"
              }
            ]
          },
          "validatorCandidatesId": {
            "description": "ID of the object that stores preactive validators, mapping their addresses to their `Validator` structs.",
            "allOf": [
              {
                "$ref": "#/components/schemas/ObjectID"
              }
            ]
          },
          "validatorCandidatesSize": {
            "description": "Number of preactive validators.",
            "allOf": [
              {
                "$ref": "#/components/schemas/BigInt_for_uint64"
              }
            ]
          },
          "validatorLowStakeGracePeriod": {
            "description": "A validator can have stake below `validator_low_stake_threshold` for this many epochs before being kicked out.",
            "allOf": [
              {
                "$ref": "#/components/schemas/BigInt_for_uint64"
              }
            ]
          },
          "validatorLowStakeThreshold": {
            "description": "Validators with stake amount below `validator_low_stake_threshold` are considered to have low stake and will be escorted out of the validator set after being below this threshold for more than `validator_low_stake_grace_period` number of epochs.",
            "allOf": [
              {
                "$ref": "#/components/schemas/BigInt_for_uint64"
              }
            ]
          },
          "validatorReportRecords": {
            "description": "A map storing the records of validator reporting each other.",
            "type": "array",
            "items": {
              "type": "array",
              "items": [
                {
                  "$ref": "#/components/schemas/IotaAddress"
                },
                {
                  "type": "array",
                  "items": {
                    "$ref": "#/components/schemas/IotaAddress"
                  }
                }
              ],
              "maxItems": 2,
              "minItems": 2
            }
          },
          "validatorVeryLowStakeThreshold": {
            "description": "Validators with stake below `validator_very_low_stake_threshold` will be removed immediately at epoch change, no grace period.",
            "allOf": [
              {
                "$ref": "#/components/schemas/BigInt_for_uint64"
              }
            ]
          }
        }
      },
      "IotaTransaction": {
        "description": "A single transaction in a programmable transaction block.",
        "oneOf": [
          {
            "description": "A call to either an entry or a public Move function",
            "type": "object",
            "required": [
              "MoveCall"
            ],
            "properties": {
              "MoveCall": {
                "$ref": "#/components/schemas/IotaProgrammableMoveCall"
              }
            },
            "additionalProperties": false
          },
          {
            "description": "`(Vec<forall T:key+store. T>, address)` It sends n-objects to the specified address. These objects must have store (public transfer) and either the previous owner must be an address or the object must be newly created.",
            "type": "object",
            "required": [
              "TransferObjects"
            ],
            "properties": {
              "TransferObjects": {
                "type": "array",
                "items": [
                  {
                    "type": "array",
                    "items": {
                      "$ref": "#/components/schemas/IotaArgument"
                    }
                  },
                  {
                    "$ref": "#/components/schemas/IotaArgument"
                  }
                ],
                "maxItems": 2,
                "minItems": 2
              }
            },
            "additionalProperties": false
          },
          {
            "description": "`(&mut Coin<T>, Vec<u64>)` -> `Vec<Coin<T>>` It splits off some amounts into a new coins with those amounts",
            "type": "object",
            "required": [
              "SplitCoins"
            ],
            "properties": {
              "SplitCoins": {
                "type": "array",
                "items": [
                  {
                    "$ref": "#/components/schemas/IotaArgument"
                  },
                  {
                    "type": "array",
                    "items": {
                      "$ref": "#/components/schemas/IotaArgument"
                    }
                  }
                ],
                "maxItems": 2,
                "minItems": 2
              }
            },
            "additionalProperties": false
          },
          {
            "description": "`(&mut Coin<T>, Vec<Coin<T>>)` It merges n-coins into the first coin",
            "type": "object",
            "required": [
              "MergeCoins"
            ],
            "properties": {
              "MergeCoins": {
                "type": "array",
                "items": [
                  {
                    "$ref": "#/components/schemas/IotaArgument"
                  },
                  {
                    "type": "array",
                    "items": {
                      "$ref": "#/components/schemas/IotaArgument"
                    }
                  }
                ],
                "maxItems": 2,
                "minItems": 2
              }
            },
            "additionalProperties": false
          },
          {
            "description": "Publishes a Move package. It takes the package bytes and a list of the package's transitive dependencies to link against on-chain.",
            "type": "object",
            "required": [
              "Publish"
            ],
            "properties": {
              "Publish": {
                "type": "array",
                "items": {
                  "$ref": "#/components/schemas/ObjectID"
                }
              }
            },
            "additionalProperties": false
          },
          {
            "description": "Upgrades a Move package",
            "type": "object",
            "required": [
              "Upgrade"
            ],
            "properties": {
              "Upgrade": {
                "type": "array",
                "items": [
                  {
                    "type": "array",
                    "items": {
                      "$ref": "#/components/schemas/ObjectID"
                    }
                  },
                  {
                    "$ref": "#/components/schemas/ObjectID"
                  },
                  {
                    "$ref": "#/components/schemas/IotaArgument"
                  }
                ],
                "maxItems": 3,
                "minItems": 3
              }
            },
            "additionalProperties": false
          },
          {
            "description": "`forall T: Vec<T> -> vector<T>` Given n-values of the same type, it constructs a vector. For non objects or an empty vector, the type tag must be specified.",
            "type": "object",
            "required": [
              "MakeMoveVec"
            ],
            "properties": {
              "MakeMoveVec": {
                "type": "array",
                "items": [
                  {
                    "type": [
                      "string",
                      "null"
                    ]
                  },
                  {
                    "type": "array",
                    "items": {
                      "$ref": "#/components/schemas/IotaArgument"
                    }
                  }
                ],
                "maxItems": 2,
                "minItems": 2
              }
            },
            "additionalProperties": false
          }
        ]
      },
      "IotaTransactionBlockBuilderMode": {
        "oneOf": [
          {
            "description": "Regular Iota Transactions that are committed on chain",
            "type": "string",
            "enum": [
              "Commit"
            ]
          },
          {
            "description": "Simulated transaction that allows calling any Move function with arbitrary values.",
            "type": "string",
            "enum": [
              "DevInspect"
            ]
          }
        ]
      },
      "IotaValidatorSummary": {
        "description": "This is the JSON-RPC type for the IOTA validator. It flattens all inner structures to top-level fields so that they are decoupled from the internal definitions.",
        "type": "object",
        "required": [
          "commissionRate",
          "description",
          "exchangeRatesId",
          "exchangeRatesSize",
          "gasPrice",
          "imageUrl",
          "iotaAddress",
          "name",
          "netAddress",
          "networkPubkeyBytes",
          "nextEpochCommissionRate",
          "nextEpochGasPrice",
          "nextEpochStake",
          "operationCapId",
          "p2pAddress",
          "pendingPoolTokenWithdraw",
          "pendingStake",
          "pendingTotalIotaWithdraw",
          "poolTokenBalance",
          "primaryAddress",
          "projectUrl",
          "proofOfPossessionBytes",
          "protocolPubkeyBytes",
          "rewardsPool",
          "stakingPoolId",
          "stakingPoolIotaBalance",
          "votingPower",
          "workerAddress",
          "workerPubkeyBytes"
        ],
        "properties": {
          "commissionRate": {
            "$ref": "#/components/schemas/BigInt_for_uint64"
          },
          "description": {
            "type": "string"
          },
          "exchangeRatesId": {
            "description": "ID of the exchange rate table object.",
            "allOf": [
              {
                "$ref": "#/components/schemas/ObjectID"
              }
            ]
<<<<<<< HEAD
          },
          "exchangeRatesSize": {
            "description": "Number of exchange rates in the table.",
            "allOf": [
              {
                "$ref": "#/components/schemas/BigInt_for_uint64"
              }
            ]
          },
          "gasPrice": {
            "$ref": "#/components/schemas/BigInt_for_uint64"
          },
          "imageUrl": {
            "type": "string"
          },
          "iotaAddress": {
            "$ref": "#/components/schemas/IotaAddress"
          },
=======
          },
          "exchangeRatesSize": {
            "description": "Number of exchange rates in the table.",
            "allOf": [
              {
                "$ref": "#/components/schemas/BigInt_for_uint64"
              }
            ]
          },
          "gasPrice": {
            "$ref": "#/components/schemas/BigInt_for_uint64"
          },
          "imageUrl": {
            "type": "string"
          },
          "iotaAddress": {
            "$ref": "#/components/schemas/IotaAddress"
          },
>>>>>>> a53e8e19
          "name": {
            "type": "string"
          },
          "netAddress": {
            "type": "string"
          },
          "networkPubkeyBytes": {
            "$ref": "#/components/schemas/Base64"
          },
          "nextEpochCommissionRate": {
            "$ref": "#/components/schemas/BigInt_for_uint64"
          },
          "nextEpochGasPrice": {
            "$ref": "#/components/schemas/BigInt_for_uint64"
          },
          "nextEpochNetAddress": {
            "type": [
              "string",
              "null"
            ]
          },
          "nextEpochNetworkPubkeyBytes": {
            "default": null,
            "anyOf": [
              {
                "$ref": "#/components/schemas/Base64"
              },
              {
                "type": "null"
              }
            ]
          },
          "nextEpochP2pAddress": {
            "type": [
              "string",
              "null"
            ]
          },
          "nextEpochPrimaryAddress": {
            "type": [
              "string",
              "null"
<<<<<<< HEAD
            ]
          },
          "nextEpochProofOfPossession": {
            "default": null,
            "anyOf": [
              {
                "$ref": "#/components/schemas/Base64"
              },
              {
                "type": "null"
              }
            ]
          },
          "nextEpochProtocolPubkeyBytes": {
            "default": null,
            "anyOf": [
              {
                "$ref": "#/components/schemas/Base64"
              },
              {
                "type": "null"
              }
            ]
          },
          "nextEpochStake": {
            "$ref": "#/components/schemas/BigInt_for_uint64"
          },
          "nextEpochWorkerAddress": {
            "type": [
              "string",
              "null"
            ]
          },
          "nextEpochWorkerPubkeyBytes": {
            "default": null,
            "anyOf": [
              {
                "$ref": "#/components/schemas/Base64"
              },
              {
                "type": "null"
              }
            ]
          },
          "operationCapId": {
            "$ref": "#/components/schemas/ObjectID"
          },
          "p2pAddress": {
            "type": "string"
          },
          "pendingPoolTokenWithdraw": {
            "description": "Pending pool token withdrawn during the current epoch, emptied at epoch boundaries.",
            "allOf": [
              {
                "$ref": "#/components/schemas/BigInt_for_uint64"
              }
            ]
          },
          "pendingStake": {
            "description": "Pending stake amount for this epoch.",
            "allOf": [
              {
                "$ref": "#/components/schemas/BigInt_for_uint64"
              }
            ]
          },
          "pendingTotalIotaWithdraw": {
            "description": "Pending stake withdrawn during the current epoch, emptied at epoch boundaries.",
            "allOf": [
              {
                "$ref": "#/components/schemas/BigInt_for_uint64"
              }
            ]
          },
          "poolTokenBalance": {
            "description": "Total number of pool tokens issued by the pool.",
            "allOf": [
              {
                "$ref": "#/components/schemas/BigInt_for_uint64"
              }
            ]
          },
          "primaryAddress": {
            "type": "string"
          },
          "projectUrl": {
            "type": "string"
          },
          "proofOfPossessionBytes": {
            "$ref": "#/components/schemas/Base64"
          },
          "protocolPubkeyBytes": {
            "$ref": "#/components/schemas/Base64"
          },
          "rewardsPool": {
            "description": "The epoch stake rewards will be added here at the end of each epoch.",
            "allOf": [
              {
                "$ref": "#/components/schemas/BigInt_for_uint64"
              }
            ]
          },
          "stakingPoolActivationEpoch": {
            "description": "The epoch at which this pool became active.",
            "default": null,
            "anyOf": [
              {
                "$ref": "#/components/schemas/BigInt_for_uint64"
              },
              {
                "type": "null"
              }
            ]
          },
          "stakingPoolDeactivationEpoch": {
            "description": "The epoch at which this staking pool ceased to be active. `None` = {pre-active, active},",
            "default": null,
            "anyOf": [
              {
                "$ref": "#/components/schemas/BigInt_for_uint64"
              },
              {
                "type": "null"
              }
            ]
          },
          "stakingPoolId": {
            "description": "ID of the staking pool object.",
            "allOf": [
              {
                "$ref": "#/components/schemas/ObjectID"
              }
            ]
          },
          "stakingPoolIotaBalance": {
            "description": "The total number of IOTA tokens in this pool.",
            "allOf": [
              {
                "$ref": "#/components/schemas/BigInt_for_uint64"
              }
            ]
          },
          "votingPower": {
            "$ref": "#/components/schemas/BigInt_for_uint64"
          },
          "workerAddress": {
            "type": "string"
          },
          "workerPubkeyBytes": {
            "$ref": "#/components/schemas/Base64"
          }
        }
      },
      "LoadedChildObject": {
        "type": "object",
        "required": [
          "objectId",
          "sequenceNumber"
        ],
        "properties": {
          "objectId": {
            "$ref": "#/components/schemas/ObjectID"
          },
          "sequenceNumber": {
            "$ref": "#/components/schemas/SequenceNumber"
          }
        }
      },
      "LoadedChildObjectsResponse": {
        "type": "object",
        "required": [
          "loadedChildObjects"
        ],
        "properties": {
          "loadedChildObjects": {
            "type": "array",
            "items": {
              "$ref": "#/components/schemas/LoadedChildObject"
            }
          }
        }
      },
      "MoveCallParams": {
        "type": "object",
        "required": [
          "arguments",
          "function",
          "module",
          "packageObjectId"
        ],
        "properties": {
          "arguments": {
            "type": "array",
            "items": {
              "$ref": "#/components/schemas/IotaJsonValue"
            }
          },
          "function": {
            "type": "string"
          },
          "module": {
            "type": "string"
          },
          "packageObjectId": {
            "$ref": "#/components/schemas/ObjectID"
          },
          "typeArguments": {
            "default": [],
            "type": "array",
            "items": {
              "$ref": "#/components/schemas/TypeTag"
            }
          }
        }
      },
      "MoveFunctionArgType": {
        "oneOf": [
          {
            "type": "string",
            "enum": [
              "Pure"
            ]
          },
          {
            "type": "object",
            "required": [
              "Object"
            ],
            "properties": {
              "Object": {
                "$ref": "#/components/schemas/ObjectValueKind"
              }
            },
            "additionalProperties": false
          }
        ]
      },
      "MoveStruct": {
        "anyOf": [
          {
            "type": "array",
            "items": {
              "$ref": "#/components/schemas/MoveValue"
=======
            ]
          },
          "nextEpochProofOfPossession": {
            "default": null,
            "anyOf": [
              {
                "$ref": "#/components/schemas/Base64"
              },
              {
                "type": "null"
              }
            ]
          },
          "nextEpochProtocolPubkeyBytes": {
            "default": null,
            "anyOf": [
              {
                "$ref": "#/components/schemas/Base64"
              },
              {
                "type": "null"
              }
            ]
          },
          "nextEpochStake": {
            "$ref": "#/components/schemas/BigInt_for_uint64"
          },
          "nextEpochWorkerAddress": {
            "type": [
              "string",
              "null"
            ]
          },
          "nextEpochWorkerPubkeyBytes": {
            "default": null,
            "anyOf": [
              {
                "$ref": "#/components/schemas/Base64"
              },
              {
                "type": "null"
              }
            ]
          },
          "operationCapId": {
            "$ref": "#/components/schemas/ObjectID"
          },
          "p2pAddress": {
            "type": "string"
          },
          "pendingPoolTokenWithdraw": {
            "description": "Pending pool token withdrawn during the current epoch, emptied at epoch boundaries.",
            "allOf": [
              {
                "$ref": "#/components/schemas/BigInt_for_uint64"
              }
            ]
          },
          "pendingStake": {
            "description": "Pending stake amount for this epoch.",
            "allOf": [
              {
                "$ref": "#/components/schemas/BigInt_for_uint64"
              }
            ]
          },
          "pendingTotalIotaWithdraw": {
            "description": "Pending stake withdrawn during the current epoch, emptied at epoch boundaries.",
            "allOf": [
              {
                "$ref": "#/components/schemas/BigInt_for_uint64"
              }
            ]
          },
          "poolTokenBalance": {
            "description": "Total number of pool tokens issued by the pool.",
            "allOf": [
              {
                "$ref": "#/components/schemas/BigInt_for_uint64"
              }
            ]
          },
          "primaryAddress": {
            "type": "string"
          },
          "projectUrl": {
            "type": "string"
          },
          "proofOfPossessionBytes": {
            "$ref": "#/components/schemas/Base64"
          },
          "protocolPubkeyBytes": {
            "$ref": "#/components/schemas/Base64"
          },
          "rewardsPool": {
            "description": "The epoch stake rewards will be added here at the end of each epoch.",
            "allOf": [
              {
                "$ref": "#/components/schemas/BigInt_for_uint64"
              }
            ]
          },
          "stakingPoolActivationEpoch": {
            "description": "The epoch at which this pool became active.",
            "default": null,
            "anyOf": [
              {
                "$ref": "#/components/schemas/BigInt_for_uint64"
              },
              {
                "type": "null"
              }
            ]
          },
          "stakingPoolDeactivationEpoch": {
            "description": "The epoch at which this staking pool ceased to be active. `None` = {pre-active, active},",
            "default": null,
            "anyOf": [
              {
                "$ref": "#/components/schemas/BigInt_for_uint64"
              },
              {
                "type": "null"
              }
            ]
          },
          "stakingPoolId": {
            "description": "ID of the staking pool object.",
            "allOf": [
              {
                "$ref": "#/components/schemas/ObjectID"
              }
            ]
          },
          "stakingPoolIotaBalance": {
            "description": "The total number of IOTA tokens in this pool.",
            "allOf": [
              {
                "$ref": "#/components/schemas/BigInt_for_uint64"
              }
            ]
          },
          "votingPower": {
            "$ref": "#/components/schemas/BigInt_for_uint64"
          },
          "workerAddress": {
            "type": "string"
          },
          "workerPubkeyBytes": {
            "$ref": "#/components/schemas/Base64"
          }
        }
      },
      "LoadedChildObject": {
        "type": "object",
        "required": [
          "objectId",
          "sequenceNumber"
        ],
        "properties": {
          "objectId": {
            "$ref": "#/components/schemas/ObjectID"
          },
          "sequenceNumber": {
            "$ref": "#/components/schemas/SequenceNumber"
          }
        }
      },
      "LoadedChildObjectsResponse": {
        "type": "object",
        "required": [
          "loadedChildObjects"
        ],
        "properties": {
          "loadedChildObjects": {
            "type": "array",
            "items": {
              "$ref": "#/components/schemas/LoadedChildObject"
            }
          }
        }
      },
      "MoveCallParams": {
        "type": "object",
        "required": [
          "arguments",
          "function",
          "module",
          "packageObjectId"
        ],
        "properties": {
          "arguments": {
            "type": "array",
            "items": {
              "$ref": "#/components/schemas/IotaJsonValue"
            }
          },
          "function": {
            "type": "string"
          },
          "module": {
            "type": "string"
          },
          "packageObjectId": {
            "$ref": "#/components/schemas/ObjectID"
          },
          "typeArguments": {
            "default": [],
            "type": "array",
            "items": {
              "$ref": "#/components/schemas/TypeTag"
            }
          }
        }
      },
      "MoveFunctionArgType": {
        "oneOf": [
          {
            "type": "string",
            "enum": [
              "Pure"
            ]
          },
          {
            "type": "object",
            "required": [
              "Object"
            ],
            "properties": {
              "Object": {
                "$ref": "#/components/schemas/ObjectValueKind"
              }
            },
            "additionalProperties": false
          }
        ]
      },
      "MoveStruct": {
        "anyOf": [
          {
            "type": "array",
            "items": {
              "$ref": "#/components/schemas/MoveValue"
            }
          },
          {
            "type": "object",
            "required": [
              "fields",
              "type"
            ],
            "properties": {
              "fields": {
                "type": "object",
                "additionalProperties": {
                  "$ref": "#/components/schemas/MoveValue"
                }
              },
              "type": {
                "type": "string"
              }
            }
          },
          {
            "type": "object",
            "additionalProperties": {
              "$ref": "#/components/schemas/MoveValue"
            }
          }
        ]
      },
      "MoveValue": {
        "anyOf": [
          {
            "type": "integer",
            "format": "uint32",
            "minimum": 0.0
          },
          {
            "type": "boolean"
          },
          {
            "$ref": "#/components/schemas/IotaAddress"
          },
          {
            "type": "array",
            "items": {
              "$ref": "#/components/schemas/MoveValue"
            }
          },
          {
            "type": "string"
          },
          {
            "type": "object",
            "required": [
              "id"
            ],
            "properties": {
              "id": {
                "$ref": "#/components/schemas/ObjectID"
              }
            }
          },
          {
            "$ref": "#/components/schemas/MoveStruct"
          },
          {
            "anyOf": [
              {
                "$ref": "#/components/schemas/MoveValue"
              },
              {
                "type": "null"
              }
            ]
          }
        ]
      },
      "MultiSig": {
        "description": "The struct that contains signatures and public keys necessary for authenticating a MultiSig.",
        "type": "object",
        "required": [
          "bitmap",
          "multisig_pk",
          "sigs"
        ],
        "properties": {
          "bitmap": {
            "description": "A bitmap that indicates the position of which public key the signature should be authenticated with.",
            "type": "integer",
            "format": "uint16",
            "minimum": 0.0
          },
          "multisig_pk": {
            "description": "The public key encoded with each public key with its signature scheme used along with the corresponding weight.",
            "allOf": [
              {
                "$ref": "#/components/schemas/MultiSigPublicKey"
              }
            ]
          },
          "sigs": {
            "description": "The plain signature encoded with signature scheme.",
            "type": "array",
            "items": {
              "$ref": "#/components/schemas/CompressedSignature"
            }
          }
        }
      },
      "MultiSigLegacy": {
        "description": "Deprecated, use [struct MultiSig] instead. The struct that contains signatures and public keys necessary for authenticating a MultiSigLegacy.",
        "type": "object",
        "required": [
          "bitmap",
          "multisig_pk",
          "sigs"
        ],
        "properties": {
          "bitmap": {
            "description": "A bitmap that indicates the position of which public key the signature should be authenticated with.",
            "allOf": [
              {
                "$ref": "#/components/schemas/Base64"
              }
            ]
          },
          "multisig_pk": {
            "description": "The public key encoded with each public key with its signature scheme used along with the corresponding weight.",
            "allOf": [
              {
                "$ref": "#/components/schemas/MultiSigPublicKeyLegacy"
              }
            ]
          },
          "sigs": {
            "description": "The plain signature encoded with signature scheme.",
            "type": "array",
            "items": {
              "$ref": "#/components/schemas/CompressedSignature"
            }
          }
        }
      },
      "MultiSigPublicKey": {
        "description": "The struct that contains the public key used for authenticating a MultiSig.",
        "type": "object",
        "required": [
          "pk_map",
          "threshold"
        ],
        "properties": {
          "pk_map": {
            "description": "A list of public key and its corresponding weight.",
            "type": "array",
            "items": {
              "type": "array",
              "items": [
                {
                  "$ref": "#/components/schemas/PublicKey"
                },
                {
                  "type": "integer",
                  "format": "uint8",
                  "minimum": 0.0
                }
              ],
              "maxItems": 2,
              "minItems": 2
            }
          },
          "threshold": {
            "description": "If the total weight of the public keys corresponding to verified signatures is larger than threshold, the MultiSig is verified.",
            "type": "integer",
            "format": "uint16",
            "minimum": 0.0
          }
        }
      },
      "MultiSigPublicKeyLegacy": {
        "description": "Deprecated, use [struct MultiSigPublicKey] instead. The struct that contains the public key used for authenticating a MultiSig.",
        "type": "object",
        "required": [
          "pk_map",
          "threshold"
        ],
        "properties": {
          "pk_map": {
            "description": "A list of public key and its corresponding weight.",
            "type": "array",
            "items": {
              "type": "array",
              "items": [
                {
                  "$ref": "#/components/schemas/PublicKey"
                },
                {
                  "type": "integer",
                  "format": "uint8",
                  "minimum": 0.0
                }
              ],
              "maxItems": 2,
              "minItems": 2
            }
          },
          "threshold": {
            "description": "If the total weight of the public keys corresponding to verified signatures is larger than threshold, the MultiSig is verified.",
            "type": "integer",
            "format": "uint16",
            "minimum": 0.0
          }
        }
      },
      "ObjectChange": {
        "description": "ObjectChange are derived from the object mutations in the TransactionEffect to provide richer object information.",
        "oneOf": [
          {
            "description": "Module published",
            "type": "object",
            "required": [
              "digest",
              "modules",
              "packageId",
              "type",
              "version"
            ],
            "properties": {
              "digest": {
                "$ref": "#/components/schemas/ObjectDigest"
              },
              "modules": {
                "type": "array",
                "items": {
                  "type": "string"
                }
              },
              "packageId": {
                "$ref": "#/components/schemas/ObjectID"
              },
              "type": {
                "type": "string",
                "enum": [
                  "published"
                ]
              },
              "version": {
                "$ref": "#/components/schemas/SequenceNumber"
              }
>>>>>>> a53e8e19
            }
          },
          {
            "description": "Transfer objects to new address / wrap in another object",
            "type": "object",
            "required": [
<<<<<<< HEAD
              "fields",
              "type"
            ],
            "properties": {
              "fields": {
                "type": "object",
                "additionalProperties": {
                  "$ref": "#/components/schemas/MoveValue"
                }
              },
              "type": {
                "type": "string"
=======
              "digest",
              "objectId",
              "objectType",
              "recipient",
              "sender",
              "type",
              "version"
            ],
            "properties": {
              "digest": {
                "$ref": "#/components/schemas/ObjectDigest"
              },
              "objectId": {
                "$ref": "#/components/schemas/ObjectID"
              },
              "objectType": {
                "type": "string"
              },
              "recipient": {
                "$ref": "#/components/schemas/Owner"
              },
              "sender": {
                "$ref": "#/components/schemas/IotaAddress"
              },
              "type": {
                "type": "string",
                "enum": [
                  "transferred"
                ]
              },
              "version": {
                "$ref": "#/components/schemas/SequenceNumber"
>>>>>>> a53e8e19
              }
            }
          },
          {
            "description": "Object mutated.",
            "type": "object",
<<<<<<< HEAD
            "additionalProperties": {
              "$ref": "#/components/schemas/MoveValue"
            }
          }
        ]
      },
      "MoveValue": {
        "anyOf": [
          {
            "type": "integer",
            "format": "uint32",
            "minimum": 0.0
          },
          {
            "type": "boolean"
          },
          {
            "$ref": "#/components/schemas/IotaAddress"
          },
          {
            "type": "array",
            "items": {
              "$ref": "#/components/schemas/MoveValue"
            }
          },
          {
            "type": "string"
=======
            "required": [
              "digest",
              "objectId",
              "objectType",
              "owner",
              "previousVersion",
              "sender",
              "type",
              "version"
            ],
            "properties": {
              "digest": {
                "$ref": "#/components/schemas/ObjectDigest"
              },
              "objectId": {
                "$ref": "#/components/schemas/ObjectID"
              },
              "objectType": {
                "type": "string"
              },
              "owner": {
                "$ref": "#/components/schemas/Owner"
              },
              "previousVersion": {
                "$ref": "#/components/schemas/SequenceNumber"
              },
              "sender": {
                "$ref": "#/components/schemas/IotaAddress"
              },
              "type": {
                "type": "string",
                "enum": [
                  "mutated"
                ]
              },
              "version": {
                "$ref": "#/components/schemas/SequenceNumber"
              }
            }
>>>>>>> a53e8e19
          },
          {
            "description": "Delete object",
            "type": "object",
            "required": [
<<<<<<< HEAD
              "id"
            ],
            "properties": {
              "id": {
                "$ref": "#/components/schemas/ObjectID"
              }
            }
          },
          {
            "$ref": "#/components/schemas/MoveStruct"
          },
          {
            "anyOf": [
              {
                "$ref": "#/components/schemas/MoveValue"
              },
              {
                "type": "null"
              }
            ]
          }
        ]
      },
      "MultiSig": {
        "description": "The struct that contains signatures and public keys necessary for authenticating a MultiSig.",
        "type": "object",
        "required": [
          "bitmap",
          "multisig_pk",
          "sigs"
        ],
        "properties": {
          "bitmap": {
            "description": "A bitmap that indicates the position of which public key the signature should be authenticated with.",
            "type": "integer",
            "format": "uint16",
            "minimum": 0.0
          },
          "multisig_pk": {
            "description": "The public key encoded with each public key with its signature scheme used along with the corresponding weight.",
            "allOf": [
              {
                "$ref": "#/components/schemas/MultiSigPublicKey"
              }
            ]
          },
          "sigs": {
            "description": "The plain signature encoded with signature scheme.",
            "type": "array",
            "items": {
              "$ref": "#/components/schemas/CompressedSignature"
            }
          }
        }
      },
      "MultiSigLegacy": {
        "description": "Deprecated, use [struct MultiSig] instead. The struct that contains signatures and public keys necessary for authenticating a MultiSigLegacy.",
        "type": "object",
        "required": [
          "bitmap",
          "multisig_pk",
          "sigs"
        ],
        "properties": {
          "bitmap": {
            "description": "A bitmap that indicates the position of which public key the signature should be authenticated with.",
            "allOf": [
              {
                "$ref": "#/components/schemas/Base64"
              }
            ]
          },
          "multisig_pk": {
            "description": "The public key encoded with each public key with its signature scheme used along with the corresponding weight.",
            "allOf": [
              {
                "$ref": "#/components/schemas/MultiSigPublicKeyLegacy"
              }
            ]
          },
          "sigs": {
            "description": "The plain signature encoded with signature scheme.",
            "type": "array",
            "items": {
              "$ref": "#/components/schemas/CompressedSignature"
            }
          }
        }
      },
      "MultiSigPublicKey": {
        "description": "The struct that contains the public key used for authenticating a MultiSig.",
        "type": "object",
        "required": [
          "pk_map",
          "threshold"
        ],
        "properties": {
          "pk_map": {
            "description": "A list of public key and its corresponding weight.",
            "type": "array",
            "items": {
              "type": "array",
              "items": [
                {
                  "$ref": "#/components/schemas/PublicKey"
                },
                {
                  "type": "integer",
                  "format": "uint8",
                  "minimum": 0.0
                }
              ],
              "maxItems": 2,
              "minItems": 2
            }
          },
          "threshold": {
            "description": "If the total weight of the public keys corresponding to verified signatures is larger than threshold, the MultiSig is verified.",
            "type": "integer",
            "format": "uint16",
            "minimum": 0.0
          }
        }
      },
      "MultiSigPublicKeyLegacy": {
        "description": "Deprecated, use [struct MultiSigPublicKey] instead. The struct that contains the public key used for authenticating a MultiSig.",
        "type": "object",
        "required": [
          "pk_map",
          "threshold"
        ],
        "properties": {
          "pk_map": {
            "description": "A list of public key and its corresponding weight.",
            "type": "array",
            "items": {
              "type": "array",
              "items": [
                {
                  "$ref": "#/components/schemas/PublicKey"
                },
                {
                  "type": "integer",
                  "format": "uint8",
                  "minimum": 0.0
                }
              ],
              "maxItems": 2,
              "minItems": 2
            }
          },
          "threshold": {
            "description": "If the total weight of the public keys corresponding to verified signatures is larger than threshold, the MultiSig is verified.",
            "type": "integer",
            "format": "uint16",
            "minimum": 0.0
          }
        }
      },
      "ObjectChange": {
        "description": "ObjectChange are derived from the object mutations in the TransactionEffect to provide richer object information.",
        "oneOf": [
          {
            "description": "Module published",
            "type": "object",
            "required": [
              "digest",
              "modules",
              "packageId",
              "type",
              "version"
            ],
            "properties": {
              "digest": {
                "$ref": "#/components/schemas/ObjectDigest"
              },
              "modules": {
                "type": "array",
                "items": {
                  "type": "string"
                }
              },
              "packageId": {
                "$ref": "#/components/schemas/ObjectID"
              },
              "type": {
                "type": "string",
                "enum": [
                  "published"
                ]
              },
              "version": {
                "$ref": "#/components/schemas/SequenceNumber"
              }
            }
          },
          {
            "description": "Transfer objects to new address / wrap in another object",
            "type": "object",
            "required": [
              "digest",
              "objectId",
              "objectType",
              "recipient",
=======
              "objectId",
              "objectType",
              "sender",
              "type",
              "version"
            ],
            "properties": {
              "objectId": {
                "$ref": "#/components/schemas/ObjectID"
              },
              "objectType": {
                "type": "string"
              },
              "sender": {
                "$ref": "#/components/schemas/IotaAddress"
              },
              "type": {
                "type": "string",
                "enum": [
                  "deleted"
                ]
              },
              "version": {
                "$ref": "#/components/schemas/SequenceNumber"
              }
            }
          },
          {
            "description": "Wrapped object",
            "type": "object",
            "required": [
              "objectId",
              "objectType",
>>>>>>> a53e8e19
              "sender",
              "type",
              "version"
            ],
            "properties": {
<<<<<<< HEAD
              "digest": {
                "$ref": "#/components/schemas/ObjectDigest"
              },
=======
>>>>>>> a53e8e19
              "objectId": {
                "$ref": "#/components/schemas/ObjectID"
              },
              "objectType": {
<<<<<<< HEAD
                "type": "string"
              },
              "recipient": {
                "$ref": "#/components/schemas/Owner"
              },
              "sender": {
                "$ref": "#/components/schemas/IotaAddress"
              },
              "type": {
                "type": "string",
                "enum": [
                  "transferred"
                ]
              },
              "version": {
                "$ref": "#/components/schemas/SequenceNumber"
              }
            }
          },
          {
            "description": "Object mutated.",
            "type": "object",
            "required": [
              "digest",
              "objectId",
              "objectType",
              "owner",
              "previousVersion",
              "sender",
              "type",
              "version"
            ],
            "properties": {
              "digest": {
                "$ref": "#/components/schemas/ObjectDigest"
              },
              "objectId": {
                "$ref": "#/components/schemas/ObjectID"
              },
              "objectType": {
                "type": "string"
              },
              "owner": {
                "$ref": "#/components/schemas/Owner"
              },
              "previousVersion": {
                "$ref": "#/components/schemas/SequenceNumber"
              },
=======
                "type": "string"
              },
>>>>>>> a53e8e19
              "sender": {
                "$ref": "#/components/schemas/IotaAddress"
              },
              "type": {
                "type": "string",
                "enum": [
<<<<<<< HEAD
                  "mutated"
=======
                  "wrapped"
>>>>>>> a53e8e19
                ]
              },
              "version": {
                "$ref": "#/components/schemas/SequenceNumber"
              }
            }
<<<<<<< HEAD
          },
          {
            "description": "Delete object",
            "type": "object",
            "required": [
              "objectId",
              "objectType",
              "sender",
              "type",
              "version"
            ],
            "properties": {
              "objectId": {
                "$ref": "#/components/schemas/ObjectID"
              },
              "objectType": {
                "type": "string"
              },
              "sender": {
                "$ref": "#/components/schemas/IotaAddress"
              },
              "type": {
                "type": "string",
                "enum": [
                  "deleted"
                ]
              },
              "version": {
                "$ref": "#/components/schemas/SequenceNumber"
              }
            }
          },
          {
            "description": "Wrapped object",
            "type": "object",
            "required": [
              "objectId",
              "objectType",
=======
          },
          {
            "description": "New object creation",
            "type": "object",
            "required": [
              "digest",
              "objectId",
              "objectType",
              "owner",
>>>>>>> a53e8e19
              "sender",
              "type",
              "version"
            ],
            "properties": {
<<<<<<< HEAD
=======
              "digest": {
                "$ref": "#/components/schemas/ObjectDigest"
              },
>>>>>>> a53e8e19
              "objectId": {
                "$ref": "#/components/schemas/ObjectID"
              },
              "objectType": {
                "type": "string"
              },
<<<<<<< HEAD
=======
              "owner": {
                "$ref": "#/components/schemas/Owner"
              },
>>>>>>> a53e8e19
              "sender": {
                "$ref": "#/components/schemas/IotaAddress"
              },
              "type": {
                "type": "string",
                "enum": [
<<<<<<< HEAD
                  "wrapped"
=======
                  "created"
>>>>>>> a53e8e19
                ]
              },
              "version": {
                "$ref": "#/components/schemas/SequenceNumber"
              }
            }
<<<<<<< HEAD
          },
          {
            "description": "New object creation",
            "type": "object",
            "required": [
              "digest",
              "objectId",
              "objectType",
              "owner",
              "sender",
              "type",
              "version"
            ],
            "properties": {
              "digest": {
                "$ref": "#/components/schemas/ObjectDigest"
              },
              "objectId": {
                "$ref": "#/components/schemas/ObjectID"
              },
              "objectType": {
                "type": "string"
              },
              "owner": {
                "$ref": "#/components/schemas/Owner"
              },
              "sender": {
                "$ref": "#/components/schemas/IotaAddress"
              },
              "type": {
                "type": "string",
                "enum": [
                  "created"
                ]
              },
              "version": {
                "$ref": "#/components/schemas/SequenceNumber"
              }
            }
=======
>>>>>>> a53e8e19
          }
        ]
      },
      "ObjectData": {
        "type": "object",
        "required": [
          "digest",
          "objectId",
          "version"
        ],
        "properties": {
          "bcs": {
            "description": "Move object content or package content in BCS, default to be None unless IotaObjectDataOptions.showBcs is set to true",
            "anyOf": [
              {
                "$ref": "#/components/schemas/RawData"
              },
              {
                "type": "null"
              }
            ]
          },
          "content": {
            "description": "Move object content or package content, default to be None unless IotaObjectDataOptions.showContent is set to true",
            "anyOf": [
              {
                "$ref": "#/components/schemas/Data"
              },
              {
                "type": "null"
              }
            ]
<<<<<<< HEAD
          },
          "digest": {
            "description": "Base64 string representing the object digest",
            "allOf": [
              {
                "$ref": "#/components/schemas/ObjectDigest"
              }
            ]
          },
          "display": {
            "description": "The Display metadata for frontend UI rendering, default to be None unless IotaObjectDataOptions.showContent is set to true This can also be None if the struct type does not have Display defined See more details in <https://forums.iota.io/t/nft-object-display-proposal/4872>",
            "anyOf": [
              {
                "$ref": "#/components/schemas/DisplayFieldsResponse"
              },
              {
                "type": "null"
              }
            ]
          },
          "objectId": {
            "$ref": "#/components/schemas/ObjectID"
          },
          "owner": {
            "description": "The owner of this object. Default to be None unless IotaObjectDataOptions.showOwner is set to true",
            "anyOf": [
              {
                "$ref": "#/components/schemas/Owner"
              },
              {
                "type": "null"
              }
            ]
          },
          "previousTransaction": {
            "description": "The digest of the transaction that created or last mutated this object. Default to be None unless IotaObjectDataOptions. showPreviousTransaction is set to true",
            "anyOf": [
              {
                "$ref": "#/components/schemas/TransactionDigest"
              },
              {
                "type": "null"
              }
            ]
          },
          "storageRebate": {
            "description": "The amount of IOTA we would rebate if this object gets deleted. This number is re-calculated each time the object is mutated based on the present storage gas price.",
            "anyOf": [
              {
                "$ref": "#/components/schemas/BigInt_for_uint64"
              },
              {
=======
          },
          "digest": {
            "description": "Base64 string representing the object digest",
            "allOf": [
              {
                "$ref": "#/components/schemas/ObjectDigest"
              }
            ]
          },
          "display": {
            "description": "The Display metadata for frontend UI rendering, default to be None unless IotaObjectDataOptions.showContent is set to true This can also be None if the struct type does not have Display defined See more details in <https://forums.iota.io/t/nft-object-display-proposal/4872>",
            "anyOf": [
              {
                "$ref": "#/components/schemas/DisplayFieldsResponse"
              },
              {
                "type": "null"
              }
            ]
          },
          "objectId": {
            "$ref": "#/components/schemas/ObjectID"
          },
          "owner": {
            "description": "The owner of this object. Default to be None unless IotaObjectDataOptions.showOwner is set to true",
            "anyOf": [
              {
                "$ref": "#/components/schemas/Owner"
              },
              {
                "type": "null"
              }
            ]
          },
          "previousTransaction": {
            "description": "The digest of the transaction that created or last mutated this object. Default to be None unless IotaObjectDataOptions. showPreviousTransaction is set to true",
            "anyOf": [
              {
                "$ref": "#/components/schemas/TransactionDigest"
              },
              {
>>>>>>> a53e8e19
                "type": "null"
              }
            ]
          },
<<<<<<< HEAD
          "type": {
            "description": "The type of the object. Default to be None unless IotaObjectDataOptions.showType is set to true",
            "type": [
              "string",
              "null"
            ]
          },
          "version": {
            "description": "Object version.",
            "allOf": [
              {
                "$ref": "#/components/schemas/SequenceNumber"
=======
          "storageRebate": {
            "description": "The amount of IOTA we would rebate if this object gets deleted. This number is re-calculated each time the object is mutated based on the present storage gas price.",
            "anyOf": [
              {
                "$ref": "#/components/schemas/BigInt_for_uint64"
              },
              {
                "type": "null"
>>>>>>> a53e8e19
              }
            ]
          }
        }
      },
      "ObjectDataOptions": {
        "type": "object",
        "properties": {
          "showBcs": {
            "description": "Whether to show the content in BCS format. Default to be False",
            "default": false,
            "type": "boolean"
          },
<<<<<<< HEAD
          "showContent": {
            "description": "Whether to show the content(i.e., package content or Move struct content) of the object. Default to be False",
            "default": false,
            "type": "boolean"
          },
          "showDisplay": {
            "description": "Whether to show the Display metadata of the object for frontend rendering. Default to be False",
            "default": false,
            "type": "boolean"
          },
          "showOwner": {
            "description": "Whether to show the owner of the object. Default to be False",
            "default": false,
            "type": "boolean"
          },
          "showPreviousTransaction": {
            "description": "Whether to show the previous transaction digest of the object. Default to be False",
            "default": false,
            "type": "boolean"
          },
          "showStorageRebate": {
            "description": "Whether to show the storage rebate of the object. Default to be False",
            "default": false,
            "type": "boolean"
          },
          "showType": {
            "description": "Whether to show the type of the object. Default to be False",
            "default": false,
            "type": "boolean"
          }
        }
      },
      "ObjectDigest": {
        "$ref": "#/components/schemas/Digest"
      },
      "ObjectID": {
        "$ref": "#/components/schemas/Hex"
      },
      "ObjectRead": {
        "oneOf": [
          {
            "description": "The object exists and is found with this version",
            "type": "object",
            "required": [
              "details",
              "status"
            ],
            "properties": {
              "details": {
                "$ref": "#/components/schemas/ObjectData"
              },
              "status": {
                "type": "string",
                "enum": [
                  "VersionFound"
                ]
              }
            }
          },
          {
            "description": "The object does not exist",
            "type": "object",
            "required": [
              "details",
              "status"
            ],
            "properties": {
              "details": {
                "$ref": "#/components/schemas/ObjectID"
              },
              "status": {
                "type": "string",
                "enum": [
                  "ObjectNotExists"
                ]
              }
            }
          },
=======
          "type": {
            "description": "The type of the object. Default to be None unless IotaObjectDataOptions.showType is set to true",
            "type": [
              "string",
              "null"
            ]
          },
          "version": {
            "description": "Object version.",
            "allOf": [
              {
                "$ref": "#/components/schemas/SequenceNumber"
              }
            ]
          }
        }
      },
      "ObjectDataOptions": {
        "type": "object",
        "properties": {
          "showBcs": {
            "description": "Whether to show the content in BCS format. Default to be False",
            "default": false,
            "type": "boolean"
          },
          "showContent": {
            "description": "Whether to show the content(i.e., package content or Move struct content) of the object. Default to be False",
            "default": false,
            "type": "boolean"
          },
          "showDisplay": {
            "description": "Whether to show the Display metadata of the object for frontend rendering. Default to be False",
            "default": false,
            "type": "boolean"
          },
          "showOwner": {
            "description": "Whether to show the owner of the object. Default to be False",
            "default": false,
            "type": "boolean"
          },
          "showPreviousTransaction": {
            "description": "Whether to show the previous transaction digest of the object. Default to be False",
            "default": false,
            "type": "boolean"
          },
          "showStorageRebate": {
            "description": "Whether to show the storage rebate of the object. Default to be False",
            "default": false,
            "type": "boolean"
          },
          "showType": {
            "description": "Whether to show the type of the object. Default to be False",
            "default": false,
            "type": "boolean"
          }
        }
      },
      "ObjectDigest": {
        "$ref": "#/components/schemas/Digest"
      },
      "ObjectID": {
        "$ref": "#/components/schemas/Hex"
      },
      "ObjectRead": {
        "oneOf": [
          {
            "description": "The object exists and is found with this version",
            "type": "object",
            "required": [
              "details",
              "status"
            ],
            "properties": {
              "details": {
                "$ref": "#/components/schemas/ObjectData"
              },
              "status": {
                "type": "string",
                "enum": [
                  "VersionFound"
                ]
              }
            }
          },
          {
            "description": "The object does not exist",
            "type": "object",
            "required": [
              "details",
              "status"
            ],
            "properties": {
              "details": {
                "$ref": "#/components/schemas/ObjectID"
              },
              "status": {
                "type": "string",
                "enum": [
                  "ObjectNotExists"
                ]
              }
            }
          },
>>>>>>> a53e8e19
          {
            "description": "The object is found to be deleted with this version",
            "type": "object",
            "required": [
              "details",
              "status"
            ],
            "properties": {
              "details": {
                "$ref": "#/components/schemas/ObjectRef"
              },
              "status": {
                "type": "string",
                "enum": [
                  "ObjectDeleted"
                ]
              }
            }
          },
          {
            "description": "The object exists but not found with this version",
            "type": "object",
            "required": [
              "details",
              "status"
            ],
            "properties": {
              "details": {
                "type": "array",
                "items": [
                  {
                    "$ref": "#/components/schemas/ObjectID"
                  },
                  {
                    "$ref": "#/components/schemas/SequenceNumber"
                  }
                ],
                "maxItems": 2,
                "minItems": 2
              },
              "status": {
                "type": "string",
                "enum": [
                  "VersionNotFound"
                ]
              }
            }
          },
          {
            "description": "The asked object version is higher than the latest",
            "type": "object",
            "required": [
              "details",
              "status"
            ],
            "properties": {
              "details": {
                "type": "object",
                "required": [
                  "asked_version",
                  "latest_version",
                  "object_id"
                ],
                "properties": {
                  "asked_version": {
                    "$ref": "#/components/schemas/SequenceNumber"
                  },
                  "latest_version": {
                    "$ref": "#/components/schemas/SequenceNumber"
                  },
                  "object_id": {
                    "$ref": "#/components/schemas/ObjectID"
                  }
                }
              },
              "status": {
                "type": "string",
                "enum": [
                  "VersionTooHigh"
                ]
              }
            }
          }
        ]
      },
      "ObjectRef": {
        "type": "object",
        "required": [
          "digest",
          "objectId",
          "version"
        ],
        "properties": {
          "digest": {
            "description": "Base64 string representing the object digest",
            "allOf": [
              {
                "$ref": "#/components/schemas/ObjectDigest"
              }
            ]
          },
          "objectId": {
            "description": "Hex code as string representing the object id",
            "allOf": [
              {
                "$ref": "#/components/schemas/ObjectID"
              }
            ]
          },
          "version": {
            "description": "Object version.",
            "allOf": [
              {
                "$ref": "#/components/schemas/SequenceNumber"
              }
            ]
          }
        }
      },
      "ObjectResponseError": {
        "oneOf": [
          {
            "type": "object",
            "required": [
              "code",
              "object_id"
            ],
            "properties": {
              "code": {
                "type": "string",
                "enum": [
                  "notExists"
                ]
              },
              "object_id": {
                "$ref": "#/components/schemas/ObjectID"
              }
            }
          },
          {
            "type": "object",
            "required": [
              "code",
              "parent_object_id"
            ],
            "properties": {
              "code": {
                "type": "string",
                "enum": [
                  "dynamicFieldNotFound"
                ]
              },
              "parent_object_id": {
                "$ref": "#/components/schemas/ObjectID"
              }
            }
          },
          {
            "type": "object",
            "required": [
              "code",
              "digest",
              "object_id",
              "version"
            ],
            "properties": {
              "code": {
                "type": "string",
                "enum": [
                  "deleted"
                ]
              },
              "digest": {
                "description": "Base64 string representing the object digest",
                "allOf": [
                  {
                    "$ref": "#/components/schemas/ObjectDigest"
                  }
                ]
              },
              "object_id": {
                "$ref": "#/components/schemas/ObjectID"
              },
              "version": {
                "description": "Object version.",
                "allOf": [
                  {
                    "$ref": "#/components/schemas/SequenceNumber"
                  }
                ]
              }
            }
          },
          {
            "type": "object",
            "required": [
              "code"
            ],
            "properties": {
              "code": {
                "type": "string",
                "enum": [
                  "unknown"
                ]
              }
            }
<<<<<<< HEAD
          },
          {
            "type": "object",
            "required": [
              "code",
              "error"
            ],
            "properties": {
              "code": {
                "type": "string",
                "enum": [
                  "displayError"
                ]
              },
              "error": {
                "type": "string"
              }
            }
=======
          },
          {
            "type": "object",
            "required": [
              "code",
              "error"
            ],
            "properties": {
              "code": {
                "type": "string",
                "enum": [
                  "displayError"
                ]
              },
              "error": {
                "type": "string"
              }
            }
          }
        ]
      },
      "ObjectResponseQuery": {
        "type": "object",
        "properties": {
          "filter": {
            "description": "If None, no filter will be applied",
            "default": null,
            "anyOf": [
              {
                "$ref": "#/components/schemas/IotaObjectDataFilter"
              },
              {
                "type": "null"
              }
            ]
          },
          "options": {
            "description": "config which fields to include in the response, by default only digest is included",
            "default": null,
            "anyOf": [
              {
                "$ref": "#/components/schemas/ObjectDataOptions"
              },
              {
                "type": "null"
              }
            ]
>>>>>>> a53e8e19
          }
        }
      },
      "ObjectValueKind": {
        "type": "string",
        "enum": [
          "ByImmutableReference",
          "ByMutableReference",
          "ByValue"
        ]
      },
<<<<<<< HEAD
      "ObjectResponseQuery": {
        "type": "object",
        "properties": {
          "filter": {
            "description": "If None, no filter will be applied",
            "default": null,
            "anyOf": [
              {
                "$ref": "#/components/schemas/IotaObjectDataFilter"
              },
              {
                "type": "null"
              }
            ]
          },
          "options": {
            "description": "config which fields to include in the response, by default only digest is included",
            "default": null,
            "anyOf": [
              {
                "$ref": "#/components/schemas/ObjectDataOptions"
              },
              {
                "type": "null"
              }
            ]
          }
        }
      },
      "ObjectValueKind": {
        "type": "string",
        "enum": [
          "ByImmutableReference",
          "ByMutableReference",
          "ByValue"
        ]
      },
      "OwnedObjectRef": {
        "type": "object",
        "required": [
          "owner",
          "reference"
        ],
        "properties": {
          "owner": {
            "$ref": "#/components/schemas/Owner"
          },
          "reference": {
            "$ref": "#/components/schemas/ObjectRef"
          }
        }
      },
      "Owner": {
        "oneOf": [
          {
            "description": "Object is exclusively owned by a single address, and is mutable.",
            "type": "object",
            "required": [
              "AddressOwner"
            ],
            "properties": {
              "AddressOwner": {
                "$ref": "#/components/schemas/IotaAddress"
              }
            },
            "additionalProperties": false
          },
          {
            "description": "Object is exclusively owned by a single object, and is mutable. The object ID is converted to IotaAddress as IotaAddress is universal.",
            "type": "object",
            "required": [
              "ObjectOwner"
            ],
            "properties": {
              "ObjectOwner": {
                "$ref": "#/components/schemas/IotaAddress"
              }
=======
      "OwnedObjectRef": {
        "type": "object",
        "required": [
          "owner",
          "reference"
        ],
        "properties": {
          "owner": {
            "$ref": "#/components/schemas/Owner"
          },
          "reference": {
            "$ref": "#/components/schemas/ObjectRef"
          }
        }
      },
      "Owner": {
        "oneOf": [
          {
            "description": "Object is exclusively owned by a single address, and is mutable.",
            "type": "object",
            "required": [
              "AddressOwner"
            ],
            "properties": {
              "AddressOwner": {
                "$ref": "#/components/schemas/IotaAddress"
              }
            },
            "additionalProperties": false
          },
          {
            "description": "Object is exclusively owned by a single object, and is mutable. The object ID is converted to IotaAddress as IotaAddress is universal.",
            "type": "object",
            "required": [
              "ObjectOwner"
            ],
            "properties": {
              "ObjectOwner": {
                "$ref": "#/components/schemas/IotaAddress"
              }
>>>>>>> a53e8e19
            },
            "additionalProperties": false
          },
          {
            "description": "Object is shared, can be used by any address, and is mutable.",
            "type": "object",
            "required": [
              "Shared"
            ],
            "properties": {
              "Shared": {
                "type": "object",
                "required": [
                  "initial_shared_version"
                ],
                "properties": {
                  "initial_shared_version": {
                    "description": "The version at which the object became shared",
                    "allOf": [
                      {
                        "$ref": "#/components/schemas/SequenceNumber"
                      }
                    ]
                  }
                }
              }
            },
            "additionalProperties": false
          },
          {
            "description": "Object is immutable, and hence ownership doesn't matter.",
            "type": "string",
            "enum": [
              "Immutable"
            ]
          }
        ]
      },
      "Page_for_Checkpoint_and_BigInt_for_uint64": {
        "description": "`next_cursor` points to the last item in the page; Reading with `next_cursor` will start from the next item after `next_cursor` if `next_cursor` is `Some`, otherwise it will start from the first item.",
        "type": "object",
        "required": [
          "data",
          "hasNextPage"
        ],
        "properties": {
          "data": {
            "type": "array",
            "items": {
              "$ref": "#/components/schemas/Checkpoint"
            }
          },
          "hasNextPage": {
            "type": "boolean"
          },
          "nextCursor": {
            "anyOf": [
              {
                "$ref": "#/components/schemas/BigInt_for_uint64"
              },
              {
                "type": "null"
              }
            ]
          }
        }
      },
      "Page_for_Coin_and_ObjectID": {
        "description": "`next_cursor` points to the last item in the page; Reading with `next_cursor` will start from the next item after `next_cursor` if `next_cursor` is `Some`, otherwise it will start from the first item.",
        "type": "object",
        "required": [
          "data",
          "hasNextPage"
        ],
        "properties": {
          "data": {
            "type": "array",
            "items": {
              "$ref": "#/components/schemas/Coin"
            }
          },
          "hasNextPage": {
            "type": "boolean"
          },
          "nextCursor": {
            "anyOf": [
              {
                "$ref": "#/components/schemas/ObjectID"
              },
              {
                "type": "null"
              }
            ]
          }
        }
      },
      "Page_for_DynamicFieldInfo_and_ObjectID": {
        "description": "`next_cursor` points to the last item in the page; Reading with `next_cursor` will start from the next item after `next_cursor` if `next_cursor` is `Some`, otherwise it will start from the first item.",
        "type": "object",
        "required": [
          "data",
          "hasNextPage"
        ],
        "properties": {
          "data": {
            "type": "array",
            "items": {
              "$ref": "#/components/schemas/DynamicFieldInfo"
            }
          },
          "hasNextPage": {
            "type": "boolean"
          },
          "nextCursor": {
            "anyOf": [
              {
                "$ref": "#/components/schemas/ObjectID"
              },
              {
                "type": "null"
              }
            ]
          }
        }
      },
      "Page_for_Event_and_EventID": {
        "description": "`next_cursor` points to the last item in the page; Reading with `next_cursor` will start from the next item after `next_cursor` if `next_cursor` is `Some`, otherwise it will start from the first item.",
        "type": "object",
        "required": [
          "data",
          "hasNextPage"
        ],
        "properties": {
          "data": {
            "type": "array",
            "items": {
              "$ref": "#/components/schemas/Event"
            }
          },
          "hasNextPage": {
            "type": "boolean"
<<<<<<< HEAD
          },
          "nextCursor": {
            "anyOf": [
              {
                "$ref": "#/components/schemas/EventID"
              },
              {
                "type": "null"
              }
            ]
          }
        }
      },
      "Page_for_IotaObjectResponse_and_ObjectID": {
        "description": "`next_cursor` points to the last item in the page; Reading with `next_cursor` will start from the next item after `next_cursor` if `next_cursor` is `Some`, otherwise it will start from the first item.",
        "type": "object",
        "required": [
          "data",
          "hasNextPage"
        ],
        "properties": {
          "data": {
            "type": "array",
            "items": {
              "$ref": "#/components/schemas/IotaObjectResponse"
            }
          },
          "hasNextPage": {
            "type": "boolean"
          },
          "nextCursor": {
            "anyOf": [
              {
=======
          },
          "nextCursor": {
            "anyOf": [
              {
                "$ref": "#/components/schemas/EventID"
              },
              {
                "type": "null"
              }
            ]
          }
        }
      },
      "Page_for_IotaObjectResponse_and_ObjectID": {
        "description": "`next_cursor` points to the last item in the page; Reading with `next_cursor` will start from the next item after `next_cursor` if `next_cursor` is `Some`, otherwise it will start from the first item.",
        "type": "object",
        "required": [
          "data",
          "hasNextPage"
        ],
        "properties": {
          "data": {
            "type": "array",
            "items": {
              "$ref": "#/components/schemas/IotaObjectResponse"
            }
          },
          "hasNextPage": {
            "type": "boolean"
          },
          "nextCursor": {
            "anyOf": [
              {
                "$ref": "#/components/schemas/ObjectID"
              },
              {
                "type": "null"
              }
            ]
          }
        }
      },
      "Page_for_String_and_ObjectID": {
        "description": "`next_cursor` points to the last item in the page; Reading with `next_cursor` will start from the next item after `next_cursor` if `next_cursor` is `Some`, otherwise it will start from the first item.",
        "type": "object",
        "required": [
          "data",
          "hasNextPage"
        ],
        "properties": {
          "data": {
            "type": "array",
            "items": {
              "type": "string"
            }
          },
          "hasNextPage": {
            "type": "boolean"
          },
          "nextCursor": {
            "anyOf": [
              {
>>>>>>> a53e8e19
                "$ref": "#/components/schemas/ObjectID"
              },
              {
                "type": "null"
              }
            ]
          }
        }
      },
<<<<<<< HEAD
      "Page_for_String_and_ObjectID": {
        "description": "`next_cursor` points to the last item in the page; Reading with `next_cursor` will start from the next item after `next_cursor` if `next_cursor` is `Some`, otherwise it will start from the first item.",
        "type": "object",
        "required": [
          "data",
          "hasNextPage"
        ],
        "properties": {
          "data": {
            "type": "array",
            "items": {
              "type": "string"
            }
          },
          "hasNextPage": {
            "type": "boolean"
          },
          "nextCursor": {
            "anyOf": [
              {
                "$ref": "#/components/schemas/ObjectID"
              },
              {
                "type": "null"
              }
            ]
          }
        }
      },
=======
>>>>>>> a53e8e19
      "Page_for_TransactionBlockResponse_and_TransactionDigest": {
        "description": "`next_cursor` points to the last item in the page; Reading with `next_cursor` will start from the next item after `next_cursor` if `next_cursor` is `Some`, otherwise it will start from the first item.",
        "type": "object",
        "required": [
          "data",
          "hasNextPage"
        ],
        "properties": {
          "data": {
            "type": "array",
            "items": {
              "$ref": "#/components/schemas/TransactionBlockResponse"
            }
          },
          "hasNextPage": {
            "type": "boolean"
          },
          "nextCursor": {
            "anyOf": [
              {
                "$ref": "#/components/schemas/TransactionDigest"
              },
              {
                "type": "null"
              }
            ]
          }
        }
      },
      "ProtocolConfig": {
        "type": "object",
        "required": [
          "attributes",
          "featureFlags",
          "maxSupportedProtocolVersion",
          "minSupportedProtocolVersion",
          "protocolVersion"
        ],
        "properties": {
          "attributes": {
            "type": "object",
            "additionalProperties": {
              "anyOf": [
                {
                  "$ref": "#/components/schemas/ProtocolConfigValue"
                },
                {
                  "type": "null"
                }
              ]
            }
          },
          "featureFlags": {
            "type": "object",
            "additionalProperties": {
              "type": "boolean"
            }
          },
          "maxSupportedProtocolVersion": {
            "$ref": "#/components/schemas/ProtocolVersion"
          },
          "minSupportedProtocolVersion": {
            "$ref": "#/components/schemas/ProtocolVersion"
          },
          "protocolVersion": {
            "$ref": "#/components/schemas/ProtocolVersion"
          }
        }
      },
      "ProtocolConfigValue": {
        "oneOf": [
          {
            "type": "object",
            "required": [
              "u16"
            ],
            "properties": {
              "u16": {
                "$ref": "#/components/schemas/BigInt_for_uint16"
              }
            },
            "additionalProperties": false
          },
          {
            "type": "object",
            "required": [
              "u32"
            ],
            "properties": {
              "u32": {
                "$ref": "#/components/schemas/BigInt_for_uint32"
              }
            },
            "additionalProperties": false
          },
          {
            "type": "object",
            "required": [
              "u64"
            ],
            "properties": {
              "u64": {
                "$ref": "#/components/schemas/BigInt_for_uint64"
              }
            },
            "additionalProperties": false
          },
          {
            "type": "object",
            "required": [
              "f64"
            ],
            "properties": {
              "f64": {
                "type": "string"
              }
            },
            "additionalProperties": false
          }
        ]
      },
      "ProtocolVersion": {
        "$ref": "#/components/schemas/BigInt_for_uint64"
      },
      "PublicKey": {
        "oneOf": [
          {
            "type": "object",
            "required": [
              "Ed25519"
            ],
            "properties": {
              "Ed25519": {
                "$ref": "#/components/schemas/Base64"
              }
            },
            "additionalProperties": false
          },
          {
            "type": "object",
            "required": [
              "Secp256k1"
            ],
            "properties": {
              "Secp256k1": {
                "$ref": "#/components/schemas/Base64"
              }
            },
            "additionalProperties": false
          },
          {
            "type": "object",
            "required": [
              "Secp256r1"
            ],
            "properties": {
              "Secp256r1": {
                "$ref": "#/components/schemas/Base64"
              }
            },
            "additionalProperties": false
          },
          {
            "type": "object",
            "required": [
              "ZkLogin"
            ],
            "properties": {
              "ZkLogin": {
                "$ref": "#/components/schemas/ZkLoginPublicIdentifier"
              }
            },
            "additionalProperties": false
          }
        ]
      },
      "RPCTransactionRequestParams": {
        "oneOf": [
          {
            "type": "object",
            "required": [
              "transferObjectRequestParams"
            ],
            "properties": {
              "transferObjectRequestParams": {
                "$ref": "#/components/schemas/TransferObjectParams"
              }
            },
            "additionalProperties": false
          },
          {
            "type": "object",
            "required": [
              "moveCallRequestParams"
            ],
            "properties": {
              "moveCallRequestParams": {
                "$ref": "#/components/schemas/MoveCallParams"
              }
            },
            "additionalProperties": false
          }
        ]
      },
      "RawData": {
        "oneOf": [
          {
            "type": "object",
            "required": [
              "bcsBytes",
              "dataType",
              "hasPublicTransfer",
              "type",
              "version"
            ],
            "properties": {
              "bcsBytes": {
                "$ref": "#/components/schemas/Base64"
              },
              "dataType": {
                "type": "string",
                "enum": [
                  "moveObject"
                ]
              },
              "hasPublicTransfer": {
                "type": "boolean"
              },
              "type": {
                "type": "string"
              },
              "version": {
                "$ref": "#/components/schemas/SequenceNumber"
              }
            }
          },
          {
            "type": "object",
            "required": [
              "dataType",
              "id",
              "linkageTable",
              "moduleMap",
              "typeOriginTable",
              "version"
            ],
            "properties": {
              "dataType": {
                "type": "string",
                "enum": [
                  "package"
                ]
              },
              "id": {
                "$ref": "#/components/schemas/ObjectID"
              },
              "linkageTable": {
                "type": "object",
                "additionalProperties": {
                  "$ref": "#/components/schemas/UpgradeInfo"
                }
              },
              "moduleMap": {
                "type": "object",
                "additionalProperties": {
                  "$ref": "#/components/schemas/Base64"
                }
              },
              "typeOriginTable": {
                "type": "array",
                "items": {
                  "$ref": "#/components/schemas/TypeOrigin"
                }
              },
              "version": {
                "$ref": "#/components/schemas/SequenceNumber"
              }
            }
          }
        ]
      },
      "Secp256k1IotaSignature": {
        "$ref": "#/components/schemas/Base64"
      },
      "Secp256r1IotaSignature": {
        "$ref": "#/components/schemas/Base64"
      },
      "SequenceNumber": {
        "type": "integer",
        "format": "uint64",
        "minimum": 0.0
      },
      "Signature": {
        "oneOf": [
          {
            "type": "object",
            "required": [
              "Ed25519IotaSignature"
            ],
            "properties": {
              "Ed25519IotaSignature": {
                "$ref": "#/components/schemas/Ed25519IotaSignature"
              }
            },
            "additionalProperties": false
          },
          {
            "type": "object",
            "required": [
              "Secp256k1IotaSignature"
            ],
            "properties": {
              "Secp256k1IotaSignature": {
                "$ref": "#/components/schemas/Secp256k1IotaSignature"
              }
            },
            "additionalProperties": false
          },
          {
            "type": "object",
            "required": [
              "Secp256r1IotaSignature"
            ],
            "properties": {
              "Secp256r1IotaSignature": {
                "$ref": "#/components/schemas/Secp256r1IotaSignature"
              }
            },
            "additionalProperties": false
          }
        ]
      },
      "Stake": {
        "type": "object",
        "oneOf": [
          {
            "type": "object",
            "required": [
              "status"
            ],
            "properties": {
              "status": {
                "type": "string",
                "enum": [
                  "Pending"
                ]
              }
            }
          },
          {
            "type": "object",
            "required": [
              "estimatedReward",
              "status"
            ],
            "properties": {
              "estimatedReward": {
                "$ref": "#/components/schemas/BigInt_for_uint64"
              },
              "status": {
                "type": "string",
                "enum": [
                  "Active"
                ]
              }
            }
          },
          {
            "type": "object",
            "required": [
              "status"
            ],
            "properties": {
              "status": {
                "type": "string",
                "enum": [
                  "Unstaked"
                ]
              }
            }
          }
        ],
        "required": [
          "principal",
          "stakeActiveEpoch",
          "stakeRequestEpoch",
          "stakedIotaId"
        ],
        "properties": {
          "principal": {
            "$ref": "#/components/schemas/BigInt_for_uint64"
          },
          "stakeActiveEpoch": {
            "$ref": "#/components/schemas/BigInt_for_uint64"
          },
          "stakeRequestEpoch": {
            "$ref": "#/components/schemas/BigInt_for_uint64"
          },
          "stakedIotaId": {
            "description": "ID of the StakedIota receipt object.",
            "allOf": [
              {
                "$ref": "#/components/schemas/ObjectID"
              }
            ]
          }
        }
      },
      "Supply": {
        "type": "object",
        "required": [
          "value"
        ],
        "properties": {
          "value": {
            "$ref": "#/components/schemas/BigInt_for_uint64"
          }
        }
      },
      "TimelockedStake": {
        "type": "object",
        "oneOf": [
          {
            "type": "object",
            "required": [
              "status"
            ],
            "properties": {
              "status": {
                "type": "string",
                "enum": [
                  "Pending"
                ]
              }
            }
          },
          {
            "type": "object",
            "required": [
              "estimatedReward",
              "status"
            ],
            "properties": {
              "estimatedReward": {
                "$ref": "#/components/schemas/BigInt_for_uint64"
              },
              "status": {
                "type": "string",
                "enum": [
                  "Active"
                ]
              }
            }
          },
          {
            "type": "object",
            "required": [
              "status"
            ],
            "properties": {
              "status": {
                "type": "string",
                "enum": [
                  "Unstaked"
                ]
              }
            }
          }
        ],
        "required": [
          "expirationTimestampMs",
          "principal",
          "stakeActiveEpoch",
          "stakeRequestEpoch",
          "timelockedStakedIotaId"
        ],
        "properties": {
          "expirationTimestampMs": {
            "$ref": "#/components/schemas/BigInt_for_uint64"
          },
          "label": {
            "type": [
              "string",
              "null"
            ]
          },
          "principal": {
            "$ref": "#/components/schemas/BigInt_for_uint64"
          },
          "stakeActiveEpoch": {
            "$ref": "#/components/schemas/BigInt_for_uint64"
          },
          "stakeRequestEpoch": {
            "$ref": "#/components/schemas/BigInt_for_uint64"
          },
          "timelockedStakedIotaId": {
            "$ref": "#/components/schemas/ObjectID"
          }
        }
      },
      "TransactionBlock": {
        "type": "object",
        "required": [
          "data",
          "txSignatures"
        ],
        "properties": {
          "data": {
            "$ref": "#/components/schemas/TransactionBlockData"
          },
          "txSignatures": {
            "type": "array",
            "items": {
              "$ref": "#/components/schemas/GenericSignature"
            }
          }
        }
      },
      "TransactionBlockBytes": {
        "type": "object",
        "required": [
          "gas",
          "inputObjects",
          "txBytes"
        ],
        "properties": {
          "gas": {
            "description": "the gas objects to be used",
            "type": "array",
            "items": {
              "$ref": "#/components/schemas/ObjectRef"
            }
          },
          "inputObjects": {
            "description": "objects to be used in this transaction",
            "type": "array",
            "items": {
              "$ref": "#/components/schemas/InputObjectKind"
            }
          },
          "txBytes": {
            "description": "BCS serialized transaction data bytes without its type tag, as base-64 encoded string.",
            "allOf": [
              {
                "$ref": "#/components/schemas/Base64"
              }
            ]
          }
        }
      },
      "TransactionBlockData": {
        "oneOf": [
          {
            "type": "object",
            "required": [
              "gasData",
              "messageVersion",
              "sender",
              "transaction"
            ],
            "properties": {
              "gasData": {
                "$ref": "#/components/schemas/GasData"
              },
              "messageVersion": {
                "type": "string",
                "enum": [
                  "v1"
                ]
              },
              "sender": {
                "$ref": "#/components/schemas/IotaAddress"
              },
              "transaction": {
                "$ref": "#/components/schemas/TransactionBlockKind"
              }
            }
          }
        ]
      },
      "TransactionBlockEffects": {
        "oneOf": [
          {
            "description": "The response from processing a transaction or a certified transaction",
            "type": "object",
            "required": [
              "executedEpoch",
              "gasObject",
              "gasUsed",
              "messageVersion",
              "status",
              "transactionDigest"
            ],
            "properties": {
              "created": {
                "description": "ObjectRef and owner of new objects created.",
                "type": "array",
                "items": {
                  "$ref": "#/components/schemas/OwnedObjectRef"
                }
              },
              "deleted": {
                "description": "Object Refs of objects now deleted (the old refs).",
                "type": "array",
                "items": {
                  "$ref": "#/components/schemas/ObjectRef"
                }
              },
              "dependencies": {
                "description": "The set of transaction digests this transaction depends on.",
                "type": "array",
                "items": {
                  "$ref": "#/components/schemas/TransactionDigest"
                }
              },
              "eventsDigest": {
                "description": "The digest of the events emitted during execution, can be None if the transaction does not emit any event.",
                "anyOf": [
                  {
                    "$ref": "#/components/schemas/TransactionEventsDigest"
                  },
                  {
                    "type": "null"
                  }
                ]
              },
              "executedEpoch": {
                "description": "The epoch when this transaction was executed.",
                "allOf": [
                  {
                    "$ref": "#/components/schemas/BigInt_for_uint64"
                  }
                ]
              },
              "gasObject": {
                "description": "The updated gas object reference. Have a dedicated field for convenient access. It's also included in mutated.",
                "allOf": [
                  {
                    "$ref": "#/components/schemas/OwnedObjectRef"
                  }
                ]
              },
              "gasUsed": {
                "$ref": "#/components/schemas/GasCostSummary"
              },
              "messageVersion": {
                "type": "string",
                "enum": [
                  "v1"
                ]
              },
              "modifiedAtVersions": {
                "description": "The version that every modified (mutated or deleted) object had before it was modified by this transaction.",
                "type": "array",
                "items": {
                  "$ref": "#/components/schemas/TransactionBlockEffectsModifiedAtVersions"
                }
              },
              "mutated": {
                "description": "ObjectRef and owner of mutated objects, including gas object.",
                "type": "array",
                "items": {
                  "$ref": "#/components/schemas/OwnedObjectRef"
                }
              },
              "sharedObjects": {
                "description": "The object references of the shared objects used in this transaction. Empty if no shared objects were used.",
                "type": "array",
                "items": {
                  "$ref": "#/components/schemas/ObjectRef"
                }
              },
              "status": {
                "description": "The status of the execution",
                "allOf": [
                  {
                    "$ref": "#/components/schemas/ExecutionStatus"
                  }
                ]
              },
              "transactionDigest": {
                "description": "The transaction digest",
                "allOf": [
                  {
                    "$ref": "#/components/schemas/TransactionDigest"
                  }
                ]
              },
              "unwrapped": {
                "description": "ObjectRef and owner of objects that are unwrapped in this transaction. Unwrapped objects are objects that were wrapped into other objects in the past, and just got extracted out.",
                "type": "array",
                "items": {
                  "$ref": "#/components/schemas/OwnedObjectRef"
                }
              },
              "unwrappedThenDeleted": {
                "description": "Object refs of objects previously wrapped in other objects but now deleted.",
                "type": "array",
                "items": {
                  "$ref": "#/components/schemas/ObjectRef"
                }
              },
              "wrapped": {
                "description": "Object refs of objects now wrapped in other objects.",
                "type": "array",
                "items": {
                  "$ref": "#/components/schemas/ObjectRef"
                }
              }
            }
          }
        ]
      },
      "TransactionBlockEffectsModifiedAtVersions": {
        "type": "object",
        "required": [
          "objectId",
          "sequenceNumber"
        ],
        "properties": {
          "objectId": {
            "$ref": "#/components/schemas/ObjectID"
          },
          "sequenceNumber": {
            "$ref": "#/components/schemas/SequenceNumber"
          }
        }
      },
      "TransactionBlockKind": {
        "oneOf": [
          {
            "description": "A system transaction that will update epoch information on-chain.",
            "type": "object",
            "required": [
              "computation_charge",
              "epoch",
              "epoch_start_timestamp_ms",
              "kind",
              "storage_charge",
              "storage_rebate"
            ],
            "properties": {
              "computation_charge": {
                "$ref": "#/components/schemas/BigInt_for_uint64"
              },
              "epoch": {
                "$ref": "#/components/schemas/BigInt_for_uint64"
              },
              "epoch_start_timestamp_ms": {
                "$ref": "#/components/schemas/BigInt_for_uint64"
              },
              "kind": {
                "type": "string",
                "enum": [
                  "ChangeEpoch"
                ]
              },
              "storage_charge": {
                "$ref": "#/components/schemas/BigInt_for_uint64"
              },
              "storage_rebate": {
                "$ref": "#/components/schemas/BigInt_for_uint64"
              }
            }
          },
          {
            "description": "A system transaction used for initializing the initial state of the chain.",
            "type": "object",
            "required": [
              "kind",
              "objects"
            ],
            "properties": {
              "kind": {
                "type": "string",
                "enum": [
                  "Genesis"
                ]
              },
              "objects": {
                "type": "array",
                "items": {
                  "$ref": "#/components/schemas/ObjectID"
                }
              }
            }
          },
          {
            "description": "A system transaction marking the start of a series of transactions scheduled as part of a checkpoint",
            "type": "object",
            "required": [
              "commit_timestamp_ms",
              "epoch",
              "kind",
              "round"
            ],
            "properties": {
              "commit_timestamp_ms": {
                "$ref": "#/components/schemas/BigInt_for_uint64"
              },
              "epoch": {
                "$ref": "#/components/schemas/BigInt_for_uint64"
              },
              "kind": {
                "type": "string",
                "enum": [
                  "ConsensusCommitPrologue"
                ]
              },
              "round": {
                "$ref": "#/components/schemas/BigInt_for_uint64"
              }
            }
          },
          {
            "description": "A series of transactions where the results of one transaction can be used in future transactions",
            "type": "object",
            "required": [
              "inputs",
              "kind",
              "transactions"
            ],
            "properties": {
              "inputs": {
                "description": "Input objects or primitive values",
                "type": "array",
                "items": {
                  "$ref": "#/components/schemas/IotaCallArg"
                }
              },
              "kind": {
                "type": "string",
                "enum": [
                  "ProgrammableTransaction"
                ]
              },
              "transactions": {
                "description": "The transactions to be executed sequentially. A failure in any transaction will result in the failure of the entire programmable transaction block.",
                "type": "array",
                "items": {
                  "$ref": "#/components/schemas/IotaTransaction"
                }
              }
            }
          },
          {
            "description": "A transaction which updates global authenticator state",
            "type": "object",
            "required": [
              "epoch",
              "kind",
              "new_active_jwks",
              "round"
            ],
            "properties": {
              "epoch": {
                "$ref": "#/components/schemas/BigInt_for_uint64"
              },
              "kind": {
                "type": "string",
                "enum": [
                  "AuthenticatorStateUpdate"
                ]
              },
              "new_active_jwks": {
                "type": "array",
                "items": {
                  "$ref": "#/components/schemas/IotaActiveJwk"
                }
              },
              "round": {
                "$ref": "#/components/schemas/BigInt_for_uint64"
              }
            }
          },
          {
            "description": "A transaction which updates global randomness state",
            "type": "object",
            "required": [
              "epoch",
              "kind",
              "random_bytes",
              "randomness_round"
            ],
            "properties": {
              "epoch": {
                "$ref": "#/components/schemas/BigInt_for_uint64"
              },
              "kind": {
                "type": "string",
                "enum": [
                  "RandomnessStateUpdate"
                ]
              },
              "random_bytes": {
                "type": "array",
                "items": {
                  "type": "integer",
                  "format": "uint8",
                  "minimum": 0.0
                }
              },
              "randomness_round": {
                "$ref": "#/components/schemas/BigInt_for_uint64"
              }
            }
          },
          {
            "description": "The transaction which occurs only at the end of the epoch",
            "type": "object",
            "required": [
              "kind",
              "transactions"
            ],
            "properties": {
              "kind": {
                "type": "string",
                "enum": [
                  "EndOfEpochTransaction"
                ]
              },
              "transactions": {
                "type": "array",
                "items": {
                  "$ref": "#/components/schemas/IotaEndOfEpochTransactionKind"
                }
              }
            }
          },
          {
            "type": "object",
            "required": [
              "commit_timestamp_ms",
              "consensus_commit_digest",
              "epoch",
              "kind",
              "round"
            ],
            "properties": {
              "commit_timestamp_ms": {
                "$ref": "#/components/schemas/BigInt_for_uint64"
              },
              "consensus_commit_digest": {
                "$ref": "#/components/schemas/ConsensusCommitDigest"
              },
              "epoch": {
                "$ref": "#/components/schemas/BigInt_for_uint64"
              },
              "kind": {
                "type": "string",
                "enum": [
                  "ConsensusCommitPrologueV2"
                ]
              },
              "round": {
                "$ref": "#/components/schemas/BigInt_for_uint64"
              }
            }
          }
        ]
      },
      "TransactionBlockResponse": {
        "type": "object",
        "required": [
          "digest"
        ],
        "properties": {
          "balanceChanges": {
            "type": [
              "array",
              "null"
            ],
            "items": {
              "$ref": "#/components/schemas/BalanceChange"
            }
          },
          "checkpoint": {
            "description": "The checkpoint number when this transaction was included and hence finalized. This is only returned in the read api, not in the transaction execution api.",
            "anyOf": [
              {
                "$ref": "#/components/schemas/BigInt_for_uint64"
              },
              {
                "type": "null"
              }
            ]
          },
          "confirmedLocalExecution": {
            "type": [
              "boolean",
              "null"
            ]
          },
          "digest": {
            "$ref": "#/components/schemas/TransactionDigest"
          },
          "effects": {
            "anyOf": [
              {
                "$ref": "#/components/schemas/TransactionBlockEffects"
              },
              {
                "type": "null"
              }
            ]
          },
          "errors": {
            "type": "array",
            "items": {
              "type": "string"
            }
          },
          "events": {
            "type": [
              "array",
              "null"
            ],
            "items": {
              "$ref": "#/components/schemas/Event"
            }
          },
          "objectChanges": {
            "type": [
              "array",
              "null"
            ],
            "items": {
              "$ref": "#/components/schemas/ObjectChange"
            }
          },
          "rawEffects": {
            "type": "array",
            "items": {
              "type": "integer",
              "format": "uint8",
              "minimum": 0.0
            }
          },
          "rawTransaction": {
            "description": "BCS encoded [SenderSignedData] that includes input object references returns empty array if `show_raw_transaction` is false",
            "allOf": [
              {
                "$ref": "#/components/schemas/Base64"
              }
            ]
          },
          "timestampMs": {
            "anyOf": [
              {
                "$ref": "#/components/schemas/BigInt_for_uint64"
              },
              {
                "type": "null"
              }
            ]
          },
          "transaction": {
            "description": "Transaction input data",
            "anyOf": [
              {
                "$ref": "#/components/schemas/TransactionBlock"
              },
              {
                "type": "null"
              }
            ]
          }
        }
      },
      "TransactionBlockResponseOptions": {
        "type": "object",
        "properties": {
          "showBalanceChanges": {
            "description": "Whether to show balance_changes. Default to be False",
            "default": false,
            "type": "boolean"
          },
          "showEffects": {
            "description": "Whether to show transaction effects. Default to be False",
            "default": false,
            "type": "boolean"
          },
          "showEvents": {
            "description": "Whether to show transaction events. Default to be False",
            "default": false,
            "type": "boolean"
          },
          "showInput": {
            "description": "Whether to show transaction input data. Default to be False",
            "default": false,
            "type": "boolean"
          },
          "showObjectChanges": {
            "description": "Whether to show object_changes. Default to be False",
            "default": false,
            "type": "boolean"
          },
          "showRawEffects": {
            "description": "Whether to show raw transaction effects. Default to be False",
            "default": false,
            "type": "boolean"
          },
          "showRawInput": {
            "description": "Whether to show bcs-encoded transaction input data",
            "default": false,
            "type": "boolean"
          }
        }
      },
      "TransactionBlockResponseQuery": {
        "type": "object",
        "properties": {
          "filter": {
            "description": "If None, no filter will be applied",
            "default": null,
            "anyOf": [
              {
                "$ref": "#/components/schemas/TransactionFilter"
              },
              {
                "type": "null"
              }
            ]
          },
          "options": {
            "description": "config which fields to include in the response, by default only digest is included",
            "default": null,
            "anyOf": [
              {
                "$ref": "#/components/schemas/TransactionBlockResponseOptions"
              },
              {
                "type": "null"
              }
            ]
          }
        }
      },
      "TransactionDigest": {
        "description": "A transaction will have a (unique) digest.",
        "allOf": [
          {
            "$ref": "#/components/schemas/Digest"
          }
        ]
      },
      "TransactionEventsDigest": {
        "$ref": "#/components/schemas/Digest"
      },
      "TransactionFilter": {
        "oneOf": [
          {
            "description": "Query by checkpoint.",
            "type": "object",
            "required": [
              "Checkpoint"
            ],
            "properties": {
              "Checkpoint": {
                "$ref": "#/components/schemas/BigInt_for_uint64"
              }
            },
            "additionalProperties": false
          },
          {
            "description": "Query by move function.",
            "type": "object",
            "required": [
              "MoveFunction"
            ],
            "properties": {
              "MoveFunction": {
                "type": "object",
                "required": [
                  "package"
                ],
                "properties": {
                  "function": {
                    "type": [
                      "string",
                      "null"
                    ]
                  },
                  "module": {
                    "type": [
                      "string",
                      "null"
                    ]
                  },
                  "package": {
                    "$ref": "#/components/schemas/ObjectID"
                  }
                }
              }
            },
            "additionalProperties": false
          },
          {
            "description": "Query by input object.",
            "type": "object",
            "required": [
              "InputObject"
            ],
            "properties": {
              "InputObject": {
                "$ref": "#/components/schemas/ObjectID"
              }
            },
            "additionalProperties": false
          },
          {
            "description": "Query by changed object, including created, mutated and unwrapped objects.",
            "type": "object",
            "required": [
              "ChangedObject"
            ],
            "properties": {
              "ChangedObject": {
                "$ref": "#/components/schemas/ObjectID"
              }
            },
            "additionalProperties": false
          },
          {
            "description": "Query by sender address.",
            "type": "object",
            "required": [
              "FromAddress"
            ],
            "properties": {
              "FromAddress": {
                "$ref": "#/components/schemas/IotaAddress"
              }
            },
            "additionalProperties": false
          },
          {
            "description": "Query by recipient address.",
            "type": "object",
            "required": [
              "ToAddress"
            ],
            "properties": {
              "ToAddress": {
                "$ref": "#/components/schemas/IotaAddress"
              }
            },
            "additionalProperties": false
          },
          {
            "description": "Query by sender and recipient address.",
            "type": "object",
            "required": [
              "FromAndToAddress"
            ],
            "properties": {
              "FromAndToAddress": {
                "type": "object",
                "required": [
                  "from",
                  "to"
                ],
                "properties": {
                  "from": {
                    "$ref": "#/components/schemas/IotaAddress"
                  },
                  "to": {
                    "$ref": "#/components/schemas/IotaAddress"
                  }
                }
              }
            },
            "additionalProperties": false
          },
          {
            "description": "Query txs that have a given address as sender or recipient.",
            "type": "object",
            "required": [
              "FromOrToAddress"
            ],
            "properties": {
              "FromOrToAddress": {
                "type": "object",
                "required": [
                  "addr"
                ],
                "properties": {
                  "addr": {
                    "$ref": "#/components/schemas/IotaAddress"
                  }
                }
              }
            },
            "additionalProperties": false
          },
          {
            "description": "Query by transaction kind",
            "type": "object",
            "required": [
              "TransactionKind"
            ],
            "properties": {
              "TransactionKind": {
                "type": "string"
              }
            },
            "additionalProperties": false
          },
          {
            "description": "Query transactions of any given kind in the input.",
            "type": "object",
            "required": [
              "TransactionKindIn"
            ],
            "properties": {
              "TransactionKindIn": {
                "type": "array",
                "items": {
                  "type": "string"
                }
              }
            },
            "additionalProperties": false
          }
        ]
      },
      "TransferObjectParams": {
        "type": "object",
        "required": [
          "objectId",
          "recipient"
        ],
        "properties": {
          "objectId": {
            "$ref": "#/components/schemas/ObjectID"
          },
          "recipient": {
            "$ref": "#/components/schemas/IotaAddress"
          }
        }
      },
      "TypeOrigin": {
        "description": "Identifies a struct and the module it was defined in",
        "type": "object",
        "required": [
          "module_name",
          "package",
          "struct_name"
        ],
        "properties": {
          "module_name": {
            "type": "string"
          },
          "package": {
            "$ref": "#/components/schemas/ObjectID"
          },
          "struct_name": {
            "type": "string"
          }
        }
      },
      "TypeTag": {
        "type": "string"
      },
      "UpgradeInfo": {
        "description": "Upgraded package info for the linkage table",
        "type": "object",
        "required": [
          "upgraded_id",
          "upgraded_version"
        ],
        "properties": {
          "upgraded_id": {
            "description": "ID of the upgraded packages",
            "allOf": [
              {
                "$ref": "#/components/schemas/ObjectID"
              }
            ]
          },
          "upgraded_version": {
            "description": "Version of the upgraded package",
            "allOf": [
              {
                "$ref": "#/components/schemas/SequenceNumber"
              }
            ]
          }
        }
      },
      "ValidatorApy": {
        "type": "object",
        "required": [
          "address",
          "apy"
        ],
        "properties": {
          "address": {
            "$ref": "#/components/schemas/IotaAddress"
          },
          "apy": {
            "type": "number",
            "format": "double"
          }
        }
      },
      "ValidatorApys": {
        "type": "object",
        "required": [
          "apys",
          "epoch"
        ],
        "properties": {
          "apys": {
            "type": "array",
            "items": {
              "$ref": "#/components/schemas/ValidatorApy"
            }
          },
          "epoch": {
            "$ref": "#/components/schemas/BigInt_for_uint64"
          }
        }
      },
      "ZkLoginAuthenticator": {
        "description": "An zk login authenticator with all the necessary fields.",
        "type": "object",
        "required": [
          "inputs",
          "maxEpoch",
          "userSignature"
        ],
        "properties": {
          "inputs": {
            "$ref": "#/components/schemas/ZkLoginInputs"
          },
          "maxEpoch": {
            "type": "integer",
            "format": "uint64",
            "minimum": 0.0
          },
          "userSignature": {
            "$ref": "#/components/schemas/Signature"
          }
        }
      },
      "ZkLoginAuthenticatorAsBytes": {
        "$ref": "#/components/schemas/Base64"
      },
      "ZkLoginInputs": {
        "description": "All inputs required for the zk login proof verification and other public inputs.",
        "type": "object",
        "required": [
          "addressSeed",
          "headerBase64",
          "issBase64Details",
          "proofPoints"
        ],
        "properties": {
          "addressSeed": {
            "$ref": "#/components/schemas/Bn254FrElement"
          },
          "headerBase64": {
            "type": "string"
          },
          "issBase64Details": {
            "$ref": "#/components/schemas/Claim"
          },
          "proofPoints": {
            "$ref": "#/components/schemas/ZkLoginProof"
          }
        }
      },
      "ZkLoginProof": {
        "description": "The struct for zk login proof.",
        "type": "object",
        "required": [
          "a",
          "b",
          "c"
        ],
        "properties": {
          "a": {
            "type": "array",
            "items": {
              "$ref": "#/components/schemas/Bn254FqElement"
            }
          },
          "b": {
            "type": "array",
            "items": {
              "type": "array",
              "items": {
                "$ref": "#/components/schemas/Bn254FqElement"
              }
            }
          },
          "c": {
            "type": "array",
            "items": {
              "$ref": "#/components/schemas/Bn254FqElement"
            }
          }
        }
      },
      "ZkLoginPublicIdentifier": {
        "description": "A wrapper struct to retrofit in [enum PublicKey] for zkLogin. Useful to construct [struct MultiSigPublicKey].",
        "allOf": [
          {
            "$ref": "#/components/schemas/Base64"
          }
        ]
      }
    }
  }
}<|MERGE_RESOLUTION|>--- conflicted
+++ resolved
@@ -7852,10 +7852,7 @@
           "epochStartTimestampMs",
           "inactivePoolsId",
           "inactivePoolsSize",
-<<<<<<< HEAD
-=======
           "iotaTotalSupply",
->>>>>>> a53e8e19
           "maxValidatorCount",
           "minValidatorJoiningStake",
           "pendingActiveValidatorsId",
@@ -7866,13 +7863,8 @@
           "safeMode",
           "safeModeComputationRewards",
           "safeModeNonRefundableStorageFee",
-<<<<<<< HEAD
           "safeModeStorageCharges",
           "safeModeStorageRebates",
-=======
-          "safeModeStorageRebates",
-          "safeModeStorageRewards",
->>>>>>> a53e8e19
           "stakeSubsidyBalance",
           "stakeSubsidyCurrentDistributionAmount",
           "stakeSubsidyDecreaseRate",
@@ -7957,33 +7949,30 @@
               }
             ]
           },
-<<<<<<< HEAD
+          "iotaTotalSupply": {
+            "description": "The current IOTA supply.",
+            "allOf": [
+              {
+                "$ref": "#/components/schemas/BigInt_for_uint64"
+              }
+            ]
+          },
           "maxValidatorCount": {
             "description": "Maximum number of active validators at any moment. We do not allow the number of validators in any epoch to go above this.",
-=======
-          "iotaTotalSupply": {
-            "description": "The current IOTA supply.",
->>>>>>> a53e8e19
             "allOf": [
               {
                 "$ref": "#/components/schemas/BigInt_for_uint64"
               }
             ]
           },
-<<<<<<< HEAD
           "minValidatorJoiningStake": {
             "description": "Lower-bound on the amount of stake required to become a validator.",
-=======
-          "maxValidatorCount": {
-            "description": "Maximum number of active validators at any moment. We do not allow the number of validators in any epoch to go above this.",
->>>>>>> a53e8e19
             "allOf": [
               {
                 "$ref": "#/components/schemas/BigInt_for_uint64"
               }
             ]
           },
-<<<<<<< HEAD
           "pendingActiveValidatorsId": {
             "description": "ID of the object that contains the list of new validators that will join at the end of the epoch.",
             "allOf": [
@@ -7994,16 +7983,11 @@
           },
           "pendingActiveValidatorsSize": {
             "description": "Number of new validators that will join at the end of the epoch.",
-=======
-          "minValidatorJoiningStake": {
-            "description": "Lower-bound on the amount of stake required to become a validator.",
->>>>>>> a53e8e19
             "allOf": [
               {
                 "$ref": "#/components/schemas/BigInt_for_uint64"
               }
             ]
-<<<<<<< HEAD
           },
           "pendingRemovals": {
             "description": "Removal requests from the validators. Each element is an index pointing to `active_validators`.",
@@ -8022,25 +8006,11 @@
           },
           "referenceGasPrice": {
             "description": "The reference gas price for the current epoch.",
-=======
-          },
-          "pendingActiveValidatorsId": {
-            "description": "ID of the object that contains the list of new validators that will join at the end of the epoch.",
             "allOf": [
               {
-                "$ref": "#/components/schemas/ObjectID"
-              }
-            ]
-          },
-          "pendingActiveValidatorsSize": {
-            "description": "Number of new validators that will join at the end of the epoch.",
->>>>>>> a53e8e19
-            "allOf": [
-              {
                 "$ref": "#/components/schemas/BigInt_for_uint64"
               }
             ]
-<<<<<<< HEAD
           },
           "safeMode": {
             "description": "Whether the system is running in a downgraded safe mode due to a non-recoverable bug. This is set whenever we failed to execute advance_epoch, and ended up executing advance_epoch_safe_mode. It can be reset once we are able to successfully execute advance_epoch.",
@@ -8048,33 +8018,12 @@
           },
           "safeModeComputationRewards": {
             "description": "Amount of computation rewards accumulated (and not yet distributed) during safe mode.",
-=======
-          },
-          "pendingRemovals": {
-            "description": "Removal requests from the validators. Each element is an index pointing to `active_validators`.",
-            "type": "array",
-            "items": {
-              "$ref": "#/components/schemas/BigInt_for_uint64"
-            }
-          },
-          "protocolVersion": {
-            "description": "The current protocol version, starting from 1.",
             "allOf": [
               {
                 "$ref": "#/components/schemas/BigInt_for_uint64"
               }
             ]
           },
-          "referenceGasPrice": {
-            "description": "The reference gas price for the current epoch.",
->>>>>>> a53e8e19
-            "allOf": [
-              {
-                "$ref": "#/components/schemas/BigInt_for_uint64"
-              }
-            ]
-          },
-<<<<<<< HEAD
           "safeModeNonRefundableStorageFee": {
             "description": "Amount of non-refundable storage fee accumulated during safe mode.",
             "allOf": [
@@ -8085,60 +8034,36 @@
           },
           "safeModeStorageCharges": {
             "description": "Amount of storage charges accumulated (and not yet distributed) during safe mode.",
-=======
-          "safeMode": {
-            "description": "Whether the system is running in a downgraded safe mode due to a non-recoverable bug. This is set whenever we failed to execute advance_epoch, and ended up executing advance_epoch_safe_mode. It can be reset once we are able to successfully execute advance_epoch.",
-            "type": "boolean"
-          },
-          "safeModeComputationRewards": {
-            "description": "Amount of computation rewards accumulated (and not yet distributed) during safe mode.",
->>>>>>> a53e8e19
             "allOf": [
               {
                 "$ref": "#/components/schemas/BigInt_for_uint64"
               }
             ]
           },
-<<<<<<< HEAD
           "safeModeStorageRebates": {
             "description": "Amount of storage rebates accumulated (and not yet burned) during safe mode.",
-=======
-          "safeModeNonRefundableStorageFee": {
-            "description": "Amount of non-refundable storage fee accumulated during safe mode.",
->>>>>>> a53e8e19
             "allOf": [
               {
                 "$ref": "#/components/schemas/BigInt_for_uint64"
               }
             ]
           },
-<<<<<<< HEAD
           "stakeSubsidyBalance": {
             "description": "Balance of IOTA set aside for stake subsidies that will be drawn down over time.",
-=======
-          "safeModeStorageRebates": {
-            "description": "Amount of storage rebates accumulated (and not yet burned) during safe mode.",
->>>>>>> a53e8e19
             "allOf": [
               {
                 "$ref": "#/components/schemas/BigInt_for_uint64"
               }
             ]
           },
-<<<<<<< HEAD
           "stakeSubsidyCurrentDistributionAmount": {
             "description": "The amount of stake subsidy to be drawn down per epoch. This amount decays and decreases over time.",
-=======
-          "safeModeStorageRewards": {
-            "description": "Amount of storage rewards accumulated (and not yet distributed) during safe mode.",
->>>>>>> a53e8e19
             "allOf": [
               {
                 "$ref": "#/components/schemas/BigInt_for_uint64"
               }
             ]
           },
-<<<<<<< HEAD
           "stakeSubsidyDecreaseRate": {
             "description": "The rate at which the distribution amount decays at the end of each period. Expressed in basis points.",
             "type": "integer",
@@ -8147,57 +8072,28 @@
           },
           "stakeSubsidyDistributionCounter": {
             "description": "This counter may be different from the current epoch number if in some epochs we decide to skip the subsidy.",
-=======
-          "stakeSubsidyBalance": {
-            "description": "Balance of IOTA set aside for stake subsidies that will be drawn down over time.",
             "allOf": [
               {
                 "$ref": "#/components/schemas/BigInt_for_uint64"
               }
             ]
           },
-          "stakeSubsidyCurrentDistributionAmount": {
-            "description": "The amount of stake subsidy to be drawn down per epoch. This amount decays and decreases over time.",
->>>>>>> a53e8e19
-            "allOf": [
-              {
-                "$ref": "#/components/schemas/BigInt_for_uint64"
-              }
-            ]
-          },
-<<<<<<< HEAD
           "stakeSubsidyPeriodLength": {
             "description": "Number of distributions to occur before the distribution amount decays.",
-=======
-          "stakeSubsidyDecreaseRate": {
-            "description": "The rate at which the distribution amount decays at the end of each period. Expressed in basis points.",
-            "type": "integer",
-            "format": "uint16",
-            "minimum": 0.0
-          },
-          "stakeSubsidyDistributionCounter": {
-            "description": "This counter may be different from the current epoch number if in some epochs we decide to skip the subsidy.",
->>>>>>> a53e8e19
             "allOf": [
               {
                 "$ref": "#/components/schemas/BigInt_for_uint64"
               }
             ]
           },
-<<<<<<< HEAD
           "stakeSubsidyStartEpoch": {
             "description": "The starting epoch in which stake subsidies start being paid out",
-=======
-          "stakeSubsidyPeriodLength": {
-            "description": "Number of distributions to occur before the distribution amount decays.",
->>>>>>> a53e8e19
             "allOf": [
               {
                 "$ref": "#/components/schemas/BigInt_for_uint64"
               }
             ]
           },
-<<<<<<< HEAD
           "stakingPoolMappingsId": {
             "description": "ID of the object that maps from staking pool's ID to the iota address of a validator.",
             "allOf": [
@@ -8206,24 +8102,6 @@
               }
             ]
           },
-=======
-          "stakeSubsidyStartEpoch": {
-            "description": "The starting epoch in which stake subsidies start being paid out",
-            "allOf": [
-              {
-                "$ref": "#/components/schemas/BigInt_for_uint64"
-              }
-            ]
-          },
-          "stakingPoolMappingsId": {
-            "description": "ID of the object that maps from staking pool's ID to the iota address of a validator.",
-            "allOf": [
-              {
-                "$ref": "#/components/schemas/ObjectID"
-              }
-            ]
-          },
->>>>>>> a53e8e19
           "stakingPoolMappingsSize": {
             "description": "Number of staking pool mappings.",
             "allOf": [
@@ -8562,7 +8440,6 @@
                 "$ref": "#/components/schemas/ObjectID"
               }
             ]
-<<<<<<< HEAD
           },
           "exchangeRatesSize": {
             "description": "Number of exchange rates in the table.",
@@ -8581,26 +8458,6 @@
           "iotaAddress": {
             "$ref": "#/components/schemas/IotaAddress"
           },
-=======
-          },
-          "exchangeRatesSize": {
-            "description": "Number of exchange rates in the table.",
-            "allOf": [
-              {
-                "$ref": "#/components/schemas/BigInt_for_uint64"
-              }
-            ]
-          },
-          "gasPrice": {
-            "$ref": "#/components/schemas/BigInt_for_uint64"
-          },
-          "imageUrl": {
-            "type": "string"
-          },
-          "iotaAddress": {
-            "$ref": "#/components/schemas/IotaAddress"
-          },
->>>>>>> a53e8e19
           "name": {
             "type": "string"
           },
@@ -8643,251 +8500,6 @@
             "type": [
               "string",
               "null"
-<<<<<<< HEAD
-            ]
-          },
-          "nextEpochProofOfPossession": {
-            "default": null,
-            "anyOf": [
-              {
-                "$ref": "#/components/schemas/Base64"
-              },
-              {
-                "type": "null"
-              }
-            ]
-          },
-          "nextEpochProtocolPubkeyBytes": {
-            "default": null,
-            "anyOf": [
-              {
-                "$ref": "#/components/schemas/Base64"
-              },
-              {
-                "type": "null"
-              }
-            ]
-          },
-          "nextEpochStake": {
-            "$ref": "#/components/schemas/BigInt_for_uint64"
-          },
-          "nextEpochWorkerAddress": {
-            "type": [
-              "string",
-              "null"
-            ]
-          },
-          "nextEpochWorkerPubkeyBytes": {
-            "default": null,
-            "anyOf": [
-              {
-                "$ref": "#/components/schemas/Base64"
-              },
-              {
-                "type": "null"
-              }
-            ]
-          },
-          "operationCapId": {
-            "$ref": "#/components/schemas/ObjectID"
-          },
-          "p2pAddress": {
-            "type": "string"
-          },
-          "pendingPoolTokenWithdraw": {
-            "description": "Pending pool token withdrawn during the current epoch, emptied at epoch boundaries.",
-            "allOf": [
-              {
-                "$ref": "#/components/schemas/BigInt_for_uint64"
-              }
-            ]
-          },
-          "pendingStake": {
-            "description": "Pending stake amount for this epoch.",
-            "allOf": [
-              {
-                "$ref": "#/components/schemas/BigInt_for_uint64"
-              }
-            ]
-          },
-          "pendingTotalIotaWithdraw": {
-            "description": "Pending stake withdrawn during the current epoch, emptied at epoch boundaries.",
-            "allOf": [
-              {
-                "$ref": "#/components/schemas/BigInt_for_uint64"
-              }
-            ]
-          },
-          "poolTokenBalance": {
-            "description": "Total number of pool tokens issued by the pool.",
-            "allOf": [
-              {
-                "$ref": "#/components/schemas/BigInt_for_uint64"
-              }
-            ]
-          },
-          "primaryAddress": {
-            "type": "string"
-          },
-          "projectUrl": {
-            "type": "string"
-          },
-          "proofOfPossessionBytes": {
-            "$ref": "#/components/schemas/Base64"
-          },
-          "protocolPubkeyBytes": {
-            "$ref": "#/components/schemas/Base64"
-          },
-          "rewardsPool": {
-            "description": "The epoch stake rewards will be added here at the end of each epoch.",
-            "allOf": [
-              {
-                "$ref": "#/components/schemas/BigInt_for_uint64"
-              }
-            ]
-          },
-          "stakingPoolActivationEpoch": {
-            "description": "The epoch at which this pool became active.",
-            "default": null,
-            "anyOf": [
-              {
-                "$ref": "#/components/schemas/BigInt_for_uint64"
-              },
-              {
-                "type": "null"
-              }
-            ]
-          },
-          "stakingPoolDeactivationEpoch": {
-            "description": "The epoch at which this staking pool ceased to be active. `None` = {pre-active, active},",
-            "default": null,
-            "anyOf": [
-              {
-                "$ref": "#/components/schemas/BigInt_for_uint64"
-              },
-              {
-                "type": "null"
-              }
-            ]
-          },
-          "stakingPoolId": {
-            "description": "ID of the staking pool object.",
-            "allOf": [
-              {
-                "$ref": "#/components/schemas/ObjectID"
-              }
-            ]
-          },
-          "stakingPoolIotaBalance": {
-            "description": "The total number of IOTA tokens in this pool.",
-            "allOf": [
-              {
-                "$ref": "#/components/schemas/BigInt_for_uint64"
-              }
-            ]
-          },
-          "votingPower": {
-            "$ref": "#/components/schemas/BigInt_for_uint64"
-          },
-          "workerAddress": {
-            "type": "string"
-          },
-          "workerPubkeyBytes": {
-            "$ref": "#/components/schemas/Base64"
-          }
-        }
-      },
-      "LoadedChildObject": {
-        "type": "object",
-        "required": [
-          "objectId",
-          "sequenceNumber"
-        ],
-        "properties": {
-          "objectId": {
-            "$ref": "#/components/schemas/ObjectID"
-          },
-          "sequenceNumber": {
-            "$ref": "#/components/schemas/SequenceNumber"
-          }
-        }
-      },
-      "LoadedChildObjectsResponse": {
-        "type": "object",
-        "required": [
-          "loadedChildObjects"
-        ],
-        "properties": {
-          "loadedChildObjects": {
-            "type": "array",
-            "items": {
-              "$ref": "#/components/schemas/LoadedChildObject"
-            }
-          }
-        }
-      },
-      "MoveCallParams": {
-        "type": "object",
-        "required": [
-          "arguments",
-          "function",
-          "module",
-          "packageObjectId"
-        ],
-        "properties": {
-          "arguments": {
-            "type": "array",
-            "items": {
-              "$ref": "#/components/schemas/IotaJsonValue"
-            }
-          },
-          "function": {
-            "type": "string"
-          },
-          "module": {
-            "type": "string"
-          },
-          "packageObjectId": {
-            "$ref": "#/components/schemas/ObjectID"
-          },
-          "typeArguments": {
-            "default": [],
-            "type": "array",
-            "items": {
-              "$ref": "#/components/schemas/TypeTag"
-            }
-          }
-        }
-      },
-      "MoveFunctionArgType": {
-        "oneOf": [
-          {
-            "type": "string",
-            "enum": [
-              "Pure"
-            ]
-          },
-          {
-            "type": "object",
-            "required": [
-              "Object"
-            ],
-            "properties": {
-              "Object": {
-                "$ref": "#/components/schemas/ObjectValueKind"
-              }
-            },
-            "additionalProperties": false
-          }
-        ]
-      },
-      "MoveStruct": {
-        "anyOf": [
-          {
-            "type": "array",
-            "items": {
-              "$ref": "#/components/schemas/MoveValue"
-=======
             ]
           },
           "nextEpochProofOfPossession": {
@@ -9378,27 +8990,12 @@
               "version": {
                 "$ref": "#/components/schemas/SequenceNumber"
               }
->>>>>>> a53e8e19
             }
           },
           {
             "description": "Transfer objects to new address / wrap in another object",
             "type": "object",
             "required": [
-<<<<<<< HEAD
-              "fields",
-              "type"
-            ],
-            "properties": {
-              "fields": {
-                "type": "object",
-                "additionalProperties": {
-                  "$ref": "#/components/schemas/MoveValue"
-                }
-              },
-              "type": {
-                "type": "string"
-=======
               "digest",
               "objectId",
               "objectType",
@@ -9431,42 +9028,12 @@
               },
               "version": {
                 "$ref": "#/components/schemas/SequenceNumber"
->>>>>>> a53e8e19
               }
             }
           },
           {
             "description": "Object mutated.",
             "type": "object",
-<<<<<<< HEAD
-            "additionalProperties": {
-              "$ref": "#/components/schemas/MoveValue"
-            }
-          }
-        ]
-      },
-      "MoveValue": {
-        "anyOf": [
-          {
-            "type": "integer",
-            "format": "uint32",
-            "minimum": 0.0
-          },
-          {
-            "type": "boolean"
-          },
-          {
-            "$ref": "#/components/schemas/IotaAddress"
-          },
-          {
-            "type": "array",
-            "items": {
-              "$ref": "#/components/schemas/MoveValue"
-            }
-          },
-          {
-            "type": "string"
-=======
             "required": [
               "digest",
               "objectId",
@@ -9506,218 +9073,11 @@
                 "$ref": "#/components/schemas/SequenceNumber"
               }
             }
->>>>>>> a53e8e19
           },
           {
             "description": "Delete object",
             "type": "object",
             "required": [
-<<<<<<< HEAD
-              "id"
-            ],
-            "properties": {
-              "id": {
-                "$ref": "#/components/schemas/ObjectID"
-              }
-            }
-          },
-          {
-            "$ref": "#/components/schemas/MoveStruct"
-          },
-          {
-            "anyOf": [
-              {
-                "$ref": "#/components/schemas/MoveValue"
-              },
-              {
-                "type": "null"
-              }
-            ]
-          }
-        ]
-      },
-      "MultiSig": {
-        "description": "The struct that contains signatures and public keys necessary for authenticating a MultiSig.",
-        "type": "object",
-        "required": [
-          "bitmap",
-          "multisig_pk",
-          "sigs"
-        ],
-        "properties": {
-          "bitmap": {
-            "description": "A bitmap that indicates the position of which public key the signature should be authenticated with.",
-            "type": "integer",
-            "format": "uint16",
-            "minimum": 0.0
-          },
-          "multisig_pk": {
-            "description": "The public key encoded with each public key with its signature scheme used along with the corresponding weight.",
-            "allOf": [
-              {
-                "$ref": "#/components/schemas/MultiSigPublicKey"
-              }
-            ]
-          },
-          "sigs": {
-            "description": "The plain signature encoded with signature scheme.",
-            "type": "array",
-            "items": {
-              "$ref": "#/components/schemas/CompressedSignature"
-            }
-          }
-        }
-      },
-      "MultiSigLegacy": {
-        "description": "Deprecated, use [struct MultiSig] instead. The struct that contains signatures and public keys necessary for authenticating a MultiSigLegacy.",
-        "type": "object",
-        "required": [
-          "bitmap",
-          "multisig_pk",
-          "sigs"
-        ],
-        "properties": {
-          "bitmap": {
-            "description": "A bitmap that indicates the position of which public key the signature should be authenticated with.",
-            "allOf": [
-              {
-                "$ref": "#/components/schemas/Base64"
-              }
-            ]
-          },
-          "multisig_pk": {
-            "description": "The public key encoded with each public key with its signature scheme used along with the corresponding weight.",
-            "allOf": [
-              {
-                "$ref": "#/components/schemas/MultiSigPublicKeyLegacy"
-              }
-            ]
-          },
-          "sigs": {
-            "description": "The plain signature encoded with signature scheme.",
-            "type": "array",
-            "items": {
-              "$ref": "#/components/schemas/CompressedSignature"
-            }
-          }
-        }
-      },
-      "MultiSigPublicKey": {
-        "description": "The struct that contains the public key used for authenticating a MultiSig.",
-        "type": "object",
-        "required": [
-          "pk_map",
-          "threshold"
-        ],
-        "properties": {
-          "pk_map": {
-            "description": "A list of public key and its corresponding weight.",
-            "type": "array",
-            "items": {
-              "type": "array",
-              "items": [
-                {
-                  "$ref": "#/components/schemas/PublicKey"
-                },
-                {
-                  "type": "integer",
-                  "format": "uint8",
-                  "minimum": 0.0
-                }
-              ],
-              "maxItems": 2,
-              "minItems": 2
-            }
-          },
-          "threshold": {
-            "description": "If the total weight of the public keys corresponding to verified signatures is larger than threshold, the MultiSig is verified.",
-            "type": "integer",
-            "format": "uint16",
-            "minimum": 0.0
-          }
-        }
-      },
-      "MultiSigPublicKeyLegacy": {
-        "description": "Deprecated, use [struct MultiSigPublicKey] instead. The struct that contains the public key used for authenticating a MultiSig.",
-        "type": "object",
-        "required": [
-          "pk_map",
-          "threshold"
-        ],
-        "properties": {
-          "pk_map": {
-            "description": "A list of public key and its corresponding weight.",
-            "type": "array",
-            "items": {
-              "type": "array",
-              "items": [
-                {
-                  "$ref": "#/components/schemas/PublicKey"
-                },
-                {
-                  "type": "integer",
-                  "format": "uint8",
-                  "minimum": 0.0
-                }
-              ],
-              "maxItems": 2,
-              "minItems": 2
-            }
-          },
-          "threshold": {
-            "description": "If the total weight of the public keys corresponding to verified signatures is larger than threshold, the MultiSig is verified.",
-            "type": "integer",
-            "format": "uint16",
-            "minimum": 0.0
-          }
-        }
-      },
-      "ObjectChange": {
-        "description": "ObjectChange are derived from the object mutations in the TransactionEffect to provide richer object information.",
-        "oneOf": [
-          {
-            "description": "Module published",
-            "type": "object",
-            "required": [
-              "digest",
-              "modules",
-              "packageId",
-              "type",
-              "version"
-            ],
-            "properties": {
-              "digest": {
-                "$ref": "#/components/schemas/ObjectDigest"
-              },
-              "modules": {
-                "type": "array",
-                "items": {
-                  "type": "string"
-                }
-              },
-              "packageId": {
-                "$ref": "#/components/schemas/ObjectID"
-              },
-              "type": {
-                "type": "string",
-                "enum": [
-                  "published"
-                ]
-              },
-              "version": {
-                "$ref": "#/components/schemas/SequenceNumber"
-              }
-            }
-          },
-          {
-            "description": "Transfer objects to new address / wrap in another object",
-            "type": "object",
-            "required": [
-              "digest",
-              "objectId",
-              "objectType",
-              "recipient",
-=======
               "objectId",
               "objectType",
               "sender",
@@ -9751,27 +9111,16 @@
             "required": [
               "objectId",
               "objectType",
->>>>>>> a53e8e19
               "sender",
               "type",
               "version"
             ],
             "properties": {
-<<<<<<< HEAD
-              "digest": {
-                "$ref": "#/components/schemas/ObjectDigest"
-              },
-=======
->>>>>>> a53e8e19
               "objectId": {
                 "$ref": "#/components/schemas/ObjectID"
               },
               "objectType": {
-<<<<<<< HEAD
                 "type": "string"
-              },
-              "recipient": {
-                "$ref": "#/components/schemas/Owner"
               },
               "sender": {
                 "$ref": "#/components/schemas/IotaAddress"
@@ -9779,155 +9128,13 @@
               "type": {
                 "type": "string",
                 "enum": [
-                  "transferred"
+                  "wrapped"
                 ]
               },
               "version": {
                 "$ref": "#/components/schemas/SequenceNumber"
               }
             }
-          },
-          {
-            "description": "Object mutated.",
-            "type": "object",
-            "required": [
-              "digest",
-              "objectId",
-              "objectType",
-              "owner",
-              "previousVersion",
-              "sender",
-              "type",
-              "version"
-            ],
-            "properties": {
-              "digest": {
-                "$ref": "#/components/schemas/ObjectDigest"
-              },
-              "objectId": {
-                "$ref": "#/components/schemas/ObjectID"
-              },
-              "objectType": {
-                "type": "string"
-              },
-              "owner": {
-                "$ref": "#/components/schemas/Owner"
-              },
-              "previousVersion": {
-                "$ref": "#/components/schemas/SequenceNumber"
-              },
-=======
-                "type": "string"
-              },
->>>>>>> a53e8e19
-              "sender": {
-                "$ref": "#/components/schemas/IotaAddress"
-              },
-              "type": {
-                "type": "string",
-                "enum": [
-<<<<<<< HEAD
-                  "mutated"
-=======
-                  "wrapped"
->>>>>>> a53e8e19
-                ]
-              },
-              "version": {
-                "$ref": "#/components/schemas/SequenceNumber"
-              }
-            }
-<<<<<<< HEAD
-          },
-          {
-            "description": "Delete object",
-            "type": "object",
-            "required": [
-              "objectId",
-              "objectType",
-              "sender",
-              "type",
-              "version"
-            ],
-            "properties": {
-              "objectId": {
-                "$ref": "#/components/schemas/ObjectID"
-              },
-              "objectType": {
-                "type": "string"
-              },
-              "sender": {
-                "$ref": "#/components/schemas/IotaAddress"
-              },
-              "type": {
-                "type": "string",
-                "enum": [
-                  "deleted"
-                ]
-              },
-              "version": {
-                "$ref": "#/components/schemas/SequenceNumber"
-              }
-            }
-          },
-          {
-            "description": "Wrapped object",
-            "type": "object",
-            "required": [
-              "objectId",
-              "objectType",
-=======
-          },
-          {
-            "description": "New object creation",
-            "type": "object",
-            "required": [
-              "digest",
-              "objectId",
-              "objectType",
-              "owner",
->>>>>>> a53e8e19
-              "sender",
-              "type",
-              "version"
-            ],
-            "properties": {
-<<<<<<< HEAD
-=======
-              "digest": {
-                "$ref": "#/components/schemas/ObjectDigest"
-              },
->>>>>>> a53e8e19
-              "objectId": {
-                "$ref": "#/components/schemas/ObjectID"
-              },
-              "objectType": {
-                "type": "string"
-              },
-<<<<<<< HEAD
-=======
-              "owner": {
-                "$ref": "#/components/schemas/Owner"
-              },
->>>>>>> a53e8e19
-              "sender": {
-                "$ref": "#/components/schemas/IotaAddress"
-              },
-              "type": {
-                "type": "string",
-                "enum": [
-<<<<<<< HEAD
-                  "wrapped"
-=======
-                  "created"
->>>>>>> a53e8e19
-                ]
-              },
-              "version": {
-                "$ref": "#/components/schemas/SequenceNumber"
-              }
-            }
-<<<<<<< HEAD
           },
           {
             "description": "New object creation",
@@ -9967,8 +9174,6 @@
                 "$ref": "#/components/schemas/SequenceNumber"
               }
             }
-=======
->>>>>>> a53e8e19
           }
         ]
       },
@@ -10001,7 +9206,6 @@
                 "type": "null"
               }
             ]
-<<<<<<< HEAD
           },
           "digest": {
             "description": "Base64 string representing the object digest",
@@ -10054,54 +9258,10 @@
                 "$ref": "#/components/schemas/BigInt_for_uint64"
               },
               {
-=======
-          },
-          "digest": {
-            "description": "Base64 string representing the object digest",
-            "allOf": [
-              {
-                "$ref": "#/components/schemas/ObjectDigest"
-              }
-            ]
-          },
-          "display": {
-            "description": "The Display metadata for frontend UI rendering, default to be None unless IotaObjectDataOptions.showContent is set to true This can also be None if the struct type does not have Display defined See more details in <https://forums.iota.io/t/nft-object-display-proposal/4872>",
-            "anyOf": [
-              {
-                "$ref": "#/components/schemas/DisplayFieldsResponse"
-              },
-              {
                 "type": "null"
               }
             ]
           },
-          "objectId": {
-            "$ref": "#/components/schemas/ObjectID"
-          },
-          "owner": {
-            "description": "The owner of this object. Default to be None unless IotaObjectDataOptions.showOwner is set to true",
-            "anyOf": [
-              {
-                "$ref": "#/components/schemas/Owner"
-              },
-              {
-                "type": "null"
-              }
-            ]
-          },
-          "previousTransaction": {
-            "description": "The digest of the transaction that created or last mutated this object. Default to be None unless IotaObjectDataOptions. showPreviousTransaction is set to true",
-            "anyOf": [
-              {
-                "$ref": "#/components/schemas/TransactionDigest"
-              },
-              {
->>>>>>> a53e8e19
-                "type": "null"
-              }
-            ]
-          },
-<<<<<<< HEAD
           "type": {
             "description": "The type of the object. Default to be None unless IotaObjectDataOptions.showType is set to true",
             "type": [
@@ -10114,16 +9274,6 @@
             "allOf": [
               {
                 "$ref": "#/components/schemas/SequenceNumber"
-=======
-          "storageRebate": {
-            "description": "The amount of IOTA we would rebate if this object gets deleted. This number is re-calculated each time the object is mutated based on the present storage gas price.",
-            "anyOf": [
-              {
-                "$ref": "#/components/schemas/BigInt_for_uint64"
-              },
-              {
-                "type": "null"
->>>>>>> a53e8e19
               }
             ]
           }
@@ -10137,7 +9287,6 @@
             "default": false,
             "type": "boolean"
           },
-<<<<<<< HEAD
           "showContent": {
             "description": "Whether to show the content(i.e., package content or Move struct content) of the object. Default to be False",
             "default": false,
@@ -10216,111 +9365,6 @@
               }
             }
           },
-=======
-          "type": {
-            "description": "The type of the object. Default to be None unless IotaObjectDataOptions.showType is set to true",
-            "type": [
-              "string",
-              "null"
-            ]
-          },
-          "version": {
-            "description": "Object version.",
-            "allOf": [
-              {
-                "$ref": "#/components/schemas/SequenceNumber"
-              }
-            ]
-          }
-        }
-      },
-      "ObjectDataOptions": {
-        "type": "object",
-        "properties": {
-          "showBcs": {
-            "description": "Whether to show the content in BCS format. Default to be False",
-            "default": false,
-            "type": "boolean"
-          },
-          "showContent": {
-            "description": "Whether to show the content(i.e., package content or Move struct content) of the object. Default to be False",
-            "default": false,
-            "type": "boolean"
-          },
-          "showDisplay": {
-            "description": "Whether to show the Display metadata of the object for frontend rendering. Default to be False",
-            "default": false,
-            "type": "boolean"
-          },
-          "showOwner": {
-            "description": "Whether to show the owner of the object. Default to be False",
-            "default": false,
-            "type": "boolean"
-          },
-          "showPreviousTransaction": {
-            "description": "Whether to show the previous transaction digest of the object. Default to be False",
-            "default": false,
-            "type": "boolean"
-          },
-          "showStorageRebate": {
-            "description": "Whether to show the storage rebate of the object. Default to be False",
-            "default": false,
-            "type": "boolean"
-          },
-          "showType": {
-            "description": "Whether to show the type of the object. Default to be False",
-            "default": false,
-            "type": "boolean"
-          }
-        }
-      },
-      "ObjectDigest": {
-        "$ref": "#/components/schemas/Digest"
-      },
-      "ObjectID": {
-        "$ref": "#/components/schemas/Hex"
-      },
-      "ObjectRead": {
-        "oneOf": [
-          {
-            "description": "The object exists and is found with this version",
-            "type": "object",
-            "required": [
-              "details",
-              "status"
-            ],
-            "properties": {
-              "details": {
-                "$ref": "#/components/schemas/ObjectData"
-              },
-              "status": {
-                "type": "string",
-                "enum": [
-                  "VersionFound"
-                ]
-              }
-            }
-          },
-          {
-            "description": "The object does not exist",
-            "type": "object",
-            "required": [
-              "details",
-              "status"
-            ],
-            "properties": {
-              "details": {
-                "$ref": "#/components/schemas/ObjectID"
-              },
-              "status": {
-                "type": "string",
-                "enum": [
-                  "ObjectNotExists"
-                ]
-              }
-            }
-          },
->>>>>>> a53e8e19
           {
             "description": "The object is found to be deleted with this version",
             "type": "object",
@@ -10527,7 +9571,6 @@
                 ]
               }
             }
-<<<<<<< HEAD
           },
           {
             "type": "object",
@@ -10546,67 +9589,9 @@
                 "type": "string"
               }
             }
-=======
-          },
-          {
-            "type": "object",
-            "required": [
-              "code",
-              "error"
-            ],
-            "properties": {
-              "code": {
-                "type": "string",
-                "enum": [
-                  "displayError"
-                ]
-              },
-              "error": {
-                "type": "string"
-              }
-            }
           }
         ]
       },
-      "ObjectResponseQuery": {
-        "type": "object",
-        "properties": {
-          "filter": {
-            "description": "If None, no filter will be applied",
-            "default": null,
-            "anyOf": [
-              {
-                "$ref": "#/components/schemas/IotaObjectDataFilter"
-              },
-              {
-                "type": "null"
-              }
-            ]
-          },
-          "options": {
-            "description": "config which fields to include in the response, by default only digest is included",
-            "default": null,
-            "anyOf": [
-              {
-                "$ref": "#/components/schemas/ObjectDataOptions"
-              },
-              {
-                "type": "null"
-              }
-            ]
->>>>>>> a53e8e19
-          }
-        }
-      },
-      "ObjectValueKind": {
-        "type": "string",
-        "enum": [
-          "ByImmutableReference",
-          "ByMutableReference",
-          "ByValue"
-        ]
-      },
-<<<<<<< HEAD
       "ObjectResponseQuery": {
         "type": "object",
         "properties": {
@@ -10684,48 +9669,6 @@
               "ObjectOwner": {
                 "$ref": "#/components/schemas/IotaAddress"
               }
-=======
-      "OwnedObjectRef": {
-        "type": "object",
-        "required": [
-          "owner",
-          "reference"
-        ],
-        "properties": {
-          "owner": {
-            "$ref": "#/components/schemas/Owner"
-          },
-          "reference": {
-            "$ref": "#/components/schemas/ObjectRef"
-          }
-        }
-      },
-      "Owner": {
-        "oneOf": [
-          {
-            "description": "Object is exclusively owned by a single address, and is mutable.",
-            "type": "object",
-            "required": [
-              "AddressOwner"
-            ],
-            "properties": {
-              "AddressOwner": {
-                "$ref": "#/components/schemas/IotaAddress"
-              }
-            },
-            "additionalProperties": false
-          },
-          {
-            "description": "Object is exclusively owned by a single object, and is mutable. The object ID is converted to IotaAddress as IotaAddress is universal.",
-            "type": "object",
-            "required": [
-              "ObjectOwner"
-            ],
-            "properties": {
-              "ObjectOwner": {
-                "$ref": "#/components/schemas/IotaAddress"
-              }
->>>>>>> a53e8e19
             },
             "additionalProperties": false
           },
@@ -10867,7 +9810,6 @@
           },
           "hasNextPage": {
             "type": "boolean"
-<<<<<<< HEAD
           },
           "nextCursor": {
             "anyOf": [
@@ -10901,40 +9843,6 @@
           "nextCursor": {
             "anyOf": [
               {
-=======
-          },
-          "nextCursor": {
-            "anyOf": [
-              {
-                "$ref": "#/components/schemas/EventID"
-              },
-              {
-                "type": "null"
-              }
-            ]
-          }
-        }
-      },
-      "Page_for_IotaObjectResponse_and_ObjectID": {
-        "description": "`next_cursor` points to the last item in the page; Reading with `next_cursor` will start from the next item after `next_cursor` if `next_cursor` is `Some`, otherwise it will start from the first item.",
-        "type": "object",
-        "required": [
-          "data",
-          "hasNextPage"
-        ],
-        "properties": {
-          "data": {
-            "type": "array",
-            "items": {
-              "$ref": "#/components/schemas/IotaObjectResponse"
-            }
-          },
-          "hasNextPage": {
-            "type": "boolean"
-          },
-          "nextCursor": {
-            "anyOf": [
-              {
                 "$ref": "#/components/schemas/ObjectID"
               },
               {
@@ -10964,7 +9872,6 @@
           "nextCursor": {
             "anyOf": [
               {
->>>>>>> a53e8e19
                 "$ref": "#/components/schemas/ObjectID"
               },
               {
@@ -10974,38 +9881,6 @@
           }
         }
       },
-<<<<<<< HEAD
-      "Page_for_String_and_ObjectID": {
-        "description": "`next_cursor` points to the last item in the page; Reading with `next_cursor` will start from the next item after `next_cursor` if `next_cursor` is `Some`, otherwise it will start from the first item.",
-        "type": "object",
-        "required": [
-          "data",
-          "hasNextPage"
-        ],
-        "properties": {
-          "data": {
-            "type": "array",
-            "items": {
-              "type": "string"
-            }
-          },
-          "hasNextPage": {
-            "type": "boolean"
-          },
-          "nextCursor": {
-            "anyOf": [
-              {
-                "$ref": "#/components/schemas/ObjectID"
-              },
-              {
-                "type": "null"
-              }
-            ]
-          }
-        }
-      },
-=======
->>>>>>> a53e8e19
       "Page_for_TransactionBlockResponse_and_TransactionDigest": {
         "description": "`next_cursor` points to the last item in the page; Reading with `next_cursor` will start from the next item after `next_cursor` if `next_cursor` is `Some`, otherwise it will start from the first item.",
         "type": "object",
