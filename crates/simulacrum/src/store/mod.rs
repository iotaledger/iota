// Copyright (c) Mysten Labs, Inc.
// Modifications Copyright (c) 2024 IOTA Stiftung
// SPDX-License-Identifier: Apache-2.0

use std::collections::BTreeMap;

use iota_config::genesis;
use iota_types::{
    base_types::{IotaAddress, ObjectID, ObjectRef, SequenceNumber},
    committee::{Committee, EpochId},
    digests::{ObjectDigest, TransactionDigest, TransactionEventsDigest},
    effects::{TransactionEffects, TransactionEffectsAPI, TransactionEvents},
    error::{IotaResult, UserInputError},
    messages_checkpoint::{
        CheckpointContents, CheckpointContentsDigest, CheckpointDigest, CheckpointSequenceNumber,
        VerifiedCheckpoint,
    },
    object::Object,
    storage::{BackingStore, ChildObjectResolver, ParentSync},
    transaction::{
        InputObjectKind, InputObjects, ObjectReadResult, ReceivingObjectReadResult,
        ReceivingObjects, VerifiedTransaction,
    },
};
pub mod in_mem_store;

pub trait SimulatorStore:
    iota_types::storage::BackingPackageStore
    + iota_types::storage::ObjectStore
    + ParentSync
    + ChildObjectResolver
{
    fn init_with_genesis(&mut self, genesis: &genesis::Genesis) {
        self.insert_checkpoint(genesis.checkpoint());
        self.insert_checkpoint_contents(genesis.checkpoint_contents().clone());
        self.insert_committee(genesis.committee().unwrap());
        self.insert_transaction(VerifiedTransaction::new_unchecked(
            genesis.transaction().clone(),
        ));
        self.insert_transaction_effects(genesis.effects().clone());
        self.insert_events(
            genesis.effects().transaction_digest(),
            genesis.events().clone(),
        );

        self.update_objects(
            genesis
                .objects()
                .iter()
                .map(|o| (o.id(), o.clone()))
                .collect(),
            vec![],
        );
    }

    fn get_checkpoint_by_sequence_number(
        &self,
        sequence_number: CheckpointSequenceNumber,
    ) -> Option<VerifiedCheckpoint>;

    fn get_checkpoint_by_digest(&self, digest: &CheckpointDigest) -> Option<VerifiedCheckpoint>;

    fn get_highest_checkpint(&self) -> Option<VerifiedCheckpoint>;

    fn get_checkpoint_contents(
        &self,
        digest: &CheckpointContentsDigest,
    ) -> Option<CheckpointContents>;

    fn get_committee_by_epoch(&self, epoch: EpochId) -> Option<Committee>;

    fn get_transaction(&self, digest: &TransactionDigest) -> Option<VerifiedTransaction>;

    fn get_transaction_effects(&self, digest: &TransactionDigest) -> Option<TransactionEffects>;

    fn get_transaction_events(&self, digest: &TransactionEventsDigest)
    -> Option<TransactionEvents>;

    fn get_transaction_events_by_tx_digest(
        &self,
        tx_digest: &TransactionDigest,
    ) -> Option<TransactionEvents>;

    fn get_object(&self, id: &ObjectID) -> Option<Object>;

    fn get_object_at_version(&self, id: &ObjectID, version: SequenceNumber) -> Option<Object>;

    fn get_system_state(&self) -> iota_types::iota_system_state::IotaSystemState;

    fn get_clock(&self) -> iota_types::clock::Clock;

    fn owned_objects(&self, owner: IotaAddress) -> Box<dyn Iterator<Item = Object> + '_>;

    fn insert_checkpoint(&mut self, checkpoint: VerifiedCheckpoint);

    fn insert_checkpoint_contents(&mut self, contents: CheckpointContents);

    fn insert_committee(&mut self, committee: Committee);

    fn insert_executed_transaction(
        &mut self,
        transaction: VerifiedTransaction,
        effects: TransactionEffects,
        events: TransactionEvents,
        written_objects: BTreeMap<ObjectID, Object>,
    );

    fn insert_transaction(&mut self, transaction: VerifiedTransaction);

    fn insert_transaction_effects(&mut self, effects: TransactionEffects);

    fn insert_events(&mut self, tx_digest: &TransactionDigest, events: TransactionEvents);

    fn update_objects(
        &mut self,
        written_objects: BTreeMap<ObjectID, Object>,
        deleted_objects: Vec<(ObjectID, SequenceNumber, ObjectDigest)>,
    );

    fn backing_store(&self) -> &dyn BackingStore;

<<<<<<< HEAD
    // TODO: After we abstract object storage into the ExecutionCache trait, we can
    // replace this with iota_core::TransactionInputLoad using an appropriate
    // cache implementation.
=======
    // TODO: This function is now out-of-sync with read_objects_for_execution from
    // transaction_input_loader.rs. For instance, it does not support the use of
    // deleted shared objects. We will need to make SimulatorStore implement
    // ExecutionCacheRead, and keep track of deleted shared objects in a marker
    // table in order to merge this function.
>>>>>>> 70570b05
    fn read_objects_for_synchronous_execution(
        &self,
        _tx_digest: &TransactionDigest,
        input_object_kinds: &[InputObjectKind],
        receiving_object_refs: &[ObjectRef],
    ) -> IotaResult<(InputObjects, ReceivingObjects)> {
        let mut input_objects = Vec::new();
        for kind in input_object_kinds {
            let obj = match kind {
                InputObjectKind::MovePackage(id) => {
                    crate::store::SimulatorStore::get_object(self, id)
                }
                InputObjectKind::ImmOrOwnedMoveObject(objref) => {
                    self.get_object_by_key(&objref.0, objref.1)?
                }

                InputObjectKind::SharedMoveObject { id, .. } => {
                    crate::store::SimulatorStore::get_object(self, id)
                }
            };

            input_objects.push(ObjectReadResult::new(
                *kind,
                obj.ok_or_else(|| kind.object_not_found_error())?.into(),
            ));
        }

        let mut receiving_objects = Vec::new();
        for objref in receiving_object_refs {
            // no need for marker table check in simulacrum
            let Some(obj) = crate::store::SimulatorStore::get_object(self, &objref.0) else {
                return Err(UserInputError::ObjectNotFound {
                    object_id: objref.0,
                    version: Some(objref.1),
                }
                .into());
            };
            receiving_objects.push(ReceivingObjectReadResult::new(*objref, obj.into()));
        }

        Ok((input_objects.into(), receiving_objects.into()))
    }
}<|MERGE_RESOLUTION|>--- conflicted
+++ resolved
@@ -119,17 +119,11 @@
 
     fn backing_store(&self) -> &dyn BackingStore;
 
-<<<<<<< HEAD
-    // TODO: After we abstract object storage into the ExecutionCache trait, we can
-    // replace this with iota_core::TransactionInputLoad using an appropriate
-    // cache implementation.
-=======
     // TODO: This function is now out-of-sync with read_objects_for_execution from
     // transaction_input_loader.rs. For instance, it does not support the use of
     // deleted shared objects. We will need to make SimulatorStore implement
     // ExecutionCacheRead, and keep track of deleted shared objects in a marker
     // table in order to merge this function.
->>>>>>> 70570b05
     fn read_objects_for_synchronous_execution(
         &self,
         _tx_digest: &TransactionDigest,
