--- conflicted
+++ resolved
@@ -12,20 +12,16 @@
 //!
 //! [`Simulacrum`]: crate::Simulacrum
 
-<<<<<<< HEAD
-use std::{num::NonZeroUsize, sync::Arc};
-=======
+mod epoch_state;
+pub mod store;
+
 use std::{num::NonZeroUsize, path::PathBuf, sync::Arc};
->>>>>>> 70570b05
 
 use anyhow::{anyhow, Result};
 use fastcrypto::traits::Signer;
 use iota_config::{genesis, transaction_deny_config::TransactionDenyConfig};
 use iota_protocol_config::ProtocolVersion;
-<<<<<<< HEAD
-=======
 use iota_storage::blob::{Blob, BlobEncoding};
->>>>>>> 70570b05
 use iota_swarm_config::{
     genesis_config::AccountConfig, network_config::NetworkConfig,
     network_config_builder::ConfigBuilder,
@@ -40,42 +36,24 @@
     gas_coin::{GasCoin, NANOS_PER_IOTA},
     inner_temporary_store::InnerTemporaryStore,
     iota_system_state::epoch_start_iota_system_state::EpochStartSystemState,
-<<<<<<< HEAD
-    messages_checkpoint::{EndOfEpochData, VerifiedCheckpoint},
-=======
     messages_checkpoint::{
         CheckpointContents, CheckpointSequenceNumber, EndOfEpochData, VerifiedCheckpoint,
     },
->>>>>>> 70570b05
     mock_checkpoint_builder::{MockCheckpointBuilder, ValidatorKeypairProvider},
     object::Object,
     programmable_transaction_builder::ProgrammableTransactionBuilder,
     signature::VerifyParams,
-<<<<<<< HEAD
-    storage::{ObjectStore, ReadStore},
-=======
     storage::{ObjectStore, ReadStore, RestStateReader},
->>>>>>> 70570b05
     transaction::{
         EndOfEpochTransactionKind, GasData, Transaction, TransactionData, TransactionKind,
         VerifiedTransaction,
     },
 };
-<<<<<<< HEAD
+use move_core_types::language_storage::StructTag;
 use rand::rngs::OsRng;
 
 pub use self::store::{in_mem_store::InMemoryStore, SimulatorStore};
 use self::{epoch_state::EpochState, store::in_mem_store::KeyStore};
-=======
-use move_core_types::language_storage::StructTag;
-use rand::rngs::OsRng;
-
-pub use self::store::{in_mem_store::InMemoryStore, SimulatorStore};
-use self::{epoch_state::EpochState, store::in_mem_store::KeyStore};
-
->>>>>>> 70570b05
-mod epoch_state;
-pub mod store;
 
 /// A `Simulacrum` of Iota.
 ///
@@ -573,8 +551,6 @@
         _digest: &iota_types::messages_checkpoint::CheckpointContentsDigest,
     ) -> iota_types::storage::error::Result<
         Option<iota_types::messages_checkpoint::FullCheckpointContents>,
-<<<<<<< HEAD
-=======
     > {
         todo!()
     }
@@ -631,7 +607,6 @@
                     ),
                 > + '_,
         >,
->>>>>>> 70570b05
     > {
         todo!()
     }
