// Copyright (c) Mysten Labs, Inc.
// Modifications Copyright (c) 2024 IOTA Stiftung
// SPDX-License-Identifier: Apache-2.0
use std::{
    fmt::{Debug, Display, Formatter},
    fs,
    path::{Path, PathBuf},
};

use anyhow::anyhow;
use aws_sdk_kms::{
    primitives::Blob,
    types::{MessageType, SigningAlgorithmSpec},
    Client as KmsClient,
};
use bip32::DerivationPath;
use clap::*;
use fastcrypto::{
    ed25519::Ed25519KeyPair,
    encoding::{Base64, Encoding, Hex},
    error::FastCryptoError,
    hash::HashFunction,
    secp256k1::recoverable::Secp256k1Sig,
    traits::{KeyPair, ToFromBytes},
};
use fastcrypto_zkp::bn254::{
    utils::{get_oidc_url, get_token_exchange_url},
    zk_login::{JwkId, OIDCProvider, JWK},
    zk_login_api::ZkLoginEnv,
};
use im::hashmap::HashMap as ImHashMap;
use iota_keys::{
    key_derive::generate_new_key,
    keypair_file::{
        read_authority_keypair_from_file, read_keypair_from_file, write_authority_keypair_to_file,
        write_keypair_to_file,
    },
    keystore::{AccountKeystore, Keystore},
};
use iota_types::{
    base_types::IotaAddress,
    committee::EpochId,
    crypto::{
        get_authority_key_pair, DefaultHash, EncodeDecodeBase64, IotaKeyPair, PublicKey, Signature,
        SignatureScheme,
    },
    error::IotaResult,
    multisig::{MultiSig, MultiSigPublicKey, ThresholdUnit, WeightUnit},
    multisig_legacy::{MultiSigLegacy, MultiSigPublicKeyLegacy},
    signature::{AuthenticatorTrait, GenericSignature, VerifyParams},
    transaction::{TransactionData, TransactionDataAPI},
    zk_login_authenticator::ZkLoginAuthenticator,
    zk_login_util::get_zklogin_inputs,
};
use json_to_table::{json_to_table, Orientation};
use num_bigint::BigUint;
use rand::{rngs::StdRng, Rng, SeedableRng};
use serde::Serialize;
use serde_json::json;
use shared_crypto::intent::{Intent, IntentMessage, IntentScope, PersonalMessage};
use tabled::{
    builder::Builder,
    settings::{object::Rows, Modify, Rotate, Width},
};
use tracing::{error, info};

use crate::{
    key_identity::{get_identity_address_from_keystore, KeyIdentity},
    zklogin_commands_util::{perform_zk_login_test_tx, read_cli_line},
};
#[cfg(test)]
#[path = "unit_tests/keytool_tests.rs"]
mod keytool_tests;

#[allow(clippy::large_enum_variant)]
#[derive(Subcommand)]
#[clap(rename_all = "kebab-case")]
pub enum KeyToolCommand {
    /// Update an old alias to a new one.
    /// If a new alias is not provided, a random one will be generated.
    #[clap(name = "update-alias")]
    Alias {
        old_alias: String,
        /// The alias must start with a letter and can contain only letters,
        /// digits, dots, hyphens (-), or underscores (_).
        new_alias: Option<String>,
    },
    /// Convert private key in Hex or Base64 to new format (Bech32
    /// encoded 33 byte flag || private key starting with "iotaprivkey").
    /// Hex private key format import and export are both deprecated in
    /// Iota Wallet and Iota CLI Keystore. Use `iota keytool import` if you
    /// wish to import a key to Iota Keystore.
    Convert { value: String },
    /// Given a Base64 encoded transaction bytes, decode its components. If a
    /// signature is provided, verify the signature against the transaction
    /// and output the result.
    DecodeOrVerifyTx {
        #[clap(long)]
        tx_bytes: String,
        #[clap(long)]
        sig: Option<GenericSignature>,
    },
    /// Given a Base64 encoded MultiSig signature, decode its components.
    /// If tx_bytes is passed in, verify the multisig.
    DecodeMultiSig {
        #[clap(long)]
        multisig: MultiSig,
        #[clap(long)]
        tx_bytes: Option<String>,
    },
    /// Generate a new keypair with key scheme flag {ed25519 | secp256k1 |
    /// secp256r1} with optional derivation path, default to
    /// m/44'/4218'/0'/0'/0' for ed25519 or m/54'/4218'/0'/0/0 for secp256k1
    /// or m/74'/4218'/0'/0/0 for secp256r1. Word length can be { word12 |
    /// word15 | word18 | word21 | word24} default to word12
    /// if not specified.
    ///
    /// The keypair file is output to the current directory. The content of the
    /// file is a Base64 encoded string of 33-byte `flag || privkey`.
    ///
    /// Use `iota client new-address` if you want to generate and save the key
    /// into iota.keystore.
    Generate {
        key_scheme: SignatureScheme,
        derivation_path: Option<DerivationPath>,
        word_length: Option<String>,
    },

    /// Add a new key to Iota CLI Keystore using either the input mnemonic
    /// phrase, a Bech32 encoded 33-byte `flag || privkey` starting with
    /// "iotaprivkey" or a seed, the key scheme flag {ed25519 | secp256k1 |
    /// secp256r1} and an optional derivation path, default to
    /// m/44'/4218'/0'/0'/0' for ed25519 or m/54'/4218'/0'/0/0 for secp256k1
    /// or m/74'/4218'/0'/0/0 for secp256r1. Supports mnemonic phrase of
    /// word length 12, 15, 18, 21, 24. Set an alias for the key with the
    /// --alias flag. If no alias is provided, the tool will automatically
    /// generate one.
    Import {
        /// Sets an alias for this address. The alias must start with a letter
        /// and can contain only letters, digits, hyphens (-), or underscores
        /// (_).
        #[clap(long)]
        alias: Option<String>,
        input_string: String,
        key_scheme: SignatureScheme,
        derivation_path: Option<DerivationPath>,
    },
    /// Output the private key of the given key identity in Iota CLI Keystore as
    /// Bech32 encoded string starting with `iotaprivkey`.
    Export {
        #[clap(long)]
        key_identity: KeyIdentity,
    },
    /// List all keys by its Iota address, Base64 encoded public key, key scheme
    /// name in iota.keystore.
    List {
        /// Sort by alias
        #[clap(long, short = 's')]
        sort_by_alias: bool,
    },
    /// This reads the content at the provided file path. The accepted format
    /// can be [enum IotaKeyPair] (Base64 encoded of 33-byte `flag ||
    /// privkey`) or `type AuthorityKeyPair` (Base64 encoded `privkey`).
    /// This prints out the account keypair as Base64 encoded `flag || privkey`,
    /// the network keypair, worker keypair, protocol keypair as Base64 encoded
    /// `privkey`.
    LoadKeypair { file: PathBuf },
    /// To MultiSig Iota Address. Pass in a list of all public keys `flag || pk`
    /// in Base64. See `keytool list` for example public keys.
    MultiSigAddress {
        #[clap(long)]
        threshold: ThresholdUnit,
        #[clap(long, num_args(1..))]
        pks: Vec<PublicKey>,
        #[clap(long, num_args(1..))]
        weights: Vec<WeightUnit>,
    },
    /// Provides a list of participating signatures (`flag || sig || pk` encoded
    /// in Base64), threshold, a list of all public keys and a list of their
    /// weights that define the MultiSig address. Returns a valid MultiSig
    /// signature and its sender address. The result can be used as
    /// signature field for `iota client execute-signed-tx`. The sum
    /// of weights of all signatures must be >= the threshold.
    ///
    /// The order of `sigs` must be the same as the order of `pks`.
    /// e.g. for [pk1, pk2, pk3, pk4, pk5], [sig1, sig2, sig5] is valid, but
    /// [sig2, sig1, sig5] is invalid.
    MultiSigCombinePartialSig {
        #[clap(long, num_args(1..))]
        sigs: Vec<GenericSignature>,
        #[clap(long, num_args(1..))]
        pks: Vec<PublicKey>,
        #[clap(long, num_args(1..))]
        weights: Vec<WeightUnit>,
        #[clap(long)]
        threshold: ThresholdUnit,
    },
    MultiSigCombinePartialSigLegacy {
        #[clap(long, num_args(1..))]
        sigs: Vec<GenericSignature>,
        #[clap(long, num_args(1..))]
        pks: Vec<PublicKey>,
        #[clap(long, num_args(1..))]
        weights: Vec<WeightUnit>,
        #[clap(long)]
        threshold: ThresholdUnit,
    },

    /// Read the content at the provided file path. The accepted format can be
    /// [enum IotaKeyPair] (Base64 encoded of 33-byte `flag || privkey`) or
    /// `type AuthorityKeyPair` (Base64 encoded `privkey`). It prints its
    /// Base64 encoded public key and the key scheme flag.
    Show { file: PathBuf },
    /// Create signature using the private key for for the given address (or its
    /// alias) in iota keystore. Any signature commits to a [struct
    /// IntentMessage] consisting of the Base64 encoded of the BCS
    /// serialized transaction bytes itself and its intent. If intent is absent,
    /// default will be used.
    Sign {
        #[clap(long)]
        address: KeyIdentity,
        #[clap(long)]
        data: String,
        #[clap(long)]
        intent: Option<Intent>,
    },
    /// Creates a signature by leveraging AWS KMS. Pass in a key-id to leverage
    /// Amazon KMS to sign a message and the base64 pubkey.
    /// Generate PubKey from pem using MystenLabs/base64pemkey
    /// Any signature commits to a [struct IntentMessage] consisting of the
    /// Base64 encoded of the BCS serialized transaction bytes itself and
    /// its intent. If intent is absent, default will be used.
    SignKMS {
        #[clap(long)]
        data: String,
        #[clap(long)]
        keyid: String,
        #[clap(long)]
        intent: Option<Intent>,
        #[clap(long)]
        base64pk: String,
    },
    /// This takes [enum IotaKeyPair] of Base64 encoded of 33-byte `flag ||
    /// privkey`). It outputs the keypair into a file at the current
    /// directory where the address is the filename, and prints out its Iota
    /// address, Base64 encoded public key, the key scheme, and the key scheme
    /// flag.
    Unpack { keypair: String },

    /// Given the max_epoch, generate an OAuth url, ask user to paste the
    /// redirect with id_token, call salt server, then call the prover server,
    /// create a test transaction, use the ephemeral key to sign and execute it
    /// by assembling to a serialized zkLogin signature.
    ZkLoginSignAndExecuteTx {
        #[clap(long)]
        max_epoch: EpochId,
        #[clap(long, default_value = "devnet")]
        network: String,
        #[clap(long, default_value = "true")]
        fixed: bool, // if true, use a fixed kp generated from [0; 32] seed.
        #[clap(long, default_value = "true")]
        test_multisig: bool, // if true, use a multisig address with zklogin and a traditional kp.
        #[clap(long, default_value = "false")]
        sign_with_sk: bool, /* if true, execute tx with the traditional sig (in the multisig),
                             * otherwise with the zklogin sig. */
    },

    /// A workaround to the above command because sometimes token pasting does
    /// not work (for Facebook). All the inputs required here are printed from
    /// the command above.
    ZkLoginEnterToken {
        #[clap(long)]
        parsed_token: String,
        #[clap(long)]
        max_epoch: EpochId,
        #[clap(long)]
        jwt_randomness: String,
        #[clap(long)]
        kp_bigint: String,
        #[clap(long)]
        ephemeral_key_identifier: IotaAddress,
        #[clap(long, default_value = "devnet")]
        network: String,
        #[clap(long, default_value = "true")]
        test_multisig: bool,
        #[clap(long, default_value = "false")]
        sign_with_sk: bool,
    },

    /// Given a zkLogin signature, parse it if valid. If `bytes` provided,
    /// parse it as either as TransactionData or PersonalMessage based on
    /// `intent_scope`. It verifies the zkLogin signature based its latest
    /// JWK fetched. Example request: iota keytool zk-login-sig-verify --sig
    /// $SERIALIZED_ZKLOGIN_SIG --bytes $BYTES --intent-scope 0 --network devnet
    /// --curr-epoch 10
    ZkLoginSigVerify {
        /// The Base64 of the serialized zkLogin signature.
        #[clap(long)]
        sig: String,
        /// The Base64 of the BCS encoded TransactionData or PersonalMessage.
        #[clap(long)]
        bytes: Option<String>,
        /// Either 0 for TransactionData or 3 for PersonalMessage.
        #[clap(long)]
        intent_scope: u8,
        /// The current epoch for the network to verify the signature's
        /// max_epoch against.
        #[clap(long)]
        curr_epoch: Option<EpochId>,
        /// The network to verify the signature for, determines ZkLoginEnv.
        #[clap(long, default_value = "devnet")]
        network: String,
    },

    /// TESTING ONLY: Given a string of data, sign with the fixed dev-only
    /// ephemeral key and output a zkLogin signature with a fixed dev-only
    /// proof with fixed max epoch 10.
    ZkLoginInsecureSignPersonalMessage {
        /// The string of data to sign.
        #[clap(long)]
        data: String,
    },
}

// Command Output types
#[derive(Serialize)]
#[serde(rename_all = "camelCase")]
pub struct AliasUpdate {
    old_alias: String,
    new_alias: String,
}

#[derive(Serialize)]
#[serde(rename_all = "camelCase")]
pub struct DecodedMultiSig {
    public_base64_key: String,
    sig_base64: String,
    weight: String,
}

#[derive(Serialize)]
#[serde(rename_all = "camelCase")]
pub struct DecodedMultiSigOutput {
    multisig_address: IotaAddress,
    participating_keys_signatures: Vec<DecodedMultiSig>,
    pub_keys: Vec<MultiSigOutput>,
    threshold: usize,
    transaction_result: String,
}

#[derive(Serialize)]
#[serde(rename_all = "camelCase")]
pub struct DecodeOrVerifyTxOutput {
    tx: TransactionData,
    result: Option<IotaResult>,
}

#[derive(PartialEq, Eq, PartialOrd, Ord, Serialize)]
#[serde(rename_all = "camelCase")]
pub struct Key {
    alias: Option<String>,
    iota_address: IotaAddress,
    public_base64_key: String,
    key_scheme: String,
    flag: u8,
    #[serde(skip_serializing_if = "Option::is_none")]
    mnemonic: Option<String>,
    peer_id: Option<String>,
}

#[derive(Serialize)]
#[serde(rename_all = "camelCase")]
pub struct ExportedKey {
    exported_private_key: String,
    key: Key,
}

#[derive(Serialize)]
#[serde(rename_all = "camelCase")]
pub struct KeypairData {
    account_keypair: String,
    network_keypair: Option<String>,
    worker_keypair: Option<String>,
    key_scheme: String,
}

#[derive(Serialize)]
#[serde(rename_all = "camelCase")]
pub struct MultiSigAddress {
    multisig_address: String,
    multisig: Vec<MultiSigOutput>,
}

#[derive(Serialize)]
#[serde(rename_all = "camelCase")]
pub struct MultiSigCombinePartialSig {
    multisig_address: IotaAddress,
    multisig_parsed: GenericSignature,
    multisig_serialized: String,
}

#[derive(Serialize)]
#[serde(rename_all = "camelCase")]
pub struct MultiSigCombinePartialSigLegacyOutput {
    multisig_address: IotaAddress,
    multisig_legacy_parsed: GenericSignature,
    multisig_legacy_serialized: String,
}

#[derive(Serialize)]
#[serde(rename_all = "camelCase")]
pub struct MultiSigOutput {
    address: IotaAddress,
    public_base64_key: String,
    weight: u8,
}

#[derive(Serialize)]
#[serde(rename_all = "camelCase")]
pub struct ConvertOutput {
    bech32_with_flag: String, // latest Iota Keystore and Iota Wallet import/export format
    base64_with_flag: String, // Iota Keystore storage format
    hex_without_flag: String, // Legacy Iota Wallet format
    scheme: String,
}

#[derive(Serialize)]
#[serde(rename_all = "camelCase")]
pub struct PrivateKeyBase64 {
    base64: String,
}

#[derive(Serialize)]
#[serde(rename_all = "camelCase")]
pub struct SerializedSig {
    serialized_sig_base64: String,
}

#[derive(Serialize)]
#[serde(rename_all = "camelCase")]
pub struct SignData {
    iota_address: IotaAddress,
    // Base64 encoded string of serialized transaction data.
    raw_tx_data: String,
    // Intent struct used, see [struct Intent] for field definitions.
    intent: Intent,
    // Base64 encoded [struct IntentMessage] consisting of (intent || message)
    // where message can be `TransactionData` etc.
    raw_intent_msg: String,
    // Base64 encoded blake2b hash of the intent message, this is what the signature commits to.
    digest: String,
    // Base64 encoded `flag || signature || pubkey` for a complete
    // serialized Iota signature to be send for executing the transaction.
    iota_signature: String,
}

#[derive(Serialize)]
#[serde(rename_all = "camelCase")]
pub struct ZkLoginSignAndExecuteTx {
    tx_digest: String,
}

#[derive(Serialize)]
#[serde(rename_all = "camelCase")]
pub struct ZkLoginSigVerifyResponse {
    data: Option<String>,
    parsed: Option<String>,
    jwks: Option<String>,
    res: Option<IotaResult>,
}

#[derive(Serialize)]
#[serde(rename_all = "camelCase")]
pub struct ZkLoginInsecureSignPersonalMessage {
    sig: String,
    bytes: String,
}

#[derive(Serialize)]
#[serde(untagged)]
pub enum CommandOutput {
    Alias(AliasUpdate),
    Convert(ConvertOutput),
    DecodeMultiSig(DecodedMultiSigOutput),
    DecodeOrVerifyTx(DecodeOrVerifyTxOutput),
    Error(String),
    Generate(Key),
    Import(Key),
    Export(ExportedKey),
    List(Vec<Key>),
    LoadKeypair(KeypairData),
    MultiSigAddress(MultiSigAddress),
    MultiSigCombinePartialSig(MultiSigCombinePartialSig),
    MultiSigCombinePartialSigLegacy(MultiSigCombinePartialSigLegacyOutput),
    PrivateKeyBase64(PrivateKeyBase64),
    Show(Key),
    Sign(SignData),
    SignKMS(SerializedSig),
    ZkLoginSignAndExecuteTx(ZkLoginSignAndExecuteTx),
    ZkLoginInsecureSignPersonalMessage(ZkLoginInsecureSignPersonalMessage),
    ZkLoginSigVerify(ZkLoginSigVerifyResponse),
}

impl KeyToolCommand {
    pub async fn execute(self, keystore: &mut Keystore) -> Result<CommandOutput, anyhow::Error> {
        let cmd_result = Ok(match self {
            KeyToolCommand::Alias {
                old_alias,
                new_alias,
            } => {
                let new_alias = keystore.update_alias(&old_alias, new_alias.as_deref())?;
                CommandOutput::Alias(AliasUpdate {
                    old_alias,
                    new_alias,
                })
            }
            KeyToolCommand::Convert { value } => {
                let result = convert_private_key_to_bech32(value)?;
                CommandOutput::Convert(result)
            }

            KeyToolCommand::DecodeMultiSig { multisig, tx_bytes } => {
                let pks = multisig.get_pk().pubkeys();
                let sigs = multisig.get_sigs();
                let bitmap = multisig.get_indices()?;
                let address = IotaAddress::from(multisig.get_pk());

                let pub_keys = pks
                    .iter()
                    .map(|(pk, w)| MultiSigOutput {
                        address: (pk).into(),
                        public_base64_key: pk.encode_base64(),
                        weight: *w,
                    })
                    .collect::<Vec<MultiSigOutput>>();

                let threshold = *multisig.get_pk().threshold() as usize;

                let mut output = DecodedMultiSigOutput {
                    multisig_address: address,
                    participating_keys_signatures: vec![],
                    pub_keys,
                    threshold,
                    transaction_result: "".to_string(),
                };

                for (sig, i) in sigs.iter().zip(bitmap) {
                    let (pk, w) = pks
                        .get(i as usize)
                        .ok_or(anyhow!("Invalid public keys index".to_string()))?;
                    output.participating_keys_signatures.push(DecodedMultiSig {
                        public_base64_key: pk.encode_base64().clone(),
                        sig_base64: Base64::encode(sig.as_ref()),
                        weight: w.to_string(),
                    })
                }

                if tx_bytes.is_some() {
                    let tx_bytes = Base64::decode(&tx_bytes.unwrap())
                        .map_err(|e| anyhow!("Invalid base64 tx bytes: {:?}", e))?;
                    let tx_data: TransactionData = bcs::from_bytes(&tx_bytes)?;
                    let s = GenericSignature::MultiSig(multisig);
                    let res = s.verify_authenticator(
                        &IntentMessage::new(Intent::iota_transaction(), tx_data),
                        address,
                        None,
                        &VerifyParams::default(),
                    );
                    output.transaction_result = format!("{:?}", res);
                };

                CommandOutput::DecodeMultiSig(output)
            }

            KeyToolCommand::DecodeOrVerifyTx { tx_bytes, sig } => {
                let tx_bytes = Base64::decode(&tx_bytes)
                    .map_err(|e| anyhow!("Invalid base64 key: {:?}", e))?;
                let tx_data: TransactionData = bcs::from_bytes(&tx_bytes)?;
                match sig {
                    None => CommandOutput::DecodeOrVerifyTx(DecodeOrVerifyTxOutput {
                        tx: tx_data,
                        result: None,
                    }),
                    Some(s) => {
                        let res = s.verify_authenticator(
                            &IntentMessage::new(Intent::iota_transaction(), tx_data.clone()),
                            tx_data.sender(),
                            None,
                            &VerifyParams::default(),
                        );
                        CommandOutput::DecodeOrVerifyTx(DecodeOrVerifyTxOutput {
                            tx: tx_data,
                            result: Some(res),
                        })
                    }
                }
            }
            KeyToolCommand::Generate {
                key_scheme,
                derivation_path,
                word_length,
            } => match key_scheme {
                SignatureScheme::BLS12381 => {
                    let (iota_address, kp) = get_authority_key_pair();
                    let file_name = format!("bls-{iota_address}.key");
                    write_authority_keypair_to_file(&kp, file_name)?;
                    CommandOutput::Generate(Key {
                        alias: None,
                        iota_address,
                        public_base64_key: kp.public().encode_base64(),
                        key_scheme: key_scheme.to_string(),
                        flag: SignatureScheme::BLS12381.flag(),
                        mnemonic: None,
                        peer_id: None,
                    })
                }
                _ => {
                    let (iota_address, ikp, _scheme, phrase) =
                        generate_new_key(key_scheme, derivation_path, word_length)?;
                    let file = format!("{iota_address}.key");
                    write_keypair_to_file(&ikp, file)?;
                    let mut key = Key::from(&ikp);
                    key.mnemonic = Some(phrase);
                    CommandOutput::Generate(key)
                }
            },

            KeyToolCommand::Import {
                alias,
                input_string,
                key_scheme,
                derivation_path,
            } => {
                if Hex::decode(&input_string).is_ok() {
                    return Err(anyhow!(
                        "Iota Keystore and Iota Wallet no longer support importing 
                    private key as Hex, if you are sure your private key is encoded in Hex, use 
                    `iota keytool convert $HEX` to convert first then import the Bech32 encoded 
                    private key starting with `iotaprivkey`."
                    ));
                }

                match IotaKeyPair::decode(&input_string) {
                    Ok(ikp) => {
                        info!("Importing Bech32 encoded private key to keystore");
                        let key = Key::from(&ikp);
                        keystore.add_key(alias, ikp)?;
                        CommandOutput::Import(key)
                    }
                    Err(_) => {
                        info!("Importing mnemonic to keystore");
                        let mut iota_address = keystore.import_from_mnemonic(
                            &input_string,
                            key_scheme,
<<<<<<< HEAD
                            derivation_path.clone(),
                        );
                        if iota_address.is_err() {
                            if let Ok(seed) = Hex::decode(&input_string) {
                                info!("Importing mnemonic to keystore failed, importing from seed now");
                                iota_address = keystore.import_from_seed(&seed, key_scheme, derivation_path);
                            }
                        }

                        let skp = keystore.get_key(&iota_address?)?;
                        let key = Key::from(skp);
=======
                            derivation_path,
                        )?;
                        let ikp = keystore.get_key(&iota_address)?;
                        let key = Key::from(ikp);
>>>>>>> 2bc31630
                        CommandOutput::Import(key)
                    }
                }
            }
            KeyToolCommand::Export { key_identity } => {
                let address = get_identity_address_from_keystore(key_identity, keystore)?;
                let ikp = keystore.get_key(&address)?;
                let key = ExportedKey {
                    exported_private_key: ikp
                        .encode()
                        .map_err(|_| anyhow!("Cannot decode keypair"))?,
                    key: Key::from(ikp),
                };
                CommandOutput::Export(key)
            }
            KeyToolCommand::List { sort_by_alias } => {
                let mut keys = keystore
                    .keys()
                    .into_iter()
                    .map(|pk| {
                        let mut key = Key::from(pk);
                        key.alias = keystore.get_alias_by_address(&key.iota_address).ok();
                        key
                    })
                    .collect::<Vec<Key>>();
                if sort_by_alias {
                    keys.sort_unstable();
                }
                CommandOutput::List(keys)
            }

            KeyToolCommand::LoadKeypair { file } => {
                let output = match read_keypair_from_file(&file) {
                    Ok(keypair) => {
                        // Account keypair is encoded with the key scheme flag {},
                        // and network and worker keypair are not.
                        let network_worker_keypair = match &keypair {
                            IotaKeyPair::Ed25519(kp) => kp.encode_base64(),
                            IotaKeyPair::Secp256k1(kp) => kp.encode_base64(),
                            IotaKeyPair::Secp256r1(kp) => kp.encode_base64(),
                        };
                        KeypairData {
                            account_keypair: keypair.encode_base64(),
                            network_keypair: Some(network_worker_keypair.clone()),
                            worker_keypair: Some(network_worker_keypair),
                            key_scheme: keypair.public().scheme().to_string(),
                        }
                    }
                    Err(_) => {
                        // Authority keypair file is not stored with the flag, it will try read as
                        // BLS keypair..
                        match read_authority_keypair_from_file(&file) {
                            Ok(keypair) => KeypairData {
                                account_keypair: keypair.encode_base64(),
                                network_keypair: None,
                                worker_keypair: None,
                                key_scheme: SignatureScheme::BLS12381.to_string(),
                            },
                            Err(e) => {
                                return Err(anyhow!(format!(
                                    "Failed to read keypair at path {:?} err: {:?}",
                                    file, e
                                )));
                            }
                        }
                    }
                };
                CommandOutput::LoadKeypair(output)
            }

            KeyToolCommand::MultiSigAddress {
                threshold,
                pks,
                weights,
            } => {
                let multisig_pk = MultiSigPublicKey::new(pks.clone(), weights.clone(), threshold)?;
                let address: IotaAddress = (&multisig_pk).into();
                let mut output = MultiSigAddress {
                    multisig_address: address.to_string(),
                    multisig: vec![],
                };

                for (pk, w) in pks.into_iter().zip(weights.into_iter()) {
                    output.multisig.push(MultiSigOutput {
                        address: Into::<IotaAddress>::into(&pk),
                        public_base64_key: pk.encode_base64(),
                        weight: w,
                    });
                }
                CommandOutput::MultiSigAddress(output)
            }

            KeyToolCommand::MultiSigCombinePartialSig {
                sigs,
                pks,
                weights,
                threshold,
            } => {
                let multisig_pk = MultiSigPublicKey::new(pks, weights, threshold)?;
                let address: IotaAddress = (&multisig_pk).into();
                let multisig = MultiSig::combine(sigs, multisig_pk)?;
                let generic_sig: GenericSignature = multisig.into();
                let multisig_serialized = generic_sig.encode_base64();
                CommandOutput::MultiSigCombinePartialSig(MultiSigCombinePartialSig {
                    multisig_address: address,
                    multisig_parsed: generic_sig,
                    multisig_serialized,
                })
            }

            KeyToolCommand::MultiSigCombinePartialSigLegacy {
                sigs,
                pks,
                weights,
                threshold,
            } => {
                let multisig_pk_legacy =
                    MultiSigPublicKeyLegacy::new(pks.clone(), weights.clone(), threshold)?;
                let multisig_pk = MultiSigPublicKey::new(pks, weights, threshold)?;
                let address: IotaAddress = (&multisig_pk).into();
                let multisig = MultiSigLegacy::combine(sigs, multisig_pk_legacy)?;
                let generic_sig: GenericSignature = multisig.into();
                let multisig_legacy_serialized = generic_sig.encode_base64();

                CommandOutput::MultiSigCombinePartialSigLegacy(
                    MultiSigCombinePartialSigLegacyOutput {
                        multisig_address: address,
                        multisig_legacy_parsed: generic_sig,
                        multisig_legacy_serialized,
                    },
                )
            }

            KeyToolCommand::Show { file } => {
                let res = read_keypair_from_file(&file);
                match res {
                    Ok(ikp) => {
                        let key = Key::from(&ikp);
                        CommandOutput::Show(key)
                    }
                    Err(_) => match read_authority_keypair_from_file(&file) {
                        Ok(keypair) => {
                            let public_base64_key = keypair.public().encode_base64();
                            CommandOutput::Show(Key {
                                alias: None, // alias does not get stored in key files
                                iota_address: (keypair.public()).into(),
                                public_base64_key,
                                key_scheme: SignatureScheme::BLS12381.to_string(),
                                flag: SignatureScheme::BLS12381.flag(),
                                peer_id: None,
                                mnemonic: None,
                            })
                        }
                        Err(e) => CommandOutput::Error(format!(
                            "Failed to read keypair at path {:?}, err: {e}",
                            file
                        )),
                    },
                }
            }

            KeyToolCommand::Sign {
                address,
                data,
                intent,
            } => {
                let address = get_identity_address_from_keystore(address, keystore)?;
                let intent = intent.unwrap_or_else(Intent::iota_transaction);
                let intent_clone = intent.clone();
                let msg: TransactionData =
                    bcs::from_bytes(&Base64::decode(&data).map_err(|e| {
                        anyhow!("Cannot deserialize data as TransactionData {:?}", e)
                    })?)?;
                let intent_msg = IntentMessage::new(intent, msg);
                let raw_intent_msg: String = Base64::encode(bcs::to_bytes(&intent_msg)?);
                let mut hasher = DefaultHash::default();
                hasher.update(bcs::to_bytes(&intent_msg)?);
                let digest = hasher.finalize().digest;
                let iota_signature =
                    keystore.sign_secure(&address, &intent_msg.value, intent_msg.intent)?;
                CommandOutput::Sign(SignData {
                    iota_address: address,
                    raw_tx_data: data,
                    intent: intent_clone,
                    raw_intent_msg,
                    digest: Base64::encode(digest),
                    iota_signature: iota_signature.encode_base64(),
                })
            }

            KeyToolCommand::SignKMS {
                data,
                keyid,
                intent,
                base64pk,
            } => {
                // Currently only supports secp256k1 keys
                let pk_owner = PublicKey::decode_base64(&base64pk)
                    .map_err(|e| anyhow!("Invalid base64 key: {:?}", e))?;
                let address_owner = IotaAddress::from(&pk_owner);
                info!("Address For Corresponding KMS Key: {}", address_owner);
                info!("Raw tx_bytes to execute: {}", data);
                let intent = intent.unwrap_or_else(Intent::iota_transaction);
                info!("Intent: {:?}", intent);
                let msg: TransactionData =
                    bcs::from_bytes(&Base64::decode(&data).map_err(|e| {
                        anyhow!("Cannot deserialize data as TransactionData {:?}", e)
                    })?)?;
                let intent_msg = IntentMessage::new(intent, msg);
                info!(
                    "Raw intent message: {:?}",
                    Base64::encode(bcs::to_bytes(&intent_msg)?)
                );
                let mut hasher = DefaultHash::default();
                hasher.update(bcs::to_bytes(&intent_msg)?);
                let digest = hasher.finalize().digest;
                info!("Digest to sign: {:?}", Base64::encode(digest));

                // Set up the KMS client in default region.
                let config = aws_config::from_env().load().await;
                let kms = KmsClient::new(&config);

                // Sign the message, normalize the signature and then compacts it
                // serialize_compact is loaded as bytes for Secp256k1Sinaturere
                let response = kms
                    .sign()
                    .key_id(keyid)
                    .message_type(MessageType::Raw)
                    .message(Blob::new(digest))
                    .signing_algorithm(SigningAlgorithmSpec::EcdsaSha256)
                    .send()
                    .await?;
                let sig_bytes_der = response
                    .signature
                    .expect("Requires Asymmetric Key Generated in KMS");

                let mut external_sig = Secp256k1Sig::from_der(sig_bytes_der.as_ref())?;
                external_sig.normalize_s();
                let sig_compact = external_sig.serialize_compact();

                let mut serialized_sig = vec![SignatureScheme::Secp256k1.flag()];
                serialized_sig.extend_from_slice(&sig_compact);
                serialized_sig.extend_from_slice(pk_owner.as_ref());
                let serialized_sig = Base64::encode(&serialized_sig);
                CommandOutput::SignKMS(SerializedSig {
                    serialized_sig_base64: serialized_sig,
                })
            }

            KeyToolCommand::Unpack { keypair } => {
                let keypair = IotaKeyPair::decode_base64(&keypair)
                    .map_err(|_| anyhow!("Invalid Base64 encode keypair"))?;

                let key = Key::from(&keypair);
                let path_str = format!("{}.key", key.iota_address).to_lowercase();
                let path = Path::new(&path_str);
                let out_str = format!(
                    "address: {}\nkeypair: {}\nflag: {}",
                    key.iota_address,
                    keypair.encode_base64(),
                    key.flag
                );
                fs::write(path, out_str).unwrap();
                CommandOutput::Show(key)
            }

            KeyToolCommand::ZkLoginInsecureSignPersonalMessage { data } => {
                let msg = PersonalMessage {
                    message: data.as_bytes().to_vec(),
                };
                let intent_msg = IntentMessage::new(Intent::personal_message(), msg.clone());

                let ikp =
                    IotaKeyPair::Ed25519(Ed25519KeyPair::generate(&mut StdRng::from_seed([0; 32])));
                let s = Signature::new_secure(&intent_msg, &ikp);

                let sig = GenericSignature::ZkLoginAuthenticator(ZkLoginAuthenticator::new(
                    get_zklogin_inputs(), // this is for the fixed keypair
                    10,
                    s,
                ));
                CommandOutput::ZkLoginInsecureSignPersonalMessage(
                    ZkLoginInsecureSignPersonalMessage {
                        sig: Base64::encode(sig.as_bytes()),
                        bytes: Base64::encode(bcs::to_bytes(&msg).unwrap()),
                    },
                )
            }
            KeyToolCommand::ZkLoginSignAndExecuteTx {
                max_epoch,
                network,
                fixed,
                test_multisig,
                sign_with_sk,
            } => {
                let ikp = if fixed {
                    IotaKeyPair::Ed25519(Ed25519KeyPair::generate(&mut StdRng::from_seed([0; 32])))
                } else {
                    IotaKeyPair::Ed25519(Ed25519KeyPair::generate(&mut rand::thread_rng()))
                };
                println!("Ephemeral keypair: {:?}", ikp.encode());
                let pk = ikp.public();
                let ephemeral_key_identifier: IotaAddress = (&ikp.public()).into();
                println!("Ephemeral key identifier: {ephemeral_key_identifier}");
                keystore.add_key(None, ikp)?;

                let mut eph_pk_bytes = vec![pk.flag()];
                eph_pk_bytes.extend(pk.as_ref());
                let kp_bigint = BigUint::from_bytes_be(&eph_pk_bytes);
                println!("Ephemeral pubkey (BigInt): {:?}", kp_bigint);

                let jwt_randomness = if fixed {
                    "100681567828351849884072155819400689117".to_string()
                } else {
                    let random_bytes = rand::thread_rng().gen::<[u8; 16]>();
                    let jwt_random_bytes = BigUint::from_bytes_be(&random_bytes);
                    jwt_random_bytes.to_string()
                };
                println!("Jwt randomness: {jwt_randomness}");
                let url = get_oidc_url(
                    OIDCProvider::Google,
                    &eph_pk_bytes,
                    max_epoch,
                    "25769832374-famecqrhe2gkebt5fvqms2263046lj96.apps.googleusercontent.com",
                    "https://iota.io/",
                    &jwt_randomness,
                )?;
                let url_2 = get_oidc_url(
                    OIDCProvider::Twitch,
                    &eph_pk_bytes,
                    max_epoch,
                    "rs1bh065i9ya4ydvifixl4kss0uhpt",
                    "https://iota.io/",
                    &jwt_randomness,
                )?;
                let url_3 = get_oidc_url(
                    OIDCProvider::Facebook,
                    &eph_pk_bytes,
                    max_epoch,
                    "233307156352917",
                    "https://iota.io/",
                    &jwt_randomness,
                )?;
                let url_4 = get_oidc_url(
                    OIDCProvider::Kakao,
                    &eph_pk_bytes,
                    max_epoch,
                    "aa6bddf393b54d4e0d42ae0014edfd2f",
                    "https://iota.io/",
                    &jwt_randomness,
                )?;
                let url_5 = get_token_exchange_url(
                    OIDCProvider::Kakao,
                    "aa6bddf393b54d4e0d42ae0014edfd2f",
                    "https://iota.io/",
                    "$YOUR_AUTH_CODE",
                    "", // not needed
                )?;
                let url_6 = get_oidc_url(
                    OIDCProvider::Apple,
                    &eph_pk_bytes,
                    max_epoch,
                    "nl.digkas.wallet.client",
                    "https://iota.io/",
                    &jwt_randomness,
                )?;
                let url_7 = get_oidc_url(
                    OIDCProvider::Slack,
                    &eph_pk_bytes,
                    max_epoch,
                    "2426087588661.5742457039348",
                    "https://iota.io/",
                    &jwt_randomness,
                )?;
                let url_8 = get_token_exchange_url(
                    OIDCProvider::Slack,
                    "2426087588661.5742457039348",
                    "https://iota.io/",
                    "$YOUR_AUTH_CODE",
                    "39b955a118f2f21110939bf3dff1de90",
                )?;
                println!("Visit URL (Google): {url}");
                println!("Visit URL (Twitch): {url_2}");
                println!("Visit URL (Facebook): {url_3}");
                println!("Visit URL (Kakao): {url_4}");
                println!("Token exchange URL (Kakao): {url_5}");
                println!("Visit URL (Apple): {url_6}");
                println!("Visit URL (Slack): {url_7}");
                println!("Token exchange URL (Slack): {url_8}");

                println!(
                    "Finish login and paste the entire URL here (e.g. https://iota.io/#id_token=...):"
                );

                let parsed_token = read_cli_line()?;
                let tx_digest = perform_zk_login_test_tx(
                    &parsed_token,
                    max_epoch,
                    &jwt_randomness,
                    &kp_bigint.to_string(),
                    ephemeral_key_identifier,
                    keystore,
                    &network,
                    test_multisig,
                    sign_with_sk,
                )
                .await?;
                CommandOutput::ZkLoginSignAndExecuteTx(ZkLoginSignAndExecuteTx { tx_digest })
            }
            KeyToolCommand::ZkLoginEnterToken {
                parsed_token,
                max_epoch,
                jwt_randomness,
                kp_bigint,
                ephemeral_key_identifier,
                network,
                test_multisig,
                sign_with_sk,
            } => {
                let tx_digest = perform_zk_login_test_tx(
                    &parsed_token,
                    max_epoch,
                    &jwt_randomness,
                    &kp_bigint,
                    ephemeral_key_identifier,
                    keystore,
                    &network,
                    test_multisig,
                    sign_with_sk,
                )
                .await?;
                CommandOutput::ZkLoginSignAndExecuteTx(ZkLoginSignAndExecuteTx { tx_digest })
            }

            KeyToolCommand::ZkLoginSigVerify {
                sig,
                bytes,
                intent_scope,
                curr_epoch,
                network,
            } => {
                match GenericSignature::from_bytes(
                    &Base64::decode(&sig).map_err(|e| anyhow!("Invalid base64 sig: {:?}", e))?,
                )? {
                    GenericSignature::ZkLoginAuthenticator(zk) => {
                        if bytes.is_none() || curr_epoch.is_none() {
                            return Ok(CommandOutput::ZkLoginSigVerify(ZkLoginSigVerifyResponse {
                                data: None,
                                parsed: Some(serde_json::to_string(&zk)?),
                                res: None,
                                jwks: None,
                            }));
                        }

                        let client = reqwest::Client::new();
                        let provider = OIDCProvider::from_iss(zk.get_iss())
                            .map_err(|_| anyhow!("Invalid iss"))?;
                        let jwks = fetch_jwks(&provider, &client).await?;
                        let parsed: ImHashMap<JwkId, JWK> = jwks.clone().into_iter().collect();
                        let env = match network.as_str() {
                            "devnet" | "localnet" => ZkLoginEnv::Test,
                            "mainnet" | "testnet" => ZkLoginEnv::Prod,
                            _ => return Err(anyhow!("Invalid network")),
                        };
                        let aux_verify_data = VerifyParams::new(parsed, vec![], env, true, true);

                        let (serialized, res) = match IntentScope::try_from(intent_scope)
                            .map_err(|_| anyhow!("Invalid scope"))?
                        {
                            IntentScope::TransactionData => {
                                let tx_data: TransactionData = bcs::from_bytes(
                                    &Base64::decode(&bytes.unwrap())
                                        .map_err(|e| anyhow!("Invalid base64 tx data: {:?}", e))?,
                                )?;

                                let res = zk.verify_authenticator(
                                    &IntentMessage::new(
                                        Intent::iota_transaction(),
                                        tx_data.clone(),
                                    ),
                                    tx_data.execution_parts().1,
                                    Some(curr_epoch.unwrap()),
                                    &aux_verify_data,
                                );
                                (serde_json::to_string(&tx_data)?, res)
                            }
                            IntentScope::PersonalMessage => {
                                let data: PersonalMessage = bcs::from_bytes(
                                    &Base64::decode(&bytes.unwrap()).map_err(|e| {
                                        anyhow!("Invalid base64 personal message data: {:?}", e)
                                    })?,
                                )?;

                                let res = zk.verify_authenticator(
                                    &IntentMessage::new(Intent::personal_message(), data.clone()),
                                    (&zk).try_into()?,
                                    Some(curr_epoch.unwrap()),
                                    &aux_verify_data,
                                );
                                (serde_json::to_string(&data)?, res)
                            }
                            _ => return Err(anyhow!("Invalid intent scope")),
                        };
                        CommandOutput::ZkLoginSigVerify(ZkLoginSigVerifyResponse {
                            data: Some(serialized),
                            parsed: Some(serde_json::to_string(&zk)?),
                            jwks: Some(serde_json::to_string(&jwks)?),
                            res: Some(res),
                        })
                    }
                    _ => CommandOutput::Error("Not a zkLogin signature".to_string()),
                }
            }
        });

        cmd_result
    }
}

pub async fn fetch_jwks(
    provider: &OIDCProvider,
    client: &reqwest::Client,
) -> Result<Vec<(JwkId, JWK)>, FastCryptoError> {
    let response = client
        .get(provider.get_config().jwk_endpoint)
        .send()
        .await
        .map_err(|e| {
            FastCryptoError::GeneralError(format!(
                "Failed to get JWK {:?} {:?}",
                e.to_string(),
                provider
            ))
        })?;
    let bytes = response.bytes().await.map_err(|e| {
        FastCryptoError::GeneralError(format!(
            "Failed to get bytes {:?} {:?}",
            e.to_string(),
            provider
        ))
    })?;
    fastcrypto_zkp::bn254::zk_login::parse_jwks(&bytes, provider)
}

impl From<&IotaKeyPair> for Key {
    fn from(ikp: &IotaKeyPair) -> Self {
        Key::from(ikp.public())
    }
}

impl From<PublicKey> for Key {
    fn from(pk: PublicKey) -> Self {
        Key {
            alias: None, // this is retrieved later
            iota_address: IotaAddress::from(&pk),
            public_base64_key: pk.encode_base64(),
            key_scheme: pk.scheme().to_string(),
            mnemonic: None,
            flag: pk.flag(),
            peer_id: anemo_styling(&pk),
        }
    }
}

impl Display for CommandOutput {
    fn fmt(&self, formatter: &mut Formatter<'_>) -> std::fmt::Result {
        match self {
            CommandOutput::Alias(update) => {
                write!(
                    formatter,
                    "Old alias {} was updated to {}",
                    update.old_alias, update.new_alias
                )
            }
            // Sign needs to be manually built because we need to wrap the very long
            // rawTxData string and rawIntentMsg strings into multiple rows due to
            // their lengths, which we cannot do with a JsonTable
            CommandOutput::Sign(data) => {
                let intent_table = json_to_table(&json!(&data.intent))
                    .with(tabled::settings::Style::rounded().horizontals([]))
                    .to_string();

                let mut builder = Builder::default();
                builder
                    .set_header([
                        "iotaSignature",
                        "digest",
                        "rawIntentMsg",
                        "intent",
                        "rawTxData",
                        "iotaAddress",
                    ])
                    .push_record([
                        &data.iota_signature,
                        &data.digest,
                        &data.raw_intent_msg,
                        &intent_table,
                        &data.raw_tx_data,
                        &data.iota_address.to_string(),
                    ]);
                let mut table = builder.build();
                table.with(Rotate::Left);
                table.with(tabled::settings::Style::rounded().horizontals([]));
                table.with(Modify::new(Rows::new(0..)).with(Width::wrap(160).keep_words()));
                write!(formatter, "{}", table)
            }
            _ => {
                let json_obj = json![self];
                let mut table = json_to_table(&json_obj);
                let style = tabled::settings::Style::rounded().horizontals([]);
                table.with(style);
                table.array_orientation(Orientation::Column);
                write!(formatter, "{}", table)
            }
        }
    }
}

impl CommandOutput {
    pub fn print(&self, pretty: bool) {
        let line = if pretty {
            format!("{self}")
        } else {
            format!("{:?}", self)
        };
        // Log line by line
        for line in line.lines() {
            // Logs write to a file on the side.  Print to stdout and also log to file, for
            // tests to pass.
            println!("{line}");
            info!("{line}")
        }
    }
}

// when --json flag is used, any output result is transformed into a JSON pretty
// string and sent to std output
impl Debug for CommandOutput {
    fn fmt(&self, f: &mut Formatter<'_>) -> std::fmt::Result {
        match serde_json::to_string_pretty(self) {
            Ok(json) => write!(f, "{json}"),
            Err(err) => write!(f, "Error serializing JSON: {err}"),
        }
    }
}

/// Converts legacy formatted private key to 33 bytes bech32 encoded private key
/// or vice versa. It can handle:
/// 1) Hex encoded 32 byte private key (assumes scheme is Ed25519), this is the
///    legacy wallet format
/// 2) Base64 encoded 32 bytes private key (assumes scheme is Ed25519)
/// 3) Base64 encoded 33 bytes private key with flag.
/// 4) Bech32 encoded 33 bytes private key with flag.
fn convert_private_key_to_bech32(value: String) -> Result<ConvertOutput, anyhow::Error> {
    let ikp = match IotaKeyPair::decode(&value) {
        Ok(s) => s,
        Err(_) => match Hex::decode(&value) {
            Ok(decoded) => {
                if decoded.len() != 32 {
                    return Err(anyhow!(format!(
                        "Invalid private key length, expected 32 but got {}",
                        decoded.len()
                    )));
                }
                IotaKeyPair::Ed25519(Ed25519KeyPair::from_bytes(&decoded)?)
            }
            Err(_) => match IotaKeyPair::decode_base64(&value) {
                Ok(ikp) => ikp,
                Err(_) => match Ed25519KeyPair::decode_base64(&value) {
                    Ok(kp) => IotaKeyPair::Ed25519(kp),
                    Err(_) => return Err(anyhow!("Invalid private key encoding")),
                },
            },
        },
    };

    Ok(ConvertOutput {
        bech32_with_flag: ikp.encode().map_err(|_| anyhow!("Cannot encode keypair"))?,
        base64_with_flag: ikp.encode_base64(),
        hex_without_flag: Hex::encode(&ikp.to_bytes()[1..]),
        scheme: ikp.public().scheme().to_string(),
    })
}

fn anemo_styling(pk: &PublicKey) -> Option<String> {
    if let PublicKey::Ed25519(public_key) = pk {
        Some(anemo::PeerId(public_key.0).to_string())
    } else {
        None
    }
}<|MERGE_RESOLUTION|>--- conflicted
+++ resolved
@@ -652,24 +652,16 @@
                         let mut iota_address = keystore.import_from_mnemonic(
                             &input_string,
                             key_scheme,
-<<<<<<< HEAD
-                            derivation_path.clone(),
-                        );
+                            derivation_path,
+                        )?;
                         if iota_address.is_err() {
                             if let Ok(seed) = Hex::decode(&input_string) {
                                 info!("Importing mnemonic to keystore failed, importing from seed now");
                                 iota_address = keystore.import_from_seed(&seed, key_scheme, derivation_path);
                             }
                         }
-
-                        let skp = keystore.get_key(&iota_address?)?;
-                        let key = Key::from(skp);
-=======
-                            derivation_path,
-                        )?;
                         let ikp = keystore.get_key(&iota_address)?;
                         let key = Key::from(ikp);
->>>>>>> 2bc31630
                         CommandOutput::Import(key)
                     }
                 }
