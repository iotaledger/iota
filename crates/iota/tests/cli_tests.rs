--- conflicted
+++ resolved
@@ -4100,7 +4100,86 @@
 }
 
 #[sim_test]
-<<<<<<< HEAD
+async fn test_balance() -> Result<(), anyhow::Error> {
+    let mut test_cluster = TestClusterBuilder::new().build().await;
+
+    let context = &mut test_cluster.wallet;
+
+    let balance_result = IotaClientCommands::Balance {
+        address: None,
+        coin_type: None,
+        with_coins: false,
+    }
+    .execute(context)
+    .await?;
+
+    if let IotaClientCommandResult::Balance(ordered_coins_iota_first, with_coins) = balance_result {
+        // The address has by default one coin object
+        assert_eq!(ordered_coins_iota_first.len(), 1);
+        assert!(!with_coins, "response should be without coins");
+    } else {
+        unreachable!("Invalid response");
+    }
+
+    Ok(())
+}
+
+#[sim_test]
+async fn test_faucet() -> Result<(), anyhow::Error> {
+    let test_cluster = TestClusterBuilder::new()
+        .with_fullnode_rpc_port(9000)
+        .build()
+        .await;
+
+    let context = test_cluster.wallet;
+
+    let tmp = tempfile::tempdir().unwrap();
+    let prom_registry = prometheus::Registry::new();
+    let config = iota_faucet::FaucetConfig::default();
+
+    let prometheus_registry = prometheus::Registry::new();
+    let app_state = std::sync::Arc::new(iota_faucet::AppState {
+        faucet: iota_faucet::SimpleFaucet::new(
+            context,
+            &prometheus_registry,
+            &tmp.path().join("faucet.wal"),
+            config.clone(),
+        )
+        .await
+        .unwrap(),
+        config,
+    });
+    tokio::spawn(async move { iota_faucet::start_faucet(app_state, 10, &prom_registry).await });
+
+    // Wait for the faucet to be up
+    sleep(Duration::from_secs(1)).await;
+
+    let wallet_config = tmp.path().join("walletconfig");
+    let mut keystore = iota_keys::keystore::FileBasedKeystore::new(&tmp.path().join("keystore"))?;
+    keystore
+        .generate_and_add_new_key(SignatureScheme::ED25519, None, None, None)
+        .unwrap();
+    let mut client_config = IotaClientConfig::new(keystore.into());
+    client_config.add_env(iota_sdk::iota_client_config::IotaEnv::localnet());
+    client_config.save(&wallet_config)?;
+    let mut context = WalletContext::new(&wallet_config, None, None)?;
+
+    let faucet_result = IotaClientCommands::Faucet {
+        address: None,
+        url: Some("http://127.0.0.1:5003/gas".to_string()),
+    }
+    .execute(&mut context)
+    .await?;
+
+    if let IotaClientCommandResult::NoOutput = faucet_result {
+    } else {
+        unreachable!("Invalid response");
+    };
+
+    Ok(())
+}
+
+#[sim_test]
 async fn test_call_command_emit_args() -> Result<(), anyhow::Error> {
     // Publish the package
     move_package::package_hooks::register_package_hooks(Box::new(IotaPackageHooks));
@@ -4137,22 +4216,10 @@
         skip_dependency_verification: false,
         with_unpublished_dependencies: false,
         opts: OptsWithGas::for_testing(Some(gas_obj_id), rgp * TEST_ONLY_GAS_UNIT_FOR_PUBLISH),
-=======
-async fn test_balance() -> Result<(), anyhow::Error> {
-    let mut test_cluster = TestClusterBuilder::new().build().await;
-
-    let context = &mut test_cluster.wallet;
-
-    let balance_result = IotaClientCommands::Balance {
-        address: None,
-        coin_type: None,
-        with_coins: false,
->>>>>>> e3910d4c
-    }
-    .execute(context)
-    .await?;
-
-<<<<<<< HEAD
+    }
+    .execute(context)
+    .await?;
+
     let effects = match resp {
         IotaClientCommandResult::TransactionBlock(response) => response.effects.unwrap(),
         _ => panic!("Expected TransactionBlock response"),
@@ -4256,70 +4323,6 @@
     } else {
         panic!("Transaction block response is None");
     }
-=======
-    if let IotaClientCommandResult::Balance(ordered_coins_iota_first, with_coins) = balance_result {
-        // The address has by default one coin object
-        assert_eq!(ordered_coins_iota_first.len(), 1);
-        assert!(!with_coins, "response should be without coins");
-    } else {
-        unreachable!("Invalid response");
-    }
-
-    Ok(())
-}
-
-#[sim_test]
-async fn test_faucet() -> Result<(), anyhow::Error> {
-    let test_cluster = TestClusterBuilder::new()
-        .with_fullnode_rpc_port(9000)
-        .build()
-        .await;
-
-    let context = test_cluster.wallet;
-
-    let tmp = tempfile::tempdir().unwrap();
-    let prom_registry = prometheus::Registry::new();
-    let config = iota_faucet::FaucetConfig::default();
-
-    let prometheus_registry = prometheus::Registry::new();
-    let app_state = std::sync::Arc::new(iota_faucet::AppState {
-        faucet: iota_faucet::SimpleFaucet::new(
-            context,
-            &prometheus_registry,
-            &tmp.path().join("faucet.wal"),
-            config.clone(),
-        )
-        .await
-        .unwrap(),
-        config,
-    });
-    tokio::spawn(async move { iota_faucet::start_faucet(app_state, 10, &prom_registry).await });
-
-    // Wait for the faucet to be up
-    sleep(Duration::from_secs(1)).await;
-
-    let wallet_config = tmp.path().join("walletconfig");
-    let mut keystore = iota_keys::keystore::FileBasedKeystore::new(&tmp.path().join("keystore"))?;
-    keystore
-        .generate_and_add_new_key(SignatureScheme::ED25519, None, None, None)
-        .unwrap();
-    let mut client_config = IotaClientConfig::new(keystore.into());
-    client_config.add_env(iota_sdk::iota_client_config::IotaEnv::localnet());
-    client_config.save(&wallet_config)?;
-    let mut context = WalletContext::new(&wallet_config, None, None)?;
-
-    let faucet_result = IotaClientCommands::Faucet {
-        address: None,
-        url: Some("http://127.0.0.1:5003/gas".to_string()),
-    }
-    .execute(&mut context)
-    .await?;
-
-    if let IotaClientCommandResult::NoOutput = faucet_result {
-    } else {
-        unreachable!("Invalid response");
-    };
->>>>>>> e3910d4c
 
     Ok(())
 }