--- conflicted
+++ resolved
@@ -621,11 +621,7 @@
     /// validator
     pub staked_with_validator: Option<IotaAddress>,
     /// Indicates if this allocation should be staked with timelock at genesis
-<<<<<<< HEAD
     /// and contains its timelock_expiration
-=======
-    /// and containe its timelock_expiration
->>>>>>> 6b9b28bb
     pub staked_with_timelock_expiration: Option<u64>,
 }
 
