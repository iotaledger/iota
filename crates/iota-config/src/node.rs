--- conflicted
+++ resolved
@@ -18,8 +18,8 @@
     base_types::IotaAddress,
     committee::EpochId,
     crypto::{
-        AccountKeyPair, AuthorityKeyPair, AuthorityPublicKeyBytes, IotaKeyPair, KeypairTraits,
-        NetworkKeyPair, get_key_pair_from_rng,
+        get_key_pair_from_rng, AccountKeyPair, AuthorityKeyPair, AuthorityPublicKeyBytes,
+        IotaKeyPair, KeypairTraits, NetworkKeyPair,
     },
     messages_checkpoint::CheckpointSequenceNumber,
     multiaddr::Multiaddr,
@@ -34,13 +34,9 @@
 use tracing::info;
 
 use crate::{
-<<<<<<< HEAD
     certificate_deny_config::CertificateDenyConfig, genesis, migration_tx_data,
-=======
-    Config, certificate_deny_config::CertificateDenyConfig, genesis,
->>>>>>> f16c5709
     object_storage_config::ObjectStoreConfig, p2p::P2pConfig,
-    transaction_deny_config::TransactionDenyConfig,
+    transaction_deny_config::TransactionDenyConfig, Config,
 };
 
 // Default max number of concurrent requests served
@@ -131,13 +127,10 @@
     /// and `OnceCell` pointer to a genesis struct.
     pub genesis: Genesis,
 
-<<<<<<< HEAD
     pub migration_tx_data: MigrationTxData,
 
-=======
     /// Configuration for pruning of the authority store, to define when
     /// an old data is removed from the storage space.
->>>>>>> f16c5709
     #[serde(default = "default_authority_store_pruning_config")]
     pub authority_store_pruning_config: AuthorityStorePruningConfig,
 
@@ -1190,9 +1183,9 @@
     use fastcrypto::traits::KeyPair;
     use iota_keys::keypair_file::{write_authority_keypair_to_file, write_keypair_to_file};
     use iota_types::crypto::{
-        AuthorityKeyPair, IotaKeyPair, NetworkKeyPair, get_key_pair_from_rng,
+        get_key_pair_from_rng, AuthorityKeyPair, IotaKeyPair, NetworkKeyPair,
     };
-    use rand::{SeedableRng, rngs::StdRng};
+    use rand::{rngs::StdRng, SeedableRng};
 
     use super::Genesis;
     use crate::NodeConfig;
