// Copyright (c) Mysten Labs, Inc.
// Modifications Copyright (c) 2024 IOTA Stiftung
// SPDX-License-Identifier: Apache-2.0

use std::{sync::Arc, time::Duration};

use anyhow::{anyhow, bail};
use async_trait::async_trait;
use futures::{Stream, StreamExt};
use iota_core::authority::AuthorityState;
use iota_json::IotaJsonValue;
use iota_json_rpc_api::{
    cap_page_limit, validate_limit, IndexerApiOpenRpc, IndexerApiServer, JsonRpcMetrics,
    ReadApiServer, QUERY_MAX_RESULT_LIMIT,
};
use iota_json_rpc_types::{
    DynamicFieldPage, EventFilter, EventPage, IotaObjectDataOptions, IotaObjectResponse,
    IotaObjectResponseQuery, IotaTransactionBlockResponse, IotaTransactionBlockResponseQuery,
    ObjectsPage, Page, TransactionBlocksPage, TransactionFilter,
};
use iota_metrics::spawn_monitored_task;
use iota_open_rpc::Module;
use iota_storage::key_value_store::TransactionKeyValueStore;
use iota_types::{
    base_types::{IotaAddress, ObjectID},
    digests::TransactionDigest,
    dynamic_field::DynamicFieldName,
    error::IotaObjectResponseError,
    event::EventID,
};
use jsonrpsee::{
    core::RpcResult, PendingSubscriptionSink, RpcModule, SendTimeoutError, SubscriptionMessage,
};
use move_bytecode_utils::layout::TypeLayoutBuilder;
use move_core_types::language_storage::TypeTag;
use serde::Serialize;
use tokio::sync::{OwnedSemaphorePermit, Semaphore};
use tracing::{debug, instrument};

use crate::{
    authority_state::StateRead,
    error::{Error, IotaRpcInputError},
<<<<<<< HEAD
    logger::FutureWithTracing as _,
    name_service::{Domain, NameRecord, NameServiceConfig, NameServiceError},
=======
    logger::with_tracing,
>>>>>>> cacd35b2
    IotaRpcModule,
};

async fn pipe_from_stream<T: Serialize>(
    pending: PendingSubscriptionSink,
    mut stream: impl Stream<Item = T> + Unpin,
) -> Result<(), anyhow::Error> {
    let sink = pending.accept().await?;

    loop {
        tokio::select! {
            _ = sink.closed() => break Ok(()),
            maybe_item = stream.next() => {
                let Some(item) = maybe_item else {
                    break Ok(());
                };

                let msg = SubscriptionMessage::from_json(&item)?;

                if let Err(e) = sink.send_timeout(msg, Duration::from_secs(60)).await {
                    match e {
                        // The subscription or connection was closed.
                        SendTimeoutError::Closed(_) => break Ok(()),
                        // The subscription send timeout expired
                        // the message is returned and you could save that message
                        // and retry again later.
                        SendTimeoutError::Timeout(_) => break Err(anyhow::anyhow!("Subscription timeout expired")),
                    }
                }
            }
        }
    }
}

pub fn spawn_subscription<S, T>(
    pending: PendingSubscriptionSink,
    rx: S,
    permit: Option<OwnedSemaphorePermit>,
) where
    S: Stream<Item = T> + Unpin + Send + 'static,
    T: Serialize + Send,
{
    spawn_monitored_task!(async move {
        let _permit = permit;
        match pipe_from_stream(pending, rx).await {
            Ok(_) => {
                debug!("Subscription completed.");
            }
            Err(err) => {
                debug!("Subscription failed: {err:?}");
            }
        }
    });
}
const DEFAULT_MAX_SUBSCRIPTIONS: usize = 100;

pub struct IndexerApi<R> {
    state: Arc<dyn StateRead>,
    read_api: R,
    transaction_kv_store: Arc<TransactionKeyValueStore>,
    pub metrics: Arc<JsonRpcMetrics>,
    subscription_semaphore: Arc<Semaphore>,
}

impl<R: ReadApiServer> IndexerApi<R> {
    pub fn new(
        state: Arc<AuthorityState>,
        read_api: R,
        transaction_kv_store: Arc<TransactionKeyValueStore>,
        metrics: Arc<JsonRpcMetrics>,
        max_subscriptions: Option<usize>,
    ) -> Self {
        let max_subscriptions = max_subscriptions.unwrap_or(DEFAULT_MAX_SUBSCRIPTIONS);
        Self {
            state,
            transaction_kv_store,
            read_api,
            metrics,
            subscription_semaphore: Arc::new(Semaphore::new(max_subscriptions)),
        }
    }

    fn extract_values_from_dynamic_field_name(
        &self,
        name: DynamicFieldName,
    ) -> Result<(TypeTag, Vec<u8>), IotaRpcInputError> {
        let DynamicFieldName {
            type_: name_type,
            value,
        } = name;
        let epoch_store = self.state.load_epoch_store_one_call_per_task();
        let layout = TypeLayoutBuilder::build_with_types(&name_type, epoch_store.module_cache())?;
        let iota_json_value = IotaJsonValue::new(value)?;
        let name_bcs_value = iota_json_value.to_bcs_bytes(&layout)?;
        Ok((name_type, name_bcs_value))
    }

    fn acquire_subscribe_permit(&self) -> anyhow::Result<OwnedSemaphorePermit> {
        match self.subscription_semaphore.clone().try_acquire_owned() {
            Ok(p) => Ok(p),
            Err(_) => bail!("Resources exhausted"),
        }
    }
}

#[async_trait]
impl<R: ReadApiServer> IndexerApiServer for IndexerApi<R> {
    #[instrument(skip(self))]
    async fn get_owned_objects(
        &self,
        address: IotaAddress,
        query: Option<IotaObjectResponseQuery>,
        cursor: Option<ObjectID>,
        limit: Option<usize>,
    ) -> RpcResult<ObjectsPage> {
        async move {
            let limit =
                validate_limit(limit, *QUERY_MAX_RESULT_LIMIT).map_err(IotaRpcInputError::from)?;
            self.metrics.get_owned_objects_limit.report(limit as u64);
            let IotaObjectResponseQuery { filter, options } = query.unwrap_or_default();
            let options = options.unwrap_or_default();
            let mut objects =
                self.state
                    .get_owner_objects_with_limit(address, cursor, limit + 1, filter)?;

            // objects here are of size (limit + 1), where the last one is the cursor for
            // the next page
            let has_next_page = objects.len() > limit;
            objects.truncate(limit);
            let next_cursor = objects
                .last()
                .cloned()
                .map_or(cursor, |o_info| Some(o_info.object_id));

            let data = match options.is_not_in_object_info() {
                true => {
                    let object_ids = objects.iter().map(|obj| obj.object_id).collect();
                    self.read_api
                        .multi_get_objects(object_ids, Some(options))
                        .await
                        .map_err(|e| Error::InternalError(anyhow!(e)))?
                }
                false => objects
                    .into_iter()
                    .map(|o_info| IotaObjectResponse::try_from((o_info, options.clone())))
                    .collect::<Result<Vec<IotaObjectResponse>, _>>()?,
            };

            self.metrics
                .get_owned_objects_result_size
                .report(data.len() as u64);
            self.metrics
                .get_owned_objects_result_size_total
                .inc_by(data.len() as u64);
            Ok(Page {
                data,
                next_cursor,
                has_next_page,
            })
        }
        .trace()
        .await
    }

    #[instrument(skip(self))]
    async fn query_transaction_blocks(
        &self,
        query: IotaTransactionBlockResponseQuery,
        // If `Some`, the query will start from the next item after the specified cursor
        cursor: Option<TransactionDigest>,
        limit: Option<usize>,
        descending_order: Option<bool>,
    ) -> RpcResult<TransactionBlocksPage> {
        async move {
            let limit = cap_page_limit(limit);
            self.metrics.query_tx_blocks_limit.report(limit as u64);
            let descending = descending_order.unwrap_or_default();
            let opts = query.options.unwrap_or_default();

            // Retrieve 1 extra item for next cursor
            let mut digests = self
                .state
                .get_transactions(
                    &self.transaction_kv_store,
                    query.filter,
                    cursor,
                    Some(limit + 1),
                    descending,
                )
                .await
                .map_err(Error::from)?;

            // extract next cursor
            let has_next_page = digests.len() > limit;
            digests.truncate(limit);
            let next_cursor = digests.last().cloned().map_or(cursor, Some);

            let data: Vec<IotaTransactionBlockResponse> = if opts.only_digest() {
                digests
                    .into_iter()
                    .map(IotaTransactionBlockResponse::new)
                    .collect()
            } else {
                self.read_api
                    .multi_get_transaction_blocks(digests, Some(opts))
                    .await
                    .map_err(|e| Error::InternalError(anyhow!(e)))?
            };

            self.metrics
                .query_tx_blocks_result_size
                .report(data.len() as u64);
            self.metrics
                .query_tx_blocks_result_size_total
                .inc_by(data.len() as u64);
            Ok(Page {
                data,
                next_cursor,
                has_next_page,
            })
        }
        .trace()
        .await
    }
    #[instrument(skip(self))]
    async fn query_events(
        &self,
        query: EventFilter,
        // exclusive cursor if `Some`, otherwise start from the beginning
        cursor: Option<EventID>,
        limit: Option<usize>,
        descending_order: Option<bool>,
    ) -> RpcResult<EventPage> {
        async move {
            let descending = descending_order.unwrap_or_default();
            let limit = cap_page_limit(limit);
            self.metrics.query_events_limit.report(limit as u64);
            // Retrieve 1 extra item for next cursor
            let mut data = self
                .state
                .query_events(
                    &self.transaction_kv_store,
                    query,
                    cursor,
                    limit + 1,
                    descending,
                )
                .await
                .map_err(Error::from)?;
            let has_next_page = data.len() > limit;
            data.truncate(limit);
            let next_cursor = data.last().map_or(cursor, |e| Some(e.id));
            self.metrics
                .query_events_result_size
                .report(data.len() as u64);
            self.metrics
                .query_events_result_size_total
                .inc_by(data.len() as u64);
            Ok(EventPage {
                data,
                next_cursor,
                has_next_page,
            })
        }
        .trace()
        .await
    }

    #[instrument(skip(self))]
    async fn subscribe_event(&self, sink: PendingSubscriptionSink, filter: EventFilter) {
        let permit = self.acquire_subscribe_permit().ok();
        spawn_subscription(
            sink,
            self.state
                .get_subscription_handler()
                .subscribe_events(filter),
            permit,
        );
    }

    async fn subscribe_transaction(
        &self,
        sink: PendingSubscriptionSink,
        filter: TransactionFilter,
    ) {
        let permit = self.acquire_subscribe_permit().ok();
        spawn_subscription(
            sink,
            self.state
                .get_subscription_handler()
                .subscribe_transactions(filter),
            permit,
        );
    }

    #[instrument(skip(self))]
    async fn get_dynamic_fields(
        &self,
        parent_object_id: ObjectID,
        // If `Some`, the query will start from the next item after the specified cursor
        cursor: Option<ObjectID>,
        limit: Option<usize>,
    ) -> RpcResult<DynamicFieldPage> {
        async move {
            let limit = cap_page_limit(limit);
            self.metrics.get_dynamic_fields_limit.report(limit as u64);
            let mut data = self
                .state
                .get_dynamic_fields(parent_object_id, cursor, limit + 1)
                .map_err(Error::from)?;
            let has_next_page = data.len() > limit;
            data.truncate(limit);
            let next_cursor = data.last().cloned().map_or(cursor, |c| Some(c.0));
            self.metrics
                .get_dynamic_fields_result_size
                .report(data.len() as u64);
            self.metrics
                .get_dynamic_fields_result_size_total
                .inc_by(data.len() as u64);
            Ok(DynamicFieldPage {
                data: data.into_iter().map(|(_, w)| w).collect(),
                next_cursor,
                has_next_page,
            })
        }
        .trace()
        .await
    }

    #[instrument(skip(self))]
    async fn get_dynamic_field_object(
        &self,
        parent_object_id: ObjectID,
        name: DynamicFieldName,
    ) -> RpcResult<IotaObjectResponse> {
        async move {
            let (name_type, name_bcs_value) = self.extract_values_from_dynamic_field_name(name)?;

            let id = self
                .state
                .get_dynamic_field_object_id(parent_object_id, name_type, &name_bcs_value)
                .map_err(Error::from)?;
            // TODO(chris): add options to `get_dynamic_field_object` API as well
            if let Some(id) = id {
                self.read_api
                    .get_object(id, Some(IotaObjectDataOptions::full_content()))
                    .await
                    .map_err(|e| Error::InternalError(anyhow!(e)))
            } else {
                Ok(IotaObjectResponse::new_with_error(
                    IotaObjectResponseError::DynamicFieldNotFound { parent_object_id },
                ))
            }
        }
        .trace()
        .await
    }
<<<<<<< HEAD

    #[instrument(skip(self))]
    async fn resolve_name_service_address(&self, name: String) -> RpcResult<Option<IotaAddress>> {
        async move {
            // prepare the requested domain's field id.
            let domain = name.parse::<Domain>().map_err(Error::from)?;
            let record_id = self.name_service_config.record_field_id(&domain);

            // prepare the parent's field id.
            let parent_domain = domain.parent();
            let parent_record_id = self.name_service_config.record_field_id(&parent_domain);

            let current_timestamp_ms = self.get_latest_checkpoint_timestamp_ms()?;

            // Do these two reads in parallel.
            let mut requests = vec![self.state.get_object(&record_id)];

            // Also add the parent in the DB reads if the requested domain is a subdomain.
            if domain.is_subdomain() {
                requests.push(self.state.get_object(&parent_record_id));
            }

            // Couldn't find a `multi_get_object` for this crate (looks like it uses a k,v
            // db) Always fetching both parent + child at the same time (even
            // for node subdomains), to avoid sequential db reads. We do this
            // because we do not know if the requested domain is a node
            // subdomain or a leaf subdomain, and we can save a trip to the db.
            let mut results = future::try_join_all(requests).await?;

            // Removing without checking vector len, since it is known (== 1 or 2 depending
            // on whether it is a subdomain or not).
            let Some(object) = results.remove(0) else {
                return Ok(None);
            };

            let name_record = NameRecord::try_from(object)?;

            // Handling SLD names & node subdomains is the same (we handle them as `node`
            // records) We check their expiration, and and if not expired,
            // return the target address.
            if !name_record.is_leaf_record() {
                return if !name_record.is_node_expired(current_timestamp_ms) {
                    Ok(name_record.target_address)
                } else {
                    Err(Error::from(NameServiceError::NameExpired))
                };
            }

            // == Handle leaf subdomains case ==
            // We can remove since we know that if we're here, we have a parent
            // (which also means we queried it in the future above).
            let Some(parent_object) = results.remove(0) else {
                return Err(Error::from(NameServiceError::NameExpired));
            };

            let parent_name_record = NameRecord::try_from(parent_object)?;

            // For a leaf record, we check that:
            // 1. The parent is a valid parent for that leaf record
            // 2. The parent is not expired
            if parent_name_record.is_valid_leaf_parent(&name_record)
                && !parent_name_record.is_node_expired(current_timestamp_ms)
            {
                Ok(name_record.target_address)
            } else {
                Err(Error::from(NameServiceError::NameExpired))
            }
        }
        .trace()
        .await
    }

    #[instrument(skip(self))]
    async fn resolve_name_service_names(
        &self,
        address: IotaAddress,
        _cursor: Option<ObjectID>,
        _limit: Option<usize>,
    ) -> RpcResult<Page<String, ObjectID>> {
        async move {
            let reverse_record_id = self
                .name_service_config
                .reverse_record_field_id(address.as_ref());

            let mut result = Page {
                data: vec![],
                next_cursor: None,
                has_next_page: false,
            };

            let Some(field_reverse_record_object) =
                self.state.get_object(&reverse_record_id).await?
            else {
                return Ok(result);
            };

            let domain = field_reverse_record_object
                .to_rust::<Field<IotaAddress, Domain>>()
                .ok_or_else(|| {
                    Error::UnexpectedError(format!("Malformed Object {reverse_record_id}"))
                })?
                .value;

            let domain_name = domain.to_string();

            let resolved_address = self
                .resolve_name_service_address(domain_name.clone())
                .await
                .map_err(|e| Error::InternalError(anyhow!(e)))?;

            // If looking up the domain returns an empty result, we return an empty result.
            if resolved_address.is_none() {
                return Ok(result);
            }

            // TODO(manos): Discuss why is this even a paginated response.
            // This API is always going to return a single domain name.
            result.data.push(domain_name);

            Ok(result)
        }
        .trace()
        .await
    }
=======
>>>>>>> cacd35b2
}

impl<R: ReadApiServer> IotaRpcModule for IndexerApi<R> {
    fn rpc(self) -> RpcModule<Self> {
        self.into_rpc()
    }

    fn rpc_doc_module() -> Module {
        IndexerApiOpenRpc::module_doc()
    }
}<|MERGE_RESOLUTION|>--- conflicted
+++ resolved
@@ -40,12 +40,7 @@
 use crate::{
     authority_state::StateRead,
     error::{Error, IotaRpcInputError},
-<<<<<<< HEAD
     logger::FutureWithTracing as _,
-    name_service::{Domain, NameRecord, NameServiceConfig, NameServiceError},
-=======
-    logger::with_tracing,
->>>>>>> cacd35b2
     IotaRpcModule,
 };
 
@@ -403,133 +398,6 @@
         .trace()
         .await
     }
-<<<<<<< HEAD
-
-    #[instrument(skip(self))]
-    async fn resolve_name_service_address(&self, name: String) -> RpcResult<Option<IotaAddress>> {
-        async move {
-            // prepare the requested domain's field id.
-            let domain = name.parse::<Domain>().map_err(Error::from)?;
-            let record_id = self.name_service_config.record_field_id(&domain);
-
-            // prepare the parent's field id.
-            let parent_domain = domain.parent();
-            let parent_record_id = self.name_service_config.record_field_id(&parent_domain);
-
-            let current_timestamp_ms = self.get_latest_checkpoint_timestamp_ms()?;
-
-            // Do these two reads in parallel.
-            let mut requests = vec![self.state.get_object(&record_id)];
-
-            // Also add the parent in the DB reads if the requested domain is a subdomain.
-            if domain.is_subdomain() {
-                requests.push(self.state.get_object(&parent_record_id));
-            }
-
-            // Couldn't find a `multi_get_object` for this crate (looks like it uses a k,v
-            // db) Always fetching both parent + child at the same time (even
-            // for node subdomains), to avoid sequential db reads. We do this
-            // because we do not know if the requested domain is a node
-            // subdomain or a leaf subdomain, and we can save a trip to the db.
-            let mut results = future::try_join_all(requests).await?;
-
-            // Removing without checking vector len, since it is known (== 1 or 2 depending
-            // on whether it is a subdomain or not).
-            let Some(object) = results.remove(0) else {
-                return Ok(None);
-            };
-
-            let name_record = NameRecord::try_from(object)?;
-
-            // Handling SLD names & node subdomains is the same (we handle them as `node`
-            // records) We check their expiration, and and if not expired,
-            // return the target address.
-            if !name_record.is_leaf_record() {
-                return if !name_record.is_node_expired(current_timestamp_ms) {
-                    Ok(name_record.target_address)
-                } else {
-                    Err(Error::from(NameServiceError::NameExpired))
-                };
-            }
-
-            // == Handle leaf subdomains case ==
-            // We can remove since we know that if we're here, we have a parent
-            // (which also means we queried it in the future above).
-            let Some(parent_object) = results.remove(0) else {
-                return Err(Error::from(NameServiceError::NameExpired));
-            };
-
-            let parent_name_record = NameRecord::try_from(parent_object)?;
-
-            // For a leaf record, we check that:
-            // 1. The parent is a valid parent for that leaf record
-            // 2. The parent is not expired
-            if parent_name_record.is_valid_leaf_parent(&name_record)
-                && !parent_name_record.is_node_expired(current_timestamp_ms)
-            {
-                Ok(name_record.target_address)
-            } else {
-                Err(Error::from(NameServiceError::NameExpired))
-            }
-        }
-        .trace()
-        .await
-    }
-
-    #[instrument(skip(self))]
-    async fn resolve_name_service_names(
-        &self,
-        address: IotaAddress,
-        _cursor: Option<ObjectID>,
-        _limit: Option<usize>,
-    ) -> RpcResult<Page<String, ObjectID>> {
-        async move {
-            let reverse_record_id = self
-                .name_service_config
-                .reverse_record_field_id(address.as_ref());
-
-            let mut result = Page {
-                data: vec![],
-                next_cursor: None,
-                has_next_page: false,
-            };
-
-            let Some(field_reverse_record_object) =
-                self.state.get_object(&reverse_record_id).await?
-            else {
-                return Ok(result);
-            };
-
-            let domain = field_reverse_record_object
-                .to_rust::<Field<IotaAddress, Domain>>()
-                .ok_or_else(|| {
-                    Error::UnexpectedError(format!("Malformed Object {reverse_record_id}"))
-                })?
-                .value;
-
-            let domain_name = domain.to_string();
-
-            let resolved_address = self
-                .resolve_name_service_address(domain_name.clone())
-                .await
-                .map_err(|e| Error::InternalError(anyhow!(e)))?;
-
-            // If looking up the domain returns an empty result, we return an empty result.
-            if resolved_address.is_none() {
-                return Ok(result);
-            }
-
-            // TODO(manos): Discuss why is this even a paginated response.
-            // This API is always going to return a single domain name.
-            result.data.push(domain_name);
-
-            Ok(result)
-        }
-        .trace()
-        .await
-    }
-=======
->>>>>>> cacd35b2
 }
 
 impl<R: ReadApiServer> IotaRpcModule for IndexerApi<R> {
