// Copyright (c) Mysten Labs, Inc.
// Modifications Copyright (c) 2024 IOTA Stiftung
// SPDX-License-Identifier: Apache-2.0

use std::{env, net::SocketAddr, str::FromStr};

<<<<<<< HEAD
use axum::body::Body;
=======
use axum::routing::{get, post};
>>>>>>> fd50e95f
pub use balance_changes::*;
use hyper::{
    header::{HeaderName, HeaderValue},
    Method, Request,
};
use iota_json_rpc_api::{
    CLIENT_SDK_TYPE_HEADER, CLIENT_SDK_VERSION_HEADER, CLIENT_TARGET_API_VERSION_HEADER,
};
use iota_open_rpc::{Module, Project};
use jsonrpsee::{types::ErrorObjectOwned, Extensions, RpcModule};
pub use object_changes::*;
use prometheus::Registry;
use tokio::runtime::Handle;
use tower_http::{
    cors::{AllowOrigin, CorsLayer},
    trace::TraceLayer,
};
use tracing::info;

use crate::{
    axum_router::{json_rpc_handler, ws::ws_json_rpc_upgrade},
    error::Error,
    metrics::MetricsLogger,
    routing_layer::RpcRouter,
};

pub mod authority_state;
pub mod axum_router;
mod balance_changes;
pub mod coin_api;
pub mod error;
pub mod governance_api;
pub mod indexer_api;
pub mod logger;
mod metrics;
pub mod move_utils;
pub mod name_service;
mod object_changes;
pub mod read_api;
mod routing_layer;
pub mod transaction_builder_api;
pub mod transaction_execution_api;

pub const APP_NAME_HEADER: &str = "app-name";

pub const MAX_REQUEST_SIZE: u32 = 2 << 30;

pub struct JsonRpcServerBuilder {
    module: RpcModule<()>,
    rpc_doc: Project,
    registry: Registry,
}

pub fn iota_rpc_doc(version: &str) -> Project {
    Project::new(
        version,
        "Iota JSON-RPC",
        "Iota JSON-RPC API for interaction with Iota Full node. Make RPC calls using https://fullnode.NETWORK.iota.io:443, where NETWORK is the network you want to use (testnet, devnet, mainnet). By default, local networks use port 9000.",
        "IOTA Foundation",
        "https://iota.org",
        "contact@iota.org",
        "Apache-2.0",
        "https://raw.githubusercontent.com/iotaledger/iota/main/LICENSE",
    )
}

pub enum ServerType {
    WebSocket,
    Http,
}

impl JsonRpcServerBuilder {
    pub fn new(version: &str, prometheus_registry: &Registry) -> Self {
        Self {
            module: RpcModule::new(()),
            rpc_doc: iota_rpc_doc(version),
            registry: prometheus_registry.clone(),
        }
    }

    pub fn register_module<T: IotaRpcModule>(&mut self, module: T) -> Result<(), Error> {
        self.rpc_doc.add_module(T::rpc_doc_module());
        Ok(self.module.merge(module.rpc())?)
    }

    fn cors() -> Result<CorsLayer, Error> {
        let acl = match env::var("ACCESS_CONTROL_ALLOW_ORIGIN") {
            Ok(value) => {
                let allow_hosts = value
                    .split(',')
                    .map(HeaderValue::from_str)
                    .collect::<Result<Vec<_>, _>>()?;
                AllowOrigin::list(allow_hosts)
            }
            _ => AllowOrigin::any(),
        };
        info!(?acl);

        let cors = CorsLayer::new()
            // Allow `POST` when accessing the resource
            .allow_methods([Method::POST])
            // Allow requests from any origin
            .allow_origin(acl)
            .allow_headers([
                hyper::header::CONTENT_TYPE,
                HeaderName::from_static(CLIENT_SDK_TYPE_HEADER),
                HeaderName::from_static(CLIENT_SDK_VERSION_HEADER),
                HeaderName::from_static(CLIENT_TARGET_API_VERSION_HEADER),
                HeaderName::from_static(APP_NAME_HEADER),
            ]);
        Ok(cors)
    }

    fn trace_layer() -> TraceLayer<
        tower_http::classify::SharedClassifier<tower_http::classify::ServerErrorsAsFailures>,
        impl tower_http::trace::MakeSpan<Body> + Clone,
        (),
        (),
        (),
        (),
        (),
    > {
        TraceLayer::new_for_http()
            .make_span_with(|request: &Request<Body>| {
                let request_id = request
                    .headers()
                    .get("x-req-id")
                    .and_then(|v| v.to_str().ok())
                    .map(tracing::field::display);

                tracing::info_span!("json-rpc-request", "x-req-id" = request_id)
            })
            .on_request(())
            .on_response(())
            .on_body_chunk(())
            .on_eos(())
            .on_failure(())
    }

    pub fn to_router(&self, server_type: Option<ServerType>) -> Result<axum::Router, Error> {
        let routing = self.rpc_doc.method_routing.clone();

        let disable_routing = env::var("DISABLE_BACKWARD_COMPATIBILITY")
            .ok()
            .and_then(|v| bool::from_str(&v).ok())
            .unwrap_or_default();
        info!(
            "Compatibility method routing {}.",
            if disable_routing {
                "disabled"
            } else {
                "enabled"
            }
        );
        let rpc_router = RpcRouter::new(routing, disable_routing);

        let rpc_docs = self.rpc_doc.clone();
        let mut module = self.module.clone();
        module.register_method("rpc.discover", move |_, _, _| {
            Result::<_, ErrorObjectOwned>::Ok(rpc_docs.clone())
        })?;
        let methods_names = module.method_names().collect::<Vec<_>>();

        let metrics_logger = MetricsLogger::new(&self.registry, &methods_names);

        let middleware = tower::ServiceBuilder::new()
            .layer(Self::trace_layer())
            .layer(Self::cors()?);

        let service = crate::axum_router::JsonRpcService::new(
            module.into(),
            rpc_router,
            metrics_logger,
            Extensions::new(),
        );

        let mut router = axum::Router::new();

        match server_type {
            Some(ServerType::WebSocket) => {
                router = router
                    .route("/", get(ws_json_rpc_upgrade))
                    .route("/subscribe", get(ws_json_rpc_upgrade));
            }
            Some(ServerType::Http) => {
                router = router
                    .route("/", post(json_rpc_handler))
                    .route("/json-rpc", post(json_rpc_handler))
                    .route("/public", post(json_rpc_handler));
            }
            None => {
                router = router
                    .route("/", post(json_rpc_handler))
                    .route("/", get(ws_json_rpc_upgrade))
                    .route("/subscribe", get(ws_json_rpc_upgrade))
                    .route("/json-rpc", post(json_rpc_handler))
                    .route("/public", post(json_rpc_handler));
            }
        }

        let app = router.with_state(service).layer(middleware);

        info!("Available JSON-RPC methods : {methods_names:?}");

        Ok(app)
    }

    pub async fn start(
        self,
        listen_address: SocketAddr,
        _custom_runtime: Option<Handle>,
        server_type: Option<ServerType>,
    ) -> Result<ServerHandle, Error> {
        let app = self.to_router(server_type)?;

        let listener = tokio::net::TcpListener::bind(listen_address)
            .await
            .map_err(|e| {
                Error::UnexpectedError(format!("invalid listen address {listen_address}: {e}"))
            })?;

        let addr = listener.local_addr().map_err(|e| {
            Error::UnexpectedError(format!("invalid listen address {listen_address}: {e}"))
        })?;
        let handle = tokio::spawn(async move {
            axum::serve(listener, app.into_make_service())
                .await
                .unwrap()
        });

        let handle = ServerHandle {
            handle: ServerHandleInner::Axum(handle),
        };
        info!(local_addr =? addr, "Iota JSON-RPC server listening on {addr}");
        Ok(handle)
    }
}

pub struct ServerHandle {
    handle: ServerHandleInner,
}

impl ServerHandle {
    pub async fn stopped(self) {
        match self.handle {
            ServerHandleInner::Axum(handle) => handle.await.unwrap(),
        }
    }
}

enum ServerHandleInner {
    Axum(tokio::task::JoinHandle<()>),
}

pub trait IotaRpcModule
where
    Self: Sized,
{
    fn rpc(self) -> RpcModule<Self>;
    fn rpc_doc_module() -> Module;
}<|MERGE_RESOLUTION|>--- conflicted
+++ resolved
@@ -4,11 +4,10 @@
 
 use std::{env, net::SocketAddr, str::FromStr};
 
-<<<<<<< HEAD
-use axum::body::Body;
-=======
-use axum::routing::{get, post};
->>>>>>> fd50e95f
+use axum::{
+    body::Body,
+    routing::{get, post},
+};
 pub use balance_changes::*;
 use hyper::{
     header::{HeaderName, HeaderValue},
