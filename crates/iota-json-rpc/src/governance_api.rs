// Copyright (c) Mysten Labs, Inc.
// Modifications Copyright (c) 2024 IOTA Stiftung
// SPDX-License-Identifier: Apache-2.0

use std::{cmp::max, collections::BTreeMap, sync::Arc};

use async_trait::async_trait;
use cached::{proc_macro::cached, SizedCache};
use iota_core::authority::AuthorityState;
use iota_json_rpc_api::{GovernanceReadApiOpenRpc, GovernanceReadApiServer, JsonRpcMetrics};
use iota_json_rpc_types::{
    DelegatedStake, DelegatedTimelockedStake, IotaCommittee, Stake, StakeStatus, TimelockedStake,
    ValidatorApy, ValidatorApys,
};
use iota_open_rpc::Module;
use iota_types::{
    base_types::{IotaAddress, ObjectID},
    committee::EpochId,
    dynamic_field::get_dynamic_field_from_store,
    error::{IotaError, UserInputError},
    governance::StakedIota,
    id::ID,
    iota_serde::BigInt,
    iota_system_state::{
        get_validator_from_table, iota_system_state_summary::IotaSystemStateSummary,
        IotaSystemState, IotaSystemStateTrait, PoolTokenExchangeRate,
    },
    object::{Object, ObjectRead},
    timelock::timelocked_staked_iota::TimelockedStakedIota,
};
use itertools::Itertools;
use jsonrpsee::{core::RpcResult, RpcModule};
use mysten_metrics::spawn_monitored_task;
use tracing::{info, instrument};

use crate::{
    authority_state::StateRead,
    error::{Error, IotaRpcInputError, RpcInterimResult},
    with_tracing, IotaRpcModule, ObjectProvider,
};

#[derive(Clone)]
pub struct GovernanceReadApi {
    state: Arc<dyn StateRead>,
    pub metrics: Arc<JsonRpcMetrics>,
}

impl GovernanceReadApi {
    pub fn new(state: Arc<AuthorityState>, metrics: Arc<JsonRpcMetrics>) -> Self {
        Self { state, metrics }
    }

    async fn get_staked_iota(&self, owner: IotaAddress) -> Result<Vec<StakedIota>, Error> {
        let state = self.state.clone();
        let result =
            spawn_monitored_task!(async move { state.get_staked_iota(owner).await }).await??;

        self.metrics
            .get_stake_iota_result_size
            .report(result.len() as u64);
        self.metrics
            .get_stake_iota_result_size_total
            .inc_by(result.len() as u64);
        Ok(result)
    }

    async fn get_timelocked_staked_iota(
        &self,
        owner: IotaAddress,
    ) -> Result<Vec<TimelockedStakedIota>, Error> {
        let state = self.state.clone();
        let result =
            spawn_monitored_task!(async move { state.get_timelocked_staked_iota(owner).await })
                .await??;

        self.metrics
            .get_stake_iota_result_size
            .report(result.len() as u64);
        self.metrics
            .get_stake_iota_result_size_total
            .inc_by(result.len() as u64);
        Ok(result)
    }

    async fn get_stakes_by_ids(
        &self,
        staked_iota_ids: Vec<ObjectID>,
    ) -> Result<Vec<DelegatedStake>, Error> {
        let state = self.state.clone();
        let stakes_read = spawn_monitored_task!(async move {
            staked_iota_ids
                .iter()
                .map(|id| state.get_object_read(id))
                .collect::<Result<Vec<_>, _>>()
        })
        .await??;

        if stakes_read.is_empty() {
            return Ok(vec![]);
        }

        let stakes: Vec<(StakedIota, bool)> = self
            .stakes_with_status(stakes_read.into_iter())
            .await?
            .into_iter()
            .map(|(o, b)| StakedIota::try_from(&o).map(|stake| (stake, b)))
            .collect::<Result<_, _>>()?;

        self.get_delegated_stakes(stakes).await
    }

    async fn get_stakes(&self, owner: IotaAddress) -> Result<Vec<DelegatedStake>, Error> {
        let timer = self.metrics.get_stake_iota_latency.start_timer();
        let stakes = self.get_staked_iota(owner).await?;
        if stakes.is_empty() {
            return Ok(vec![]);
        }
        drop(timer);

        let _timer = self.metrics.get_delegated_iota_latency.start_timer();

        let self_clone = self.clone();
        spawn_monitored_task!(
            self_clone.get_delegated_stakes(stakes.into_iter().map(|s| (s, true)).collect())
        )
        .await?
    }

    async fn get_timelocked_stakes_by_ids(
        &self,
        timelocked_staked_iota_ids: Vec<ObjectID>,
    ) -> Result<Vec<DelegatedTimelockedStake>, Error> {
        let state = self.state.clone();
        let stakes_read = spawn_monitored_task!(async move {
            timelocked_staked_iota_ids
                .iter()
                .map(|id| state.get_object_read(id))
                .collect::<Result<Vec<_>, _>>()
        })
        .await??;

        if stakes_read.is_empty() {
            return Ok(vec![]);
        }

        let stakes: Vec<(TimelockedStakedIota, bool)> = self
            .stakes_with_status(stakes_read.into_iter())
            .await?
            .into_iter()
            .map(|(o, b)| TimelockedStakedIota::try_from(&o).map(|stake| (stake, b)))
            .collect::<Result<_, _>>()?;

        self.get_delegated_timelocked_stakes(stakes).await
    }

    async fn get_timelocked_stakes(
        &self,
        owner: IotaAddress,
    ) -> Result<Vec<DelegatedTimelockedStake>, Error> {
        let timer = self.metrics.get_stake_iota_latency.start_timer();
        let stakes = self.get_timelocked_staked_iota(owner).await?;
        if stakes.is_empty() {
            return Ok(vec![]);
        }
        drop(timer);

        let _timer = self.metrics.get_delegated_iota_latency.start_timer();

        let self_clone = self.clone();
        spawn_monitored_task!(
            self_clone
                .get_delegated_timelocked_stakes(stakes.into_iter().map(|s| (s, true)).collect())
        )
        .await?
    }

    async fn get_delegated_stakes(
        &self,
        stakes: Vec<(StakedIota, bool)>,
    ) -> Result<Vec<DelegatedStake>, Error> {
        let pools = stakes.into_iter().fold(
            BTreeMap::<_, Vec<_>>::new(),
            |mut pools, (stake, exists)| {
                pools
                    .entry(stake.pool_id())
                    .or_default()
                    .push((stake, exists));
                pools
            },
        );

        let system_state = self.get_system_state()?;
        let system_state_summary: IotaSystemStateSummary =
            system_state.clone().into_iota_system_state_summary();

        let rates = exchange_rates(&self.state, system_state_summary.epoch)
            .await?
            .into_iter()
            .map(|rates| (rates.pool_id, rates))
            .collect::<BTreeMap<_, _>>();

        let mut delegated_stakes = vec![];
        for (pool_id, stakes) in pools {
            // Rate table and rate can be null when the pool is not active
            let rate_table = rates.get(&pool_id).ok_or_else(|| {
                IotaRpcInputError::GenericNotFound(format!(
                    "Cannot find rates for staking pool {pool_id}"
                ))
            })?;
            let current_rate = rate_table.rates.first().map(|(_, rate)| rate);

            let mut delegations = vec![];
            for (stake, exists) in stakes {
                let status = stake_status(
                    system_state_summary.epoch,
                    stake.activation_epoch(),
                    stake.principal(),
                    exists,
                    current_rate,
                    rate_table,
                );
                delegations.push(Stake {
                    staked_iota_id: stake.id(),
                    // TODO: this might change when we implement warm up period.
                    stake_request_epoch: stake.activation_epoch() - 1,
                    stake_active_epoch: stake.activation_epoch(),
                    principal: stake.principal(),
                    status,
                })
            }
            delegated_stakes.push(DelegatedStake {
                validator_address: rate_table.address,
                staking_pool: pool_id,
                stakes: delegations,
            })
        }
        Ok(delegated_stakes)
    }

    async fn get_delegated_timelocked_stakes(
        &self,
        stakes: Vec<(TimelockedStakedIota, bool)>,
    ) -> Result<Vec<DelegatedTimelockedStake>, Error> {
        let pools = stakes.into_iter().fold(
            BTreeMap::<_, Vec<_>>::new(),
            |mut pools, (stake, exists)| {
                pools
                    .entry(stake.pool_id())
                    .or_default()
                    .push((stake, exists));
                pools
            },
        );

        let system_state = self.get_system_state()?;
        let system_state_summary: IotaSystemStateSummary =
            system_state.clone().into_iota_system_state_summary();

        let rates = exchange_rates(&self.state, system_state_summary.epoch)
            .await?
            .into_iter()
            .map(|rates| (rates.pool_id, rates))
            .collect::<BTreeMap<_, _>>();

        let mut delegated_stakes = vec![];
        for (pool_id, stakes) in pools {
            // Rate table and rate can be null when the pool is not active
            let rate_table = rates.get(&pool_id).ok_or_else(|| {
                IotaRpcInputError::GenericNotFound(format!(
                    "Cannot find rates for staking pool {pool_id}"
                ))
            })?;
            let current_rate = rate_table.rates.first().map(|(_, rate)| rate);

            let mut delegations = vec![];
            for (stake, exists) in stakes {
                let status = stake_status(
                    system_state_summary.epoch,
                    stake.activation_epoch(),
                    stake.principal(),
                    exists,
                    current_rate,
                    rate_table,
                );
                delegations.push(TimelockedStake {
                    timelocked_staked_iota_id: stake.id(),
                    // TODO: this might change when we implement warm up period.
                    stake_request_epoch: stake.activation_epoch() - 1,
                    stake_active_epoch: stake.activation_epoch(),
                    principal: stake.principal(),
                    status,
                    expiration_timestamp_ms: stake.expiration_timestamp_ms(),
                    label: stake.label().clone(),
                })
            }
            delegated_stakes.push(DelegatedTimelockedStake {
                validator_address: rate_table.address,
                staking_pool: pool_id,
                stakes: delegations,
            })
        }
        Ok(delegated_stakes)
    }

    async fn stakes_with_status(
        &self,
        iter: impl Iterator<Item = ObjectRead>,
    ) -> Result<Vec<(Object, bool)>, Error> {
        let mut stakes = vec![];

        for stake in iter {
            match stake {
                ObjectRead::Exists(_, o, _) => stakes.push((o, true)),
                ObjectRead::Deleted((object_id, version, _)) => {
                    let Some(o) = self
                        .state
                        .find_object_lt_or_eq_version(&object_id, &version.one_before().unwrap())
                        .await?
                    else {
                        Err(IotaRpcInputError::UserInputError(
                            UserInputError::ObjectNotFound {
                                object_id,
                                version: None,
                            },
                        ))?
                    };
                    stakes.push((o, false));
                }
                ObjectRead::NotExists(id) => Err(IotaRpcInputError::UserInputError(
                    UserInputError::ObjectNotFound {
                        object_id: id,
                        version: None,
                    },
                ))?,
            }
        }

        Ok(stakes)
    }

    fn get_system_state(&self) -> Result<IotaSystemState, Error> {
        Ok(self.state.get_system_state()?)
    }
}

#[async_trait]
impl GovernanceReadApiServer for GovernanceReadApi {
    #[instrument(skip(self))]
    async fn get_stakes_by_ids(
        &self,
        staked_iota_ids: Vec<ObjectID>,
    ) -> RpcResult<Vec<DelegatedStake>> {
        with_tracing!(async move { self.get_stakes_by_ids(staked_iota_ids).await })
    }

    #[instrument(skip(self))]
    async fn get_stakes(&self, owner: IotaAddress) -> RpcResult<Vec<DelegatedStake>> {
        with_tracing!(async move { self.get_stakes(owner).await })
    }

    #[instrument(skip(self))]
    async fn get_timelocked_stakes_by_ids(
        &self,
        timelocked_staked_iota_ids: Vec<ObjectID>,
    ) -> RpcResult<Vec<DelegatedTimelockedStake>> {
        with_tracing!(async move {
            self.get_timelocked_stakes_by_ids(timelocked_staked_iota_ids)
                .await
        })
    }

    #[instrument(skip(self))]
    async fn get_timelocked_stakes(
        &self,
        owner: IotaAddress,
    ) -> RpcResult<Vec<DelegatedTimelockedStake>> {
        with_tracing!(async move { self.get_timelocked_stakes(owner).await })
    }

    #[instrument(skip(self))]
    async fn get_committee_info(&self, epoch: Option<BigInt<u64>>) -> RpcResult<IotaCommittee> {
        with_tracing!(async move {
            self.state
                .get_or_latest_committee(epoch)
                .map(|committee| committee.into())
                .map_err(Error::from)
        })
    }

    #[instrument(skip(self))]
    async fn get_latest_iota_system_state(&self) -> RpcResult<IotaSystemStateSummary> {
        with_tracing!(async move {
            Ok(self
                .state
                .get_system_state()
                .map_err(Error::from)?
                .into_iota_system_state_summary())
        })
    }

    #[instrument(skip(self))]
    async fn get_reference_gas_price(&self) -> RpcResult<BigInt<u64>> {
        with_tracing!(async move {
            let epoch_store = self.state.load_epoch_store_one_call_per_task();
            Ok(epoch_store.reference_gas_price().into())
        })
    }

    #[instrument(skip(self))]
    async fn get_validators_apy(&self) -> RpcResult<ValidatorApys> {
        info!("get_validator_apy");
        let system_state_summary: IotaSystemStateSummary =
            self.get_latest_iota_system_state().await?;

        let exchange_rate_table = exchange_rates(&self.state, system_state_summary.epoch)
            .await
            .map_err(Error::from)?;

        let apys = calculate_apys(exchange_rate_table);

        Ok(ValidatorApys {
            apys,
            epoch: system_state_summary.epoch,
        })
    }
}

<<<<<<< HEAD
pub fn calculate_apys(exchange_rate_table: Vec<ValidatorExchangeRates>) -> Vec<ValidatorApy> {
    let mut apys = vec![];

    for rates in exchange_rate_table.into_iter().filter(|r| r.active) {
        let exchange_rates_count = rates.rates.len();
=======
pub fn calculate_apys(
    // TODO: Will be properly fixed in the stake subsidy removal PR.
    _stake_subsidy_start_epoch: u64,
    exchange_rate_table: Vec<ValidatorExchangeRates>,
) -> Vec<ValidatorApy> {
    let mut apys = vec![];

    for rates in exchange_rate_table.into_iter().filter(|r| r.active) {
>>>>>>> eb59dd92
        let exchange_rates = rates.rates.into_iter().map(|(_, rate)| rate);

        // We need at least 2 data points to calculate apy.
        let average_apy = if exchange_rates_count >= 2 {
            // rates are sorted by epoch in descending order.
            let er_e = exchange_rates.clone().dropping(1);
            // rate e+1
            let er_e_1 = exchange_rates.dropping_back(1);
            let apys = er_e
                .zip(er_e_1)
                .map(calculate_apy)
                .filter(|apy| *apy > 0.0 && *apy < 0.1)
                .take(30)
                .collect::<Vec<_>>();

            if apys.is_empty() {
                0.0
            } else {
                let apy_counts = apys.len() as f64;
                apys.iter().sum::<f64>() / apy_counts
            }
        } else {
            0.0
        };
        apys.push(ValidatorApy {
            address: rates.address,
            apy: average_apy,
        });
    }
    apys
}

#[test]
fn test_apys_calculation_filter_outliers() {
    // staking pool exchange rates extracted from mainnet
    let file =
        std::fs::File::open("src/unit_tests/data/validator_exchange_rate/rates.json").unwrap();
    let rates: BTreeMap<String, Vec<(u64, PoolTokenExchangeRate)>> =
        serde_json::from_reader(file).unwrap();

    let mut address_map = BTreeMap::new();

    let exchange_rates = rates
        .into_iter()
        .map(|(validator, rates)| {
            let address = IotaAddress::random_for_testing_only();
            address_map.insert(address, validator);
            ValidatorExchangeRates {
                address,
                pool_id: ObjectID::random(),
                active: true,
                rates,
            }
        })
        .collect();

    let apys = calculate_apys(exchange_rates);

    for apy in apys {
        println!("{}: {}", address_map[&apy.address], apy.apy);
        assert!(apy.apy < 0.07)
    }
}

// APY_e = (ER_e+1 / ER_e) ^ 365
fn calculate_apy((rate_e, rate_e_1): (PoolTokenExchangeRate, PoolTokenExchangeRate)) -> f64 {
    (rate_e.rate() / rate_e_1.rate()).powf(365.0) - 1.0
}

fn stake_status(
    epoch: u64,
    activation_epoch: u64,
    principal: u64,
    exists: bool,
    current_rate: Option<&PoolTokenExchangeRate>,
    rate_table: &ValidatorExchangeRates,
) -> StakeStatus {
    if !exists {
        StakeStatus::Unstaked
    } else if epoch >= activation_epoch {
        let estimated_reward = if let Some(current_rate) = current_rate {
            let stake_rate = rate_table
                .rates
                .iter()
                .find_map(|(epoch, rate)| (*epoch == activation_epoch).then(|| rate.clone()))
                .unwrap_or_default();
            let estimated_reward =
                ((stake_rate.rate() / current_rate.rate()) - 1.0) * principal as f64;
            max(0, estimated_reward.round() as u64)
        } else {
            0
        };
        StakeStatus::Active { estimated_reward }
    } else {
        StakeStatus::Pending
    }
}

/// Cached exchange rates for validators for the given epoch, the cache size is
/// 1, it will be cleared when the epoch changes. rates are in descending order
/// by epoch.
#[cached(
    type = "SizedCache<EpochId, Vec<ValidatorExchangeRates>>",
    create = "{ SizedCache::with_size(1) }",
    convert = "{ _current_epoch }",
    result = true
)]
async fn exchange_rates(
    state: &Arc<dyn StateRead>,
    _current_epoch: EpochId,
) -> RpcInterimResult<Vec<ValidatorExchangeRates>> {
    let system_state = state.get_system_state()?;
    let system_state_summary: IotaSystemStateSummary =
        system_state.into_iota_system_state_summary();

    // Get validator rate tables
    let mut tables = vec![];

    for validator in system_state_summary.active_validators {
        tables.push((
            validator.iota_address,
            validator.staking_pool_id,
            validator.exchange_rates_id,
            validator.exchange_rates_size,
            true,
        ));
    }

    // Get inactive validator rate tables
    for df in state.get_dynamic_fields(
        system_state_summary.inactive_pools_id,
        None,
        system_state_summary.inactive_pools_size as usize,
    )? {
        let pool_id: ID =
            bcs::from_bytes(&df.1.bcs_name).map_err(|e| IotaError::ObjectDeserializationError {
                error: e.to_string(),
            })?;
        let validator = get_validator_from_table(
            state.get_object_store().as_ref(),
            system_state_summary.inactive_pools_id,
            &pool_id,
        )?; // TODO(wlmyng): roll this into StateReadError
        tables.push((
            validator.iota_address,
            validator.staking_pool_id,
            validator.exchange_rates_id,
            validator.exchange_rates_size,
            false,
        ));
    }

    let mut exchange_rates = vec![];
    // Get exchange rates for each validator
    for (address, pool_id, exchange_rates_id, exchange_rates_size, active) in tables {
        let mut rates = state
            .get_dynamic_fields(exchange_rates_id, None, exchange_rates_size as usize)?
            .into_iter()
            .map(|df| {
                let epoch: EpochId = bcs::from_bytes(&df.1.bcs_name).map_err(|e| {
                    IotaError::ObjectDeserializationError {
                        error: e.to_string(),
                    }
                })?;

                let exchange_rate: PoolTokenExchangeRate = get_dynamic_field_from_store(
                    &state.get_object_store().as_ref(),
                    exchange_rates_id,
                    &epoch,
                )?;

                Ok::<_, IotaError>((epoch, exchange_rate))
            })
            .collect::<Result<Vec<_>, _>>()?;

        rates.sort_by(|(a, _), (b, _)| a.cmp(b).reverse());

        exchange_rates.push(ValidatorExchangeRates {
            address,
            pool_id,
            active,
            rates,
        });
    }
    Ok(exchange_rates)
}

#[derive(Clone, Debug)]
pub struct ValidatorExchangeRates {
    pub address: IotaAddress,
    pub pool_id: ObjectID,
    pub active: bool,
    pub rates: Vec<(EpochId, PoolTokenExchangeRate)>,
}

impl IotaRpcModule for GovernanceReadApi {
    fn rpc(self) -> RpcModule<Self> {
        self.into_rpc()
    }

    fn rpc_doc_module() -> Module {
        GovernanceReadApiOpenRpc::module_doc()
    }
}<|MERGE_RESOLUTION|>--- conflicted
+++ resolved
@@ -425,22 +425,11 @@
     }
 }
 
-<<<<<<< HEAD
 pub fn calculate_apys(exchange_rate_table: Vec<ValidatorExchangeRates>) -> Vec<ValidatorApy> {
     let mut apys = vec![];
 
     for rates in exchange_rate_table.into_iter().filter(|r| r.active) {
         let exchange_rates_count = rates.rates.len();
-=======
-pub fn calculate_apys(
-    // TODO: Will be properly fixed in the stake subsidy removal PR.
-    _stake_subsidy_start_epoch: u64,
-    exchange_rate_table: Vec<ValidatorExchangeRates>,
-) -> Vec<ValidatorApy> {
-    let mut apys = vec![];
-
-    for rates in exchange_rate_table.into_iter().filter(|r| r.active) {
->>>>>>> eb59dd92
         let exchange_rates = rates.rates.into_iter().map(|(_, rate)| rate);
 
         // We need at least 2 data points to calculate apy.
