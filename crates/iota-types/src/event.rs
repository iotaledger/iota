// Copyright (c) Mysten Labs, Inc.
// Modifications Copyright (c) 2024 IOTA Stiftung
// SPDX-License-Identifier: Apache-2.0

use std::str::FromStr;

use anyhow::ensure;
use move_core_types::{
    account_address::AccountAddress,
    annotated_value::{MoveStruct, MoveStructLayout},
    ident_str,
    identifier::{IdentStr, Identifier},
    language_storage::StructTag,
};
use schemars::JsonSchema;
use serde::{Deserialize, Serialize};
use serde_json::Value;
use serde_with::{serde_as, Bytes};

use crate::{
    base_types::{IotaAddress, ObjectID, TransactionDigest},
    error::{IotaError, IotaResult},
    iota_serde::{BigInt, Readable},
    object::bounded_visitor::BoundedVisitor,
    IOTA_SYSTEM_ADDRESS,
};

/// A universal Iota event type encapsulating different types of events
#[derive(Debug, Clone, Serialize, Deserialize)]
pub struct EventEnvelope {
    /// UTC timestamp in milliseconds since epoch (1/1/1970)
    pub timestamp: u64,
    /// Transaction digest of associated transaction
    pub tx_digest: TransactionDigest,
    /// Consecutive per-tx counter assigned to this event.
    pub event_num: u64,
    /// Specific event type
    pub event: Event,
    /// Move event's json value
    pub parsed_json: Value,
}
/// Unique ID of a Iota Event, the ID is a combination of tx seq number and
/// event seq number, the ID is local to this particular fullnode and will be
/// different from other fullnode.
#[serde_as]
#[derive(Debug, Clone, Copy, PartialEq, Eq, Serialize, Deserialize, JsonSchema, Hash)]
#[serde(rename_all = "camelCase")]
pub struct EventID {
    pub tx_digest: TransactionDigest,
    #[schemars(with = "BigInt<u64>")]
    #[serde_as(as = "Readable<BigInt<u64>, _>")]
    pub event_seq: u64,
}

impl From<(TransactionDigest, u64)> for EventID {
    fn from((tx_digest_num, event_seq_number): (TransactionDigest, u64)) -> Self {
        Self {
            tx_digest: tx_digest_num as TransactionDigest,
            event_seq: event_seq_number,
        }
    }
}

impl From<EventID> for String {
    fn from(id: EventID) -> Self {
        format!("{:?}:{}", id.tx_digest, id.event_seq)
    }
}

impl TryFrom<String> for EventID {
    type Error = anyhow::Error;

    fn try_from(value: String) -> Result<Self, Self::Error> {
        let values = value.split(':').collect::<Vec<_>>();
        ensure!(values.len() == 2, "Malformed EventID : {value}");
        Ok((
            TransactionDigest::from_str(values[0])?,
            u64::from_str(values[1])?,
        )
            .into())
    }
}

impl EventEnvelope {
    pub fn new(
        timestamp: u64,
        tx_digest: TransactionDigest,
        event_num: u64,
        event: Event,
        move_struct_json_value: Value,
    ) -> Self {
        Self {
            timestamp,
            tx_digest,
            event_num,
            event,
            parsed_json: move_struct_json_value,
        }
    }
}

/// Specific type of event
#[serde_as]
#[derive(PartialEq, Eq, Debug, Clone, Deserialize, Serialize)]
pub struct Event {
    pub package_id: ObjectID,
    pub transaction_module: Identifier,
    pub sender: IotaAddress,
    pub type_: StructTag,
    #[serde_as(as = "Bytes")]
    pub contents: Vec<u8>,
}

impl Event {
    pub fn new(
        package_id: &AccountAddress,
        module: &IdentStr,
        sender: IotaAddress,
        type_: StructTag,
        contents: Vec<u8>,
    ) -> Self {
        Self {
            package_id: ObjectID::from(*package_id),
            transaction_module: Identifier::from(module),
            sender,
            type_,
            contents,
        }
    }
    pub fn move_event_to_move_struct(
        contents: &[u8],
        layout: MoveStructLayout,
    ) -> IotaResult<MoveStruct> {
        BoundedVisitor::deserialize_struct(contents, &layout).map_err(|e| {
            IotaError::ObjectSerializationError {
                error: e.to_string(),
            }
        })
    }

    pub fn is_system_epoch_info_event(&self) -> bool {
        self.type_.address == IOTA_SYSTEM_ADDRESS
            && self.type_.module.as_ident_str() == ident_str!("iota_system_state_inner")
            && self.type_.name.as_ident_str() == ident_str!("SystemEpochInfoEvent")
    }
}

impl Event {
    pub fn random_for_testing() -> Self {
        Self {
            package_id: ObjectID::random(),
            transaction_module: Identifier::new("test").unwrap(),
            sender: AccountAddress::random().into(),
            type_: StructTag {
                address: AccountAddress::random(),
                module: Identifier::new("test").unwrap(),
                name: Identifier::new("test").unwrap(),
                type_params: vec![],
            },
            contents: vec![],
        }
    }
}

// Event emitted in move code `fun advance_epoch`
#[derive(Deserialize)]
pub struct SystemEpochInfoEvent {
    pub epoch: u64,
    pub protocol_version: u64,
    pub reference_gas_price: u64,
    pub total_stake: u64,
<<<<<<< HEAD
=======
    // TODO: remove(obsolete)
    pub storage_fund_reinvestment: u64,
>>>>>>> 285a23bd
    pub storage_charge: u64,
    pub storage_rebate: u64,
    pub storage_fund_balance: u64,
    // TODO: remove(obsolete)
    pub stake_subsidy_amount: u64,
    pub total_gas_fees: u64,
    pub total_stake_rewards_distributed: u64,
    pub burnt_leftover_amount: u64,
    pub burnt_tokens_amount: u64,
    pub minted_tokens_amount: u64,
}<|MERGE_RESOLUTION|>--- conflicted
+++ resolved
@@ -169,11 +169,6 @@
     pub protocol_version: u64,
     pub reference_gas_price: u64,
     pub total_stake: u64,
-<<<<<<< HEAD
-=======
-    // TODO: remove(obsolete)
-    pub storage_fund_reinvestment: u64,
->>>>>>> 285a23bd
     pub storage_charge: u64,
     pub storage_rebate: u64,
     pub storage_fund_balance: u64,
