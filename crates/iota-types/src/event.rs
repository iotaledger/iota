--- conflicted
+++ resolved
@@ -169,19 +169,9 @@
     pub protocol_version: u64,
     pub reference_gas_price: u64,
     pub total_stake: u64,
-<<<<<<< HEAD
-    // TODO: remove(obsolete)
-    pub storage_fund_reinvestment: u64,
     pub storage_charge: u64,
     pub storage_rebate: u64,
     pub storage_fund_balance: u64,
-=======
-    pub storage_charge: u64,
-    pub storage_rebate: u64,
-    pub storage_fund_balance: u64,
-    // TODO: remove(obsolete)
-    pub stake_subsidy_amount: u64,
->>>>>>> eb59dd92
     pub total_gas_fees: u64,
     pub total_stake_rewards_distributed: u64,
     pub burnt_leftover_amount: u64,
