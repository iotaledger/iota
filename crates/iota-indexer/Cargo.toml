--- conflicted
+++ resolved
@@ -7,18 +7,17 @@
 publish = false
 
 [dependencies]
+
+
+clap.workspace = true
+anyhow.workspace = true
 # external dependencies
-anyhow.workspace = true
 async-trait.workspace = true
 axum.workspace = true
 backoff.workspace = true
 bcs.workspace = true
-<<<<<<< HEAD
-=======
 cached.workspace = true
 chrono.workspace = true
->>>>>>> 9cb59c0c
-clap.workspace = true
 diesel = { workspace = true, optional = true }
 diesel_migrations = "2.0.0"
 downcast = "0.11.0"
@@ -62,12 +61,7 @@
 
 [features]
 pg_integration = []
-<<<<<<< HEAD
 shared_test_runtime = []
-
-[dev-dependencies]
-fastcrypto.workspace = true
-=======
 default = ["postgres-feature"]
 postgres-feature = ["diesel/postgres", "diesel/postgres_backend"]
 mysql-feature = ["diesel/mysql", "diesel/mysql_backend", "dep:mysqlclient-sys"]
@@ -76,20 +70,16 @@
 [dev-dependencies]
 # external dependencies
 rand.workspace = true
+fastcrypto.workspace = true
+serde_json.workspace = true
+serial_test = "2.0"
 
 # internal dependencies
->>>>>>> 9cb59c0c
 iota-config.workspace = true
 iota-genesis-builder.workspace = true
 iota-keys.workspace = true
 iota-move-build.workspace = true
 iota-swarm-config.workspace = true
-<<<<<<< HEAD
-rand.workspace = true
-serde_json.workspace = true
-serial_test = "2.0"
-=======
->>>>>>> 9cb59c0c
 simulacrum.workspace = true
 test-cluster.workspace = true
 
