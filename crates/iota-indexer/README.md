--- conflicted
+++ resolved
@@ -98,12 +98,11 @@
 - rpc tests (see [rpc-tests](tests/rpc-tests/main.rs))
 
 > [!NOTE]
-> rpc tests which relies on postgres for every test it applies migrations, we need to run tests sequencially to avoid errors
+> tests which relies on postgres for every test it applies migrations, we need to run tests sequencially to avoid errors
 
 ```sh
-<<<<<<< HEAD
 # run tests requiring only postgres integration
-cargo test --features pg_integration
+cargo test --features pg_integration -- --test-threads 1
 # run rpc tests with shared runtime
 cargo test --features shared_test_runtime
 ```
@@ -116,8 +115,6 @@
 ```sh
 # run tests requiring only postgres integration
 cargo nextest run --features pg_integration --test-threads 1
-=======
-cargo nextest --features pg_integration --test-threads 1
 ```
 
 ## Steps to run locally with TiDB (experimental)
@@ -171,5 +168,4 @@
 ```sh
 # Change the RPC_CLIENT_URL to http://0.0.0.0:9000 to run indexer against local validator & fullnode
 cargo run --bin iota-indexer --features mysql-feature --no-default-features -- --db-url "<DATABASE_URL>" --rpc-client-url "https://fullnode.devnet.iota.io:443" --fullnode-sync-worker --reset-db
->>>>>>> 9cb59c0c
 ```