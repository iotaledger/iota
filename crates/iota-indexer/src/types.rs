--- conflicted
+++ resolved
@@ -98,17 +98,8 @@
     pub epoch_total_transactions: Option<u64>,
     pub last_checkpoint_id: Option<u64>,
     pub epoch_end_timestamp: Option<u64>,
-<<<<<<< HEAD
-    // TODO: remove(obsolete)
-    pub storage_fund_reinvestment: Option<u64>,
     pub storage_charge: Option<u64>,
     pub storage_rebate: Option<u64>,
-=======
-    pub storage_charge: Option<u64>,
-    pub storage_rebate: Option<u64>,
-    // TODO: remove(obsolete)
-    pub stake_subsidy_amount: Option<u64>,
->>>>>>> eb59dd92
     pub total_gas_fees: Option<u64>,
     pub total_stake_rewards_distributed: Option<u64>,
     pub burnt_leftover_amount: Option<u64>,
@@ -156,10 +147,6 @@
             storage_charge: Some(event.storage_charge),
             storage_rebate: Some(event.storage_rebate),
             burnt_leftover_amount: Some(event.burnt_leftover_amount),
-<<<<<<< HEAD
-=======
-            stake_subsidy_amount: Some(event.stake_subsidy_amount),
->>>>>>> eb59dd92
             total_gas_fees: Some(event.total_gas_fees),
             total_stake_rewards_distributed: Some(event.total_stake_rewards_distributed),
             epoch_commitments: last_checkpoint_summary
