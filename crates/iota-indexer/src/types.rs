// Copyright (c) Mysten Labs, Inc.
// Modifications Copyright (c) 2024 IOTA Stiftung
// SPDX-License-Identifier: Apache-2.0

use iota_json_rpc_types::{
    IotaTransactionBlockResponse, IotaTransactionBlockResponseOptions, ObjectChange,
};
use iota_types::{
    base_types::{IotaAddress, ObjectDigest, ObjectID, SequenceNumber},
    crypto::AggregateAuthoritySignature,
    digests::TransactionDigest,
    dynamic_field::DynamicFieldInfo,
    effects::TransactionEffects,
    event::SystemEpochInfoEvent,
    iota_serde::IotaStructTag,
    iota_system_state::iota_system_state_summary::IotaSystemStateSummary,
    messages_checkpoint::{
        CertifiedCheckpointSummary, CheckpointCommitment, CheckpointDigest, EndOfEpochData,
    },
    move_package::MovePackage,
    object::{Object, Owner},
    transaction::SenderSignedData,
};
use move_core_types::language_storage::StructTag;
use serde::{Deserialize, Serialize};
use serde_with::serde_as;

use crate::errors::IndexerError;

pub type IndexerResult<T> = Result<T, IndexerError>;

#[derive(Debug)]
pub struct IndexedCheckpoint {
    pub sequence_number: u64,
    pub checkpoint_digest: CheckpointDigest,
    pub epoch: u64,
    pub tx_digests: Vec<TransactionDigest>,
    pub network_total_transactions: u64,
    pub previous_checkpoint_digest: Option<CheckpointDigest>,
    pub timestamp_ms: u64,
    pub total_gas_cost: i64, // total gas cost could be negative
    pub computation_cost: u64,
    pub storage_cost: u64,
    pub storage_rebate: u64,
    pub non_refundable_storage_fee: u64,
    pub checkpoint_commitments: Vec<CheckpointCommitment>,
    pub validator_signature: AggregateAuthoritySignature,
    pub successful_tx_num: usize,
    pub end_of_epoch_data: Option<EndOfEpochData>,
    pub end_of_epoch: bool,
}

impl IndexedCheckpoint {
    pub fn from_iota_checkpoint(
        checkpoint: &iota_types::messages_checkpoint::CertifiedCheckpointSummary,
        contents: &iota_types::messages_checkpoint::CheckpointContents,
        successful_tx_num: usize,
    ) -> Self {
        let total_gas_cost = checkpoint.epoch_rolling_gas_cost_summary.computation_cost as i64
            + checkpoint.epoch_rolling_gas_cost_summary.storage_cost as i64
            - checkpoint.epoch_rolling_gas_cost_summary.storage_rebate as i64;
        let tx_digests = contents.iter().map(|t| t.transaction).collect::<Vec<_>>();
        let auth_sig = &checkpoint.auth_sig().signature;
        Self {
            sequence_number: checkpoint.sequence_number,
            checkpoint_digest: *checkpoint.digest(),
            epoch: checkpoint.epoch,
            tx_digests,
            previous_checkpoint_digest: checkpoint.previous_digest,
            end_of_epoch_data: checkpoint.end_of_epoch_data.clone(),
            end_of_epoch: checkpoint.end_of_epoch_data.clone().is_some(),
            total_gas_cost,
            computation_cost: checkpoint.epoch_rolling_gas_cost_summary.computation_cost,
            storage_cost: checkpoint.epoch_rolling_gas_cost_summary.storage_cost,
            storage_rebate: checkpoint.epoch_rolling_gas_cost_summary.storage_rebate,
            non_refundable_storage_fee: checkpoint
                .epoch_rolling_gas_cost_summary
                .non_refundable_storage_fee,
            successful_tx_num,
            network_total_transactions: checkpoint.network_total_transactions,
            timestamp_ms: checkpoint.timestamp_ms,
            validator_signature: auth_sig.clone(),
            checkpoint_commitments: checkpoint.checkpoint_commitments.clone(),
        }
    }
}

#[derive(Clone, Debug, Default)]
pub struct IndexedEpochInfo {
    pub epoch: u64,
    pub first_checkpoint_id: u64,
    pub epoch_start_timestamp: u64,
    pub reference_gas_price: u64,
    pub protocol_version: u64,
    pub total_stake: u64,
    pub storage_fund_balance: u64,
    pub system_state: Vec<u8>,
    pub epoch_total_transactions: Option<u64>,
    pub last_checkpoint_id: Option<u64>,
    pub epoch_end_timestamp: Option<u64>,
<<<<<<< HEAD
=======
    // TODO: remove(obsolete)
    pub storage_fund_reinvestment: Option<u64>,
>>>>>>> 285a23bd
    pub storage_charge: Option<u64>,
    pub storage_rebate: Option<u64>,
    // TODO: remove(obsolete)
    pub stake_subsidy_amount: Option<u64>,
    pub total_gas_fees: Option<u64>,
    pub total_stake_rewards_distributed: Option<u64>,
    pub burnt_leftover_amount: Option<u64>,
    pub epoch_commitments: Option<Vec<CheckpointCommitment>>,
    pub burnt_tokens_amount: Option<u64>,
    pub minted_tokens_amount: Option<u64>,
}

impl IndexedEpochInfo {
    pub fn from_new_system_state_summary(
        new_system_state_summary: IotaSystemStateSummary,
        first_checkpoint_id: u64,
        event: Option<&SystemEpochInfoEvent>,
    ) -> IndexedEpochInfo {
        Self {
            epoch: new_system_state_summary.epoch,
            first_checkpoint_id,
            epoch_start_timestamp: new_system_state_summary.epoch_start_timestamp_ms,
            reference_gas_price: new_system_state_summary.reference_gas_price,
            protocol_version: new_system_state_summary.protocol_version,
            // NOTE: total_stake and storage_fund_balance are about new epoch,
            // although the event is generated at the end of the previous epoch,
            // the event is optional b/c no such event for the first epoch.
            total_stake: event.map(|e| e.total_stake).unwrap_or(0),
            storage_fund_balance: event.map(|e| e.storage_fund_balance).unwrap_or(0),
            system_state: bcs::to_bytes(&new_system_state_summary).unwrap(),
            ..Default::default()
        }
    }

    pub fn from_end_of_epoch_data(
        system_state_summary: &IotaSystemStateSummary,
        last_checkpoint_summary: &CertifiedCheckpointSummary,
        event: &SystemEpochInfoEvent,
        network_total_tx_num_at_last_epoch_end: u64,
    ) -> IndexedEpochInfo {
        Self {
            epoch: last_checkpoint_summary.epoch,
            epoch_total_transactions: Some(
                last_checkpoint_summary.network_total_transactions
                    - network_total_tx_num_at_last_epoch_end,
            ),
            last_checkpoint_id: Some(*last_checkpoint_summary.sequence_number()),
            epoch_end_timestamp: Some(last_checkpoint_summary.timestamp_ms),
            storage_charge: Some(event.storage_charge),
            storage_rebate: Some(event.storage_rebate),
            burnt_leftover_amount: Some(event.burnt_leftover_amount),
            stake_subsidy_amount: Some(event.stake_subsidy_amount),
            total_gas_fees: Some(event.total_gas_fees),
            total_stake_rewards_distributed: Some(event.total_stake_rewards_distributed),
            epoch_commitments: last_checkpoint_summary
                .end_of_epoch_data
                .as_ref()
                .map(|e| e.epoch_commitments.clone()),
            system_state: bcs::to_bytes(system_state_summary).unwrap(),
            // The following felds will not and shall not be upserted
            // into DB. We have them below to make compiler and diesel happy
            first_checkpoint_id: 0,
            epoch_start_timestamp: 0,
            reference_gas_price: 0,
            protocol_version: 0,
            total_stake: 0,
            storage_fund_balance: 0,
            burnt_tokens_amount: Some(event.burnt_tokens_amount),
            minted_tokens_amount: Some(event.minted_tokens_amount),
        }
    }
}

#[derive(Debug, Clone)]
pub struct IndexedEvent {
    pub tx_sequence_number: u64,
    pub event_sequence_number: u64,
    pub checkpoint_sequence_number: u64,
    pub transaction_digest: TransactionDigest,
    pub senders: Vec<IotaAddress>,
    pub package: ObjectID,
    pub module: String,
    pub event_type: String,
    pub bcs: Vec<u8>,
    pub timestamp_ms: u64,
}

impl IndexedEvent {
    pub fn from_event(
        tx_sequence_number: u64,
        event_sequence_number: u64,
        checkpoint_sequence_number: u64,
        transaction_digest: TransactionDigest,
        event: &iota_types::event::Event,
        timestamp_ms: u64,
    ) -> Self {
        Self {
            tx_sequence_number,
            event_sequence_number,
            checkpoint_sequence_number,
            transaction_digest,
            senders: vec![event.sender],
            package: event.package_id,
            module: event.transaction_module.to_string(),
            event_type: event.type_.to_canonical_string(/* with_prefix */ true),
            bcs: event.contents.clone(),
            timestamp_ms,
        }
    }
}

#[derive(Debug, Copy, Clone)]
pub enum OwnerType {
    Immutable = 0,
    Address = 1,
    Object = 2,
    Shared = 3,
}

pub enum ObjectStatus {
    Active = 0,
    WrappedOrDeleted = 1,
}

impl TryFrom<i16> for ObjectStatus {
    type Error = IndexerError;

    fn try_from(value: i16) -> Result<Self, Self::Error> {
        Ok(match value {
            0 => ObjectStatus::Active,
            1 => ObjectStatus::WrappedOrDeleted,
            value => {
                return Err(IndexerError::PersistentStorageDataCorruptionError(format!(
                    "{value} as ObjectStatus"
                )));
            }
        })
    }
}

impl TryFrom<i16> for OwnerType {
    type Error = IndexerError;

    fn try_from(value: i16) -> Result<Self, Self::Error> {
        Ok(match value {
            0 => OwnerType::Immutable,
            1 => OwnerType::Address,
            2 => OwnerType::Object,
            3 => OwnerType::Shared,
            value => {
                return Err(IndexerError::PersistentStorageDataCorruptionError(format!(
                    "{value} as OwnerType"
                )));
            }
        })
    }
}

// Returns owner_type, owner_address
pub fn owner_to_owner_info(owner: &Owner) -> (OwnerType, Option<IotaAddress>) {
    match owner {
        Owner::AddressOwner(address) => (OwnerType::Address, Some(*address)),
        Owner::ObjectOwner(address) => (OwnerType::Object, Some(*address)),
        Owner::Shared { .. } => (OwnerType::Shared, None),
        Owner::Immutable => (OwnerType::Immutable, None),
    }
}

#[derive(Debug, Copy, Clone)]
pub enum DynamicFieldKind {
    DynamicField = 0,
    DynamicObject = 1,
}

#[derive(Clone, Debug)]
pub struct IndexedObject {
    pub object_id: ObjectID,
    pub object_version: u64,
    pub object_digest: ObjectDigest,
    pub checkpoint_sequence_number: u64,
    pub owner_type: OwnerType,
    pub owner_id: Option<IotaAddress>,
    pub object: Object,
    pub coin_type: Option<String>,
    pub coin_balance: Option<u64>,
    pub df_info: Option<DynamicFieldInfo>,
}

impl IndexedObject {
    pub fn from_object(
        checkpoint_sequence_number: u64,
        object: Object,
        df_info: Option<DynamicFieldInfo>,
    ) -> Self {
        let (owner_type, owner_id) = owner_to_owner_info(&object.owner);
        let coin_type = object
            .coin_type_maybe()
            .map(|t| t.to_canonical_string(/* with_prefix */ true));
        let coin_balance = if coin_type.is_some() {
            Some(object.get_coin_value_unsafe())
        } else {
            None
        };

        Self {
            checkpoint_sequence_number,
            object_id: object.id(),
            object_version: object.version().value(),
            object_digest: object.digest(),
            owner_type,
            owner_id,
            object,
            coin_type,
            coin_balance,
            df_info,
        }
    }
}

#[derive(Clone, Debug)]
pub struct IndexedDeletedObject {
    pub object_id: ObjectID,
    pub object_version: u64,
    pub checkpoint_sequence_number: u64,
}

#[derive(Debug)]
pub struct IndexedPackage {
    pub package_id: ObjectID,
    pub move_package: MovePackage,
    pub checkpoint_sequence_number: u64,
}

#[derive(Debug, Clone)]
pub enum TransactionKind {
    SystemTransaction = 0,
    ProgrammableTransaction = 1,
}

#[derive(Debug, Clone)]
pub struct IndexedTransaction {
    pub tx_sequence_number: u64,
    pub tx_digest: TransactionDigest,
    pub sender_signed_data: SenderSignedData,
    pub effects: TransactionEffects,
    pub checkpoint_sequence_number: u64,
    pub timestamp_ms: u64,
    pub object_changes: Vec<IndexedObjectChange>,
    pub balance_change: Vec<iota_json_rpc_types::BalanceChange>,
    pub events: Vec<iota_types::event::Event>,
    pub transaction_kind: TransactionKind,
    pub successful_tx_num: u64,
}

#[derive(Debug, Clone)]
pub struct TxIndex {
    pub tx_sequence_number: u64,
    pub transaction_digest: TransactionDigest,
    pub checkpoint_sequence_number: u64,
    pub input_objects: Vec<ObjectID>,
    pub changed_objects: Vec<ObjectID>,
    pub payers: Vec<IotaAddress>,
    pub senders: Vec<IotaAddress>,
    pub recipients: Vec<IotaAddress>,
    pub move_calls: Vec<(ObjectID, String, String)>,
}

// ObjectChange is not bcs deserializable, IndexedObjectChange is.
#[serde_as]
#[derive(Debug, Clone, Deserialize, Serialize, PartialEq, Eq)]
pub enum IndexedObjectChange {
    Published {
        package_id: ObjectID,
        version: SequenceNumber,
        digest: ObjectDigest,
        modules: Vec<String>,
    },
    Transferred {
        sender: IotaAddress,
        recipient: Owner,
        #[serde_as(as = "IotaStructTag")]
        object_type: StructTag,
        object_id: ObjectID,
        version: SequenceNumber,
        digest: ObjectDigest,
    },
    /// Object mutated.
    Mutated {
        sender: IotaAddress,
        owner: Owner,
        #[serde_as(as = "IotaStructTag")]
        object_type: StructTag,
        object_id: ObjectID,
        version: SequenceNumber,
        previous_version: SequenceNumber,
        digest: ObjectDigest,
    },
    /// Delete object
    Deleted {
        sender: IotaAddress,
        #[serde_as(as = "IotaStructTag")]
        object_type: StructTag,
        object_id: ObjectID,
        version: SequenceNumber,
    },
    /// Wrapped object
    Wrapped {
        sender: IotaAddress,
        #[serde_as(as = "IotaStructTag")]
        object_type: StructTag,
        object_id: ObjectID,
        version: SequenceNumber,
    },
    /// New object creation
    Created {
        sender: IotaAddress,
        owner: Owner,
        #[serde_as(as = "IotaStructTag")]
        object_type: StructTag,
        object_id: ObjectID,
        version: SequenceNumber,
        digest: ObjectDigest,
    },
}

impl From<ObjectChange> for IndexedObjectChange {
    fn from(oc: ObjectChange) -> Self {
        match oc {
            ObjectChange::Published {
                package_id,
                version,
                digest,
                modules,
            } => Self::Published {
                package_id,
                version,
                digest,
                modules,
            },
            ObjectChange::Transferred {
                sender,
                recipient,
                object_type,
                object_id,
                version,
                digest,
            } => Self::Transferred {
                sender,
                recipient,
                object_type,
                object_id,
                version,
                digest,
            },
            ObjectChange::Mutated {
                sender,
                owner,
                object_type,
                object_id,
                version,
                previous_version,
                digest,
            } => Self::Mutated {
                sender,
                owner,
                object_type,
                object_id,
                version,
                previous_version,
                digest,
            },
            ObjectChange::Deleted {
                sender,
                object_type,
                object_id,
                version,
            } => Self::Deleted {
                sender,
                object_type,
                object_id,
                version,
            },
            ObjectChange::Wrapped {
                sender,
                object_type,
                object_id,
                version,
            } => Self::Wrapped {
                sender,
                object_type,
                object_id,
                version,
            },
            ObjectChange::Created {
                sender,
                owner,
                object_type,
                object_id,
                version,
                digest,
            } => Self::Created {
                sender,
                owner,
                object_type,
                object_id,
                version,
                digest,
            },
        }
    }
}

impl From<IndexedObjectChange> for ObjectChange {
    fn from(val: IndexedObjectChange) -> Self {
        match val {
            IndexedObjectChange::Published {
                package_id,
                version,
                digest,
                modules,
            } => ObjectChange::Published {
                package_id,
                version,
                digest,
                modules,
            },
            IndexedObjectChange::Transferred {
                sender,
                recipient,
                object_type,
                object_id,
                version,
                digest,
            } => ObjectChange::Transferred {
                sender,
                recipient,
                object_type,
                object_id,
                version,
                digest,
            },
            IndexedObjectChange::Mutated {
                sender,
                owner,
                object_type,
                object_id,
                version,
                previous_version,
                digest,
            } => ObjectChange::Mutated {
                sender,
                owner,
                object_type,
                object_id,
                version,
                previous_version,
                digest,
            },
            IndexedObjectChange::Deleted {
                sender,
                object_type,
                object_id,
                version,
            } => ObjectChange::Deleted {
                sender,
                object_type,
                object_id,
                version,
            },
            IndexedObjectChange::Wrapped {
                sender,
                object_type,
                object_id,
                version,
            } => ObjectChange::Wrapped {
                sender,
                object_type,
                object_id,
                version,
            },
            IndexedObjectChange::Created {
                sender,
                owner,
                object_type,
                object_id,
                version,
                digest,
            } => ObjectChange::Created {
                sender,
                owner,
                object_type,
                object_id,
                version,
                digest,
            },
        }
    }
}

// IotaTransactionBlockResponseWithOptions is only used on the reading path
pub struct IotaTransactionBlockResponseWithOptions {
    pub response: IotaTransactionBlockResponse,
    pub options: IotaTransactionBlockResponseOptions,
}

impl From<IotaTransactionBlockResponseWithOptions> for IotaTransactionBlockResponse {
    fn from(value: IotaTransactionBlockResponseWithOptions) -> Self {
        let IotaTransactionBlockResponseWithOptions { response, options } = value;

        IotaTransactionBlockResponse {
            digest: response.digest,
            transaction: options.show_input.then_some(response.transaction).flatten(),
            raw_transaction: options
                .show_raw_input
                .then_some(response.raw_transaction)
                .unwrap_or_default(),
            effects: options.show_effects.then_some(response.effects).flatten(),
            events: options.show_events.then_some(response.events).flatten(),
            object_changes: options
                .show_object_changes
                .then_some(response.object_changes)
                .flatten(),
            balance_changes: options
                .show_balance_changes
                .then_some(response.balance_changes)
                .flatten(),
            timestamp_ms: response.timestamp_ms,
            confirmed_local_execution: response.confirmed_local_execution,
            checkpoint: response.checkpoint,
            errors: vec![],
            raw_effects: options
                .show_raw_effects
                .then_some(response.raw_effects)
                .unwrap_or_default(),
        }
    }
}<|MERGE_RESOLUTION|>--- conflicted
+++ resolved
@@ -98,11 +98,6 @@
     pub epoch_total_transactions: Option<u64>,
     pub last_checkpoint_id: Option<u64>,
     pub epoch_end_timestamp: Option<u64>,
-<<<<<<< HEAD
-=======
-    // TODO: remove(obsolete)
-    pub storage_fund_reinvestment: Option<u64>,
->>>>>>> 285a23bd
     pub storage_charge: Option<u64>,
     pub storage_rebate: Option<u64>,
     // TODO: remove(obsolete)
