--- conflicted
+++ resolved
@@ -272,7 +272,28 @@
         Ok(delegated_stakes)
     }
 
-<<<<<<< HEAD
+    /// Cache a map representing the validators' APYs for this epoch
+    async fn validators_apys_map(&self, apys: ValidatorApys) -> BTreeMap<IotaAddress, f64> {
+        // check if the apys are already in the cache
+        if let Some(cached_apys) = self
+            .validators_apys_cache
+            .lock()
+            .await
+            .cache_get(&apys.epoch)
+        {
+            return cached_apys.clone();
+        }
+
+        let ret = BTreeMap::from_iter(apys.apys.iter().map(|x| (x.address, x.apy)));
+        // insert the apys into the cache
+        self.validators_apys_cache
+            .lock()
+            .await
+            .cache_set(apys.epoch, ret.clone());
+
+        ret
+    }
+
     // Get validator exchange rates
     async fn validator_exchange_rates(
         &self,
@@ -338,28 +359,6 @@
             .collect::<Vec<(IotaAddress, ObjectID, ObjectID, u64, bool)>>();
 
         self.validator_exchange_rates(tables).await
-=======
-    /// Cache a map representing the validators' APYs for this epoch
-    async fn validators_apys_map(&self, apys: ValidatorApys) -> BTreeMap<IotaAddress, f64> {
-        // check if the apys are already in the cache
-        if let Some(cached_apys) = self
-            .validators_apys_cache
-            .lock()
-            .await
-            .cache_get(&apys.epoch)
-        {
-            return cached_apys.clone();
-        }
-
-        let ret = BTreeMap::from_iter(apys.apys.iter().map(|x| (x.address, x.apy)));
-        // insert the apys into the cache
-        self.validators_apys_cache
-            .lock()
-            .await
-            .cache_set(apys.epoch, ret.clone());
-
-        ret
->>>>>>> 543cdf86
     }
 }
 
