// Copyright (c) Mysten Labs, Inc.
// Modifications Copyright (c) 2024 IOTA Stiftung
// SPDX-License-Identifier: Apache-2.0

use std::{
    collections::HashMap,
    sync::{Arc, Mutex},
};

use anyhow::{Result, anyhow};
use cached::{Cached, SizedCache};
use diesel::{
    ExpressionMethods, OptionalExtension, QueryDsl, RunQueryDsl, TextExpressionMethods,
    dsl::sql,
    r2d2::{ConnectionManager, R2D2Connection},
    sql_types::Bool,
};
use fastcrypto::encoding::{Encoding, Hex};
use iota_json_rpc_types::{
    AddressMetrics, Balance, CheckpointId, Coin as IotaCoin, DisplayFieldsResponse, EpochInfo,
    EventFilter, IotaCoinMetadata, IotaEvent, IotaObjectDataFilter, IotaTransactionBlockEffects,
    IotaTransactionBlockEffectsAPI, IotaTransactionBlockResponse, MoveCallMetrics,
    MoveFunctionName, NetworkMetrics, TransactionFilter,
};
use iota_package_resolver::{Package, PackageStore, PackageStoreWithLruCache, Resolver};
use iota_types::{
    balance::Supply,
    base_types::{IotaAddress, ObjectID, ObjectRef, SequenceNumber, VersionNumber},
    coin::{CoinMetadata, TreasuryCap},
    committee::EpochId,
    digests::{ObjectDigest, TransactionDigest},
    dynamic_field::{DynamicFieldInfo, DynamicFieldName},
    effects::TransactionEvents,
    event::EventID,
    iota_system_state::{IotaSystemStateTrait, iota_system_state_summary::IotaSystemStateSummary},
    is_system_package,
    object::{Object, ObjectRead},
};
use itertools::{Itertools, any};
use move_core_types::{annotated_value::MoveStructLayout, language_storage::StructTag};
use tap::TapFallible;

use crate::{
    db::{ConnectionConfig, ConnectionPool, ConnectionPoolConfig},
    errors::IndexerError,
    models::{
        address_metrics::StoredAddressMetrics,
        checkpoints::StoredCheckpoint,
        display::StoredDisplay,
        epoch::StoredEpochInfo,
        events::StoredEvent,
        move_call_metrics::QueriedMoveCallMetrics,
        network_metrics::StoredNetworkMetrics,
        objects::{CoinBalance, ObjectRefColumn, StoredObject},
        transactions::{
            StoredTransaction, StoredTransactionEvents, stored_events_to_events,
            tx_events_to_iota_tx_events,
        },
        tx_indices::TxSequenceNumber,
    },
    schema::{
        address_metrics, checkpoints, display, epochs, events, move_call_metrics, objects,
        objects_snapshot, transactions,
    },
    store::{diesel_macro::*, package_resolver::IndexerStorePackageResolver},
    types::{IndexerResult, OwnerType},
};

pub const TX_SEQUENCE_NUMBER_STR: &str = "tx_sequence_number";
pub const TRANSACTION_DIGEST_STR: &str = "transaction_digest";
pub const EVENT_SEQUENCE_NUMBER_STR: &str = "event_sequence_number";

<<<<<<< HEAD
#[derive(Debug, Clone)]
pub struct IndexerReader {
    pool: crate::db::PgConnectionPool,
    package_cache: PackageCache,
=======
pub struct IndexerReader<T>
where
    T: R2D2Connection + 'static,
{
    pool: ConnectionPool<T>,
    package_resolver: PackageResolver<T>,
    package_obj_type_cache: Arc<Mutex<SizedCache<String, Option<ObjectID>>>>,
>>>>>>> f16c5709
}

impl<T> Clone for IndexerReader<T>
where
    T: R2D2Connection,
{
    fn clone(&self) -> IndexerReader<T> {
        IndexerReader {
            pool: self.pool.clone(),
            package_resolver: self.package_resolver.clone(),
            package_obj_type_cache: self.package_obj_type_cache.clone(),
        }
    }
}

pub type PackageResolver<T> =
    Arc<Resolver<PackageStoreWithLruCache<IndexerStorePackageResolver<T>>>>;

// Impl for common initialization and utilities
impl<U: R2D2Connection + 'static> IndexerReader<U> {
    pub fn new<T: Into<String>>(db_url: T) -> Result<Self> {
        let config = ConnectionPoolConfig::default();
        Self::new_with_config(db_url, config)
    }

    pub fn new_with_config<T: Into<String>>(
        db_url: T,
        config: ConnectionPoolConfig,
    ) -> Result<Self> {
        let manager = ConnectionManager::<U>::new(db_url);

        let connection_config = ConnectionConfig {
            statement_timeout: config.statement_timeout,
            read_only: true,
        };

        let pool = diesel::r2d2::Pool::builder()
            .max_size(config.pool_size)
            .connection_timeout(config.connection_timeout)
            .connection_customizer(Box::new(connection_config))
            .build(manager)
            .map_err(|e| anyhow!("Failed to initialize connection pool. Error: {:?}. If Error is None, please check whether the configured pool size (currently {}) exceeds the maximum number of connections allowed by the database.", e, config.pool_size))?;

        let indexer_store_pkg_resolver = IndexerStorePackageResolver::new(pool.clone());
        let package_cache = PackageStoreWithLruCache::new(indexer_store_pkg_resolver);
        let package_resolver = Arc::new(Resolver::new(package_cache));
        let package_obj_type_cache = Arc::new(Mutex::new(SizedCache::with_size(10000)));
        Ok(Self {
            pool,
            package_resolver,
            package_obj_type_cache,
        })
    }

    pub async fn spawn_blocking<F, R, E>(&self, f: F) -> Result<R, E>
    where
        F: FnOnce(Self) -> Result<R, E> + Send + 'static,
        R: Send + 'static,
        E: Send + 'static,
    {
        let this = self.clone();
        let current_span = tracing::Span::current();
        tokio::task::spawn_blocking(move || {
            CALLED_FROM_BLOCKING_POOL
                .with(|in_blocking_pool| *in_blocking_pool.borrow_mut() = true);
            let _guard = current_span.enter();
            f(this)
        })
        .await
        .expect("propagate any panics")
    }

    pub fn get_pool(&self) -> ConnectionPool<U> {
        self.pool.clone()
    }
}

// Impl for reading data from the DB
impl<U: R2D2Connection> IndexerReader<U> {
    fn get_object_from_db(
        &self,
        object_id: &ObjectID,
        version: Option<VersionNumber>,
    ) -> Result<Option<StoredObject>, IndexerError> {
        let object_id = object_id.to_vec();

        let stored_object = run_query!(&self.pool, |conn| {
            if let Some(version) = version {
                objects::dsl::objects
                    .filter(objects::dsl::object_id.eq(object_id))
                    .filter(objects::dsl::object_version.eq(version.value() as i64))
                    .first::<StoredObject>(conn)
                    .optional()
            } else {
                objects::dsl::objects
                    .filter(objects::dsl::object_id.eq(object_id))
                    .first::<StoredObject>(conn)
                    .optional()
            }
        })?;
        Ok(stored_object)
    }

    fn get_object(
        &self,
        object_id: &ObjectID,
        version: Option<VersionNumber>,
    ) -> Result<Option<Object>, IndexerError> {
        let Some(stored_package) = self.get_object_from_db(object_id, version)? else {
            return Ok(None);
        };

        let object = stored_package.try_into()?;
        Ok(Some(object))
    }

    pub async fn get_object_in_blocking_task(
        &self,
        object_id: ObjectID,
    ) -> Result<Option<Object>, IndexerError> {
        self.spawn_blocking(move |this| this.get_object(&object_id, None))
            .await
    }

    pub async fn get_object_read_in_blocking_task(
        &self,
        object_id: ObjectID,
    ) -> Result<ObjectRead, IndexerError> {
        let stored_object = self
            .spawn_blocking(move |this| this.get_object_raw(object_id))
            .await?;

        if let Some(object) = stored_object {
            object
                .try_into_object_read(self.package_resolver.clone())
                .await
        } else {
            Ok(ObjectRead::NotExists(object_id))
        }
    }

    fn get_object_raw(&self, object_id: ObjectID) -> Result<Option<StoredObject>, IndexerError> {
        let id = object_id.to_vec();
        let stored_object = run_query!(&self.pool, |conn| {
            objects::dsl::objects
                .filter(objects::dsl::object_id.eq(id))
                .first::<StoredObject>(conn)
                .optional()
        })?;
        Ok(stored_object)
    }

    pub async fn get_package(&self, package_id: ObjectID) -> Result<Package, IndexerError> {
        let store = self.package_resolver.package_store();
        let pkg = store
            .fetch(package_id.into())
            .await
            .map_err(|e| {
                IndexerError::PostgresReadError(format!(
                    "Fail to fetch package from package store with error {:?}",
                    e
                ))
            })?
            .as_ref()
            .clone();
        Ok(pkg)
    }

    pub fn get_epoch_info_from_db(
        &self,
        epoch: Option<EpochId>,
    ) -> Result<Option<StoredEpochInfo>, IndexerError> {
        let stored_epoch = run_query!(&self.pool, |conn| {
            if let Some(epoch) = epoch {
                epochs::dsl::epochs
                    .filter(epochs::epoch.eq(epoch as i64))
                    .first::<StoredEpochInfo>(conn)
                    .optional()
            } else {
                epochs::dsl::epochs
                    .order_by(epochs::epoch.desc())
                    .first::<StoredEpochInfo>(conn)
                    .optional()
            }
        })?;

        Ok(stored_epoch)
    }

    pub fn get_latest_epoch_info_from_db(&self) -> Result<StoredEpochInfo, IndexerError> {
        let stored_epoch = run_query!(&self.pool, |conn| {
            epochs::dsl::epochs
                .order_by(epochs::epoch.desc())
                .first::<StoredEpochInfo>(conn)
        })?;

        Ok(stored_epoch)
    }

    pub fn get_epoch_info(
        &self,
        epoch: Option<EpochId>,
    ) -> Result<Option<EpochInfo>, IndexerError> {
        let stored_epoch = self.get_epoch_info_from_db(epoch)?;

        let stored_epoch = match stored_epoch {
            Some(stored_epoch) => stored_epoch,
            None => return Ok(None),
        };

        let epoch_info = EpochInfo::try_from(stored_epoch)?;
        Ok(Some(epoch_info))
    }

    fn get_epochs_from_db(
        &self,
        cursor: Option<u64>,
        limit: usize,
        descending_order: bool,
    ) -> Result<Vec<StoredEpochInfo>, IndexerError> {
        run_query!(&self.pool, |conn| {
            let mut boxed_query = epochs::table.into_boxed();
            if let Some(cursor) = cursor {
                if descending_order {
                    boxed_query = boxed_query.filter(epochs::epoch.lt(cursor as i64));
                } else {
                    boxed_query = boxed_query.filter(epochs::epoch.gt(cursor as i64));
                }
            }
            if descending_order {
                boxed_query = boxed_query.order_by(epochs::epoch.desc());
            } else {
                boxed_query = boxed_query.order_by(epochs::epoch.asc());
            }

            boxed_query.limit(limit as i64).load(conn)
        })
    }

    pub fn get_epochs(
        &self,
        cursor: Option<u64>,
        limit: usize,
        descending_order: bool,
    ) -> Result<Vec<EpochInfo>, IndexerError> {
        self.get_epochs_from_db(cursor, limit, descending_order)?
            .into_iter()
            .map(EpochInfo::try_from)
            .collect::<Result<Vec<_>, _>>()
            .map_err(Into::into)
    }

    pub fn get_latest_iota_system_state(&self) -> Result<IotaSystemStateSummary, IndexerError> {
        let system_state: IotaSystemStateSummary =
            iota_types::iota_system_state::get_iota_system_state(self)?
                .into_iota_system_state_summary();
        Ok(system_state)
    }

    /// Retrieve the system state data for the given epoch. If no epoch is
    /// given, it will retrieve the latest epoch's data and return the
    /// system state. System state of the an epoch is written at the end of
    /// the epoch, so system state of the current epoch is empty until the
    /// epoch ends. You can call `get_latest_iota_system_state` for current
    /// epoch instead.
    pub fn get_epoch_iota_system_state(
        &self,
        epoch: Option<EpochId>,
    ) -> Result<IotaSystemStateSummary, IndexerError> {
        let stored_epoch = self.get_epoch_info_from_db(epoch)?;
        let stored_epoch = match stored_epoch {
            Some(stored_epoch) => stored_epoch,
            None => return Err(IndexerError::InvalidArgumentError("Invalid epoch".into())),
        };

        let system_state: IotaSystemStateSummary = bcs::from_bytes(&stored_epoch.system_state)
            .map_err(|_| {
                IndexerError::PersistentStorageDataCorruptionError(format!(
                    "Failed to deserialize `system_state` for epoch {:?}",
                    epoch,
                ))
            })?;
        Ok(system_state)
    }

    pub fn get_checkpoint_from_db(
        &self,
        checkpoint_id: CheckpointId,
    ) -> Result<Option<StoredCheckpoint>, IndexerError> {
        let stored_checkpoint = run_query!(&self.pool, |conn| {
            match checkpoint_id {
                CheckpointId::SequenceNumber(seq) => checkpoints::dsl::checkpoints
                    .filter(checkpoints::sequence_number.eq(seq as i64))
                    .first::<StoredCheckpoint>(conn)
                    .optional(),
                CheckpointId::Digest(digest) => checkpoints::dsl::checkpoints
                    .filter(checkpoints::checkpoint_digest.eq(digest.into_inner().to_vec()))
                    .first::<StoredCheckpoint>(conn)
                    .optional(),
            }
        })?;

        Ok(stored_checkpoint)
    }

    pub fn get_latest_checkpoint_from_db(&self) -> Result<StoredCheckpoint, IndexerError> {
        let stored_checkpoint = run_query!(&self.pool, |conn| {
            checkpoints::dsl::checkpoints
                .order_by(checkpoints::sequence_number.desc())
                .first::<StoredCheckpoint>(conn)
        })?;

        Ok(stored_checkpoint)
    }

    pub fn get_checkpoint(
        &self,
        checkpoint_id: CheckpointId,
    ) -> Result<Option<iota_json_rpc_types::Checkpoint>, IndexerError> {
        let stored_checkpoint = match self.get_checkpoint_from_db(checkpoint_id)? {
            Some(stored_checkpoint) => stored_checkpoint,
            None => return Ok(None),
        };

        let checkpoint = iota_json_rpc_types::Checkpoint::try_from(stored_checkpoint)?;
        Ok(Some(checkpoint))
    }

    pub fn get_latest_checkpoint(&self) -> Result<iota_json_rpc_types::Checkpoint, IndexerError> {
        let stored_checkpoint = self.get_latest_checkpoint_from_db()?;

        iota_json_rpc_types::Checkpoint::try_from(stored_checkpoint)
    }

    fn get_checkpoints_from_db(
        &self,
        cursor: Option<u64>,
        limit: usize,
        descending_order: bool,
    ) -> Result<Vec<StoredCheckpoint>, IndexerError> {
        run_query!(&self.pool, |conn| {
            let mut boxed_query = checkpoints::table.into_boxed();
            if let Some(cursor) = cursor {
                if descending_order {
                    boxed_query =
                        boxed_query.filter(checkpoints::sequence_number.lt(cursor as i64));
                } else {
                    boxed_query =
                        boxed_query.filter(checkpoints::sequence_number.gt(cursor as i64));
                }
            }
            if descending_order {
                boxed_query = boxed_query.order_by(checkpoints::sequence_number.desc());
            } else {
                boxed_query = boxed_query.order_by(checkpoints::sequence_number.asc());
            }

            boxed_query
                .limit(limit as i64)
                .load::<StoredCheckpoint>(conn)
        })
    }

    pub fn get_checkpoints(
        &self,
        cursor: Option<u64>,
        limit: usize,
        descending_order: bool,
    ) -> Result<Vec<iota_json_rpc_types::Checkpoint>, IndexerError> {
        self.get_checkpoints_from_db(cursor, limit, descending_order)?
            .into_iter()
            .map(iota_json_rpc_types::Checkpoint::try_from)
            .collect()
    }

    fn get_transaction_effects_with_digest(
        &self,
        digest: TransactionDigest,
    ) -> Result<IotaTransactionBlockEffects, IndexerError> {
        let mut stored_txn: StoredTransaction = run_query!(&self.pool, |conn| {
            transactions::table
                .filter(transactions::transaction_digest.eq(digest.into_inner().to_vec()))
                .first::<StoredTransaction>(conn)
        })?;

        if cfg!(feature = "postgres-feature") {
            stored_txn = stored_txn.set_genesis_large_object_as_inner_data(&self.pool)?;
        }
        stored_txn.try_into_iota_transaction_effects()
    }

    fn get_transaction_effects_with_sequence_number(
        &self,
        sequence_number: i64,
    ) -> Result<IotaTransactionBlockEffects, IndexerError> {
        let mut stored_txn: StoredTransaction = run_query!(&self.pool, |conn| {
            transactions::table
                .filter(transactions::tx_sequence_number.eq(sequence_number))
                .first::<StoredTransaction>(conn)
        })?;

        if cfg!(feature = "postgres-feature") {
            stored_txn = stored_txn.set_genesis_large_object_as_inner_data(&self.pool)?;
        }
        stored_txn.try_into_iota_transaction_effects()
    }

    fn multi_get_transactions(
        &self,
        digests: &[TransactionDigest],
    ) -> Result<Vec<StoredTransaction>, IndexerError> {
        let digests = digests
            .iter()
            .map(|digest| digest.inner().to_vec())
            .collect::<Vec<_>>();
        let transactions = run_query!(&self.pool, |conn| {
            transactions::table
                .filter(transactions::transaction_digest.eq_any(digests))
                .load::<StoredTransaction>(conn)
        })?;
        if cfg!(feature = "postgres-feature") {
            transactions
                .into_iter()
                .map(|store| store.set_genesis_large_object_as_inner_data(&self.pool))
                .collect()
        } else {
            Ok(transactions)
        }
    }

    async fn multi_get_transactions_in_blocking_task(
        &self,
        digests: Vec<TransactionDigest>,
    ) -> Result<Vec<StoredTransaction>, IndexerError> {
        self.spawn_blocking(move |this| this.multi_get_transactions(&digests))
            .await
    }

    /// This method tries to transform [`StoredTransaction`] values
    /// into transaction blocks, without any other modification.
    async fn stored_transaction_to_transaction_block(
        &self,
        stored_txes: Vec<StoredTransaction>,
        options: iota_json_rpc_types::IotaTransactionBlockResponseOptions,
    ) -> IndexerResult<Vec<IotaTransactionBlockResponse>> {
        let mut tx_block_responses_futures = vec![];
        for stored_tx in stored_txes {
            let package_resolver_clone = self.package_resolver();
            let options_clone = options.clone();
            tx_block_responses_futures.push(tokio::task::spawn(
                stored_tx.try_into_iota_transaction_block_response(
                    options_clone,
                    package_resolver_clone,
                ),
            ));
        }

        let tx_blocks = futures::future::join_all(tx_block_responses_futures)
            .await
            .into_iter()
            .collect::<Result<Vec<_>, _>>()
            .tap_err(|e| tracing::error!("Failed to join all tx block futures: {}", e))?
            .into_iter()
            .collect::<Result<Vec<_>, _>>()
            .tap_err(|e| tracing::error!("Failed to collect tx block futures: {}", e))?;
        Ok(tx_blocks)
    }

    fn multi_get_transactions_with_sequence_numbers(
        &self,
        tx_sequence_numbers: Vec<i64>,
        // Some(true) for desc, Some(false) for asc, None for undefined order
        is_descending: Option<bool>,
    ) -> Result<Vec<StoredTransaction>, IndexerError> {
        let mut query = transactions::table
            .filter(transactions::tx_sequence_number.eq_any(tx_sequence_numbers))
            .into_boxed();
        match is_descending {
            Some(true) => {
                query = query.order(transactions::dsl::tx_sequence_number.desc());
            }
            Some(false) => {
                query = query.order(transactions::dsl::tx_sequence_number.asc());
            }
            None => (),
        }
        let transactions = run_query!(&self.pool, |conn| query.load::<StoredTransaction>(conn))?;
        if cfg!(feature = "postgres-feature") {
            transactions
                .into_iter()
                .map(|stored| stored.set_genesis_large_object_as_inner_data(&self.pool))
                .collect()
        } else {
            Ok(transactions)
        }
    }

    pub async fn get_owned_objects_in_blocking_task(
        &self,
        address: IotaAddress,
        filter: Option<IotaObjectDataFilter>,
        cursor: Option<ObjectID>,
        limit: usize,
    ) -> Result<Vec<StoredObject>, IndexerError> {
        self.spawn_blocking(move |this| this.get_owned_objects_impl(address, filter, cursor, limit))
            .await
    }

    fn get_owned_objects_impl(
        &self,
        address: IotaAddress,
        filter: Option<IotaObjectDataFilter>,
        cursor: Option<ObjectID>,
        limit: usize,
    ) -> Result<Vec<StoredObject>, IndexerError> {
        run_query!(&self.pool, |conn| {
            let mut query = objects::dsl::objects
                .filter(objects::dsl::owner_type.eq(OwnerType::Address as i16))
                .filter(objects::dsl::owner_id.eq(address.to_vec()))
                .order(objects::dsl::object_id.asc())
                .limit(limit as i64)
                .into_boxed();
            if let Some(filter) = filter {
                match filter {
                    IotaObjectDataFilter::StructType(struct_tag) => {
                        let object_type =
                            struct_tag.to_canonical_string(/* with_prefix */ true);
                        query =
                            query.filter(objects::object_type.like(format!("{}%", object_type)));
                    }
                    IotaObjectDataFilter::MatchAny(filters) => {
                        let mut condition = "(".to_string();
                        for (i, filter) in filters.iter().enumerate() {
                            if let IotaObjectDataFilter::StructType(struct_tag) = filter {
                                let object_type =
                                    struct_tag.to_canonical_string(/* with_prefix */ true);
                                if i == 0 {
                                    condition +=
                                        format!("objects.object_type LIKE '{}%'", object_type)
                                            .as_str();
                                } else {
                                    condition +=
                                        format!(" OR objects.object_type LIKE '{}%'", object_type)
                                            .as_str();
                                }
                            } else {
                                return Err(IndexerError::InvalidArgumentError(
                                    "Invalid filter type. Only struct, MatchAny and MatchNone of struct filters are supported.".into(),
                                ));
                            }
                        }
                        condition += ")";
                        query = query.filter(sql::<Bool>(&condition));
                    }
                    IotaObjectDataFilter::MatchNone(filters) => {
                        for filter in filters {
                            if let IotaObjectDataFilter::StructType(struct_tag) = filter {
                                let object_type =
                                    struct_tag.to_canonical_string(/* with_prefix */ true);
                                query = query.filter(
                                    objects::object_type.not_like(format!("{}%", object_type)),
                                );
                            } else {
                                return Err(IndexerError::InvalidArgumentError(
                                    "Invalid filter type. Only struct, MatchAny and MatchNone of struct filters are supported.".into(),
                                ));
                            }
                        }
                    }
                    _ => {
                        return Err(IndexerError::InvalidArgumentError(
                            "Invalid filter type. Only struct, MatchAny and MatchNone of struct filters are supported.".into(),
                        ));
                    }
                }
            }

            if let Some(object_cursor) = cursor {
                query = query.filter(objects::dsl::object_id.gt(object_cursor.to_vec()));
            }

            query
                .load::<StoredObject>(conn)
                .map_err(|e| IndexerError::PostgresReadError(e.to_string()))
        })
    }

    fn filter_object_id_with_type(
        &self,
        object_ids: Vec<ObjectID>,
        object_type: String,
    ) -> Result<Vec<ObjectID>, IndexerError> {
        let object_ids = object_ids.into_iter().map(|id| id.to_vec()).collect_vec();
        let filtered_ids = run_query!(&self.pool, |conn| {
            objects::dsl::objects
                .filter(objects::object_id.eq_any(object_ids))
                .filter(objects::object_type.eq(object_type))
                .select(objects::object_id)
                .load::<Vec<u8>>(conn)
        })?;

        filtered_ids
            .into_iter()
            .map(|id| {
                ObjectID::from_bytes(id.clone()).map_err(|_e| {
                    IndexerError::PersistentStorageDataCorruptionError(format!(
                        "Can't convert {:?} to ObjectID",
                        id,
                    ))
                })
            })
            .collect::<Result<Vec<_>, _>>()
    }

    pub async fn multi_get_objects_in_blocking_task(
        &self,
        object_ids: Vec<ObjectID>,
    ) -> Result<Vec<StoredObject>, IndexerError> {
        self.spawn_blocking(move |this| this.multi_get_objects_impl(object_ids))
            .await
    }

    fn multi_get_objects_impl(
        &self,
        object_ids: Vec<ObjectID>,
    ) -> Result<Vec<StoredObject>, IndexerError> {
        let object_ids = object_ids.into_iter().map(|id| id.to_vec()).collect_vec();
        run_query!(&self.pool, |conn| {
            objects::dsl::objects
                .filter(objects::object_id.eq_any(object_ids))
                .load::<StoredObject>(conn)
        })
    }

    async fn query_transaction_blocks_by_checkpoint_impl(
        &self,
        checkpoint_seq: u64,
        options: iota_json_rpc_types::IotaTransactionBlockResponseOptions,
        cursor_tx_seq: Option<i64>,
        limit: usize,
        is_descending: bool,
    ) -> IndexerResult<Vec<IotaTransactionBlockResponse>> {
        let mut query = transactions::dsl::transactions
            .filter(transactions::dsl::checkpoint_sequence_number.eq(checkpoint_seq as i64))
            .into_boxed();

        // Translate transaction digest cursor to tx sequence number
        if let Some(cursor_tx_seq) = cursor_tx_seq {
            if is_descending {
                query = query.filter(transactions::dsl::tx_sequence_number.lt(cursor_tx_seq));
            } else {
                query = query.filter(transactions::dsl::tx_sequence_number.gt(cursor_tx_seq));
            }
        }
        if is_descending {
            query = query.order(transactions::dsl::tx_sequence_number.desc());
        } else {
            query = query.order(transactions::dsl::tx_sequence_number.asc());
        }
        let pool = self.get_pool();
        let mut stored_txes =
            run_query_async!(&pool, move |conn| query
                .limit(limit as i64)
                .load::<StoredTransaction>(conn))?;
        if cfg!(feature = "postgres-feature") {
            stored_txes = stored_txes
                .into_iter()
                .map(|store| store.set_genesis_large_object_as_inner_data(&self.pool))
                .collect::<Result<Vec<_>, _>>()?;
        }

        self.stored_transaction_to_transaction_block(stored_txes, options)
            .await
    }

    pub async fn query_transaction_blocks_in_blocking_task(
        &self,
        filter: Option<TransactionFilter>,
        options: iota_json_rpc_types::IotaTransactionBlockResponseOptions,
        cursor: Option<TransactionDigest>,
        limit: usize,
        is_descending: bool,
    ) -> IndexerResult<Vec<IotaTransactionBlockResponse>> {
        self.query_transaction_blocks_impl(filter, options, cursor, limit, is_descending)
            .await
    }

    async fn query_transaction_blocks_impl(
        &self,
        filter: Option<TransactionFilter>,
        options: iota_json_rpc_types::IotaTransactionBlockResponseOptions,
        cursor: Option<TransactionDigest>,
        limit: usize,
        is_descending: bool,
    ) -> IndexerResult<Vec<IotaTransactionBlockResponse>> {
        let cursor_tx_seq = if let Some(cursor) = cursor {
            let pool = self.get_pool();
            let tx_seq = run_query_async!(&pool, move |conn| {
                transactions::dsl::transactions
                    .select(transactions::tx_sequence_number)
                    .filter(transactions::dsl::transaction_digest.eq(cursor.into_inner().to_vec()))
                    .first::<i64>(conn)
            })?;
            Some(tx_seq)
        } else {
            None
        };
        let cursor_clause = if let Some(cursor_tx_seq) = cursor_tx_seq {
            if is_descending {
                format!("AND {TX_SEQUENCE_NUMBER_STR} < {}", cursor_tx_seq)
            } else {
                format!("AND {TX_SEQUENCE_NUMBER_STR} > {}", cursor_tx_seq)
            }
        } else {
            "".to_string()
        };
        let order_str = if is_descending { "DESC" } else { "ASC" };
        let (table_name, main_where_clause) = match filter {
            // Processed above
            Some(TransactionFilter::Checkpoint(seq)) => {
                return self
                    .query_transaction_blocks_by_checkpoint_impl(
                        seq,
                        options,
                        cursor_tx_seq,
                        limit,
                        is_descending,
                    )
                    .await;
            }
            // FIXME: sanitize module & function
            Some(TransactionFilter::MoveFunction {
                package,
                module,
                function,
            }) => {
                let package = Hex::encode(package.to_vec());
                match (module, function) {
                    (Some(module), Some(function)) => (
                        "tx_calls_fun".into(),
                        format!(
                            "package = '\\x{}'::bytea AND module = '{}' AND func = '{}'",
                            package, module, function
                        ),
                    ),
                    (Some(module), None) => (
                        "tx_calls_mod".into(),
                        format!(
                            "package = '\\x{}'::bytea AND module = '{}'",
                            package, module
                        ),
                    ),
                    (None, Some(_)) => {
                        return Err(IndexerError::InvalidArgumentError(
                            "Function cannot be present without Module.".into(),
                        ));
                    }
                    (None, None) => (
                        "tx_calls_pkg".into(),
                        format!("package = '\\x{}'::bytea", package),
                    ),
                }
            }
            Some(TransactionFilter::InputObject(object_id)) => {
                let object_id = Hex::encode(object_id.to_vec());
                (
                    "tx_input_objects".into(),
                    format!("object_id = '\\x{}'::bytea", object_id),
                )
            }
            Some(TransactionFilter::ChangedObject(object_id)) => {
                let object_id = Hex::encode(object_id.to_vec());
                (
                    "tx_changed_objects".into(),
                    format!("object_id = '\\x{}'::bytea", object_id),
                )
            }
            Some(TransactionFilter::FromAddress(from_address)) => {
                let from_address = Hex::encode(from_address.to_vec());
                (
                    "tx_senders".into(),
                    format!("sender = '\\x{}'::bytea", from_address),
                )
            }
            Some(TransactionFilter::ToAddress(to_address)) => {
                let to_address = Hex::encode(to_address.to_vec());
                (
                    "tx_recipients".into(),
                    format!("recipient = '\\x{}'::bytea", to_address),
                )
            }
            Some(TransactionFilter::FromAndToAddress { from, to }) => {
                let from_address = Hex::encode(from.to_vec());
                let to_address = Hex::encode(to.to_vec());
                // Need to remove ambiguities for tx_sequence_number column
                let cursor_clause = if let Some(cursor_tx_seq) = cursor_tx_seq {
                    if is_descending {
                        format!(
                            "AND tx_senders.{TX_SEQUENCE_NUMBER_STR} < {}",
                            cursor_tx_seq
                        )
                    } else {
                        format!(
                            "AND tx_senders.{TX_SEQUENCE_NUMBER_STR} > {}",
                            cursor_tx_seq
                        )
                    }
                } else {
                    "".to_string()
                };
                let inner_query = format!(
                    "(SELECT tx_senders.{TX_SEQUENCE_NUMBER_STR} \
                    FROM tx_senders \
                    JOIN tx_recipients \
                    ON tx_senders.{TX_SEQUENCE_NUMBER_STR} = tx_recipients.{TX_SEQUENCE_NUMBER_STR} \
                    WHERE tx_senders.sender = '\\x{}'::BYTEA \
                    AND tx_recipients.recipient = '\\x{}'::BYTEA \
                    {} \
                    ORDER BY {TX_SEQUENCE_NUMBER_STR} {} \
                    LIMIT {}) AS inner_query
                    ",
                    from_address,
                    to_address,
                    cursor_clause,
                    order_str,
                    limit,
                );
                (inner_query, "1 = 1".into())
            }
            Some(TransactionFilter::FromOrToAddress { addr }) => {
                let address = Hex::encode(addr.to_vec());
                let inner_query = format!(
                    "( \
                        ( \
                            SELECT {TX_SEQUENCE_NUMBER_STR} FROM tx_senders \
                            WHERE sender = '\\x{}'::BYTEA {} \
                            ORDER BY {TX_SEQUENCE_NUMBER_STR} {} \
                            LIMIT {} \
                        ) \
                        UNION \
                        ( \
                            SELECT {TX_SEQUENCE_NUMBER_STR} FROM tx_recipients \
                            WHERE recipient = '\\x{}'::BYTEA {} \
                            ORDER BY {TX_SEQUENCE_NUMBER_STR} {} \
                            LIMIT {} \
                        ) \
                    ) AS combined",
                    address,
                    cursor_clause,
                    order_str,
                    limit,
                    address,
                    cursor_clause,
                    order_str,
                    limit,
                );
                (inner_query, "1 = 1".into())
            }
            Some(
                TransactionFilter::TransactionKind(_) | TransactionFilter::TransactionKindIn(_),
            ) => {
                return Err(IndexerError::NotSupportedError(
                    "TransactionKind filter is not supported.".into(),
                ));
            }
            None => {
                // apply no filter
                ("transactions".into(), "1 = 1".into())
            }
        };

        let query = format!(
            "SELECT {TX_SEQUENCE_NUMBER_STR} FROM {} WHERE {} {} ORDER BY {TX_SEQUENCE_NUMBER_STR} {} LIMIT {}",
            table_name, main_where_clause, cursor_clause, order_str, limit,
        );

        tracing::debug!("query transaction blocks: {}", query);
        let pool = self.get_pool();
        let tx_sequence_numbers = run_query_async!(&pool, move |conn| {
            diesel::sql_query(query.clone()).load::<TxSequenceNumber>(conn)
        })?
        .into_iter()
        .map(|tsn| tsn.tx_sequence_number)
        .collect::<Vec<i64>>();
        self.multi_get_transaction_block_response_by_sequence_numbers_in_blocking_task(
            tx_sequence_numbers,
            options,
            Some(is_descending),
        )
        .await
    }

    async fn multi_get_transaction_block_response_in_blocking_task_impl(
        &self,
        digests: &[TransactionDigest],
        options: iota_json_rpc_types::IotaTransactionBlockResponseOptions,
    ) -> Result<Vec<iota_json_rpc_types::IotaTransactionBlockResponse>, IndexerError> {
        let stored_txes = self
            .multi_get_transactions_in_blocking_task(digests.to_vec())
            .await?;
        self.stored_transaction_to_transaction_block(stored_txes, options)
            .await
    }

    async fn multi_get_transaction_block_response_by_sequence_numbers_in_blocking_task(
        &self,
        tx_sequence_numbers: Vec<i64>,
        options: iota_json_rpc_types::IotaTransactionBlockResponseOptions,
        // Some(true) for desc, Some(false) for asc, None for undefined order
        is_descending: Option<bool>,
    ) -> Result<Vec<iota_json_rpc_types::IotaTransactionBlockResponse>, IndexerError> {
        let stored_txes: Vec<StoredTransaction> = self
            .spawn_blocking(move |this| {
                this.multi_get_transactions_with_sequence_numbers(
                    tx_sequence_numbers,
                    is_descending,
                )
            })
            .await?;
        self.stored_transaction_to_transaction_block(stored_txes, options)
            .await
    }

    pub async fn multi_get_transaction_block_response_in_blocking_task(
        &self,
        digests: Vec<TransactionDigest>,
        options: iota_json_rpc_types::IotaTransactionBlockResponseOptions,
    ) -> Result<Vec<iota_json_rpc_types::IotaTransactionBlockResponse>, IndexerError> {
        self.multi_get_transaction_block_response_in_blocking_task_impl(&digests, options)
            .await
    }

    pub async fn get_transaction_events_in_blocking_task(
        &self,
        digest: TransactionDigest,
    ) -> Result<Vec<iota_json_rpc_types::IotaEvent>, IndexerError> {
        let pool = self.get_pool();
        let (timestamp_ms, serialized_events) = run_query_async!(&pool, move |conn| {
            transactions::table
                .filter(transactions::transaction_digest.eq(digest.into_inner().to_vec()))
                .select((transactions::timestamp_ms, transactions::events))
                .first::<(i64, StoredTransactionEvents)>(conn)
        })?;

        let events = stored_events_to_events(serialized_events)?;
        let tx_events = TransactionEvents { data: events };

        let iota_tx_events = tx_events_to_iota_tx_events(
            tx_events,
            self.package_resolver(),
            digest,
            timestamp_ms as u64,
        )
        .await?;
        Ok(iota_tx_events.map_or(vec![], |ste| ste.data))
    }

    fn query_events_by_tx_digest_query(
        &self,
        tx_digest: TransactionDigest,
        cursor: Option<EventID>,
        limit: usize,
        descending_order: bool,
    ) -> IndexerResult<String> {
        let cursor = if let Some(cursor) = cursor {
            if cursor.tx_digest != tx_digest {
                return Err(IndexerError::InvalidArgumentError(
                    "Cursor tx_digest does not match the tx_digest in the query.".into(),
                ));
            }
            if descending_order {
                format!("e.{EVENT_SEQUENCE_NUMBER_STR} < {}", cursor.event_seq)
            } else {
                format!("e.{EVENT_SEQUENCE_NUMBER_STR} > {}", cursor.event_seq)
            }
        } else if descending_order {
            format!("e.{EVENT_SEQUENCE_NUMBER_STR} <= {}", i64::MAX)
        } else {
            format!("e.{EVENT_SEQUENCE_NUMBER_STR} >= {}", 0)
        };

        let order_clause = if descending_order { "DESC" } else { "ASC" };
        Ok(format!(
            "SELECT * \
            FROM EVENTS e \
            JOIN TRANSACTIONS t \
            ON t.tx_sequence_number = e.tx_sequence_number \
            AND t.transaction_digest = '\\x{}'::bytea \
            WHERE {cursor} \
            ORDER BY e.{EVENT_SEQUENCE_NUMBER_STR} {order_clause} \
            LIMIT {limit}
            ",
            Hex::encode(tx_digest.into_inner()),
        ))
    }

    pub async fn query_events_in_blocking_task(
        &self,
        filter: EventFilter,
        cursor: Option<EventID>,
        limit: usize,
        descending_order: bool,
    ) -> IndexerResult<Vec<IotaEvent>> {
        let pool = self.get_pool();
        let (tx_seq, event_seq) = if let Some(cursor) = cursor {
            let EventID {
                tx_digest,
                event_seq,
            } = cursor;
            let tx_seq = run_query_async!(&pool, move |conn| {
                transactions::dsl::transactions
                    .select(transactions::tx_sequence_number)
                    .filter(
                        transactions::dsl::transaction_digest.eq(tx_digest.into_inner().to_vec()),
                    )
                    .first::<i64>(conn)
            })?;
            (tx_seq, event_seq)
        } else if descending_order {
            let max_tx_seq: i64 = run_query_async!(&pool, move |conn| {
                events::dsl::events
                    .select(events::tx_sequence_number)
                    .order(events::dsl::tx_sequence_number.desc())
                    .first::<i64>(conn)
            })
            .map_or(-1, |max_tx_seq| max_tx_seq + 1);

            (max_tx_seq, 0)
        } else {
            (-1, 0)
        };

        let query = if let EventFilter::Sender(sender) = &filter {
            // Need to remove ambiguities for tx_sequence_number column
            let cursor_clause = if descending_order {
                format!(
                    "(e.{TX_SEQUENCE_NUMBER_STR} < {} OR (e.{TX_SEQUENCE_NUMBER_STR} = {} AND e.{EVENT_SEQUENCE_NUMBER_STR} < {}))",
                    tx_seq, tx_seq, event_seq
                )
            } else {
                format!(
                    "(e.{TX_SEQUENCE_NUMBER_STR} > {} OR (e.{TX_SEQUENCE_NUMBER_STR} = {} AND e.{EVENT_SEQUENCE_NUMBER_STR} > {}))",
                    tx_seq, tx_seq, event_seq
                )
            };
            let order_clause = if descending_order {
                format!("e.{TX_SEQUENCE_NUMBER_STR} DESC, e.{EVENT_SEQUENCE_NUMBER_STR} DESC")
            } else {
                format!("e.{TX_SEQUENCE_NUMBER_STR} ASC, e.{EVENT_SEQUENCE_NUMBER_STR} ASC")
            };
            format!(
                "( \
                    SELECT *
                    FROM tx_senders s
                    JOIN events e
                    ON e.tx_sequence_number = s.tx_sequence_number
                    AND s.sender = '\\x{}'::bytea
                    WHERE {} \
                    ORDER BY {} \
                    LIMIT {}
                )",
                Hex::encode(sender.to_vec()),
                cursor_clause,
                order_clause,
                limit,
            )
        } else if let EventFilter::Transaction(tx_digest) = filter {
            self.query_events_by_tx_digest_query(tx_digest, cursor, limit, descending_order)?
        } else {
            let main_where_clause = match filter {
                EventFilter::Package(package_id) => {
                    format!("package = '\\x{}'::bytea", package_id.to_hex())
                }
                EventFilter::MoveModule { package, module } => {
                    format!(
                        "package = '\\x{}'::bytea AND module = '{}'",
                        package.to_hex(),
                        module,
                    )
                }
                EventFilter::MoveEventType(struct_tag) => {
                    format!("event_type = '{}'", struct_tag)
                }
                EventFilter::MoveEventModule { package, module } => {
                    let package_module_prefix = format!("{}::{}", package.to_hex_literal(), module);
                    format!("event_type LIKE '{package_module_prefix}::%'")
                }
                EventFilter::Sender(_) => {
                    // Processed above
                    unreachable!()
                }
                EventFilter::Transaction(_) => {
                    // Processed above
                    unreachable!()
                }
                EventFilter::MoveEventField { .. }
                | EventFilter::All(_)
                | EventFilter::Any(_)
                | EventFilter::And(_, _)
                | EventFilter::Or(_, _)
                | EventFilter::TimeRange { .. } => {
                    return Err(IndexerError::NotSupportedError(
                        "This type of EventFilter is not supported.".into(),
                    ));
                }
            };

            let cursor_clause = if descending_order {
                format!(
                    "AND ({TX_SEQUENCE_NUMBER_STR} < {} OR ({TX_SEQUENCE_NUMBER_STR} = {} AND {EVENT_SEQUENCE_NUMBER_STR} < {}))",
                    tx_seq, tx_seq, event_seq
                )
            } else {
                format!(
                    "AND ({TX_SEQUENCE_NUMBER_STR} > {} OR ({TX_SEQUENCE_NUMBER_STR} = {} AND {EVENT_SEQUENCE_NUMBER_STR} > {}))",
                    tx_seq, tx_seq, event_seq
                )
            };
            let order_clause = if descending_order {
                format!("{TX_SEQUENCE_NUMBER_STR} DESC, {EVENT_SEQUENCE_NUMBER_STR} DESC")
            } else {
                format!("{TX_SEQUENCE_NUMBER_STR} ASC, {EVENT_SEQUENCE_NUMBER_STR} ASC")
            };

            format!(
                "
                    SELECT * FROM events \
                    WHERE {} {} \
                    ORDER BY {} \
                    LIMIT {}
                ",
                main_where_clause, cursor_clause, order_clause, limit,
            )
        };
        tracing::debug!("query events: {}", query);
        let pool = self.get_pool();
        let stored_events = run_query_async!(&pool, move |conn| diesel::sql_query(query)
            .load::<StoredEvent>(conn))?;

        let mut iota_event_futures = vec![];
        for stored_event in stored_events {
            iota_event_futures.push(tokio::task::spawn(
                stored_event.try_into_iota_event(self.package_resolver.clone()),
            ));
        }

        let iota_events = futures::future::join_all(iota_event_futures)
            .await
            .into_iter()
            .collect::<Result<Vec<_>, _>>()
            .tap_err(|e| tracing::error!("Failed to join iota event futures: {}", e))?
            .into_iter()
            .collect::<Result<Vec<_>, _>>()
            .tap_err(|e| tracing::error!("Failed to collect iota event futures: {}", e))?;
        Ok(iota_events)
    }

    pub async fn get_dynamic_fields_in_blocking_task(
        &self,
        parent_object_id: ObjectID,
        cursor: Option<ObjectID>,
        limit: usize,
    ) -> Result<Vec<DynamicFieldInfo>, IndexerError> {
        let objects = self
            .spawn_blocking(move |this| {
                this.get_dynamic_fields_raw(parent_object_id, cursor, limit)
            })
            .await?;

        if any(objects.iter(), |o| o.df_object_id.is_none()) {
            return Err(IndexerError::PersistentStorageDataCorruptionError(format!(
                "Dynamic field has empty df_object_id column for parent object {}",
                parent_object_id
            )));
        }

        // for Dynamic field objects, df_object_id != object_id, we need another look up
        // to get the version and digests.
        // TODO: simply store df_object_version and df_object_digest as well?
        let dfo_ids = objects
            .iter()
            .filter_map(|o| {
                // Unwrap safe: checked nullity above
                if o.df_object_id.as_ref().unwrap() == &o.object_id {
                    None
                } else {
                    Some(o.df_object_id.clone().unwrap())
                }
            })
            .collect::<Vec<_>>();

        let object_refs = self
            .spawn_blocking(move |this| this.get_object_refs(dfo_ids))
            .await?;
        let mut df_futures = vec![];
        for object in objects {
            let package_resolver_clone = self.package_resolver.clone();
            df_futures.push(tokio::task::spawn(
                object.try_into_expectant_dynamic_field_info(package_resolver_clone),
            ));
        }
        let mut dynamic_fields = futures::future::join_all(df_futures)
            .await
            .into_iter()
            .collect::<Result<Vec<_>, _>>()
            .tap_err(|e| tracing::error!("Error joining DF futures: {:?}", e))?
            .into_iter()
            .collect::<Result<Vec<_>, _>>()
            .tap_err(|e| tracing::error!("Error calling DF try_into function: {:?}", e))?;

        for df in dynamic_fields.iter_mut() {
            if let Some(obj_ref) = object_refs.get(&df.object_id) {
                df.version = obj_ref.1;
                df.digest = obj_ref.2;
            }
        }

        Ok(dynamic_fields)
    }

    pub async fn get_dynamic_fields_raw_in_blocking_task(
        &self,
        parent_object_id: ObjectID,
        cursor: Option<ObjectID>,
        limit: usize,
    ) -> Result<Vec<StoredObject>, IndexerError> {
        self.spawn_blocking(move |this| {
            this.get_dynamic_fields_raw(parent_object_id, cursor, limit)
        })
        .await
    }

    fn get_dynamic_fields_raw(
        &self,
        parent_object_id: ObjectID,
        cursor: Option<ObjectID>,
        limit: usize,
    ) -> Result<Vec<StoredObject>, IndexerError> {
        let objects: Vec<StoredObject> = run_query!(&self.pool, |conn| {
            let mut query = objects::dsl::objects
                .filter(objects::dsl::owner_type.eq(OwnerType::Object as i16))
                .filter(objects::dsl::owner_id.eq(parent_object_id.to_vec()))
                .order(objects::dsl::object_id.asc())
                .limit(limit as i64)
                .into_boxed();
            if let Some(object_cursor) = cursor {
                query = query.filter(objects::dsl::object_id.gt(object_cursor.to_vec()));
            }
            query.load::<StoredObject>(conn)
        })?;

        Ok(objects)
    }

    pub async fn bcs_name_from_dynamic_field_name(
        &self,
        name: &DynamicFieldName,
    ) -> Result<Vec<u8>, IndexerError> {
        let move_type_layout = self
            .package_resolver()
            .type_layout(name.type_.clone())
            .await
            .map_err(|e| {
                IndexerError::ResolveMoveStructError(format!(
                    "Failed to get type layout for type {}: {}",
                    name.type_, e
                ))
            })?;
        let iota_json_value = iota_json::IotaJsonValue::new(name.value.clone())?;
        let name_bcs_value = iota_json_value.to_bcs_bytes(&move_type_layout)?;
        Ok(name_bcs_value)
    }

    fn get_object_refs(
        &self,
        object_ids: Vec<Vec<u8>>,
    ) -> IndexerResult<HashMap<ObjectID, ObjectRef>> {
        run_query!(&self.pool, |conn| {
            let query = objects::dsl::objects
                .select((
                    objects::dsl::object_id,
                    objects::dsl::object_version,
                    objects::dsl::object_digest,
                ))
                .filter(objects::dsl::object_id.eq_any(object_ids))
                .into_boxed();
            query.load::<ObjectRefColumn>(conn)
        })?
        .into_iter()
        .map(|object_ref: ObjectRefColumn| {
            let object_id = ObjectID::from_bytes(object_ref.object_id.clone()).map_err(|_e| {
                IndexerError::PersistentStorageDataCorruptionError(format!(
                    "Can't convert {:?} to ObjectID",
                    object_ref.object_id
                ))
            })?;
            let seq = SequenceNumber::from_u64(object_ref.object_version as u64);
            let object_digest = ObjectDigest::try_from(object_ref.object_digest.as_slice())
                .map_err(|e| {
                    IndexerError::PersistentStorageDataCorruptionError(format!(
                        "object {:?} has incompatible object digest. Error: {e}",
                        object_ref.object_digest
                    ))
                })?;
            Ok((object_id, (object_id, seq, object_digest)))
        })
        .collect::<IndexerResult<HashMap<_, _>>>()
    }

    pub async fn get_display_object_by_type(
        &self,
        object_type: &move_core_types::language_storage::StructTag,
    ) -> Result<Option<iota_types::display::DisplayVersionUpdatedEvent>, IndexerError> {
        let object_type = object_type.to_canonical_string(/* with_prefix */ true);
        self.spawn_blocking(move |this| this.get_display_update_event(object_type))
            .await
    }

    fn get_display_update_event(
        &self,
        object_type: String,
    ) -> Result<Option<iota_types::display::DisplayVersionUpdatedEvent>, IndexerError> {
        let stored_display = run_query!(&self.pool, |conn| {
            display::table
                .filter(display::object_type.eq(object_type))
                .first::<StoredDisplay>(conn)
                .optional()
        })?;

        let stored_display = match stored_display {
            Some(display) => display,
            None => return Ok(None),
        };

        let display_update = stored_display.to_display_update_event()?;

        Ok(Some(display_update))
    }

    pub async fn get_owned_coins_in_blocking_task(
        &self,
        owner: IotaAddress,
        coin_type: Option<String>,
        cursor: ObjectID,
        limit: usize,
    ) -> Result<Vec<IotaCoin>, IndexerError> {
        self.spawn_blocking(move |this| this.get_owned_coins(owner, coin_type, cursor, limit))
            .await
    }

    fn get_owned_coins(
        &self,
        owner: IotaAddress,
        // If coin_type is None, look for all coins.
        coin_type: Option<String>,
        cursor: ObjectID,
        limit: usize,
    ) -> Result<Vec<IotaCoin>, IndexerError> {
        let mut query = objects::dsl::objects
            .filter(objects::dsl::owner_type.eq(OwnerType::Address as i16))
            .filter(objects::dsl::owner_id.eq(owner.to_vec()))
            .filter(objects::dsl::object_id.gt(cursor.to_vec()))
            .into_boxed();
        if let Some(coin_type) = coin_type {
            query = query.filter(objects::dsl::coin_type.eq(Some(coin_type)));
        } else {
            query = query.filter(objects::dsl::coin_type.is_not_null());
        }
        query = query
            .order((objects::dsl::coin_type.asc(), objects::dsl::object_id.asc()))
            .limit(limit as i64);

        let stored_objects = run_query!(&self.pool, |conn| query.load::<StoredObject>(conn))?;

        stored_objects
            .into_iter()
            .map(|o| o.try_into())
            .collect::<IndexerResult<Vec<_>>>()
    }

    pub async fn get_coin_balances_in_blocking_task(
        &self,
        owner: IotaAddress,
        // If coin_type is None, look for all coins.
        coin_type: Option<String>,
    ) -> Result<Vec<Balance>, IndexerError> {
        self.spawn_blocking(move |this| this.get_coin_balances(owner, coin_type))
            .await
    }

    fn get_coin_balances(
        &self,
        owner: IotaAddress,
        // If coin_type is None, look for all coins.
        coin_type: Option<String>,
    ) -> Result<Vec<Balance>, IndexerError> {
        let coin_type_filter = if let Some(coin_type) = coin_type {
            format!("= '{}'", coin_type)
        } else {
            "IS NOT NULL".to_string()
        };
        // Note: important to cast to BIGINT to avoid deserialize confusion
        let query = format!(
            "
            SELECT coin_type, \
            CAST(COUNT(*) AS BIGINT) AS coin_num, \
            CAST(SUM(coin_balance) AS BIGINT) AS coin_balance \
            FROM objects \
            WHERE owner_type = {} \
            AND owner_id = '\\x{}'::BYTEA \
            AND coin_type {} \
            GROUP BY coin_type \
            ORDER BY coin_type ASC
        ",
            OwnerType::Address as i16,
            Hex::encode(owner.to_vec()),
            coin_type_filter,
        );

        tracing::debug!("get coin balances query: {query}");
        let coin_balances = run_query!(&self.pool, |conn| diesel::sql_query(query)
            .load::<CoinBalance>(conn))?;
        coin_balances
            .into_iter()
            .map(|cb| cb.try_into())
            .collect::<IndexerResult<Vec<_>>>()
    }

    pub fn get_latest_network_metrics(&self) -> IndexerResult<NetworkMetrics> {
        let metrics = run_query!(&self.pool, |conn| {
            diesel::sql_query("SELECT * FROM network_metrics;")
                .get_result::<StoredNetworkMetrics>(conn)
        })?;
        Ok(metrics.into())
    }

    pub fn get_latest_move_call_metrics(&self) -> IndexerResult<MoveCallMetrics> {
        let latest_3d_move_call_metrics = run_query!(&self.pool, |conn| {
            move_call_metrics::table
                .filter(move_call_metrics::dsl::day.eq(3))
                .order(move_call_metrics::dsl::id.desc())
                .limit(10)
                .load::<QueriedMoveCallMetrics>(conn)
        })?;
        let latest_7d_move_call_metrics = run_query!(&self.pool, |conn| {
            move_call_metrics::table
                .filter(move_call_metrics::dsl::day.eq(7))
                .order(move_call_metrics::dsl::id.desc())
                .limit(10)
                .load::<QueriedMoveCallMetrics>(conn)
        })?;
        let latest_30d_move_call_metrics = run_query!(&self.pool, |conn| {
            move_call_metrics::table
                .filter(move_call_metrics::dsl::day.eq(30))
                .order(move_call_metrics::dsl::id.desc())
                .limit(10)
                .load::<QueriedMoveCallMetrics>(conn)
        })?;

        let latest_3_days: Vec<(MoveFunctionName, usize)> = latest_3d_move_call_metrics
            .into_iter()
            .map(|m| m.try_into())
            .collect::<Result<Vec<_>, _>>()?;
        let latest_7_days: Vec<(MoveFunctionName, usize)> = latest_7d_move_call_metrics
            .into_iter()
            .map(|m| m.try_into())
            .collect::<Result<Vec<_>, _>>()?;
        let latest_30_days: Vec<(MoveFunctionName, usize)> = latest_30d_move_call_metrics
            .into_iter()
            .map(|m| m.try_into())
            .collect::<Result<Vec<_>, _>>()?;
        // sort by call count desc.
        let rank_3_days = latest_3_days
            .into_iter()
            .sorted_by(|a, b| b.1.cmp(&a.1))
            .collect::<Vec<_>>();
        let rank_7_days = latest_7_days
            .into_iter()
            .sorted_by(|a, b| b.1.cmp(&a.1))
            .collect::<Vec<_>>();
        let rank_30_days = latest_30_days
            .into_iter()
            .sorted_by(|a, b| b.1.cmp(&a.1))
            .collect::<Vec<_>>();
        Ok(MoveCallMetrics {
            rank_3_days,
            rank_7_days,
            rank_30_days,
        })
    }

    pub fn get_latest_address_metrics(&self) -> IndexerResult<AddressMetrics> {
        let stored_address_metrics = run_query!(&self.pool, |conn| {
            address_metrics::table
                .order(address_metrics::dsl::checkpoint.desc())
                .first::<StoredAddressMetrics>(conn)
        })?;
        Ok(stored_address_metrics.into())
    }

    pub fn get_checkpoint_address_metrics(
        &self,
        checkpoint_seq: u64,
    ) -> IndexerResult<AddressMetrics> {
        let stored_address_metrics = run_query!(&self.pool, |conn| {
            address_metrics::table
                .filter(address_metrics::dsl::checkpoint.eq(checkpoint_seq as i64))
                .first::<StoredAddressMetrics>(conn)
        })?;
        Ok(stored_address_metrics.into())
    }

    pub fn get_all_epoch_address_metrics(
        &self,
        descending_order: Option<bool>,
    ) -> IndexerResult<Vec<AddressMetrics>> {
        let is_descending = descending_order.unwrap_or_default();
        let epoch_address_metrics_query = format!(
            "WITH ranked_rows AS (
                SELECT
                  checkpoint, epoch, timestamp_ms, cumulative_addresses, cumulative_active_addresses, daily_active_addresses,
                  row_number() OVER(PARTITION BY epoch ORDER BY checkpoint DESC) as row_num
                FROM
                  address_metrics
              )
              SELECT
                checkpoint, epoch, timestamp_ms, cumulative_addresses, cumulative_active_addresses, daily_active_addresses
              FROM ranked_rows
              WHERE row_num = 1 ORDER BY epoch {}",
            if is_descending { "DESC" } else { "ASC" },
        );
        let epoch_address_metrics = run_query!(&self.pool, |conn| {
            diesel::sql_query(epoch_address_metrics_query).load::<StoredAddressMetrics>(conn)
        })?;

        Ok(epoch_address_metrics
            .into_iter()
            .map(|stored_address_metrics| stored_address_metrics.into())
            .collect())
    }

    pub(crate) async fn get_display_fields(
        &self,
        original_object: &iota_types::object::Object,
        original_layout: &Option<MoveStructLayout>,
    ) -> Result<DisplayFieldsResponse, IndexerError> {
        let (object_type, layout) = if let Some((object_type, layout)) =
            iota_json_rpc::read_api::get_object_type_and_struct(original_object, original_layout)
                .map_err(|e| IndexerError::GenericError(e.to_string()))?
        {
            (object_type, layout)
        } else {
            return Ok(DisplayFieldsResponse {
                data: None,
                error: None,
            });
        };

        if let Some(display_object) = self.get_display_object_by_type(&object_type).await? {
            return iota_json_rpc::read_api::get_rendered_fields(display_object.fields, &layout)
                .map_err(|e| IndexerError::GenericError(e.to_string()));
        }
        Ok(DisplayFieldsResponse {
            data: None,
            error: None,
        })
    }

    pub async fn get_coin_metadata_in_blocking_task(
        &self,
        coin_struct: StructTag,
    ) -> Result<Option<IotaCoinMetadata>, IndexerError> {
        self.spawn_blocking(move |this| this.get_coin_metadata(coin_struct))
            .await
    }

    fn get_coin_metadata(
        &self,
        coin_struct: StructTag,
    ) -> Result<Option<IotaCoinMetadata>, IndexerError> {
        let package_id = coin_struct.address.into();
        let coin_metadata_type =
            CoinMetadata::type_(coin_struct).to_canonical_string(/* with_prefix */ true);
        let coin_metadata_obj_id = *self
            .package_obj_type_cache
            .lock()
            .unwrap()
            .cache_get_or_set_with(format!("{}{}", package_id, coin_metadata_type), || {
                get_single_obj_id_from_package_publish(self, package_id, coin_metadata_type.clone())
                    .unwrap()
            });
        if let Some(id) = coin_metadata_obj_id {
            let metadata_object = self.get_object(&id, None)?;
            Ok(metadata_object.and_then(|v| IotaCoinMetadata::try_from(v).ok()))
        } else {
            Ok(None)
        }
    }

    pub async fn get_total_supply_in_blocking_task(
        &self,
        coin_struct: StructTag,
    ) -> Result<Supply, IndexerError> {
        self.spawn_blocking(move |this| this.get_total_supply(coin_struct))
            .await
    }

    fn get_total_supply(&self, coin_struct: StructTag) -> Result<Supply, IndexerError> {
        let package_id = coin_struct.address.into();
        let treasury_cap_type =
            TreasuryCap::type_(coin_struct).to_canonical_string(/* with_prefix */ true);
        let treasury_cap_obj_id = self
            .package_obj_type_cache
            .lock()
            .unwrap()
            .cache_get_or_set_with(format!("{}{}", package_id, treasury_cap_type), || {
                get_single_obj_id_from_package_publish(self, package_id, treasury_cap_type.clone())
                    .unwrap()
            })
            .ok_or(IndexerError::GenericError(format!(
                "Cannot find treasury cap for type {}",
                treasury_cap_type
            )))?;
        let treasury_cap_obj_object =
            self.get_object(&treasury_cap_obj_id, None)?
                .ok_or(IndexerError::GenericError(format!(
                    "Cannot find treasury cap object with id {}",
                    treasury_cap_obj_id
                )))?;
        Ok(TreasuryCap::try_from(treasury_cap_obj_object)?.total_supply)
    }

    pub fn get_consistent_read_range(&self) -> Result<(i64, i64), IndexerError> {
        let latest_checkpoint_sequence = run_query!(&self.pool, |conn| {
            checkpoints::table
                .select(checkpoints::sequence_number)
                .order(checkpoints::sequence_number.desc())
                .first::<i64>(conn)
                .optional()
        })?
        .unwrap_or_default();
        let latest_object_snapshot_checkpoint_sequence = run_query!(&self.pool, |conn| {
            objects_snapshot::table
                .select(objects_snapshot::checkpoint_sequence_number)
                .order(objects_snapshot::checkpoint_sequence_number.desc())
                .first::<i64>(conn)
                .optional()
        })?
        .unwrap_or_default();
        Ok((
            latest_object_snapshot_checkpoint_sequence,
            latest_checkpoint_sequence,
        ))
    }

<<<<<<< HEAD
#[derive(Debug, Clone, Default)]
struct PackageCache {
    inner: Arc<RwLock<BTreeMap<ObjectID, MovePackage>>>,
}

impl PackageCache {
    fn insert(&self, object_id: ObjectID, package: MovePackage) {
        self.inner.write().unwrap().insert(object_id, package);
    }

    fn get(&self, object_id: &ObjectID) -> Option<MovePackage> {
        self.inner.read().unwrap().get(object_id).cloned()
    }
}

impl move_core_types::resolver::ModuleResolver for IndexerReader {
    type Error = IndexerError;

    fn get_module(
        &self,
        id: &move_core_types::language_storage::ModuleId,
    ) -> Result<Option<Vec<u8>>, Self::Error> {
        let package_id = ObjectID::from(*id.address());
        let module_name = id.name().to_string();
        Ok(self
            .get_package(&package_id)?
            .and_then(|package| package.serialized_module_map().get(&module_name).cloned()))
=======
    pub fn package_resolver(&self) -> PackageResolver<U> {
        self.package_resolver.clone()
>>>>>>> f16c5709
    }
}

impl<U: R2D2Connection> iota_types::storage::ObjectStore for IndexerReader<U> {
    fn get_object(
        &self,
        object_id: &ObjectID,
    ) -> Result<Option<iota_types::object::Object>, iota_types::storage::error::Error> {
        self.get_object(object_id, None)
            .map_err(iota_types::storage::error::Error::custom)
    }

    fn get_object_by_key(
        &self,
        object_id: &ObjectID,
        version: iota_types::base_types::VersionNumber,
    ) -> Result<Option<iota_types::object::Object>, iota_types::storage::error::Error> {
        self.get_object(object_id, Some(version))
            .map_err(iota_types::storage::error::Error::custom)
    }
}

fn get_single_obj_id_from_package_publish<U: R2D2Connection>(
    reader: &IndexerReader<U>,
    package_id: ObjectID,
    obj_type: String,
) -> Result<Option<ObjectID>, IndexerError> {
    let publish_txn_effects_opt = if is_system_package(package_id) {
        Some(reader.get_transaction_effects_with_sequence_number(0))
    } else {
        reader.get_object(&package_id, None)?.map(|o| {
            let publish_txn_digest = o.previous_transaction;
            reader.get_transaction_effects_with_digest(publish_txn_digest)
        })
    };
    if let Some(publish_txn_effects) = publish_txn_effects_opt {
        let created_objs = publish_txn_effects?
            .created()
            .iter()
            .map(|o| o.object_id())
            .collect::<Vec<_>>();
        let obj_ids_with_type =
            reader.filter_object_id_with_type(created_objs, obj_type.clone())?;
        if obj_ids_with_type.len() == 1 {
            Ok(Some(obj_ids_with_type[0]))
        } else if obj_ids_with_type.is_empty() {
            // The package exists but no such object is created in that transaction. Or
            // maybe it is wrapped and we don't know yet.
            Ok(None)
        } else {
            // We expect there to be only one object of this type created by the package but
            // more than one is found.
            tracing::error!(
                "There are more than one objects found for type {}",
                obj_type
            );
            Ok(None)
        }
    } else {
        // The coin package does not exist.
        Ok(None)
    }
}<|MERGE_RESOLUTION|>--- conflicted
+++ resolved
@@ -70,12 +70,6 @@
 pub const TRANSACTION_DIGEST_STR: &str = "transaction_digest";
 pub const EVENT_SEQUENCE_NUMBER_STR: &str = "event_sequence_number";
 
-<<<<<<< HEAD
-#[derive(Debug, Clone)]
-pub struct IndexerReader {
-    pool: crate::db::PgConnectionPool,
-    package_cache: PackageCache,
-=======
 pub struct IndexerReader<T>
 where
     T: R2D2Connection + 'static,
@@ -83,19 +77,24 @@
     pool: ConnectionPool<T>,
     package_resolver: PackageResolver<T>,
     package_obj_type_cache: Arc<Mutex<SizedCache<String, Option<ObjectID>>>>,
->>>>>>> f16c5709
 }
 
-impl<T> Clone for IndexerReader<T>
-where
-    T: R2D2Connection,
-{
+impl<T: R2D2Connection> Clone for IndexerReader<T> {
     fn clone(&self) -> IndexerReader<T> {
         IndexerReader {
             pool: self.pool.clone(),
             package_resolver: self.package_resolver.clone(),
             package_obj_type_cache: self.package_obj_type_cache.clone(),
         }
+    }
+}
+
+impl<U: R2D2Connection> core::fmt::Debug for IndexerReader<U> {
+    fn fmt(&self, f: &mut std::fmt::Formatter<'_>) -> std::fmt::Result {
+        f.debug_struct("IndexerReader")
+            .field("pool", &self.pool)
+            .field("package_obj_type_cache", &self.package_obj_type_cache)
+            .finish()
     }
 }
 
@@ -1739,38 +1738,8 @@
         ))
     }
 
-<<<<<<< HEAD
-#[derive(Debug, Clone, Default)]
-struct PackageCache {
-    inner: Arc<RwLock<BTreeMap<ObjectID, MovePackage>>>,
-}
-
-impl PackageCache {
-    fn insert(&self, object_id: ObjectID, package: MovePackage) {
-        self.inner.write().unwrap().insert(object_id, package);
-    }
-
-    fn get(&self, object_id: &ObjectID) -> Option<MovePackage> {
-        self.inner.read().unwrap().get(object_id).cloned()
-    }
-}
-
-impl move_core_types::resolver::ModuleResolver for IndexerReader {
-    type Error = IndexerError;
-
-    fn get_module(
-        &self,
-        id: &move_core_types::language_storage::ModuleId,
-    ) -> Result<Option<Vec<u8>>, Self::Error> {
-        let package_id = ObjectID::from(*id.address());
-        let module_name = id.name().to_string();
-        Ok(self
-            .get_package(&package_id)?
-            .and_then(|package| package.serialized_module_map().get(&module_name).cloned()))
-=======
     pub fn package_resolver(&self) -> PackageResolver<U> {
         self.package_resolver.clone()
->>>>>>> f16c5709
     }
 }
 
