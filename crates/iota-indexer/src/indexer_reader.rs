// Copyright (c) Mysten Labs, Inc.
// Modifications Copyright (c) 2024 IOTA Stiftung
// SPDX-License-Identifier: Apache-2.0

use std::{
    collections::{BTreeMap, HashMap},
    sync::{Arc, RwLock},
};

use anyhow::{anyhow, Result};
use cached::{proc_macro::cached, SizedCache};
use diesel::{
    dsl::sql, r2d2::ConnectionManager, sql_types::Bool, ExpressionMethods, OptionalExtension,
    PgConnection, QueryDsl, RunQueryDsl, TextExpressionMethods,
};
use fastcrypto::encoding::{Encoding, Hex};
use iota_json_rpc_types::{
    Balance, CheckpointId, Coin as IotaCoin, DisplayFieldsResponse, EpochInfo, EventFilter,
    IotaCoinMetadata, IotaEvent, IotaObjectDataFilter, IotaTransactionBlockEffects,
    IotaTransactionBlockEffectsAPI, IotaTransactionBlockResponse, TransactionFilter,
};
use iota_types::{
    balance::Supply,
    base_types::{IotaAddress, ObjectID, ObjectRef, SequenceNumber, VersionNumber},
    coin::{CoinMetadata, TreasuryCap},
    committee::EpochId,
    digests::{ObjectDigest, TransactionDigest},
    dynamic_field::{DynamicFieldInfo, DynamicFieldName},
    event::EventID,
    iota_system_state::{iota_system_state_summary::IotaSystemStateSummary, IotaSystemStateTrait},
    is_system_package,
    move_package::MovePackage,
    object::{MoveObject, Object, ObjectRead},
};
use itertools::{any, Itertools};
use move_core_types::{annotated_value::MoveStructLayout, language_storage::StructTag};

use crate::{
    db::{PgConnectionConfig, PgConnectionPoolConfig, PgPoolConnection},
    errors::IndexerError,
    models::{
        checkpoints::StoredCheckpoint,
        display::StoredDisplay,
        epoch::StoredEpochInfo,
        events::StoredEvent,
        objects::{CoinBalance, ObjectRefColumn, StoredObject},
        packages::StoredPackage,
        transactions::StoredTransaction,
        tx_indices::TxSequenceNumber,
    },
    schema::{
        checkpoints, display, epochs, events, objects, objects_snapshot, packages, transactions,
    },
    types::{IndexerResult, OwnerType},
};

pub const TX_SEQUENCE_NUMBER_STR: &str = "tx_sequence_number";
pub const TRANSACTION_DIGEST_STR: &str = "transaction_digest";
pub const EVENT_SEQUENCE_NUMBER_STR: &str = "event_sequence_number";

#[derive(Clone)]
pub struct IndexerReader {
    pool: crate::db::PgConnectionPool,
    package_cache: PackageCache,
}

// Impl for common initialization and utilities
impl IndexerReader {
    pub fn new<T: Into<String>>(db_url: T) -> Result<Self> {
        let config = PgConnectionPoolConfig::default();
        Self::new_with_config(db_url, config)
    }

    pub fn new_with_config<T: Into<String>>(
        db_url: T,
        config: PgConnectionPoolConfig,
    ) -> Result<Self> {
        let manager = ConnectionManager::<PgConnection>::new(db_url);

        let connection_config = PgConnectionConfig {
            statement_timeout: config.statement_timeout,
            read_only: true,
        };

        let pool = diesel::r2d2::Pool::builder()
            .max_size(config.pool_size)
            .connection_timeout(config.connection_timeout)
            .connection_customizer(Box::new(connection_config))
            .build(manager)
            .map_err(|e| anyhow!("Failed to initialize connection pool. Error: {:?}. If Error is None, please check whether the configured pool size (currently {}) exceeds the maximum number of connections allowed by the database.", e, config.pool_size))?;

        Ok(Self {
            pool,
            package_cache: Default::default(),
        })
    }

    fn get_connection(&self) -> Result<PgPoolConnection, IndexerError> {
        self.pool.get().map_err(|e| {
            IndexerError::PgPoolConnectionError(format!(
                "Failed to get connection from PG connection pool with error: {:?}",
                e
            ))
        })
    }

    pub fn run_query<T, E, F>(&self, query: F) -> Result<T, IndexerError>
    where
        F: FnOnce(&mut PgConnection) -> Result<T, E>,
        E: From<diesel::result::Error> + std::error::Error,
    {
        blocking_call_is_ok_or_panic();

        let mut connection = self.get_connection()?;
        connection
            .build_transaction()
            .read_only()
            .run(query)
            .map_err(|e| IndexerError::PostgresReadError(e.to_string()))
    }

    pub fn run_query_repeatable<T, E, F>(&self, query: F) -> Result<T, IndexerError>
    where
        F: FnOnce(&mut PgConnection) -> Result<T, E>,
        E: From<diesel::result::Error> + std::error::Error,
    {
        blocking_call_is_ok_or_panic();

        let mut connection = self.get_connection()?;
        connection
            .build_transaction()
            .read_only()
            .repeatable_read()
            .run(query)
            .map_err(|e| IndexerError::PostgresReadError(e.to_string()))
    }

    pub async fn spawn_blocking<F, R, E>(&self, f: F) -> Result<R, E>
    where
        F: FnOnce(Self) -> Result<R, E> + Send + 'static,
        R: Send + 'static,
        E: Send + 'static,
    {
        let this = self.clone();
        let current_span = tracing::Span::current();
        tokio::task::spawn_blocking(move || {
            CALLED_FROM_BLOCKING_POOL
                .with(|in_blocking_pool| *in_blocking_pool.borrow_mut() = true);
            let _guard = current_span.enter();
            f(this)
        })
        .await
        .expect("propagate any panics")
    }

    pub async fn run_query_async<T, E, F>(&self, query: F) -> Result<T, IndexerError>
    where
        F: FnOnce(&mut PgConnection) -> Result<T, E> + Send + 'static,
        E: From<diesel::result::Error> + std::error::Error + Send + 'static,
        T: Send + 'static,
    {
        self.spawn_blocking(move |this| this.run_query(query)).await
    }

    pub async fn run_query_repeatable_async<T, E, F>(&self, query: F) -> Result<T, IndexerError>
    where
        F: FnOnce(&mut PgConnection) -> Result<T, E> + Send + 'static,
        E: From<diesel::result::Error> + std::error::Error + Send + 'static,
        T: Send + 'static,
    {
        self.spawn_blocking(move |this| this.run_query_repeatable(query))
            .await
    }
}

thread_local! {
    static CALLED_FROM_BLOCKING_POOL: std::cell::RefCell<bool> = const { std::cell::RefCell::new(false) };
}

/// Check that we are in a context conducive to making blocking calls.
/// This is done by either:
<<<<<<< HEAD
/// - Checking that we are not inside a tokio runtime context or
=======
/// - Checking that we are not inside a tokio runtime context, or
>>>>>>> 8c389f2d
/// - If we are inside a tokio runtime context, ensure that the call went
///   through `IndexerReader::spawn_blocking` which properly moves the blocking
///   call to a blocking thread pool.
fn blocking_call_is_ok_or_panic() {
    if tokio::runtime::Handle::try_current().is_ok()
        && !CALLED_FROM_BLOCKING_POOL.with(|in_blocking_pool| *in_blocking_pool.borrow())
    {
        panic!(
            "You are calling a blocking DB operation directly on an async thread. \
                Please use IndexerReader::spawn_blocking instead to move the \
                operation to a blocking thread"
        );
    }
}

// Impl for reading data from the DB
impl IndexerReader {
    fn get_object_from_db(
        &self,
        object_id: &ObjectID,
        version: Option<VersionNumber>,
    ) -> Result<Option<StoredObject>, IndexerError> {
        let object_id = object_id.to_vec();

        let stored_object = self.run_query(|conn| {
            if let Some(version) = version {
                objects::dsl::objects
                    .filter(objects::dsl::object_id.eq(object_id))
                    .filter(objects::dsl::object_version.eq(version.value() as i64))
                    .first::<StoredObject>(conn)
                    .optional()
            } else {
                objects::dsl::objects
                    .filter(objects::dsl::object_id.eq(object_id))
                    .first::<StoredObject>(conn)
                    .optional()
            }
        })?;

        Ok(stored_object)
    }

    fn get_object(
        &self,
        object_id: &ObjectID,
        version: Option<VersionNumber>,
    ) -> Result<Option<Object>, IndexerError> {
        let Some(stored_package) = self.get_object_from_db(object_id, version)? else {
            return Ok(None);
        };

        let object = stored_package.try_into()?;
        Ok(Some(object))
    }

    pub async fn get_object_in_blocking_task(
        &self,
        object_id: ObjectID,
    ) -> Result<Option<Object>, IndexerError> {
        self.spawn_blocking(move |this| this.get_object(&object_id, None))
            .await
    }

    pub async fn get_object_read_in_blocking_task(
        &self,
        object_id: ObjectID,
    ) -> Result<ObjectRead, IndexerError> {
        self.spawn_blocking(move |this| this.get_object_read(&object_id))
            .await
    }

    fn get_object_read(&self, object_id: &ObjectID) -> Result<ObjectRead, IndexerError> {
        let id = object_id.to_vec();

        let stored_object = self.run_query(|conn| {
            objects::dsl::objects
                .filter(objects::dsl::object_id.eq(id))
                .first::<StoredObject>(conn)
                .optional()
        })?;

        if let Some(object) = stored_object {
            object.try_into_object_read(self)
        } else {
            Ok(ObjectRead::NotExists(*object_id))
        }
    }

    fn get_package_from_db(
        &self,
        package_id: &ObjectID,
    ) -> Result<Option<MovePackage>, IndexerError> {
        let package_id = package_id.to_vec();
        let stored_package = self.run_query(|conn| {
            packages::dsl::packages
                .filter(packages::dsl::package_id.eq(package_id))
                .first::<StoredPackage>(conn)
                .optional()
        })?;

        let stored_package = match stored_package {
            Some(pkg) => pkg,
            None => return Ok(None),
        };

        let move_package =
            bcs::from_bytes::<MovePackage>(&stored_package.move_package).map_err(|e| {
                IndexerError::PersistentStorageDataCorruptionError(format!(
                    "Error deserializing move package. Error: {}",
                    e
                ))
            })?;
        Ok(Some(move_package))
    }

    pub fn get_package(&self, package_id: &ObjectID) -> Result<Option<MovePackage>, IndexerError> {
        if let Some(package) = self.package_cache.get(package_id) {
            return Ok(Some(package));
        }

        match self.get_package_from_db(package_id) {
            Ok(Some(package)) => {
                self.package_cache.insert(*package_id, package.clone());

                Ok(Some(package))
            }
            Ok(None) => Ok(None),
            Err(e) => Err(e),
        }
    }

    pub async fn get_package_in_blocking_task(
        &self,
        package_id: ObjectID,
    ) -> Result<Option<MovePackage>, IndexerError> {
        self.spawn_blocking(move |this| this.get_package(&package_id))
            .await
    }

    pub fn get_epoch_info_from_db(
        &self,
        epoch: Option<EpochId>,
    ) -> Result<Option<StoredEpochInfo>, IndexerError> {
        let stored_epoch = self.run_query(|conn| {
            if let Some(epoch) = epoch {
                epochs::dsl::epochs
                    .filter(epochs::epoch.eq(epoch as i64))
                    .first::<StoredEpochInfo>(conn)
                    .optional()
            } else {
                epochs::dsl::epochs
                    .order_by(epochs::epoch.desc())
                    .first::<StoredEpochInfo>(conn)
                    .optional()
            }
        })?;

        Ok(stored_epoch)
    }

    pub fn get_latest_epoch_info_from_db(&self) -> Result<StoredEpochInfo, IndexerError> {
        let stored_epoch = self.run_query(|conn| {
            epochs::dsl::epochs
                .order_by(epochs::epoch.desc())
                .first::<StoredEpochInfo>(conn)
        })?;

        Ok(stored_epoch)
    }

    pub fn get_epoch_info(
        &self,
        epoch: Option<EpochId>,
    ) -> Result<Option<EpochInfo>, IndexerError> {
        let stored_epoch = self.get_epoch_info_from_db(epoch)?;

        let stored_epoch = match stored_epoch {
            Some(stored_epoch) => stored_epoch,
            None => return Ok(None),
        };

        let epoch_info = EpochInfo::try_from(stored_epoch)?;
        Ok(Some(epoch_info))
    }

    fn get_epochs_from_db(
        &self,
        cursor: Option<u64>,
        limit: usize,
        descending_order: bool,
    ) -> Result<Vec<StoredEpochInfo>, IndexerError> {
        self.run_query(|conn| {
            let mut boxed_query = epochs::table.into_boxed();
            if let Some(cursor) = cursor {
                if descending_order {
                    boxed_query = boxed_query.filter(epochs::epoch.lt(cursor as i64));
                } else {
                    boxed_query = boxed_query.filter(epochs::epoch.gt(cursor as i64));
                }
            }
            if descending_order {
                boxed_query = boxed_query.order_by(epochs::epoch.desc());
            } else {
                boxed_query = boxed_query.order_by(epochs::epoch.asc());
            }

            boxed_query.limit(limit as i64).load(conn)
        })
    }

    pub fn get_epochs(
        &self,
        cursor: Option<u64>,
        limit: usize,
        descending_order: bool,
    ) -> Result<Vec<EpochInfo>, IndexerError> {
        self.get_epochs_from_db(cursor, limit, descending_order)?
            .into_iter()
            .map(EpochInfo::try_from)
            .collect::<Result<Vec<_>, _>>()
            .map_err(Into::into)
    }

    pub fn get_latest_iota_system_state(&self) -> Result<IotaSystemStateSummary, IndexerError> {
        let system_state: IotaSystemStateSummary =
            iota_types::iota_system_state::get_iota_system_state(self)?
                .into_iota_system_state_summary();
        Ok(system_state)
    }

    /// Retrieve the system state data for the given epoch. If no epoch is
    /// given, it will retrieve the latest epoch's data and return the
    /// system state. System state of the an epoch is written at the end of
    /// the epoch, so system state of the current epoch is empty until the
    /// epoch ends. You can call `get_latest_iota_system_state` for current
    /// epoch instead.
    pub fn get_epoch_iota_system_state(
        &self,
        epoch: Option<EpochId>,
    ) -> Result<IotaSystemStateSummary, IndexerError> {
        let stored_epoch = self.get_epoch_info_from_db(epoch)?;
        let stored_epoch = match stored_epoch {
            Some(stored_epoch) => stored_epoch,
            None => return Err(IndexerError::InvalidArgumentError("Invalid epoch".into())),
        };

        let system_state: IotaSystemStateSummary = bcs::from_bytes(&stored_epoch.system_state)
            .map_err(|_| {
                IndexerError::PersistentStorageDataCorruptionError(format!(
                    "Failed to deserialize `system_state` for epoch {:?}",
                    epoch,
                ))
            })?;
        Ok(system_state)
    }

    pub fn get_checkpoint_from_db(
        &self,
        checkpoint_id: CheckpointId,
    ) -> Result<Option<StoredCheckpoint>, IndexerError> {
        let stored_checkpoint = self.run_query(|conn| match checkpoint_id {
            CheckpointId::SequenceNumber(seq) => checkpoints::dsl::checkpoints
                .filter(checkpoints::sequence_number.eq(seq as i64))
                .first::<StoredCheckpoint>(conn)
                .optional(),
            CheckpointId::Digest(digest) => checkpoints::dsl::checkpoints
                .filter(checkpoints::checkpoint_digest.eq(digest.into_inner().to_vec()))
                .first::<StoredCheckpoint>(conn)
                .optional(),
        })?;

        Ok(stored_checkpoint)
    }

    pub fn get_latest_checkpoint_from_db(&self) -> Result<StoredCheckpoint, IndexerError> {
        let stored_checkpoint = self.run_query(|conn| {
            checkpoints::dsl::checkpoints
                .order_by(checkpoints::sequence_number.desc())
                .first::<StoredCheckpoint>(conn)
        })?;

        Ok(stored_checkpoint)
    }

    pub fn get_checkpoint(
        &self,
        checkpoint_id: CheckpointId,
    ) -> Result<Option<iota_json_rpc_types::Checkpoint>, IndexerError> {
        let stored_checkpoint = match self.get_checkpoint_from_db(checkpoint_id)? {
            Some(stored_checkpoint) => stored_checkpoint,
            None => return Ok(None),
        };

        let checkpoint = iota_json_rpc_types::Checkpoint::try_from(stored_checkpoint)?;
        Ok(Some(checkpoint))
    }

    pub fn get_latest_checkpoint(&self) -> Result<iota_json_rpc_types::Checkpoint, IndexerError> {
        let stored_checkpoint = self.get_latest_checkpoint_from_db()?;

        iota_json_rpc_types::Checkpoint::try_from(stored_checkpoint)
    }

    fn get_checkpoints_from_db(
        &self,
        cursor: Option<u64>,
        limit: usize,
        descending_order: bool,
    ) -> Result<Vec<StoredCheckpoint>, IndexerError> {
        self.run_query(|conn| {
            let mut boxed_query = checkpoints::table.into_boxed();
            if let Some(cursor) = cursor {
                if descending_order {
                    boxed_query =
                        boxed_query.filter(checkpoints::sequence_number.lt(cursor as i64));
                } else {
                    boxed_query =
                        boxed_query.filter(checkpoints::sequence_number.gt(cursor as i64));
                }
            }
            if descending_order {
                boxed_query = boxed_query.order_by(checkpoints::sequence_number.desc());
            } else {
                boxed_query = boxed_query.order_by(checkpoints::sequence_number.asc());
            }

            boxed_query
                .limit(limit as i64)
                .load::<StoredCheckpoint>(conn)
        })
    }

    pub fn get_checkpoints(
        &self,
        cursor: Option<u64>,
        limit: usize,
        descending_order: bool,
    ) -> Result<Vec<iota_json_rpc_types::Checkpoint>, IndexerError> {
        self.get_checkpoints_from_db(cursor, limit, descending_order)?
            .into_iter()
            .map(iota_json_rpc_types::Checkpoint::try_from)
            .collect()
    }

    fn get_transaction_effects_with_digest(
        &self,
        digest: TransactionDigest,
    ) -> Result<IotaTransactionBlockEffects, IndexerError> {
        let stored_txn: StoredTransaction = self.run_query(|conn| {
            transactions::table
                .filter(transactions::transaction_digest.eq(digest.inner().to_vec()))
                .first::<StoredTransaction>(conn)
        })?;

        stored_txn.try_into_iota_transaction_effects()
    }

    fn get_transaction_effects_with_sequence_number(
        &self,
        sequence_number: i64,
    ) -> Result<IotaTransactionBlockEffects, IndexerError> {
        let stored_txn: StoredTransaction = self.run_query(|conn| {
            transactions::table
                .filter(transactions::tx_sequence_number.eq(sequence_number))
                .first::<StoredTransaction>(conn)
        })?;

        stored_txn.try_into_iota_transaction_effects()
    }

    fn multi_get_transactions(
        &self,
        digests: &[TransactionDigest],
    ) -> Result<Vec<StoredTransaction>, IndexerError> {
        let digests = digests
            .iter()
            .map(|digest| digest.inner().to_vec())
            .collect::<Vec<_>>();
        self.run_query(|conn| {
            transactions::table
                .filter(transactions::transaction_digest.eq_any(digests))
                .load::<StoredTransaction>(conn)
        })
    }

    fn stored_transaction_to_transaction_block(
        &self,
        stored_txes: Vec<StoredTransaction>,
        options: iota_json_rpc_types::IotaTransactionBlockResponseOptions,
    ) -> IndexerResult<Vec<IotaTransactionBlockResponse>> {
        stored_txes
            .into_iter()
            .map(|stored_tx| stored_tx.try_into_iota_transaction_block_response(&options, self))
            .collect::<IndexerResult<Vec<_>>>()
    }

    fn multi_get_transactions_with_sequence_numbers(
        &self,
        tx_sequence_numbers: Vec<i64>,
        // Some(true) for desc, Some(false) for asc, None for undefined order
        is_descending: Option<bool>,
    ) -> Result<Vec<StoredTransaction>, IndexerError> {
        let mut query = transactions::table
            .filter(transactions::tx_sequence_number.eq_any(tx_sequence_numbers))
            .into_boxed();
        match is_descending {
            Some(true) => {
                query = query.order(transactions::dsl::tx_sequence_number.desc());
            }
            Some(false) => {
                query = query.order(transactions::dsl::tx_sequence_number.asc());
            }
            None => (),
        }
        self.run_query(|conn| query.load::<StoredTransaction>(conn))
    }

    pub async fn get_owned_objects_in_blocking_task(
        &self,
        address: IotaAddress,
        filter: Option<IotaObjectDataFilter>,
        cursor: Option<ObjectID>,
        limit: usize,
    ) -> Result<Vec<StoredObject>, IndexerError> {
        self.spawn_blocking(move |this| this.get_owned_objects_impl(address, filter, cursor, limit))
            .await
    }

    fn get_owned_objects_impl(
        &self,
        address: IotaAddress,
        filter: Option<IotaObjectDataFilter>,
        cursor: Option<ObjectID>,
        limit: usize,
    ) -> Result<Vec<StoredObject>, IndexerError> {
        self.run_query(|conn| {
            let mut query = objects::dsl::objects
                .filter(objects::dsl::owner_type.eq(OwnerType::Address as i16))
                .filter(objects::dsl::owner_id.eq(address.to_vec()))
                .order(objects::dsl::object_id.asc())
                .limit(limit as i64)
                .into_boxed();
            if let Some(filter) = filter {
                match filter {
                    IotaObjectDataFilter::StructType (struct_tag ) => {
                        let object_type = struct_tag.to_canonical_string(/* with_prefix */ true);
                        query = query.filter(objects::dsl::object_type.like(format!("{}%",object_type)));
                    },
                    IotaObjectDataFilter::MatchAny(filters) => {
                        let mut condition = "(".to_string();
                        for (i, filter) in filters.iter().enumerate() {
                            if let IotaObjectDataFilter::StructType (struct_tag) = filter {
                                let object_type = struct_tag.to_canonical_string(/* with_prefix */ true);
                                if i == 0 {
                                    condition += format!("objects.object_type LIKE '{}%'",object_type).as_str();
                                } else {
                                    condition += format!(" OR objects.object_type LIKE '{}%'",object_type).as_str();
                                }
                            } else {
                                return Err(IndexerError::InvalidArgumentError(
                                    "Invalid filter type. Only struct, MatchAny and MatchNone of struct filters are supported.".into(),
                                ));
                            }
                        }
                        condition += ")";
                        query = query.filter(sql::<Bool>(&condition));
                    },
                    IotaObjectDataFilter::MatchNone(filters) => {
                        for filter in filters {
                            if let IotaObjectDataFilter::StructType (struct_tag) = filter {
                                let object_type = struct_tag.to_canonical_string(/* with_prefix */ true);
                                query = query.filter(objects::dsl::object_type.not_like(format!("{}%", object_type)));
                            } else {
                                return Err(IndexerError::InvalidArgumentError(
                                    "Invalid filter type. Only struct, MatchAny and MatchNone of struct filters are supported.".into(),
                                ));
                            }
                        }
                    }
                    _ => {
                        return Err(IndexerError::InvalidArgumentError(
                            "Invalid filter type. Only struct, MatchAny and MatchNone of struct filters are supported.".into(),
                        ));
                    }
                }
            }

            if let Some(object_cursor) = cursor {
                query = query.filter(objects::dsl::object_id.gt(object_cursor.to_vec()));
            }

            query.load::<StoredObject>(conn).map_err(|e| IndexerError::PostgresReadError(e.to_string()))
        })
    }

    pub async fn query_events_in_blocking_task(
        &self,
        filter: EventFilter,
        cursor: Option<EventID>,
        limit: usize,
        descending_order: bool,
    ) -> IndexerResult<Vec<IotaEvent>> {
        self.spawn_blocking(move |this| {
            this.query_events_impl(filter, cursor, limit, descending_order)
        })
        .await
    }

    fn filter_object_id_with_type(
        &self,
        object_ids: Vec<ObjectID>,
        object_type: String,
    ) -> Result<Vec<ObjectID>, IndexerError> {
        let object_ids = object_ids.into_iter().map(|id| id.to_vec()).collect_vec();
        let filtered_ids = self.run_query(|conn| {
            objects::dsl::objects
                .filter(objects::object_id.eq_any(object_ids))
                .filter(objects::object_type.eq(object_type))
                .select(objects::object_id)
                .load::<Vec<u8>>(conn)
        })?;
        filtered_ids
            .into_iter()
            .map(|id| {
                ObjectID::from_bytes(id.clone()).map_err(|_e| {
                    IndexerError::PersistentStorageDataCorruptionError(format!(
                        "Can't convert {:?} to ObjectID",
                        id,
                    ))
                })
            })
            .collect::<Result<Vec<_>, _>>()
    }

    pub async fn multi_get_objects_in_blocking_task(
        &self,
        object_ids: Vec<ObjectID>,
    ) -> Result<Vec<StoredObject>, IndexerError> {
        self.spawn_blocking(move |this| this.multi_get_objects_impl(object_ids))
            .await
    }

    fn multi_get_objects_impl(
        &self,
        object_ids: Vec<ObjectID>,
    ) -> Result<Vec<StoredObject>, IndexerError> {
        let object_ids = object_ids.into_iter().map(|id| id.to_vec()).collect_vec();

        self.run_query(|conn| {
            objects::dsl::objects
                .filter(objects::object_id.eq_any(object_ids))
                .load::<StoredObject>(conn)
        })
    }

    fn query_transaction_blocks_by_checkpoint_impl(
        &self,
        checkpoint_seq: u64,
        options: iota_json_rpc_types::IotaTransactionBlockResponseOptions,
        cursor_tx_seq: Option<i64>,
        limit: usize,
        is_descending: bool,
    ) -> IndexerResult<Vec<IotaTransactionBlockResponse>> {
        let mut query = transactions::dsl::transactions
            .filter(transactions::dsl::checkpoint_sequence_number.eq(checkpoint_seq as i64))
            .into_boxed();

        // Translate transaction digest cursor to tx sequence number
        if let Some(cursor_tx_seq) = cursor_tx_seq {
            if is_descending {
                query = query.filter(transactions::dsl::tx_sequence_number.lt(cursor_tx_seq));
            } else {
                query = query.filter(transactions::dsl::tx_sequence_number.gt(cursor_tx_seq));
            }
        }
        if is_descending {
            query = query.order(transactions::dsl::tx_sequence_number.desc());
        } else {
            query = query.order(transactions::dsl::tx_sequence_number.asc());
        }

        let stored_txes =
            self.run_query(|conn| query.limit((limit) as i64).load::<StoredTransaction>(conn))?;

        self.stored_transaction_to_transaction_block(stored_txes, options)
    }

    pub async fn query_transaction_blocks_in_blocking_task(
        &self,
        filter: Option<TransactionFilter>,
        options: iota_json_rpc_types::IotaTransactionBlockResponseOptions,
        cursor: Option<TransactionDigest>,
        limit: usize,
        is_descending: bool,
    ) -> IndexerResult<Vec<IotaTransactionBlockResponse>> {
        self.spawn_blocking(move |this| {
            this.query_transaction_blocks_impl(filter, options, cursor, limit, is_descending)
        })
        .await
    }

    fn query_transaction_blocks_impl(
        &self,
        filter: Option<TransactionFilter>,
        options: iota_json_rpc_types::IotaTransactionBlockResponseOptions,
        cursor: Option<TransactionDigest>,
        limit: usize,
        is_descending: bool,
    ) -> IndexerResult<Vec<IotaTransactionBlockResponse>> {
        let cursor_tx_seq = if let Some(cursor) = cursor {
            Some(self.run_query(|conn| {
                transactions::dsl::transactions
                    .select(transactions::tx_sequence_number)
                    .filter(transactions::dsl::transaction_digest.eq(cursor.into_inner().to_vec()))
                    .first::<i64>(conn)
            })?)
        } else {
            None
        };
        let cursor_clause = if let Some(cursor_tx_seq) = cursor_tx_seq {
            if is_descending {
                format!("AND {TX_SEQUENCE_NUMBER_STR} < {}", cursor_tx_seq)
            } else {
                format!("AND {TX_SEQUENCE_NUMBER_STR} > {}", cursor_tx_seq)
            }
        } else {
            "".to_string()
        };
        let order_str = if is_descending { "DESC" } else { "ASC" };
        let (table_name, main_where_clause) = match filter {
            // Processed above
            Some(TransactionFilter::Checkpoint(seq)) => {
                return self.query_transaction_blocks_by_checkpoint_impl(
                    seq,
                    options,
                    cursor_tx_seq,
                    limit,
                    is_descending,
                );
            }
            // FIXME: sanitize module & function
            Some(TransactionFilter::MoveFunction {
                package,
                module,
                function,
            }) => {
                let package = Hex::encode(package.to_vec());
                match (module, function) {
                    (Some(module), Some(function)) => (
                        "tx_calls".into(),
                        format!(
                            "package = '\\x{}'::bytea AND module = '{}' AND func = '{}'",
                            package, module, function
                        ),
                    ),
                    (Some(module), None) => (
                        "tx_calls".into(),
                        format!(
                            "package = '\\x{}'::bytea AND module = '{}'",
                            package, module
                        ),
                    ),
                    (None, Some(_)) => {
                        return Err(IndexerError::InvalidArgumentError(
                            "Function cannot be present without Module.".into(),
                        ));
                    }
                    (None, None) => (
                        "tx_calls".into(),
                        format!("package = '\\x{}'::bytea", package),
                    ),
                }
            }
            Some(TransactionFilter::InputObject(object_id)) => {
                let object_id = Hex::encode(object_id.to_vec());
                (
                    "tx_input_objects".into(),
                    format!("object_id = '\\x{}'::bytea", object_id),
                )
            }
            Some(TransactionFilter::ChangedObject(object_id)) => {
                let object_id = Hex::encode(object_id.to_vec());
                (
                    "tx_changed_objects".into(),
                    format!("object_id = '\\x{}'::bytea", object_id),
                )
            }
            Some(TransactionFilter::FromAddress(from_address)) => {
                let from_address = Hex::encode(from_address.to_vec());
                (
                    "tx_senders".into(),
                    format!("sender = '\\x{}'::bytea", from_address),
                )
            }
            Some(TransactionFilter::ToAddress(to_address)) => {
                let to_address = Hex::encode(to_address.to_vec());
                (
                    "tx_recipients".into(),
                    format!("recipient = '\\x{}'::bytea", to_address),
                )
            }
            Some(TransactionFilter::FromAndToAddress { from, to }) => {
                let from_address = Hex::encode(from.to_vec());
                let to_address = Hex::encode(to.to_vec());
                // Need to remove ambiguities for tx_sequence_number column
                let cursor_clause = if let Some(cursor_tx_seq) = cursor_tx_seq {
                    if is_descending {
                        format!(
                            "AND tx_senders.{TX_SEQUENCE_NUMBER_STR} < {}",
                            cursor_tx_seq
                        )
                    } else {
                        format!(
                            "AND tx_senders.{TX_SEQUENCE_NUMBER_STR} > {}",
                            cursor_tx_seq
                        )
                    }
                } else {
                    "".to_string()
                };
                let inner_query = format!(
                    "(SELECT tx_senders.{TX_SEQUENCE_NUMBER_STR} \
                    FROM tx_senders \
                    JOIN tx_recipients \
                    ON tx_senders.{TX_SEQUENCE_NUMBER_STR} = tx_recipients.{TX_SEQUENCE_NUMBER_STR} \
                    WHERE tx_senders.sender = '\\x{}'::BYTEA \
                    AND tx_recipients.recipient = '\\x{}'::BYTEA \
                    {} \
                    ORDER BY {TX_SEQUENCE_NUMBER_STR} {} \
                    LIMIT {}) AS inner_query
                    ",
                    from_address,
                    to_address,
                    cursor_clause,
                    order_str,
                    limit,
                );
                (inner_query, "1 = 1".into())
            }
            Some(TransactionFilter::FromOrToAddress { addr }) => {
                let address = Hex::encode(addr.to_vec());
                let inner_query = format!(
                    "( \
                        ( \
                            SELECT {TX_SEQUENCE_NUMBER_STR} FROM tx_senders \
                            WHERE sender = '\\x{}'::BYTEA {} \
                            ORDER BY {TX_SEQUENCE_NUMBER_STR} {} \
                            LIMIT {} \
                        ) \
                        UNION \
                        ( \
                            SELECT {TX_SEQUENCE_NUMBER_STR} FROM tx_recipients \
                            WHERE recipient = '\\x{}'::BYTEA {} \
                            ORDER BY {TX_SEQUENCE_NUMBER_STR} {} \
                            LIMIT {} \
                        ) \
                    ) AS combined",
                    address,
                    cursor_clause,
                    order_str,
                    limit,
                    address,
                    cursor_clause,
                    order_str,
                    limit,
                );
                (inner_query, "1 = 1".into())
            }
            Some(
                TransactionFilter::TransactionKind(_) | TransactionFilter::TransactionKindIn(_),
            ) => {
                return Err(IndexerError::NotSupportedError(
                    "TransactionKind filter is not supported.".into(),
                ));
            }
            None => {
                // apply no filter
                ("transactions".into(), "1 = 1".into())
            }
        };

        let query = format!(
            "SELECT {TX_SEQUENCE_NUMBER_STR} FROM {} WHERE {} {} ORDER BY {TX_SEQUENCE_NUMBER_STR} {} LIMIT {}",
            table_name, main_where_clause, cursor_clause, order_str, limit,
        );

        tracing::debug!("query transaction blocks: {}", query);

        let tx_sequence_numbers = self
            .run_query(|conn| diesel::sql_query(query.clone()).load::<TxSequenceNumber>(conn))?
            .into_iter()
            .map(|tsn| tsn.tx_sequence_number)
            .collect::<Vec<_>>();

        self.multi_get_transaction_block_response_by_sequence_numbers(
            tx_sequence_numbers,
            options,
            Some(is_descending),
        )
    }

    fn multi_get_transaction_block_response_impl(
        &self,
        digests: &[TransactionDigest],
        options: iota_json_rpc_types::IotaTransactionBlockResponseOptions,
    ) -> Result<Vec<iota_json_rpc_types::IotaTransactionBlockResponse>, IndexerError> {
        let stored_txes = self.multi_get_transactions(digests)?;
        self.stored_transaction_to_transaction_block(stored_txes, options)
    }

    fn multi_get_transaction_block_response_by_sequence_numbers(
        &self,
        tx_sequence_numbers: Vec<i64>,
        options: iota_json_rpc_types::IotaTransactionBlockResponseOptions,
        // Some(true) for desc, Some(false) for asc, None for undefined order
        is_descending: Option<bool>,
    ) -> Result<Vec<iota_json_rpc_types::IotaTransactionBlockResponse>, IndexerError> {
        let stored_txes: Vec<StoredTransaction> =
            self.multi_get_transactions_with_sequence_numbers(tx_sequence_numbers, is_descending)?;
        self.stored_transaction_to_transaction_block(stored_txes, options)
    }

    pub async fn multi_get_transaction_block_response_in_blocking_task(
        &self,
        digests: Vec<TransactionDigest>,
        options: iota_json_rpc_types::IotaTransactionBlockResponseOptions,
    ) -> Result<Vec<iota_json_rpc_types::IotaTransactionBlockResponse>, IndexerError> {
        self.spawn_blocking(move |this| {
            this.multi_get_transaction_block_response_impl(&digests, options)
        })
        .await
    }

    fn get_transaction_events_impl(
        &self,
        digest: TransactionDigest,
    ) -> Result<Vec<iota_json_rpc_types::IotaEvent>, IndexerError> {
        let (timestamp_ms, serialized_events) = self.run_query(|conn| {
            transactions::table
                .filter(transactions::transaction_digest.eq(digest.into_inner().to_vec()))
                .select((transactions::timestamp_ms, transactions::events))
                .first::<(i64, Vec<Option<Vec<u8>>>)>(conn)
        })?;

        let events = serialized_events
            .into_iter()
            .flatten()
            .map(|event| bcs::from_bytes::<iota_types::event::Event>(&event))
            .collect::<Result<Vec<_>, _>>()?;

        events
            .into_iter()
            .enumerate()
            .map(|(i, event)| {
                let layout = MoveObject::get_layout_from_struct_tag(event.type_.clone(), self)?;
                iota_json_rpc_types::IotaEvent::try_from(
                    event,
                    digest,
                    i as u64,
                    Some(timestamp_ms as u64),
                    layout,
                )
            })
            .collect::<Result<Vec<_>, _>>()
            .map_err(Into::into)
    }

    fn query_events_by_tx_digest_query(
        &self,
        tx_digest: TransactionDigest,
        cursor: Option<EventID>,
        limit: usize,
        descending_order: bool,
    ) -> IndexerResult<String> {
        let cursor = if let Some(cursor) = cursor {
            if cursor.tx_digest != tx_digest {
                return Err(IndexerError::InvalidArgumentError(
                    "Cursor tx_digest does not match the tx_digest in the query.".into(),
                ));
            }
            if descending_order {
                format!("e.{EVENT_SEQUENCE_NUMBER_STR} < {}", cursor.event_seq)
            } else {
                format!("e.{EVENT_SEQUENCE_NUMBER_STR} > {}", cursor.event_seq)
            }
        } else if descending_order {
            format!("e.{EVENT_SEQUENCE_NUMBER_STR} <= {}", i64::MAX)
        } else {
            format!("e.{EVENT_SEQUENCE_NUMBER_STR} >= {}", 0)
        };

        let order_clause = if descending_order { "DESC" } else { "ASC" };
        Ok(format!(
            "SELECT * \
            FROM EVENTS e \
            JOIN TRANSACTIONS t \
            ON t.tx_sequence_number = e.tx_sequence_number \
            AND t.transaction_digest = '\\x{}'::bytea \
            WHERE {cursor} \
            ORDER BY e.{EVENT_SEQUENCE_NUMBER_STR} {order_clause} \
            LIMIT {limit}
            ",
            Hex::encode(tx_digest.into_inner()),
        ))
    }

    fn query_events_impl(
        &self,
        filter: EventFilter,
        cursor: Option<EventID>,
        limit: usize,
        descending_order: bool,
    ) -> IndexerResult<Vec<IotaEvent>> {
        let (tx_seq, event_seq) = if let Some(cursor) = cursor {
            let EventID {
                tx_digest,
                event_seq,
            } = cursor;
            (
                self.run_query(|conn| {
                    transactions::dsl::transactions
                        .select(transactions::tx_sequence_number)
                        .filter(
                            transactions::dsl::transaction_digest
                                .eq(tx_digest.into_inner().to_vec()),
                        )
                        .first::<i64>(conn)
                })?,
                event_seq,
            )
        } else if descending_order {
            let max_tx_seq: i64 = self.run_query(|conn| {
                events::dsl::events
                    .select(events::tx_sequence_number)
                    .order(events::dsl::tx_sequence_number.desc())
                    .first::<i64>(conn)
            })?;
            (max_tx_seq + 1, 0)
        } else {
            (-1, 0)
        };

        let query = if let EventFilter::Sender(sender) = &filter {
            // Need to remove ambiguities for tx_sequence_number column
            let cursor_clause = if descending_order {
                format!(
                    "(e.{TX_SEQUENCE_NUMBER_STR} < {} OR (e.{TX_SEQUENCE_NUMBER_STR} = {} AND e.{EVENT_SEQUENCE_NUMBER_STR} < {}))",
                    tx_seq, tx_seq, event_seq
                )
            } else {
                format!(
                    "(e.{TX_SEQUENCE_NUMBER_STR} > {} OR (e.{TX_SEQUENCE_NUMBER_STR} = {} AND e.{EVENT_SEQUENCE_NUMBER_STR} > {}))",
                    tx_seq, tx_seq, event_seq
                )
            };
            let order_clause = if descending_order {
                format!("e.{TX_SEQUENCE_NUMBER_STR} DESC, e.{EVENT_SEQUENCE_NUMBER_STR} DESC")
            } else {
                format!("e.{TX_SEQUENCE_NUMBER_STR} ASC, e.{EVENT_SEQUENCE_NUMBER_STR} ASC")
            };
            format!(
                "( \
                    SELECT *
                    FROM tx_senders s
                    JOIN events e
                    ON e.tx_sequence_number = s.tx_sequence_number
                    AND s.sender = '\\x{}'::bytea
                    WHERE {} \
                    ORDER BY {} \
                    LIMIT {}
                )",
                Hex::encode(sender.to_vec()),
                cursor_clause,
                order_clause,
                limit,
            )
        } else if let EventFilter::Transaction(tx_digest) = filter {
            self.query_events_by_tx_digest_query(tx_digest, cursor, limit, descending_order)?
        } else {
            let main_where_clause = match filter {
                EventFilter::Package(package_id) => {
                    format!("package = '\\x{}'::bytea", package_id.to_hex())
                }
                EventFilter::MoveModule { package, module } => {
                    format!(
                        "package = '\\x{}'::bytea AND module = '{}'",
                        package.to_hex(),
                        module,
                    )
                }
                EventFilter::MoveEventType(struct_tag) => {
                    format!("event_type = '{}'", struct_tag)
                }
                EventFilter::MoveEventModule { package, module } => {
                    let package_module_prefix = format!("{}::{}", package.to_hex_literal(), module);
                    format!("event_type LIKE '{package_module_prefix}::%'")
                }
                EventFilter::Sender(_) => {
                    // Processed above
                    unreachable!()
                }
                EventFilter::Transaction(_) => {
                    // Processed above
                    unreachable!()
                }
                EventFilter::MoveEventField { .. }
                | EventFilter::All(_)
                | EventFilter::Any(_)
                | EventFilter::And(_, _)
                | EventFilter::Or(_, _)
                | EventFilter::TimeRange { .. } => {
                    return Err(IndexerError::NotSupportedError(
                        "This type of EventFilter is not supported.".into(),
                    ));
                }
            };

            let cursor_clause = if descending_order {
                format!(
                    "AND ({TX_SEQUENCE_NUMBER_STR} < {} OR ({TX_SEQUENCE_NUMBER_STR} = {} AND {EVENT_SEQUENCE_NUMBER_STR} < {}))",
                    tx_seq, tx_seq, event_seq
                )
            } else {
                format!(
                    "AND ({TX_SEQUENCE_NUMBER_STR} > {} OR ({TX_SEQUENCE_NUMBER_STR} = {} AND {EVENT_SEQUENCE_NUMBER_STR} > {}))",
                    tx_seq, tx_seq, event_seq
                )
            };
            let order_clause = if descending_order {
                format!("{TX_SEQUENCE_NUMBER_STR} DESC, {EVENT_SEQUENCE_NUMBER_STR} DESC")
            } else {
                format!("{TX_SEQUENCE_NUMBER_STR} ASC, {EVENT_SEQUENCE_NUMBER_STR} ASC")
            };

            format!(
                "
                    SELECT * FROM events \
                    WHERE {} {} \
                    ORDER BY {} \
                    LIMIT {}
                ",
                main_where_clause, cursor_clause, order_clause, limit,
            )
        };
        tracing::debug!("query events: {}", query);
        let stored_events =
            self.run_query(|conn| diesel::sql_query(query).load::<StoredEvent>(conn))?;
        stored_events
            .into_iter()
            .map(|se| se.try_into_iota_event(self))
            .collect()
    }

    pub async fn get_transaction_events_in_blocking_task(
        &self,
        digest: TransactionDigest,
    ) -> Result<Vec<iota_json_rpc_types::IotaEvent>, IndexerError> {
        self.spawn_blocking(move |this| this.get_transaction_events_impl(digest))
            .await
    }

    pub async fn get_dynamic_fields_in_blocking_task(
        &self,
        parent_object_id: ObjectID,
        cursor: Option<ObjectID>,
        limit: usize,
    ) -> Result<Vec<DynamicFieldInfo>, IndexerError> {
        self.spawn_blocking(move |this| {
            this.get_dynamic_fields_impl(parent_object_id, cursor, limit)
        })
        .await
    }

    fn get_dynamic_fields_impl(
        &self,
        parent_object_id: ObjectID,
        cursor: Option<ObjectID>,
        limit: usize,
    ) -> Result<Vec<DynamicFieldInfo>, IndexerError> {
        let objects = self.get_dynamic_fields_raw(parent_object_id, cursor, limit)?;

        if any(objects.iter(), |o| o.df_object_id.is_none()) {
            return Err(IndexerError::PersistentStorageDataCorruptionError(format!(
                "Dynamic field has empty df_object_id column for parent object {}",
                parent_object_id
            )));
        }

        // for Dynamic field objects, df_object_id != object_id, we need another look up
        // to get the version and digests.
        // TODO: simply store df_object_version and df_object_digest as well?
        let dfo_ids = objects
            .iter()
            .filter_map(|o| {
                // Unwrap safe: checked nullity above
                if o.df_object_id.as_ref().unwrap() == &o.object_id {
                    None
                } else {
                    Some(o.df_object_id.clone().unwrap())
                }
            })
            .collect::<Vec<_>>();

        let object_refs = self.get_object_refs(dfo_ids)?;
        let mut dynamic_fields = objects
            .into_iter()
            .map(|object| object.try_into_expectant_dynamic_field_info(self))
            .collect::<Result<Vec<_>, _>>()?;

        for df in dynamic_fields.iter_mut() {
            if let Some(obj_ref) = object_refs.get(&df.object_id) {
                df.version = obj_ref.1;
                df.digest = obj_ref.2;
            }
        }

        Ok(dynamic_fields)
    }

    pub async fn get_dynamic_fields_raw_in_blocking_task(
        &self,
        parent_object_id: ObjectID,
        cursor: Option<ObjectID>,
        limit: usize,
    ) -> Result<Vec<StoredObject>, IndexerError> {
        self.spawn_blocking(move |this| {
            this.get_dynamic_fields_raw(parent_object_id, cursor, limit)
        })
        .await
    }

    fn get_dynamic_fields_raw(
        &self,
        parent_object_id: ObjectID,
        cursor: Option<ObjectID>,
        limit: usize,
    ) -> Result<Vec<StoredObject>, IndexerError> {
        let objects: Vec<StoredObject> = self.run_query(|conn| {
            let mut query = objects::dsl::objects
                .filter(objects::dsl::owner_type.eq(OwnerType::Object as i16))
                .filter(objects::dsl::owner_id.eq(parent_object_id.to_vec()))
                .order(objects::dsl::object_id.asc())
                .limit(limit as i64)
                .into_boxed();
            if let Some(object_cursor) = cursor {
                query = query.filter(objects::dsl::object_id.gt(object_cursor.to_vec()));
            }
            query.load::<StoredObject>(conn)
        })?;

        Ok(objects)
    }

    fn bcs_name_from_dynamic_field_name(
        &self,
        name: &DynamicFieldName,
    ) -> Result<Vec<u8>, IndexerError> {
        let layout =
            move_bytecode_utils::layout::TypeLayoutBuilder::build_with_types(&name.type_, self)?;
        let iota_json_value = iota_json::IotaJsonValue::new(name.value.clone())?;
        let name_bcs_value = iota_json_value.to_bcs_bytes(&layout)?;
        Ok(name_bcs_value)
    }

    pub async fn bcs_name_from_dynamic_field_name_in_blocking_task(
        &self,
        name: &DynamicFieldName,
    ) -> Result<Vec<u8>, IndexerError> {
        let name = name.clone();
        self.spawn_blocking(move |this| this.bcs_name_from_dynamic_field_name(&name))
            .await
    }

    fn get_object_refs(
        &self,
        object_ids: Vec<Vec<u8>>,
    ) -> IndexerResult<HashMap<ObjectID, ObjectRef>> {
        self.run_query(|conn| {
            let query = objects::dsl::objects
                .select((
                    objects::dsl::object_id,
                    objects::dsl::object_version,
                    objects::dsl::object_digest,
                ))
                .filter(objects::dsl::object_id.eq_any(object_ids))
                .into_boxed();
            query.load::<ObjectRefColumn>(conn)
        })?
        .into_iter()
        .map(|object_ref: ObjectRefColumn| {
            let object_id = ObjectID::from_bytes(object_ref.object_id.clone()).map_err(|_e| {
                IndexerError::PersistentStorageDataCorruptionError(format!(
                    "Can't convert {:?} to ObjectID",
                    object_ref.object_id
                ))
            })?;
            let seq = SequenceNumber::from_u64(object_ref.object_version as u64);
            let object_digest = ObjectDigest::try_from(object_ref.object_digest.as_slice())
                .map_err(|e| {
                    IndexerError::PersistentStorageDataCorruptionError(format!(
                        "object {:?} has incompatible object digest. Error: {e}",
                        object_ref.object_digest
                    ))
                })?;
            Ok((object_id, (object_id, seq, object_digest)))
        })
        .collect::<IndexerResult<HashMap<_, _>>>()
    }

    pub async fn get_display_object_by_type(
        &self,
        object_type: &move_core_types::language_storage::StructTag,
    ) -> Result<Option<iota_types::display::DisplayVersionUpdatedEvent>, IndexerError> {
        let object_type = object_type.to_canonical_string(/* with_prefix */ true);
        self.spawn_blocking(move |this| this.get_display_update_event(object_type))
            .await
    }

    fn get_display_update_event(
        &self,
        object_type: String,
    ) -> Result<Option<iota_types::display::DisplayVersionUpdatedEvent>, IndexerError> {
        let stored_display = self.run_query(|conn| {
            display::table
                .filter(display::object_type.eq(object_type))
                .first::<StoredDisplay>(conn)
                .optional()
        })?;

        let stored_display = match stored_display {
            Some(display) => display,
            None => return Ok(None),
        };

        let display_update = stored_display.to_display_update_event()?;

        Ok(Some(display_update))
    }

    pub async fn get_owned_coins_in_blocking_task(
        &self,
        owner: IotaAddress,
        coin_type: Option<String>,
        cursor: ObjectID,
        limit: usize,
    ) -> Result<Vec<IotaCoin>, IndexerError> {
        self.spawn_blocking(move |this| this.get_owned_coins(owner, coin_type, cursor, limit))
            .await
    }

    fn get_owned_coins(
        &self,
        owner: IotaAddress,
        // If coin_type is None, look for all coins.
        coin_type: Option<String>,
        cursor: ObjectID,
        limit: usize,
    ) -> Result<Vec<IotaCoin>, IndexerError> {
        let mut query = objects::dsl::objects
            .filter(objects::dsl::owner_type.eq(OwnerType::Address as i16))
            .filter(objects::dsl::owner_id.eq(owner.to_vec()))
            .filter(objects::dsl::object_id.gt(cursor.to_vec()))
            .into_boxed();
        if let Some(coin_type) = coin_type {
            query = query.filter(objects::dsl::coin_type.eq(Some(coin_type)));
        } else {
            query = query.filter(objects::dsl::coin_type.is_not_null());
        }
        query = query
            .order((objects::dsl::coin_type.asc(), objects::dsl::object_id.asc()))
            .limit(limit as i64);

        let stored_objects = self.run_query(|conn| query.load::<StoredObject>(conn))?;

        stored_objects
            .into_iter()
            .map(|o| o.try_into())
            .collect::<IndexerResult<Vec<_>>>()
    }

    pub async fn get_coin_balances_in_blocking_task(
        &self,
        owner: IotaAddress,
        // If coin_type is None, look for all coins.
        coin_type: Option<String>,
    ) -> Result<Vec<Balance>, IndexerError> {
        self.spawn_blocking(move |this| this.get_coin_balances(owner, coin_type))
            .await
    }

    fn get_coin_balances(
        &self,
        owner: IotaAddress,
        // If coin_type is None, look for all coins.
        coin_type: Option<String>,
    ) -> Result<Vec<Balance>, IndexerError> {
        let coin_type_filter = if let Some(coin_type) = coin_type {
            format!("= '{}'", coin_type)
        } else {
            "IS NOT NULL".to_string()
        };
        // Note: important to cast to BIGINT to avoid deserialize confusion
        let query = format!(
            "
            SELECT coin_type, \
            CAST(COUNT(*) AS BIGINT) AS coin_num, \
            CAST(SUM(coin_balance) AS BIGINT) AS coin_balance \
            FROM objects \
            WHERE owner_type = {} \
            AND owner_id = '\\x{}'::BYTEA \
            AND coin_type {} \
            GROUP BY coin_type \
            ORDER BY coin_type ASC
        ",
            OwnerType::Address as i16,
            Hex::encode(owner.to_vec()),
            coin_type_filter,
        );

        tracing::debug!("get coin balances query: {query}");
        let coin_balances =
            self.run_query(|conn| diesel::sql_query(query).load::<CoinBalance>(conn))?;
        coin_balances
            .into_iter()
            .map(|cb| cb.try_into())
            .collect::<IndexerResult<Vec<_>>>()
    }

    pub(crate) async fn get_display_fields(
        &self,
        original_object: &iota_types::object::Object,
        original_layout: &Option<MoveStructLayout>,
    ) -> Result<DisplayFieldsResponse, IndexerError> {
        let (object_type, layout) = if let Some((object_type, layout)) =
            iota_json_rpc::read_api::get_object_type_and_struct(original_object, original_layout)
                .map_err(|e| IndexerError::GenericError(e.to_string()))?
        {
            (object_type, layout)
        } else {
            return Ok(DisplayFieldsResponse {
                data: None,
                error: None,
            });
        };

        if let Some(display_object) = self.get_display_object_by_type(&object_type).await? {
            return iota_json_rpc::read_api::get_rendered_fields(display_object.fields, &layout)
                .map_err(|e| IndexerError::GenericError(e.to_string()));
        }
        Ok(DisplayFieldsResponse {
            data: None,
            error: None,
        })
    }

    pub async fn get_coin_metadata_in_blocking_task(
        &self,
        coin_struct: StructTag,
    ) -> Result<Option<IotaCoinMetadata>, IndexerError> {
        self.spawn_blocking(move |this| this.get_coin_metadata(coin_struct))
            .await
    }

    fn get_coin_metadata(
        &self,
        coin_struct: StructTag,
    ) -> Result<Option<IotaCoinMetadata>, IndexerError> {
        let package_id = coin_struct.address.into();
        let coin_metadata_type =
            CoinMetadata::type_(coin_struct).to_canonical_string(/* with_prefix */ true);
        let coin_metadata_obj_id =
            get_single_obj_id_from_package_publish(self, package_id, coin_metadata_type)?;
        if let Some(id) = coin_metadata_obj_id {
            let metadata_object = self.get_object(&id, None)?;
            Ok(metadata_object.and_then(|v| IotaCoinMetadata::try_from(v).ok()))
        } else {
            Ok(None)
        }
    }

    pub async fn get_total_supply_in_blocking_task(
        &self,
        coin_struct: StructTag,
    ) -> Result<Supply, IndexerError> {
        self.spawn_blocking(move |this| this.get_total_supply(coin_struct))
            .await
    }

    fn get_total_supply(&self, coin_struct: StructTag) -> Result<Supply, IndexerError> {
        let package_id = coin_struct.address.into();
        let treasury_cap_type =
            TreasuryCap::type_(coin_struct).to_canonical_string(/* with_prefix */ true);
        let treasury_cap_obj_id =
            get_single_obj_id_from_package_publish(self, package_id, treasury_cap_type.clone())?
                .ok_or(IndexerError::GenericError(format!(
                    "Cannot find treasury cap for type {}",
                    treasury_cap_type
                )))?;
        let treasury_cap_obj_object =
            self.get_object(&treasury_cap_obj_id, None)?
                .ok_or(IndexerError::GenericError(format!(
                    "Cannot find treasury cap object with id {}",
                    treasury_cap_obj_id
                )))?;
        Ok(TreasuryCap::try_from(treasury_cap_obj_object)?.total_supply)
    }

    pub fn get_consistent_read_range(&self) -> Result<(i64, i64), IndexerError> {
        let latest_checkpoint_sequence = self
            .run_query(|conn| {
                checkpoints::table
                    .select(checkpoints::sequence_number)
                    .order(checkpoints::sequence_number.desc())
                    .first::<i64>(conn)
                    .optional()
            })?
            .unwrap_or_default();
        let latest_object_snapshot_checkpoint_sequence = self
            .run_query(|conn| {
                objects_snapshot::table
                    .select(objects_snapshot::checkpoint_sequence_number)
                    .order(objects_snapshot::checkpoint_sequence_number.desc())
                    .first::<i64>(conn)
                    .optional()
            })?
            .unwrap_or_default();
        Ok((
            latest_object_snapshot_checkpoint_sequence,
            latest_checkpoint_sequence,
        ))
    }
}

#[derive(Clone, Default)]
struct PackageCache {
    inner: Arc<RwLock<BTreeMap<ObjectID, MovePackage>>>,
}

impl PackageCache {
    fn insert(&self, object_id: ObjectID, package: MovePackage) {
        self.inner.write().unwrap().insert(object_id, package);
    }

    fn get(&self, object_id: &ObjectID) -> Option<MovePackage> {
        self.inner.read().unwrap().get(object_id).cloned()
    }
}

impl move_core_types::resolver::ModuleResolver for IndexerReader {
    type Error = IndexerError;

    fn get_module(
        &self,
        id: &move_core_types::language_storage::ModuleId,
    ) -> Result<Option<Vec<u8>>, Self::Error> {
        let package_id = ObjectID::from(*id.address());
        let module_name = id.name().to_string();
        Ok(self
            .get_package(&package_id)?
            .and_then(|package| package.serialized_module_map().get(&module_name).cloned()))
    }
}

impl iota_types::storage::ObjectStore for IndexerReader {
    fn get_object(
        &self,
        object_id: &ObjectID,
    ) -> Result<Option<iota_types::object::Object>, iota_types::storage::error::Error> {
        self.get_object(object_id, None)
            .map_err(iota_types::storage::error::Error::custom)
    }

    fn get_object_by_key(
        &self,
        object_id: &ObjectID,
        version: iota_types::base_types::VersionNumber,
    ) -> Result<Option<iota_types::object::Object>, iota_types::storage::error::Error> {
        self.get_object(object_id, Some(version))
            .map_err(iota_types::storage::error::Error::custom)
    }
}

impl move_bytecode_utils::module_cache::GetModule for IndexerReader {
    type Error = IndexerError;
    type Item = move_binary_format::CompiledModule;

    fn get_module_by_id(
        &self,
        id: &move_core_types::language_storage::ModuleId,
    ) -> Result<Option<Self::Item>, Self::Error> {
        let package_id = ObjectID::from(*id.address());
        let module_name = id.name().to_string();
        // TODO: we need a cache here for deserialized module and take care of package
        // upgrades
        self.get_package(&package_id)?
            .and_then(|package| package.serialized_module_map().get(&module_name).cloned())
            .map(|bytes| move_binary_format::CompiledModule::deserialize_with_defaults(&bytes))
            .transpose()
            .map_err(|e| {
                IndexerError::ModuleResolutionError(format!(
                    "Error deserializing module {}: {}",
                    id, e
                ))
            })
    }
}

#[cached(
    ty = "SizedCache<String, Option<ObjectID>>",
    create = "{ SizedCache::with_size(10000) }",
    convert = r#"{ format!("{}{}", package_id, obj_type) }"#,
    result = true
)]
fn get_single_obj_id_from_package_publish(
    reader: &IndexerReader,
    package_id: ObjectID,
    obj_type: String,
) -> Result<Option<ObjectID>, IndexerError> {
    let publish_txn_effects_opt = if is_system_package(package_id) {
        Some(reader.get_transaction_effects_with_sequence_number(0))
    } else {
        reader.get_object(&package_id, None)?.map(|o| {
            let publish_txn_digest = o.previous_transaction;
            reader.get_transaction_effects_with_digest(publish_txn_digest)
        })
    };
    if let Some(publish_txn_effects) = publish_txn_effects_opt {
        let created_objs = publish_txn_effects?
            .created()
            .iter()
            .map(|o| o.object_id())
            .collect::<Vec<_>>();
        let obj_ids_with_type =
            reader.filter_object_id_with_type(created_objs, obj_type.clone())?;
        if obj_ids_with_type.len() == 1 {
            Ok(Some(obj_ids_with_type[0]))
        } else if obj_ids_with_type.is_empty() {
            // The package exists but no such object is created in that transaction. Or
            // maybe it is wrapped and we don't know yet.
            Ok(None)
        } else {
            // We expect there to be only one object of this type created by the package but
            // more than one is found.
            tracing::error!(
                "There are more than one objects found for type {}",
                obj_type
            );
            Ok(None)
        }
    } else {
        // The coin package does not exist.
        Ok(None)
    }
}<|MERGE_RESOLUTION|>--- conflicted
+++ resolved
@@ -179,11 +179,7 @@
 
 /// Check that we are in a context conducive to making blocking calls.
 /// This is done by either:
-<<<<<<< HEAD
-/// - Checking that we are not inside a tokio runtime context or
-=======
 /// - Checking that we are not inside a tokio runtime context, or
->>>>>>> 8c389f2d
 /// - If we are inside a tokio runtime context, ensure that the call went
 ///   through `IndexerReader::spawn_blocking` which properly moves the blocking
 ///   call to a blocking thread pool.
