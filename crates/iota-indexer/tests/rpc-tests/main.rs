// Copyright (c) 2024 IOTA Stiftung
// SPDX-License-Identifier: Apache-2.0

#[cfg(feature = "pg_integration")]
#[path = "../common/mod.rs"]
mod common;

#[cfg(feature = "pg_integration")]
<<<<<<< HEAD
mod indexer_api;

=======
mod extended_api;
>>>>>>> 1ac3eb61
#[cfg(feature = "pg_integration")]
mod read_api;<|MERGE_RESOLUTION|>--- conflicted
+++ resolved
@@ -6,11 +6,10 @@
 mod common;
 
 #[cfg(feature = "pg_integration")]
-<<<<<<< HEAD
+mod extended_api;
+
+#[cfg(feature = "pg_integration")]
 mod indexer_api;
 
-=======
-mod extended_api;
->>>>>>> 1ac3eb61
 #[cfg(feature = "pg_integration")]
 mod read_api;