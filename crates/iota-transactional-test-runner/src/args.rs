// Copyright (c) Mysten Labs, Inc.
// Modifications Copyright (c) 2024 IOTA Stiftung
// SPDX-License-Identifier: Apache-2.0

use anyhow::{bail, ensure};
use clap::{self, Args, Parser};
use iota_types::{
    base_types::{IotaAddress, SequenceNumber},
    move_package::UpgradePolicy,
    object::{Object, Owner},
    programmable_transaction_builder::ProgrammableTransactionBuilder,
    transaction::{Argument, CallArg, ObjectArg},
};
use move_command_line_common::{
    parser::{Parser as MoveCLParser, parse_u64, parse_u256},
    values::{ParsableValue, ParsedValue, ValueToken},
};
use move_compiler::editions::Flavor;
use move_core_types::{
    runtime_value::{MoveStruct, MoveValue},
    u256::U256,
};
use move_symbol_pool::Symbol;
use move_transactional_test_runner::tasks::{RunCommand, SyntaxChoice};

use crate::test_adapter::{FakeID, IotaTestAdapter};

pub const IOTA_ARGS_LONG: &str = "iota-args";

#[derive(Clone, Debug, clap::Parser)]
pub struct IotaRunArgs {
    #[clap(long = "sender")]
    pub sender: Option<String>,
    #[clap(long = "gas-price")]
    pub gas_price: Option<u64>,
    #[clap(long = "summarize")]
    pub summarize: bool,
}

#[derive(Debug, clap::Parser, Default)]
pub struct IotaPublishArgs {
    #[clap(long = "sender")]
    pub sender: Option<String>,
    #[clap(long = "upgradeable", action = clap::ArgAction::SetTrue)]
    pub upgradeable: bool,
    #[clap(long = "dependencies", num_args(1..))]
    pub dependencies: Vec<String>,
    #[clap(long = "gas-price")]
    pub gas_price: Option<u64>,
}

#[derive(Debug, clap::Parser)]
pub struct IotaInitArgs {
    #[clap(long = "accounts", num_args(1..))]
    pub accounts: Option<Vec<String>>,
    #[clap(long = "protocol-version")]
    pub protocol_version: Option<u64>,
    #[clap(long = "max-gas")]
    pub max_gas: Option<u64>,
<<<<<<< HEAD
    #[clap(long = "resolve-abort-locations-to-package-id")]
    pub resolve_abort_locations_to_package_id: Option<bool>,
    #[clap(long = "reshare-at-same-initial-version")]
    pub reshare_at_same_initial_version: Option<bool>,
=======
    #[clap(long = "shared-object-deletion")]
    pub shared_object_deletion: Option<bool>,
>>>>>>> eeaf48f7
    #[clap(long = "move-binary-format-version")]
    pub move_binary_format_version: Option<u32>,
    #[clap(long = "simulator")]
    pub simulator: bool,
    #[clap(long = "custom-validator-account")]
    pub custom_validator_account: bool,
    #[clap(long = "reference-gas-price")]
    pub reference_gas_price: Option<u64>,
    #[clap(long = "default-gas-price")]
    pub default_gas_price: Option<u64>,
    #[clap(long = "object-snapshot-min-checkpoint-lag")]
    pub object_snapshot_min_checkpoint_lag: Option<usize>,
    #[clap(long = "object-snapshot-max-checkpoint-lag")]
    pub object_snapshot_max_checkpoint_lag: Option<usize>,
    #[clap(long = "flavor")]
    pub flavor: Option<Flavor>,
}

#[derive(Debug, clap::Parser)]
pub struct ViewObjectCommand {
    #[clap(value_parser = parse_fake_id)]
    pub id: FakeID,
}

#[derive(Debug, clap::Parser)]
pub struct TransferObjectCommand {
    #[clap(value_parser = parse_fake_id)]
    pub id: FakeID,
    #[clap(long = "recipient")]
    pub recipient: String,
    #[clap(long = "sender")]
    pub sender: Option<String>,
    #[clap(long = "gas-budget")]
    pub gas_budget: Option<u64>,
    #[clap(long = "gas-price")]
    pub gas_price: Option<u64>,
}

#[derive(Debug, clap::Parser)]
pub struct ConsensusCommitPrologueCommand {
    #[clap(long = "timestamp-ms")]
    pub timestamp_ms: u64,
}

#[derive(Debug, clap::Parser)]
pub struct ProgrammableTransactionCommand {
    #[clap(long = "sender")]
    pub sender: Option<String>,
    #[clap(long = "gas-budget")]
    pub gas_budget: Option<u64>,
    #[clap(long = "gas-price")]
    pub gas_price: Option<u64>,
    #[clap(long = "dev-inspect")]
    pub dev_inspect: bool,
    #[clap(
        long = "inputs",
        value_parser = ParsedValue::<IotaExtraValueArgs>::parse,
        num_args(1..),
        action = clap::ArgAction::Append,
    )]
    pub inputs: Vec<ParsedValue<IotaExtraValueArgs>>,
}

#[derive(Debug, clap::Parser)]
pub struct UpgradePackageCommand {
    #[clap(long = "package")]
    pub package: String,
    #[clap(long = "upgrade-capability", value_parser = parse_fake_id)]
    pub upgrade_capability: FakeID,
    #[clap(long = "dependencies", num_args(1..))]
    pub dependencies: Vec<String>,
    #[clap(long = "sender")]
    pub sender: String,
    #[clap(long = "gas-budget")]
    pub gas_budget: Option<u64>,
    #[clap(long = "syntax")]
    pub syntax: Option<SyntaxChoice>,
    #[clap(long = "policy", default_value="compatible", value_parser = parse_policy)]
    pub policy: u8,
    #[clap(long = "gas-price")]
    pub gas_price: Option<u64>,
}

#[derive(Debug, clap::Parser)]
pub struct StagePackageCommand {
    #[clap(long = "syntax")]
    pub syntax: Option<SyntaxChoice>,
    #[clap(long = "dependencies", num_args(1..))]
    pub dependencies: Vec<String>,
}

#[derive(Debug, clap::Parser)]
pub struct SetAddressCommand {
    pub address: String,
    #[clap(value_parser = ParsedValue::<IotaExtraValueArgs>::parse)]
    pub input: ParsedValue<IotaExtraValueArgs>,
}

#[derive(Debug, clap::Parser)]
pub struct AdvanceClockCommand {
    #[clap(long = "duration-ns")]
    pub duration_ns: u64,
}

#[derive(Debug, clap::Parser)]
pub struct RunGraphqlCommand {
    #[clap(long = "show-usage")]
    pub show_usage: bool,
    #[clap(long = "show-headers")]
    pub show_headers: bool,
    #[clap(long = "show-service-version")]
    pub show_service_version: bool,
    #[clap(long, num_args(1..))]
    pub cursors: Vec<String>,
}

#[derive(Debug, clap::Parser)]
pub struct ForceObjectSnapshotCatchup {
    #[clap(long = "start-cp")]
    pub start_cp: u64,
    #[clap(long = "end-cp")]
    pub end_cp: u64,
}

#[derive(Debug, clap::Parser)]
pub struct CreateCheckpointCommand {
    pub count: Option<u64>,
}

#[derive(Debug, clap::Parser)]
pub struct AdvanceEpochCommand {
    pub count: Option<u64>,
}

#[derive(Debug, clap::Parser)]
pub struct SetRandomStateCommand {
    #[clap(long = "randomness-round")]
    pub randomness_round: u64,
    #[clap(long = "random-bytes")]
    pub random_bytes: String,
    #[clap(long = "randomness-initial-version")]
    pub randomness_initial_version: u64,
}

#[derive(Debug)]
pub enum IotaSubcommand<ExtraValueArgs: ParsableValue, ExtraRunArgs: Parser> {
    ViewObject(ViewObjectCommand),
    TransferObject(TransferObjectCommand),
    ConsensusCommitPrologue(ConsensusCommitPrologueCommand),
    ProgrammableTransaction(ProgrammableTransactionCommand),
    UpgradePackage(UpgradePackageCommand),
    StagePackage(StagePackageCommand),
    SetAddress(SetAddressCommand),
    CreateCheckpoint(CreateCheckpointCommand),
    AdvanceEpoch(AdvanceEpochCommand),
    AdvanceClock(AdvanceClockCommand),
    SetRandomState(SetRandomStateCommand),
    ViewCheckpoint,
    RunGraphql(RunGraphqlCommand),
    ForceObjectSnapshotCatchup(ForceObjectSnapshotCatchup),
    Bench(RunCommand<ExtraValueArgs>, ExtraRunArgs),
}

impl<ExtraValueArgs: ParsableValue, ExtraRunArgs: Parser> clap::FromArgMatches
    for IotaSubcommand<ExtraValueArgs, ExtraRunArgs>
{
    fn from_arg_matches(matches: &clap::ArgMatches) -> Result<Self, clap::Error> {
        Ok(match matches.subcommand() {
            Some(("view-object", matches)) => {
                IotaSubcommand::ViewObject(ViewObjectCommand::from_arg_matches(matches)?)
            }
            Some(("transfer-object", matches)) => {
                IotaSubcommand::TransferObject(TransferObjectCommand::from_arg_matches(matches)?)
            }
            Some(("consensus-commit-prologue", matches)) => {
                IotaSubcommand::ConsensusCommitPrologue(
                    ConsensusCommitPrologueCommand::from_arg_matches(matches)?,
                )
            }
            Some(("programmable", matches)) => IotaSubcommand::ProgrammableTransaction(
                ProgrammableTransactionCommand::from_arg_matches(matches)?,
            ),
            Some(("upgrade", matches)) => {
                IotaSubcommand::UpgradePackage(UpgradePackageCommand::from_arg_matches(matches)?)
            }
            Some(("stage-package", matches)) => {
                IotaSubcommand::StagePackage(StagePackageCommand::from_arg_matches(matches)?)
            }
            Some(("set-address", matches)) => {
                IotaSubcommand::SetAddress(SetAddressCommand::from_arg_matches(matches)?)
            }
            Some(("create-checkpoint", matches)) => IotaSubcommand::CreateCheckpoint(
                CreateCheckpointCommand::from_arg_matches(matches)?,
            ),
            Some(("advance-epoch", matches)) => {
                IotaSubcommand::AdvanceEpoch(AdvanceEpochCommand::from_arg_matches(matches)?)
            }
            Some(("advance-clock", matches)) => {
                IotaSubcommand::AdvanceClock(AdvanceClockCommand::from_arg_matches(matches)?)
            }
            Some(("set-random-state", matches)) => {
                IotaSubcommand::SetRandomState(SetRandomStateCommand::from_arg_matches(matches)?)
            }
            Some(("view-checkpoint", _)) => IotaSubcommand::ViewCheckpoint,
            Some(("run-graphql", matches)) => {
                IotaSubcommand::RunGraphql(RunGraphqlCommand::from_arg_matches(matches)?)
            }
            Some(("force-object-snapshot-catchup", matches)) => {
                IotaSubcommand::ForceObjectSnapshotCatchup(
                    ForceObjectSnapshotCatchup::from_arg_matches(matches)?,
                )
            }
            Some(("bench", matches)) => IotaSubcommand::Bench(
                RunCommand::from_arg_matches(matches)?,
                ExtraRunArgs::from_arg_matches(matches)?,
            ),
            _ => {
                return Err(clap::Error::raw(
                    clap::error::ErrorKind::InvalidSubcommand,
                    "Invalid submcommand",
                ));
            }
        })
    }

    fn update_from_arg_matches(&mut self, matches: &clap::ArgMatches) -> Result<(), clap::Error> {
        *self = Self::from_arg_matches(matches)?;
        Ok(())
    }
}

impl<ExtraValueArgs: ParsableValue, ExtraRunArgs: Parser> clap::CommandFactory
    for IotaSubcommand<ExtraValueArgs, ExtraRunArgs>
{
    fn command() -> clap::Command {
        clap::Command::new("iota_sub_command")
            .subcommand(ViewObjectCommand::command().name("view-object"))
            .subcommand(TransferObjectCommand::command().name("transfer-object"))
            .subcommand(ConsensusCommitPrologueCommand::command().name("consensus-commit-prologue"))
            .subcommand(ProgrammableTransactionCommand::command().name("programmable"))
            .subcommand(UpgradePackageCommand::command().name("upgrade"))
            .subcommand(StagePackageCommand::command().name("stage-package"))
            .subcommand(SetAddressCommand::command().name("set-address"))
            .subcommand(CreateCheckpointCommand::command().name("create-checkpoint"))
            .subcommand(AdvanceEpochCommand::command().name("advance-epoch"))
            .subcommand(AdvanceClockCommand::command().name("advance-clock"))
            .subcommand(SetRandomStateCommand::command().name("set-random-state"))
            .subcommand(clap::Command::new("view-checkpoint"))
            .subcommand(RunGraphqlCommand::command().name("run-graphql"))
            .subcommand(ForceObjectSnapshotCatchup::command().name("force-object-snapshot-catchup"))
            .subcommand(
                RunCommand::<ExtraValueArgs>::augment_args(ExtraRunArgs::command()).name("bench"),
            )
    }

    fn command_for_update() -> clap::Command {
        todo!()
    }
}

impl<ExtraValueArgs: ParsableValue, ExtraRunArgs: Parser> clap::Parser
    for IotaSubcommand<ExtraValueArgs, ExtraRunArgs>
{
}

#[derive(Clone, Debug)]
pub enum IotaExtraValueArgs {
    Object(FakeID, Option<SequenceNumber>),
    Digest(String),
    Receiving(FakeID, Option<SequenceNumber>),
    ImmShared(FakeID, Option<SequenceNumber>),
}

#[derive(Clone)]
pub enum IotaValue {
    MoveValue(MoveValue),
    Object(FakeID, Option<SequenceNumber>),
    ObjVec(Vec<(FakeID, Option<SequenceNumber>)>),
    Digest(String),
    Receiving(FakeID, Option<SequenceNumber>),
    ImmShared(FakeID, Option<SequenceNumber>),
}

impl IotaExtraValueArgs {
    fn parse_object_value<'a, I: Iterator<Item = (ValueToken, &'a str)>>(
        parser: &mut MoveCLParser<'a, ValueToken, I>,
    ) -> anyhow::Result<Self> {
        let (fake_id, version) = Self::parse_receiving_or_object_value(parser, "object")?;
        Ok(IotaExtraValueArgs::Object(fake_id, version))
    }

    fn parse_receiving_value<'a, I: Iterator<Item = (ValueToken, &'a str)>>(
        parser: &mut MoveCLParser<'a, ValueToken, I>,
    ) -> anyhow::Result<Self> {
        let (fake_id, version) = Self::parse_receiving_or_object_value(parser, "receiving")?;
        Ok(IotaExtraValueArgs::Receiving(fake_id, version))
    }

    fn parse_read_shared_value<'a, I: Iterator<Item = (ValueToken, &'a str)>>(
        parser: &mut MoveCLParser<'a, ValueToken, I>,
    ) -> anyhow::Result<Self> {
        let (fake_id, version) = Self::parse_receiving_or_object_value(parser, "immshared")?;
        Ok(IotaExtraValueArgs::ImmShared(fake_id, version))
    }

    fn parse_digest_value<'a, I: Iterator<Item = (ValueToken, &'a str)>>(
        parser: &mut MoveCLParser<'a, ValueToken, I>,
    ) -> anyhow::Result<Self> {
        let contents = parser.advance(ValueToken::Ident)?;
        ensure!(contents == "digest");
        parser.advance(ValueToken::LParen)?;
        let package = parser.advance(ValueToken::Ident)?;
        parser.advance(ValueToken::RParen)?;
        Ok(IotaExtraValueArgs::Digest(package.to_owned()))
    }

    fn parse_receiving_or_object_value<'a, I: Iterator<Item = (ValueToken, &'a str)>>(
        parser: &mut MoveCLParser<'a, ValueToken, I>,
        ident_name: &str,
    ) -> anyhow::Result<(FakeID, Option<SequenceNumber>)> {
        let contents = parser.advance(ValueToken::Ident)?;
        ensure!(contents == ident_name);
        parser.advance(ValueToken::LParen)?;
        let i_str = parser.advance(ValueToken::Number)?;
        let (i, _) = parse_u256(i_str)?;
        let fake_id = if let Some(ValueToken::Comma) = parser.peek_tok() {
            parser.advance(ValueToken::Comma)?;
            let j_str = parser.advance(ValueToken::Number)?;
            let (j, _) = parse_u64(j_str)?;
            if i > U256::from(u64::MAX) {
                bail!("Object ID too large")
            }
            FakeID::Enumerated(i.unchecked_as_u64(), j)
        } else {
            let mut u256_bytes = i.to_le_bytes().to_vec();
            u256_bytes.reverse();
            let address: IotaAddress = IotaAddress::from_bytes(&u256_bytes).unwrap();
            FakeID::Known(address.into())
        };
        parser.advance(ValueToken::RParen)?;
        let version = if let Some(ValueToken::AtSign) = parser.peek_tok() {
            parser.advance(ValueToken::AtSign)?;
            let v_str = parser.advance(ValueToken::Number)?;
            let (v, _) = parse_u64(v_str)?;
            Some(SequenceNumber::from_u64(v))
        } else {
            None
        };
        Ok((fake_id, version))
    }
}

impl IotaValue {
    fn assert_move_value(self) -> MoveValue {
        match self {
            IotaValue::MoveValue(v) => v,
            IotaValue::Object(_, _) => panic!("unexpected nested Iota object in args"),
            IotaValue::ObjVec(_) => panic!("unexpected nested Iota object vector in args"),
            IotaValue::Digest(_) => panic!("unexpected nested Iota package digest in args"),
            IotaValue::Receiving(_, _) => panic!("unexpected nested Iota receiving object in args"),
            IotaValue::ImmShared(_, _) => panic!("unexpected nested Iota shared object in args"),
        }
    }

    fn assert_object(self) -> (FakeID, Option<SequenceNumber>) {
        match self {
            IotaValue::MoveValue(_) => panic!("unexpected nested non-object value in args"),
            IotaValue::Object(id, version) => (id, version),
            IotaValue::ObjVec(_) => panic!("unexpected nested Iota object vector in args"),
            IotaValue::Digest(_) => panic!("unexpected nested Iota package digest in args"),
            IotaValue::Receiving(_, _) => panic!("unexpected nested Iota receiving object in args"),
            IotaValue::ImmShared(_, _) => panic!("unexpected nested Iota shared object in args"),
        }
    }

    fn resolve_object(
        fake_id: FakeID,
        version: Option<SequenceNumber>,
        test_adapter: &IotaTestAdapter,
    ) -> anyhow::Result<Object> {
        let id = match test_adapter.fake_to_real_object_id(fake_id) {
            Some(id) => id,
            None => bail!("INVALID TEST. Unknown object, object({})", fake_id),
        };
        let obj_res = if let Some(v) = version {
            iota_types::storage::ObjectStore::get_object_by_key(&*test_adapter.executor, &id, v)
        } else {
            iota_types::storage::ObjectStore::get_object(&*test_adapter.executor, &id)
        };
        let obj = match obj_res {
            Ok(Some(obj)) => obj,
            Err(_) | Ok(None) => bail!("INVALID TEST. Could not load object argument {}", id),
        };
        Ok(obj)
    }

    fn receiving_arg(
        fake_id: FakeID,
        version: Option<SequenceNumber>,
        test_adapter: &IotaTestAdapter,
    ) -> anyhow::Result<ObjectArg> {
        let obj = Self::resolve_object(fake_id, version, test_adapter)?;
        Ok(ObjectArg::Receiving(obj.compute_object_reference()))
    }

    fn read_shared_arg(
        fake_id: FakeID,
        version: Option<SequenceNumber>,
        test_adapter: &IotaTestAdapter,
    ) -> anyhow::Result<ObjectArg> {
        let obj = Self::resolve_object(fake_id, version, test_adapter)?;
        let id = obj.id();
        if let Owner::Shared {
            initial_shared_version,
        } = obj.owner
        {
            Ok(ObjectArg::SharedObject {
                id,
                initial_shared_version,
                mutable: false,
            })
        } else {
            bail!("{fake_id} is not a shared object.")
        }
    }

    fn object_arg(
        fake_id: FakeID,
        version: Option<SequenceNumber>,
        test_adapter: &IotaTestAdapter,
    ) -> anyhow::Result<ObjectArg> {
        let obj = Self::resolve_object(fake_id, version, test_adapter)?;
        let id = obj.id();
        match obj.owner {
            Owner::Shared {
                initial_shared_version,
            } => Ok(ObjectArg::SharedObject {
                id,
                initial_shared_version,
                mutable: true,
            }),
            Owner::AddressOwner(_) | Owner::ObjectOwner(_) | Owner::Immutable => {
                let obj_ref = obj.compute_object_reference();
                Ok(ObjectArg::ImmOrOwnedObject(obj_ref))
            }
        }
    }

    pub(crate) fn into_call_arg(self, test_adapter: &IotaTestAdapter) -> anyhow::Result<CallArg> {
        Ok(match self {
            IotaValue::Object(fake_id, version) => {
                CallArg::Object(Self::object_arg(fake_id, version, test_adapter)?)
            }
            IotaValue::MoveValue(v) => CallArg::Pure(v.simple_serialize().unwrap()),
            IotaValue::Receiving(fake_id, version) => {
                CallArg::Object(Self::receiving_arg(fake_id, version, test_adapter)?)
            }
            IotaValue::ImmShared(fake_id, version) => {
                CallArg::Object(Self::read_shared_arg(fake_id, version, test_adapter)?)
            }
            IotaValue::ObjVec(_) => bail!("obj vec is not supported as an input"),
            IotaValue::Digest(pkg) => {
                let pkg = Symbol::from(pkg);
                let Some(staged) = test_adapter.staged_modules.get(&pkg) else {
                    bail!("Unbound staged package '{pkg}'")
                };
                CallArg::Pure(bcs::to_bytes(&staged.digest).unwrap())
            }
        })
    }

    pub(crate) fn into_argument(
        self,
        builder: &mut ProgrammableTransactionBuilder,
        test_adapter: &IotaTestAdapter,
    ) -> anyhow::Result<Argument> {
        match self {
            IotaValue::ObjVec(vec) => builder.make_obj_vec(
                vec.iter()
                    .map(|(fake_id, version)| Self::object_arg(*fake_id, *version, test_adapter))
                    .collect::<Result<Vec<ObjectArg>, _>>()?,
            ),
            value => {
                let call_arg = value.into_call_arg(test_adapter)?;
                builder.input(call_arg)
            }
        }
    }
}

impl ParsableValue for IotaExtraValueArgs {
    type ConcreteValue = IotaValue;

    fn parse_value<'a, I: Iterator<Item = (ValueToken, &'a str)>>(
        parser: &mut MoveCLParser<'a, ValueToken, I>,
    ) -> Option<anyhow::Result<Self>> {
        match parser.peek()? {
            (ValueToken::Ident, "object") => Some(Self::parse_object_value(parser)),
            (ValueToken::Ident, "digest") => Some(Self::parse_digest_value(parser)),
            (ValueToken::Ident, "receiving") => Some(Self::parse_receiving_value(parser)),
            (ValueToken::Ident, "immshared") => Some(Self::parse_read_shared_value(parser)),
            _ => None,
        }
    }

    fn move_value_into_concrete(v: MoveValue) -> anyhow::Result<Self::ConcreteValue> {
        Ok(IotaValue::MoveValue(v))
    }

    fn concrete_vector(elems: Vec<Self::ConcreteValue>) -> anyhow::Result<Self::ConcreteValue> {
        if !elems.is_empty() && matches!(elems[0], IotaValue::Object(_, _)) {
            Ok(IotaValue::ObjVec(
                elems.into_iter().map(IotaValue::assert_object).collect(),
            ))
        } else {
            Ok(IotaValue::MoveValue(MoveValue::Vector(
                elems
                    .into_iter()
                    .map(IotaValue::assert_move_value)
                    .collect(),
            )))
        }
    }

    fn concrete_struct(values: Vec<Self::ConcreteValue>) -> anyhow::Result<Self::ConcreteValue> {
        Ok(IotaValue::MoveValue(MoveValue::Struct(MoveStruct(
            values.into_iter().map(|v| v.assert_move_value()).collect(),
        ))))
    }

    fn into_concrete_value(
        self,
        _mapping: &impl Fn(&str) -> Option<move_core_types::account_address::AccountAddress>,
    ) -> anyhow::Result<Self::ConcreteValue> {
        match self {
            IotaExtraValueArgs::Object(id, version) => Ok(IotaValue::Object(id, version)),
            IotaExtraValueArgs::Digest(pkg) => Ok(IotaValue::Digest(pkg)),
            IotaExtraValueArgs::Receiving(id, version) => Ok(IotaValue::Receiving(id, version)),
            IotaExtraValueArgs::ImmShared(id, version) => Ok(IotaValue::ImmShared(id, version)),
        }
    }
}

fn parse_fake_id(s: &str) -> anyhow::Result<FakeID> {
    Ok(if let Some((s1, s2)) = s.split_once(',') {
        let (i, _) = parse_u64(s1)?;
        let (j, _) = parse_u64(s2)?;
        FakeID::Enumerated(i, j)
    } else {
        let (i, _) = parse_u256(s)?;
        let mut u256_bytes = i.to_le_bytes().to_vec();
        u256_bytes.reverse();
        let address: IotaAddress = IotaAddress::from_bytes(&u256_bytes).unwrap();
        FakeID::Known(address.into())
    })
}

fn parse_policy(x: &str) -> anyhow::Result<u8> {
    Ok(match x {
        "compatible" => UpgradePolicy::COMPATIBLE,
        "additive" => UpgradePolicy::ADDITIVE,
        "dep_only" => UpgradePolicy::DEP_ONLY,
        _ => bail!(
            "Invalid upgrade policy {x}. Policy must be one of 'compatible', 'additive', or 'dep_only'"
        ),
    })
}<|MERGE_RESOLUTION|>--- conflicted
+++ resolved
@@ -57,15 +57,6 @@
     pub protocol_version: Option<u64>,
     #[clap(long = "max-gas")]
     pub max_gas: Option<u64>,
-<<<<<<< HEAD
-    #[clap(long = "resolve-abort-locations-to-package-id")]
-    pub resolve_abort_locations_to_package_id: Option<bool>,
-    #[clap(long = "reshare-at-same-initial-version")]
-    pub reshare_at_same_initial_version: Option<bool>,
-=======
-    #[clap(long = "shared-object-deletion")]
-    pub shared_object_deletion: Option<bool>,
->>>>>>> eeaf48f7
     #[clap(long = "move-binary-format-version")]
     pub move_binary_format_version: Option<u32>,
     #[clap(long = "simulator")]
