[package]
name = "telemetry-subscribers"
version = "0.2.0"
<<<<<<< HEAD
authors = ["IOTA Foundation <contact@iota.org>"]
=======
authors = ["Evan Chan <echan@iota.org>"]
>>>>>>> fa51c35c
edition = "2021"
license = "Apache-2.0"
publish = false
repository = "https://github.com/mystenlabs/mysten-infra"
description = "Library for common telemetry and observability functionality"

[dependencies]
<<<<<<< HEAD
atomic_float = "1.0"
bytes.workspace = true
bytes-varint = "1.0"
clap.workspace = true
console-subscriber = { version = "0.4", optional = true }
crossterm.workspace = true
futures.workspace = true
once_cell.workspace = true
opentelemetry = "0.24"
opentelemetry-otlp = { version = "0.17", features = ["grpc-tonic"] }
opentelemetry-proto = "0.7"
opentelemetry_sdk = { version = "0.24", features = ["rt-tokio"] }
prometheus.workspace = true
prost.workspace = true
tokio = { workspace = true, features = ["full"] }
tonic.workspace = true
tracing.workspace = true
tracing-appender = "0.2"
tracing-opentelemetry = "0.25"
tracing-subscriber.workspace = true
=======
atomic_float.workspace = true
bytes.workspace = true
bytes-varint = { version = "1" }
clap.workspace = true
console-subscriber = { workspace = true, optional = true }
crossterm.workspace = true
futures.workspace = true
once_cell.workspace = true
opentelemetry = { version = "0.20.0", features = ["rt-tokio"], optional = true }
opentelemetry-otlp = { version = "0.13.0", features = ["grpc-tonic"], optional = true }
opentelemetry-proto = { version = "0.3", optional = true }
opentelemetry_api = { version = "0.20.0", optional = true }
prometheus.workspace = true
tokio = { workspace = true, features = ["full"] }
tracing.workspace = true
tracing-appender.workspace = true
tracing-opentelemetry = { version = "0.21.0", optional = true }
tracing-subscriber.workspace = true

# must use same version as opentelemetry for tonic and prost, so we can't use from
# workspace
prost = "0.11.9"
tonic = { version = "0.9" }
>>>>>>> fa51c35c

[features]
default = []
tokio-console = ["console-subscriber"]
<<<<<<< HEAD
=======
otlp = [
  "tracing-opentelemetry",
  "opentelemetry",
  "opentelemetry-otlp",
  "opentelemetry-proto",
  "opentelemetry_api",
]
>>>>>>> fa51c35c

[dev-dependencies]
camino.workspace = true<|MERGE_RESOLUTION|>--- conflicted
+++ resolved
@@ -1,11 +1,7 @@
 [package]
 name = "telemetry-subscribers"
 version = "0.2.0"
-<<<<<<< HEAD
 authors = ["IOTA Foundation <contact@iota.org>"]
-=======
-authors = ["Evan Chan <echan@iota.org>"]
->>>>>>> fa51c35c
 edition = "2021"
 license = "Apache-2.0"
 publish = false
@@ -13,33 +9,11 @@
 description = "Library for common telemetry and observability functionality"
 
 [dependencies]
-<<<<<<< HEAD
 atomic_float = "1.0"
 bytes.workspace = true
 bytes-varint = "1.0"
 clap.workspace = true
 console-subscriber = { version = "0.4", optional = true }
-crossterm.workspace = true
-futures.workspace = true
-once_cell.workspace = true
-opentelemetry = "0.24"
-opentelemetry-otlp = { version = "0.17", features = ["grpc-tonic"] }
-opentelemetry-proto = "0.7"
-opentelemetry_sdk = { version = "0.24", features = ["rt-tokio"] }
-prometheus.workspace = true
-prost.workspace = true
-tokio = { workspace = true, features = ["full"] }
-tonic.workspace = true
-tracing.workspace = true
-tracing-appender = "0.2"
-tracing-opentelemetry = "0.25"
-tracing-subscriber.workspace = true
-=======
-atomic_float.workspace = true
-bytes.workspace = true
-bytes-varint = { version = "1" }
-clap.workspace = true
-console-subscriber = { workspace = true, optional = true }
 crossterm.workspace = true
 futures.workspace = true
 once_cell.workspace = true
@@ -58,13 +32,10 @@
 # workspace
 prost = "0.11.9"
 tonic = { version = "0.9" }
->>>>>>> fa51c35c
 
 [features]
 default = []
 tokio-console = ["console-subscriber"]
-<<<<<<< HEAD
-=======
 otlp = [
   "tracing-opentelemetry",
   "opentelemetry",
@@ -72,7 +43,6 @@
   "opentelemetry-proto",
   "opentelemetry_api",
 ]
->>>>>>> fa51c35c
 
 [dev-dependencies]
 camino.workspace = true