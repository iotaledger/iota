// Copyright (c) Mysten Labs, Inc.
// Modifications Copyright (c) 2024 IOTA Stiftung
// SPDX-License-Identifier: Apache-2.0

use std::{
    fs::OpenOptions,
    io::Write,
    path::{Path, PathBuf},
    sync::{Arc, Mutex},
};

use futures::{future::BoxFuture, FutureExt};
<<<<<<< HEAD
use opentelemetry::trace::TraceError;
use opentelemetry_proto::{
    tonic::collector::trace::v1::ExportTraceServiceRequest,
    transform::{
        common::tonic::ResourceAttributesWithSchema,
        trace::tonic::group_spans_by_resource_and_scope,
    },
};
use opentelemetry_sdk::export::trace::{ExportResult, SpanData, SpanExporter};
=======
use opentelemetry::{
    sdk::export::trace::{ExportResult, SpanData, SpanExporter},
    trace::TraceError,
};
use opentelemetry_proto::tonic::collector::trace::v1::ExportTraceServiceRequest;
>>>>>>> fa51c35c
use prost::Message;

#[derive(Clone)]
pub(crate) struct CachedOpenFile {
    inner: Arc<Mutex<Option<(PathBuf, std::fs::File)>>>,
}

impl std::fmt::Debug for CachedOpenFile {
    fn fmt(&self, f: &mut std::fmt::Formatter<'_>) -> std::fmt::Result {
        f.debug_struct("CachedOpenFile").finish()
    }
}

impl CachedOpenFile {
    pub fn open_file(path: &Path) -> std::io::Result<std::fs::File> {
        OpenOptions::new().append(true).create(true).open(path)
    }

    pub fn new<P: AsRef<Path>>(file_path: Option<P>) -> std::io::Result<Self> {
        let inner = if let Some(file_path) = file_path {
            let file_path = file_path.as_ref();
            let file = Self::open_file(file_path)?;
            Some((file_path.to_owned(), file))
        } else {
            None
        };
        Ok(Self {
            inner: Arc::new(Mutex::new(inner)),
        })
    }

    pub fn update_path<P: AsRef<Path>>(&self, file_path: P) -> std::io::Result<()> {
        let mut inner = self.inner.lock().unwrap();
        let file_path = file_path.as_ref().to_owned();

        if let Some((old_file_path, _)) = &*inner {
            if old_file_path == &file_path {
                return Ok(());
            }
        }

        let file = Self::open_file(file_path.as_path())?;
        *inner = Some((file_path, file));
        Ok(())
    }

    pub fn clear_path(&self) {
        self.inner.lock().unwrap().take();
    }

    fn with_file(
        &self,
        f: impl FnOnce(Option<&mut std::fs::File>) -> std::io::Result<()>,
    ) -> std::io::Result<()> {
        f(self.inner.lock().unwrap().as_mut().map(|(_, file)| file))
    }
}

#[derive(Debug)]
pub(crate) struct FileExporter {
    pub cached_open_file: CachedOpenFile,
}

impl FileExporter {
    pub fn new(file_path: Option<PathBuf>) -> std::io::Result<Self> {
        Ok(Self {
            cached_open_file: CachedOpenFile::new(file_path)?,
        })
    }
}

impl SpanExporter for FileExporter {
    fn export(&mut self, batch: Vec<SpanData>) -> BoxFuture<'static, ExportResult> {
        let cached_open_file = self.cached_open_file.clone();
        async move {
            cached_open_file
                .with_file(|maybe_file| {
                    if let Some(file) = maybe_file {
                        let request = ExportTraceServiceRequest {
                            resource_spans: group_spans_by_resource_and_scope(
                                batch,
                                &ResourceAttributesWithSchema::default(),
                            ),
                        };

                        let buf = request.encode_length_delimited_to_vec();

                        file.write_all(&buf)
                    } else {
                        Ok(())
                    }
                })
                .map_err(|e| TraceError::Other(e.into()))
        }
        .boxed()
    }
}<|MERGE_RESOLUTION|>--- conflicted
+++ resolved
@@ -10,23 +10,11 @@
 };
 
 use futures::{future::BoxFuture, FutureExt};
-<<<<<<< HEAD
-use opentelemetry::trace::TraceError;
-use opentelemetry_proto::{
-    tonic::collector::trace::v1::ExportTraceServiceRequest,
-    transform::{
-        common::tonic::ResourceAttributesWithSchema,
-        trace::tonic::group_spans_by_resource_and_scope,
-    },
-};
-use opentelemetry_sdk::export::trace::{ExportResult, SpanData, SpanExporter};
-=======
 use opentelemetry::{
     sdk::export::trace::{ExportResult, SpanData, SpanExporter},
     trace::TraceError,
 };
 use opentelemetry_proto::tonic::collector::trace::v1::ExportTraceServiceRequest;
->>>>>>> fa51c35c
 use prost::Message;
 
 #[derive(Clone)]
