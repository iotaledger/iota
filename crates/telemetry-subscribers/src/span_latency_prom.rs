--- conflicted
+++ resolved
@@ -6,17 +6,6 @@
 //! latencies into Prometheus histograms directly.
 //! The name of the Prometheus histogram is
 //! "tracing_span_latencies[_sum/count/bucket]"
-<<<<<<< HEAD
-//!
-//! There is also the tracing-timing crate, from which this differs
-//! significantly:
-//! - tracing-timing records latencies between events (logs).  We just want to
-//!   record the latencies of spans.
-//! - tracing-timing does not output to Prometheus, and extracting data from its
-//!   histograms takes extra CPU
-//! - tracing-timing records latencies using HDRHistogram, which is great, but
-//!   uses extra memory when one is already using Prometheus
-=======
 //!
 //! There is also the tracing-timing crate, from which this differs
 //! significantly:
@@ -27,7 +16,6 @@
 //! - tracing-timing records latencies using HDRHistogram, which is great, but
 //!   uses extra memory when one is already using Prometheus
 //!
->>>>>>> fa51c35c
 //! Thus this is a much smaller and more focused module.
 //!
 //! ## Making spans visible
