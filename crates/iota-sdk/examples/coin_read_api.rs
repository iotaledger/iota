// Copyright (c) Mysten Labs, Inc.
// Modifications Copyright (c) 2024 IOTA Stiftung
// SPDX-License-Identifier: Apache-2.0

//! This example uses the coin read api to showcase the available functions to
//! retrieve coin related information for a specific address. The example will
//! use the active address in the wallet (if it exists or create one if it
//! doesn't) check if it has coins and request coins from the faucet if there
//! aren't any. If there is no wallet, it will create a wallet and two
//! addresses, set one address as active, and add 1 IOTA to the active address.
//! By default, the example will use the Iota testnet network (fullnode.testnet.
//! iota.io:443).
//!
//! cargo run --example coin_read_api

mod utils;

use futures::{future, stream::StreamExt};
use utils::setup_for_read;

#[tokio::main]
async fn main() -> Result<(), anyhow::Error> {
    let (client, active_address) = setup_for_read().await?;

    // Get coins for this address. Coins can be filtered by `coin_type`
    // (e.g., 0x168da5bf1f48dafc111b0a488fa454aca95e0b5e::usdc::USDC) or
    // use `None` for the default `Coin<IOTA>` which is represented as
    // "0x2::iota::IOTA"
    let coin_type = "0x2::iota::IOTA".to_string();
    let coins = client
        .coin_read_api()
<<<<<<< HEAD
        .get_coins(active_address, coin_type.clone(), None, 5) // get the first five coins
=======
        .get_coins(active_address, Some(coin_type.clone()), None, Some(5)) // get the first five coins
>>>>>>> abf5f1ea
        .await?;
    println!(" *** Coins ***");
    println!("{:?}", coins);
    println!(" *** Coins ***\n");

    // Get all coins
    // This function works very similar to the get_coins function, except it does
    // not take a coin_type filter argument and it returns all coin types
    // associated with this address
    let all_coins = client
        .coin_read_api()
        .get_all_coins(active_address, None, 5) // get the first five coins
        .await?;
    println!(" *** All coins ***");
    println!("{:?}", all_coins);
    println!(" *** All coins ***\n");

    // Get coins as a stream
    // Similar to the previous functions, except it returns the coins as a stream.
    let coins_stream = client
        .coin_read_api()
        .get_coins_stream(active_address, None);

    println!(" *** Coins Stream ***");
    coins_stream
        .for_each(|coin| {
            println!("{:?}", coin);
            future::ready(())
        })
        .await;
    println!(" *** Coins Stream ***\n");

    // Select coins based on the provided coin type (IOTA in this example). Use
    // `None` for the default Iota coin
    let select_coins = client
        .coin_read_api()
        .select_coins(active_address, Some(coin_type.clone()), 1, vec![])
        .await?;

    println!(" *** Select Coins ***");
    println!("{:?}", select_coins);
    println!(" *** Select Coins ***\n");

    // Balance
    // Returns the balance for the specified coin type for this address,
    // or if None is passed, it will use Coin<IOTA> as the coin type
    let balance = client
        .coin_read_api()
        .get_balance(active_address, None)
        .await?;

    // Total balance
    // Returns the balance for each coin owned by this address
    let total_balance = client
        .coin_read_api()
        .get_all_balances(active_address)
        .await?;
    println!(" *** Balance + Total Balance *** ");
    println!("Balance: {:?}", balance);
    println!("Total Balance: {:?}", total_balance);
    println!(" *** Balance + Total Balance ***\n ");

    // Return the coin metadata for the Coin<IOTA>
    let coin_metadata = client
        .coin_read_api()
        .get_coin_metadata(coin_type.clone())
        .await?;

    println!(" *** Coin Metadata *** ");
    println!("{:?}", coin_metadata);
    println!(" *** Coin Metadata ***\n ");

    // Total Supply
    let total_supply = client.coin_read_api().get_total_supply(coin_type).await?;
    println!(" *** Total Supply *** ");
    println!("{:?}", total_supply);
    println!(" *** Total Supply ***\n ");

    Ok(())
}<|MERGE_RESOLUTION|>--- conflicted
+++ resolved
@@ -29,11 +29,7 @@
     let coin_type = "0x2::iota::IOTA".to_string();
     let coins = client
         .coin_read_api()
-<<<<<<< HEAD
         .get_coins(active_address, coin_type.clone(), None, 5) // get the first five coins
-=======
-        .get_coins(active_address, Some(coin_type.clone()), None, Some(5)) // get the first five coins
->>>>>>> abf5f1ea
         .await?;
     println!(" *** Coins ***");
     println!("{:?}", coins);
