// Copyright (c) Mysten Labs, Inc.
// Modifications Copyright (c) 2024 IOTA Stiftung
// SPDX-License-Identifier: Apache-2.0

use std::{
    sync::Arc,
    time::{Duration, Instant},
};

use iota_json_rpc_api::{ReadApiClient, WriteApiClient};
use iota_json_rpc_types::{IotaTransactionBlockResponse, IotaTransactionBlockResponseOptions};
use iota_types::{quorum_driver_types::ExecuteTransactionRequestType, transaction::Transaction};

use crate::{
    RpcClient,
    error::{Error, IotaRpcResult},
};

const WAIT_FOR_LOCAL_EXECUTION_TIMEOUT: Duration = Duration::from_secs(60);
const WAIT_FOR_LOCAL_EXECUTION_DELAY: Duration = Duration::from_millis(200);
const WAIT_FOR_LOCAL_EXECUTION_INTERVAL: Duration = Duration::from_secs(2);

/// Quorum API that provides functionality to execute a transaction block and
/// submit it to the fullnode(s).
#[derive(Clone)]
pub struct QuorumDriverApi {
    api: Arc<RpcClient>,
}

impl QuorumDriverApi {
    pub(crate) fn new(api: Arc<RpcClient>) -> Self {
        Self { api }
    }

    /// Execute a transaction with a FullNode client. `request_type`
    /// defaults to `ExecuteTransactionRequestType::WaitForLocalExecution`.
    /// When `ExecuteTransactionRequestType::WaitForLocalExecution` is used,
    /// but returned `confirmed_local_execution` is false, the client will
    /// keep retry for WAIT_FOR_LOCAL_EXECUTION_RETRY_COUNT times. If it
    /// still fails, it will return an error.
    pub async fn execute_transaction_block(
        &self,
        tx: Transaction,
        options: IotaTransactionBlockResponseOptions,
        request_type: impl Into<Option<ExecuteTransactionRequestType>>,
    ) -> IotaRpcResult<IotaTransactionBlockResponse> {
        let (tx_bytes, signatures) = tx.to_tx_bytes_and_signatures();
        let request_type = request_type
            .into()
            .unwrap_or_else(|| options.default_execution_request_type());
<<<<<<< HEAD
        let mut retry_count = 0;
=======

>>>>>>> 71eb895b
        let start = Instant::now();
        let response = self
            .api
            .http
            .execute_transaction_block(
                tx_bytes.clone(),
                signatures.clone(),
                Some(options.clone()),
                Some(request_type.clone()),
            )
            .await?;

        if let ExecuteTransactionRequestType::WaitForEffectsCert = request_type {
            return Ok(response);
        }

        // JSON-RPC ignores WaitForLocalExecution, so simulate it by polling for the
        // transaction.
        let mut poll_response = tokio::time::timeout(WAIT_FOR_LOCAL_EXECUTION_TIMEOUT, async {
            // Apply a short delay to give the full node a chance to catch up.
            tokio::time::sleep(WAIT_FOR_LOCAL_EXECUTION_DELAY).await;

            let mut interval = tokio::time::interval(WAIT_FOR_LOCAL_EXECUTION_INTERVAL);
            loop {
                interval.tick().await;

                if let Ok(poll_response) = self
                    .api
                    .http
                    .get_transaction_block(*tx.digest(), Some(options.clone()))
                    .await
                {
                    break poll_response;
                }
            }
        })
        .await
        .map_err(|_| {
            Error::FailToConfirmTransactionStatus(*tx.digest(), start.elapsed().as_secs())
        })?;

        poll_response.confirmed_local_execution = Some(true);
        Ok(poll_response)
    }
}<|MERGE_RESOLUTION|>--- conflicted
+++ resolved
@@ -48,11 +48,7 @@
         let request_type = request_type
             .into()
             .unwrap_or_else(|| options.default_execution_request_type());
-<<<<<<< HEAD
-        let mut retry_count = 0;
-=======
 
->>>>>>> 71eb895b
         let start = Instant::now();
         let response = self
             .api
