// Copyright (c) Mysten Labs, Inc.
// Modifications Copyright (c) 2024 IOTA Stiftung
// SPDX-License-Identifier: Apache-2.0

use std::future;

use futures::{StreamExt, stream};
use futures_core::Stream;
use iota_json_rpc_api::CoinReadApiClient;
use iota_json_rpc_types::{Balance, Coin, CoinPage, IotaCoinMetadata};
use iota_types::{
    balance::Supply,
    base_types::{IotaAddress, ObjectID},
};

use crate::{
<<<<<<< HEAD
    error::{Error, IotaRpcResult},
    SharedRpcClient,
=======
    RpcClient,
    error::{Error, IotaRpcResult},
>>>>>>> f16c5709
};

/// Coin Read API provides the functionality needed to get information from the
/// Iota network regarding the coins owned by an address.
#[derive(Debug, Clone)]
pub struct CoinReadApi {
    api: SharedRpcClient,
}

impl CoinReadApi {
    pub(crate) fn new(api: SharedRpcClient) -> Self {
        Self { api }
    }

    /// Return a paginated response with the coins for the given address, or an
    /// error upon failure.
    ///
    /// The coins can be filtered by `coin_type` (e.g.,
    /// 0x168da5bf1f48dafc111b0a488fa454aca95e0b5e::usdc::USDC)
    /// or use `None` for the default `Coin<IOTA>`.
    ///
    /// # Examples
    ///
    /// ```rust,no_run
    /// use std::str::FromStr;
    ///
    /// use iota_sdk::IotaClientBuilder;
    /// use iota_types::base_types::IotaAddress;
    ///
    /// #[tokio::main]
    /// async fn main() -> Result<(), anyhow::Error> {
    ///     let iota = IotaClientBuilder::default().build_localnet().await?;
    ///     let address = IotaAddress::from_str("0x0000....0000")?;
    ///     let coins = iota
    ///         .coin_read_api()
    ///         .get_coins(address, None, None, None)
    ///         .await?;
    ///     Ok(())
    /// }
    /// ```
    pub async fn get_coins(
        &self,
        owner: IotaAddress,
        coin_type: Option<String>,
        cursor: Option<ObjectID>,
        limit: Option<usize>,
    ) -> IotaRpcResult<CoinPage> {
        Ok(self
            .api
            .http
            .get_coins(owner, coin_type, cursor, limit)
            .await?)
    }
    /// Return a paginated response with all the coins for the given address, or
    /// an error upon failure.
    ///
    /// This function includes all coins. If needed to filter by coin type, use
    /// the `get_coins` method instead.
    ///
    /// # Examples
    ///
    /// ```rust,no_run
    /// use std::str::FromStr;
    ///
    /// use iota_sdk::IotaClientBuilder;
    /// use iota_types::base_types::IotaAddress;
    ///
    /// #[tokio::main]
    /// async fn main() -> Result<(), anyhow::Error> {
    ///     let iota = IotaClientBuilder::default().build_localnet().await?;
    ///     let address = IotaAddress::from_str("0x0000....0000")?;
    ///     let coins = iota
    ///         .coin_read_api()
    ///         .get_all_coins(address, None, None)
    ///         .await?;
    ///     Ok(())
    /// }
    /// ```
    pub async fn get_all_coins(
        &self,
        owner: IotaAddress,
        cursor: Option<ObjectID>,
        limit: Option<usize>,
    ) -> IotaRpcResult<CoinPage> {
        Ok(self.api.http.get_all_coins(owner, cursor, limit).await?)
    }

    /// Return the coins for the given address as a stream.
    ///
    /// The coins can be filtered by `coin_type` (e.g.,
    /// 0x168da5bf1f48dafc111b0a488fa454aca95e0b5e::usdc::USDC)
    /// or use `None` for the default `Coin<IOTA>`.
    ///
    /// # Examples
    ///
    /// ```rust,no_run
    /// use std::str::FromStr;
    ///
    /// use iota_sdk::IotaClientBuilder;
    /// use iota_types::base_types::IotaAddress;
    ///
    /// #[tokio::main]
    /// async fn main() -> Result<(), anyhow::Error> {
    ///     let iota = IotaClientBuilder::default().build_localnet().await?;
    ///     let address = IotaAddress::from_str("0x0000....0000")?;
    ///     let coins = iota.coin_read_api().get_coins_stream(address, None);
    ///     Ok(())
    /// }
    /// ```
    pub fn get_coins_stream(
        &self,
        owner: IotaAddress,
        coin_type: Option<String>,
    ) -> impl Stream<Item = Coin> + '_ {
        stream::unfold(
            (
                vec![],
                // cursor
                None,
                // has_next_page
                true,
                coin_type,
            ),
            move |(mut data, cursor, has_next_page, coin_type)| async move {
                if let Some(item) = data.pop() {
                    Some((item, (data, cursor, /* has_next_page */ true, coin_type)))
                } else if has_next_page {
                    let page = self
                        .get_coins(owner, coin_type.clone(), cursor, Some(100))
                        .await
                        .ok()?;
                    let mut data = page.data;
                    data.reverse();
                    data.pop().map(|item| {
                        (
                            item,
                            (data, page.next_cursor, page.has_next_page, coin_type),
                        )
                    })
                } else {
                    None
                }
            },
        )
    }

    /// Return a list of coins for the given address, or an error upon failure.
    ///
    /// Note that the function selects coins to meet or exceed the requested
    /// `amount`. If that it is not possible, it will fail with an
    /// insufficient fund error.
    ///
    /// The coins can be filtered by `coin_type` (e.g.,
    /// 0x168da5bf1f48dafc111b0a488fa454aca95e0b5e::usdc::USDC)
    /// or use `None` to use the default `Coin<IOTA>`.
    ///
    /// # Examples
    ///
    /// ```rust,no_run
    /// use std::str::FromStr;
    ///
    /// use iota_sdk::IotaClientBuilder;
    /// use iota_types::base_types::IotaAddress;
    ///
    /// #[tokio::main]
    /// async fn main() -> Result<(), anyhow::Error> {
    ///     let iota = IotaClientBuilder::default().build_localnet().await?;
    ///     let address = IotaAddress::from_str("0x0000....0000")?;
    ///     let coins = iota
    ///         .coin_read_api()
    ///         .select_coins(address, None, 5, vec![])
    ///         .await?;
    ///     Ok(())
    /// }
    /// ```
    pub async fn select_coins(
        &self,
        address: IotaAddress,
        coin_type: Option<String>,
        amount: u128,
        exclude: Vec<ObjectID>,
    ) -> IotaRpcResult<Vec<Coin>> {
        let mut total = 0u128;
        let coins = self
            .get_coins_stream(address, coin_type)
            .filter(|coin: &Coin| future::ready(!exclude.contains(&coin.coin_object_id)))
            .take_while(|coin: &Coin| {
                let ready = future::ready(total < amount);
                total += coin.balance as u128;
                ready
            })
            .collect::<Vec<_>>()
            .await;

        if total < amount {
            return Err(Error::InsufficientFund { address, amount });
        }
        Ok(coins)
    }

    /// Return the balance for the given coin type owned by address, or an error
    /// upon failure.
    ///
    /// Note that this function sums up all the balances of all the coins
    /// matching the given coin type. By default, if `coin_type` is set to
    /// `None`, it will use the default `Coin<IOTA>`.
    ///
    /// # Examples
    ///
    /// ```rust,no_run
    /// use std::str::FromStr;
    ///
    /// use iota_sdk::IotaClientBuilder;
    /// use iota_types::base_types::IotaAddress;
    ///
    /// #[tokio::main]
    /// async fn main() -> Result<(), anyhow::Error> {
    ///     let iota = IotaClientBuilder::default().build_localnet().await?;
    ///     let address = IotaAddress::from_str("0x0000....0000")?;
    ///     let balance = iota.coin_read_api().get_balance(address, None).await?;
    ///     Ok(())
    /// }
    /// ```
    pub async fn get_balance(
        &self,
        owner: IotaAddress,
        coin_type: Option<String>,
    ) -> IotaRpcResult<Balance> {
        Ok(self.api.http.get_balance(owner, coin_type).await?)
    }

    /// Return a list of balances for each coin type owned by the given address,
    /// or an error upon failure.
    ///
    /// Note that this function groups the coins by coin type, and sums up all
    /// their balances.
    ///
    /// # Examples
    ///
    /// ```rust,no_run
    /// use std::str::FromStr;
    ///
    /// use iota_sdk::IotaClientBuilder;
    /// use iota_types::base_types::IotaAddress;
    ///
    /// #[tokio::main]
    /// async fn main() -> Result<(), anyhow::Error> {
    ///     let iota = IotaClientBuilder::default().build_localnet().await?;
    ///     let address = IotaAddress::from_str("0x0000....0000")?;
    ///     let all_balances = iota.coin_read_api().get_all_balances(address).await?;
    ///     Ok(())
    /// }
    /// ```
    pub async fn get_all_balances(&self, owner: IotaAddress) -> IotaRpcResult<Vec<Balance>> {
        Ok(self.api.http.get_all_balances(owner).await?)
    }

    /// Return the coin metadata (name, symbol, description, decimals, etc.) for
    /// a given coin type, or an error upon failure.
    ///
    /// # Examples
    ///
    /// ```rust,no_run
    /// use iota_sdk::IotaClientBuilder;
    /// #[tokio::main]
    /// async fn main() -> Result<(), anyhow::Error> {
    ///     let iota = IotaClientBuilder::default().build_localnet().await?;
    ///     let coin_metadata = iota
    ///         .coin_read_api()
    ///         .get_coin_metadata("0x2::iota::IOTA".to_string())
    ///         .await?;
    ///     Ok(())
    /// }
    /// ```
    pub async fn get_coin_metadata(
        &self,
        coin_type: String,
    ) -> IotaRpcResult<Option<IotaCoinMetadata>> {
        Ok(self.api.http.get_coin_metadata(coin_type).await?)
    }

    /// Return the total supply for a given coin type, or an error upon failure.
    ///
    /// # Examples
    ///
    /// ```rust,no_run
    /// use iota_sdk::IotaClientBuilder;
    ///
    /// #[tokio::main]
    /// async fn main() -> Result<(), anyhow::Error> {
    ///     let iota = IotaClientBuilder::default().build_localnet().await?;
    ///     let total_supply = iota
    ///         .coin_read_api()
    ///         .get_total_supply("0x2::iota::IOTA".to_string())
    ///         .await?;
    ///     Ok(())
    /// }
    /// ```
    pub async fn get_total_supply(&self, coin_type: String) -> IotaRpcResult<Supply> {
        Ok(self.api.http.get_total_supply(coin_type).await?)
    }
}<|MERGE_RESOLUTION|>--- conflicted
+++ resolved
@@ -14,13 +14,8 @@
 };
 
 use crate::{
-<<<<<<< HEAD
+    SharedRpcClient,
     error::{Error, IotaRpcResult},
-    SharedRpcClient,
-=======
-    RpcClient,
-    error::{Error, IotaRpcResult},
->>>>>>> f16c5709
 };
 
 /// Coin Read API provides the functionality needed to get information from the
