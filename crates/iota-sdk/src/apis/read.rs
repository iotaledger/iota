// Copyright (c) Mysten Labs, Inc.
// Modifications Copyright (c) 2024 IOTA Stiftung
// SPDX-License-Identifier: Apache-2.0

use std::{collections::BTreeMap, sync::Arc};

use fastcrypto::encoding::Base64;
use futures::{StreamExt, stream};
use futures_core::Stream;
use iota_json_rpc_api::{
    GovernanceReadApiClient, IndexerApiClient, MoveUtilsClient, ReadApiClient, WriteApiClient,
};
use iota_json_rpc_types::{
    Checkpoint, CheckpointId, CheckpointPage, DevInspectArgs, DevInspectResults,
    DryRunTransactionBlockResponse, DynamicFieldPage, IotaCommittee, IotaData,
    IotaGetPastObjectRequest, IotaMoveNormalizedModule, IotaObjectDataOptions, IotaObjectResponse,
    IotaObjectResponseQuery, IotaPastObjectResponse, IotaTransactionBlockEffects,
    IotaTransactionBlockResponse, IotaTransactionBlockResponseOptions,
    IotaTransactionBlockResponseQuery, ObjectsPage, ProtocolConfigResponse, TransactionBlocksPage,
    TransactionFilter,
};
use iota_types::{
    base_types::{IotaAddress, ObjectID, SequenceNumber, TransactionDigest},
    dynamic_field::DynamicFieldName,
    iota_serde::BigInt,
    messages_checkpoint::CheckpointSequenceNumber,
    transaction::{TransactionData, TransactionKind},
};
use jsonrpsee::core::client::Subscription;

use crate::{
    RpcClient,
    error::{Error, IotaRpcResult},
};

/// The main read API structure with functions for retrieving data about
/// different objects and transactions
#[derive(Debug)]
pub struct ReadApi {
    api: Arc<RpcClient>,
}

impl ReadApi {
    pub(crate) fn new(api: Arc<RpcClient>) -> Self {
        Self { api }
    }
    /// Return a paginated response with the objects owned by the given address,
    /// or an error upon failure.
    ///
    /// Note that if the address owns more than `QUERY_MAX_RESULT_LIMIT` objects
    /// (default is 50), the pagination is not accurate, because previous
    /// page may have been updated when the next page is fetched.
    ///
    /// # Examples
    ///
    /// ```rust,no_run
    /// use std::str::FromStr;
    ///
    /// use iota_sdk::IotaClientBuilder;
    /// use iota_types::base_types::IotaAddress;
    ///
    /// #[tokio::main]
    /// async fn main() -> Result<(), anyhow::Error> {
    ///     let iota = IotaClientBuilder::default().build_localnet().await?;
    ///     let address = IotaAddress::from_str("0x0000....0000")?;
    ///     let owned_objects = iota
    ///         .read_api()
    ///         .get_owned_objects(address, None, None, None)
    ///         .await?;
    ///     Ok(())
    /// }
    /// ```
    pub async fn get_owned_objects(
        &self,
        address: IotaAddress,
        query: impl Into<Option<IotaObjectResponseQuery>>,
        cursor: impl Into<Option<ObjectID>>,
        limit: impl Into<Option<usize>>,
    ) -> IotaRpcResult<ObjectsPage> {
        Ok(self
            .api
            .http
            .get_owned_objects(address, query.into(), cursor.into(), limit.into())
            .await?)
    }

    /// Return a paginated response with the dynamic fields owned by the given
    /// [ObjectID], or an error upon failure.
    ///
    /// The return type is a list of `DynamicFieldInfo` objects, where the field
    /// name is always present, represented as a Move `Value`.
    ///
    /// If the field is a dynamic field, returns the ID of the Field object
    /// (which contains both the name and the value). If the field is a
    /// dynamic object field, it returns the ID of the Object (the value of the
    /// field).
    ///
    /// # Examples
    ///
    /// ```rust,no_run
    /// use std::str::FromStr;
    ///
    /// use iota_sdk::IotaClientBuilder;
    /// use iota_types::base_types::{IotaAddress, ObjectID};
    ///
    /// #[tokio::main]
    /// async fn main() -> Result<(), anyhow::Error> {
    ///     let iota = IotaClientBuilder::default().build_localnet().await?;
    ///     let address = IotaAddress::from_str("0x0000....0000")?;
    ///     let owned_objects = iota
    ///         .read_api()
    ///         .get_owned_objects(address, None, None, None)
    ///         .await?;
    ///     // this code example assumes that there are previous owned objects
    ///     let object = owned_objects
    ///         .data
    ///         .get(0)
    ///         .expect(&format!("No owned objects for this address {}", address));
    ///     let object_data = object.data.as_ref().expect(&format!(
    ///         "No object data for this IotaObjectResponse {:?}",
    ///         object
    ///     ));
    ///     let object_id = object_data.object_id;
    ///     let dynamic_fields = iota
    ///         .read_api()
    ///         .get_dynamic_fields(object_id, None, None)
    ///         .await?;
    ///     Ok(())
    /// }
    /// ```
    pub async fn get_dynamic_fields(
        &self,
        object_id: ObjectID,
        cursor: impl Into<Option<ObjectID>>,
        limit: impl Into<Option<usize>>,
    ) -> IotaRpcResult<DynamicFieldPage> {
        Ok(self
            .api
            .http
            .get_dynamic_fields(object_id, cursor.into(), limit.into())
            .await?)
    }

    /// Return the dynamic field object information for a specified object.
    pub async fn get_dynamic_field_object(
        &self,
        parent_object_id: ObjectID,
        name: DynamicFieldName,
    ) -> IotaRpcResult<IotaObjectResponse> {
        Ok(self
            .api
            .http
            .get_dynamic_field_object(parent_object_id, name)
            .await?)
    }

    /// Return a parsed past object for the provided [ObjectID] and version, or
    /// an error upon failure.
    ///
    /// An object's version increases (though it is not guaranteed that it
    /// increases always by 1) when the object is mutated. A past object can
    /// be used to understand how the object changed over time,
    /// i.e. what was the total balance at a specific version.
    ///
    /// # Examples
    ///
    /// ```rust,no_run
    /// use std::str::FromStr;
    ///
    /// use iota_json_rpc_types::IotaObjectDataOptions;
    /// use iota_sdk::IotaClientBuilder;
    /// use iota_types::base_types::{IotaAddress, ObjectID};
    ///
    /// #[tokio::main]
    /// async fn main() -> Result<(), anyhow::Error> {
    ///     let iota = IotaClientBuilder::default().build_localnet().await?;
    ///     let address = IotaAddress::from_str("0x0000....0000")?;
    ///     let owned_objects = iota
    ///         .read_api()
    ///         .get_owned_objects(address, None, None, None)
    ///         .await?;
    ///     // this code example assumes that there are previous owned objects
    ///     let object = owned_objects
    ///         .data
    ///         .get(0)
    ///         .expect(&format!("No owned objects for this address {}", address));
    ///     let object_data = object.data.as_ref().expect(&format!(
    ///         "No object data for this IotaObjectResponse {:?}",
    ///         object
    ///     ));
    ///     let object_id = object_data.object_id;
    ///     let version = object_data.version;
    ///     let past_object = iota
    ///         .read_api()
    ///         .try_get_parsed_past_object(object_id, version, IotaObjectDataOptions {
    ///             show_type: true,
    ///             show_owner: true,
    ///             show_previous_transaction: true,
    ///             show_display: true,
    ///             show_content: true,
    ///             show_bcs: true,
    ///             show_storage_rebate: true,
    ///         })
    ///         .await?;
    ///     Ok(())
    /// }
    /// ```
    pub async fn try_get_parsed_past_object(
        &self,
        object_id: ObjectID,
        version: SequenceNumber,
        options: IotaObjectDataOptions,
    ) -> IotaRpcResult<IotaPastObjectResponse> {
        Ok(self
            .api
            .http
            .try_get_past_object(object_id, version, Some(options))
            .await?)
    }

    /// Return a list of [IotaPastObjectResponse] objects, or an error upon
    /// failure.
    ///
    /// See [this function](ReadApi::try_get_parsed_past_object) for more
    /// details about past objects.
    ///
    /// # Examples
    ///
    /// ```rust,no_run
    /// use std::str::FromStr;
    ///
    /// use iota_json_rpc_types::{IotaGetPastObjectRequest, IotaObjectDataOptions};
    /// use iota_sdk::IotaClientBuilder;
    /// use iota_types::base_types::{IotaAddress, ObjectID};
    ///
    /// #[tokio::main]
    /// async fn main() -> Result<(), anyhow::Error> {
    ///     let iota = IotaClientBuilder::default().build_localnet().await?;
    ///     let address = IotaAddress::from_str("0x0000....0000")?;
    ///     let owned_objects = iota
    ///         .read_api()
    ///         .get_owned_objects(address, None, None, None)
    ///         .await?;
    ///     // this code example assumes that there are previous owned objects
    ///     let object = owned_objects
    ///         .data
    ///         .get(0)
    ///         .expect(&format!("No owned objects for this address {}", address));
    ///     let object_data = object.data.as_ref().expect(&format!(
    ///         "No object data for this IotaObjectResponse {:?}",
    ///         object
    ///     ));
    ///     let object_id = object_data.object_id;
    ///     let version = object_data.version;
    ///     let past_object = iota
    ///         .read_api()
    ///         .try_get_parsed_past_object(object_id, version, IotaObjectDataOptions {
    ///             show_type: true,
    ///             show_owner: true,
    ///             show_previous_transaction: true,
    ///             show_display: true,
    ///             show_content: true,
    ///             show_bcs: true,
    ///             show_storage_rebate: true,
    ///         })
    ///         .await?;
    ///     let past_object = past_object.into_object()?;
    ///     let multi_past_object = iota
    ///         .read_api()
    ///         .try_multi_get_parsed_past_object(
    ///             vec![IotaGetPastObjectRequest {
    ///                 object_id: past_object.object_id,
    ///                 version: past_object.version,
    ///             }],
    ///             IotaObjectDataOptions {
    ///                 show_type: true,
    ///                 show_owner: true,
    ///                 show_previous_transaction: true,
    ///                 show_display: true,
    ///                 show_content: true,
    ///                 show_bcs: true,
    ///                 show_storage_rebate: true,
    ///             },
    ///         )
    ///         .await?;
    ///     Ok(())
    /// }
    /// ```
    pub async fn try_multi_get_parsed_past_object(
        &self,
        past_objects: Vec<IotaGetPastObjectRequest>,
        options: IotaObjectDataOptions,
    ) -> IotaRpcResult<Vec<IotaPastObjectResponse>> {
        Ok(self
            .api
            .http
            .try_multi_get_past_objects(past_objects, Some(options))
            .await?)
    }

    /// Return a [IotaObjectResponse] based on the provided [ObjectID] and
    /// [IotaObjectDataOptions], or an error upon failure.
    ///
    /// The [IotaObjectResponse] contains two fields:
    /// 1) `data` for the object's data (see
    ///    [IotaObjectData](iota_json_rpc_types::IotaObjectData)),
    /// 2) `error` for the error (if any) (see
    ///    [IotaObjectResponseError](iota_types::error::IotaObjectResponseError)).
    ///
    /// # Examples
    ///
    /// ```rust,no_run
    /// use std::str::FromStr;
    ///
    /// use iota_json_rpc_types::IotaObjectDataOptions;
    /// use iota_sdk::IotaClientBuilder;
    /// use iota_types::base_types::IotaAddress;
    ///
    /// #[tokio::main]
    /// async fn main() -> Result<(), anyhow::Error> {
    ///     let iota = IotaClientBuilder::default().build_localnet().await?;
    ///     let address = IotaAddress::from_str("0x0000....0000")?;
    ///     let owned_objects = iota
    ///         .read_api()
    ///         .get_owned_objects(address, None, None, None)
    ///         .await?;
    ///     // this code example assumes that there are previous owned objects
    ///     let object = owned_objects
    ///         .data
    ///         .get(0)
    ///         .expect(&format!("No owned objects for this address {}", address));
    ///     let object_data = object.data.as_ref().expect(&format!(
    ///         "No object data for this IotaObjectResponse {:?}",
    ///         object
    ///     ));
    ///     let object_id = object_data.object_id;
    ///     let object = iota
    ///         .read_api()
    ///         .get_object_with_options(object_id, IotaObjectDataOptions {
    ///             show_type: true,
    ///             show_owner: true,
    ///             show_previous_transaction: true,
    ///             show_display: true,
    ///             show_content: true,
    ///             show_bcs: true,
    ///             show_storage_rebate: true,
    ///         })
    ///         .await?;
    ///     Ok(())
    /// }
    /// ```
    pub async fn get_object_with_options(
        &self,
        object_id: ObjectID,
        options: IotaObjectDataOptions,
    ) -> IotaRpcResult<IotaObjectResponse> {
        Ok(self.api.http.get_object(object_id, Some(options)).await?)
    }

    /// Return a list of [IotaObjectResponse] from the given vector of
    /// [ObjectID]s and [IotaObjectDataOptions], or an error upon failure.
    ///
    /// If only one object is needed, use the
    /// [get_object_with_options](ReadApi::get_object_with_options) function
    /// instead.
    ///
    /// # Examples
    ///
    /// ```rust,no_run
    /// use std::str::FromStr;
    ///
    /// use iota_json_rpc_types::IotaObjectDataOptions;
    /// use iota_sdk::IotaClientBuilder;
    /// use iota_types::base_types::IotaAddress;
    /// #[tokio::main]
    /// async fn main() -> Result<(), anyhow::Error> {
    ///     let iota = IotaClientBuilder::default().build_localnet().await?;
    ///     let address = IotaAddress::from_str("0x0000....0000")?;
    ///     let owned_objects = iota
    ///         .read_api()
    ///         .get_owned_objects(address, None, None, None)
    ///         .await?;
    ///     // this code example assumes that there are previous owned objects
    ///     let object = owned_objects
    ///         .data
    ///         .get(0)
    ///         .expect(&format!("No owned objects for this address {}", address));
    ///     let object_data = object.data.as_ref().expect(&format!(
    ///         "No object data for this IotaObjectResponse {:?}",
    ///         object
    ///     ));
    ///     let object_id = object_data.object_id;
    ///     let object_ids = vec![object_id]; // and other object ids
    ///     let object = iota
    ///         .read_api()
    ///         .multi_get_object_with_options(object_ids, IotaObjectDataOptions {
    ///             show_type: true,
    ///             show_owner: true,
    ///             show_previous_transaction: true,
    ///             show_display: true,
    ///             show_content: true,
    ///             show_bcs: true,
    ///             show_storage_rebate: true,
    ///         })
    ///         .await?;
    ///     Ok(())
    /// }
    /// ```
    pub async fn multi_get_object_with_options(
        &self,
        object_ids: Vec<ObjectID>,
        options: IotaObjectDataOptions,
    ) -> IotaRpcResult<Vec<IotaObjectResponse>> {
        Ok(self
            .api
            .http
            .multi_get_objects(object_ids, Some(options))
            .await?)
    }

    /// Return An object's bcs content [`Vec<u8>`] based on the provided
    /// [ObjectID], or an error upon failure.
    pub async fn get_move_object_bcs(&self, object_id: ObjectID) -> IotaRpcResult<Vec<u8>> {
        let resp = self
            .get_object_with_options(object_id, IotaObjectDataOptions::default().with_bcs())
            .await?
            .into_object()
            .map_err(|e| {
                Error::Data(format!("Can't get bcs of object {:?}: {:?}", object_id, e))
            })?;
        // unwrap: requested bcs data
        let move_object = resp.bcs.unwrap();
        let raw_move_obj = move_object.try_into_move().ok_or(Error::Data(format!(
            "Object {:?} is not a MoveObject",
            object_id
        )))?;
        Ok(raw_move_obj.bcs_bytes)
    }

    /// Return the total number of transaction blocks known to server, or an
    /// error upon failure.
    ///
    /// # Examples
    ///
    /// ```rust,no_run
    /// use iota_sdk::IotaClientBuilder;
    ///
    /// #[tokio::main]
    /// async fn main() -> Result<(), anyhow::Error> {
    ///     let iota = IotaClientBuilder::default().build_localnet().await?;
    ///     let total_transaction_blocks = iota.read_api().get_total_transaction_blocks().await?;
    ///     Ok(())
    /// }
    /// ```
    pub async fn get_total_transaction_blocks(&self) -> IotaRpcResult<u64> {
        Ok(*self.api.http.get_total_transaction_blocks().await?)
    }

    /// Return a transaction and its effects in a [IotaTransactionBlockResponse]
    /// based on its [TransactionDigest], or an error upon failure.
    pub async fn get_transaction_with_options(
        &self,
        digest: TransactionDigest,
        options: IotaTransactionBlockResponseOptions,
    ) -> IotaRpcResult<IotaTransactionBlockResponse> {
        Ok(self
            .api
            .http
            .get_transaction_block(digest, Some(options))
            .await?)
    }
    /// Return a list of [IotaTransactionBlockResponse] based on the given
    /// vector of [TransactionDigest], or an error upon failure.
    ///
    /// If only one transaction data is needed, use the
    /// [get_transaction_with_options](ReadApi::get_transaction_with_options)
    /// function instead.
    pub async fn multi_get_transactions_with_options(
        &self,
        digests: Vec<TransactionDigest>,
        options: IotaTransactionBlockResponseOptions,
    ) -> IotaRpcResult<Vec<IotaTransactionBlockResponse>> {
        Ok(self
            .api
            .http
            .multi_get_transaction_blocks(digests, Some(options))
            .await?)
    }

    /// Return the [IotaCommittee] information for the provided `epoch`, or an
    /// error upon failure.
    ///
    /// The [IotaCommittee] contains the validators list and their information
    /// (name and stakes).
    ///
    /// The argument `epoch` is either a known epoch id or `None` for the
    /// current epoch.
    ///
    /// # Examples
    ///
    /// ```rust,no_run
    /// use iota_sdk::IotaClientBuilder;
    ///
    /// #[tokio::main]
    /// async fn main() -> Result<(), anyhow::Error> {
    ///     let iota = IotaClientBuilder::default().build_localnet().await?;
    ///     let committee_info = iota.read_api().get_committee_info(None).await?;
    ///     Ok(())
    /// }
    /// ```
    pub async fn get_committee_info(
        &self,
        epoch: impl Into<Option<BigInt<u64>>>,
    ) -> IotaRpcResult<IotaCommittee> {
        Ok(self.api.http.get_committee_info(epoch.into()).await?)
    }

    /// Return a paginated response with all transaction blocks information, or
    /// an error upon failure.
    pub async fn query_transaction_blocks(
        &self,
        query: IotaTransactionBlockResponseQuery,
        cursor: impl Into<Option<TransactionDigest>>,
        limit: impl Into<Option<usize>>,
        descending_order: bool,
    ) -> IotaRpcResult<TransactionBlocksPage> {
        Ok(self
            .api
            .http
            .query_transaction_blocks(query, cursor.into(), limit.into(), Some(descending_order))
            .await?)
    }

    /// Return the first four bytes of the chain's genesis checkpoint digest, or
    /// an error upon failure.
    pub async fn get_chain_identifier(&self) -> IotaRpcResult<String> {
        Ok(self.api.http.get_chain_identifier().await?)
    }

    /// Return a checkpoint, or an error upon failure.
    ///
    /// A Iota checkpoint is a sequence of transaction sets that a quorum of
    /// validators agree upon as having been executed within the Iota system.
    pub async fn get_checkpoint(&self, id: CheckpointId) -> IotaRpcResult<Checkpoint> {
        Ok(self.api.http.get_checkpoint(id).await?)
    }

    /// Return a paginated list of checkpoints, or an error upon failure.
    pub async fn get_checkpoints(
        &self,
        cursor: impl Into<Option<BigInt<u64>>>,
        limit: impl Into<Option<usize>>,
        descending_order: bool,
    ) -> IotaRpcResult<CheckpointPage> {
        Ok(self
            .api
            .http
            .get_checkpoints(cursor.into(), limit.into(), descending_order)
            .await?)
    }

    /// Return the sequence number of the latest checkpoint that has been
    /// executed, or an error upon failure.
    pub async fn get_latest_checkpoint_sequence_number(
        &self,
    ) -> IotaRpcResult<CheckpointSequenceNumber> {
        Ok(*self
            .api
            .http
            .get_latest_checkpoint_sequence_number()
            .await?)
    }

    /// Return a stream of [IotaTransactionBlockResponse], or an error upon
    /// failure.
    pub fn get_transactions_stream(
        &self,
        query: IotaTransactionBlockResponseQuery,
        cursor: impl Into<Option<TransactionDigest>>,
        descending_order: bool,
    ) -> impl Stream<Item = IotaTransactionBlockResponse> + '_ {
        let cursor = cursor.into();

        stream::unfold(
            (vec![], cursor, true, query),
            move |(mut data, cursor, first, query)| async move {
                if let Some(item) = data.pop() {
                    Some((item, (data, cursor, false, query)))
                } else if (cursor.is_none() && first) || cursor.is_some() {
                    let page = self
                        .query_transaction_blocks(
                            query.clone(),
                            cursor,
                            Some(100),
                            descending_order,
                        )
                        .await
                        .ok()?;
                    let mut data = page.data;
                    data.reverse();
                    data.pop()
                        .map(|item| (item, (data, page.next_cursor, false, query)))
                } else {
                    None
                }
            },
        )
    }

    /// Subscribe to a stream of transactions.
    ///
    /// This is only available through WebSockets.
    pub async fn subscribe_transaction(
        &self,
        filter: TransactionFilter,
    ) -> IotaRpcResult<impl Stream<Item = IotaRpcResult<IotaTransactionBlockEffects>>> {
        let Some(c) = &self.api.ws else {
            return Err(Error::Subscription(
                "Subscription only supported by WebSocket client.".to_string(),
            ));
        };
        let subscription: Subscription<IotaTransactionBlockEffects> =
            c.subscribe_transaction(filter).await?;
        Ok(subscription.map(|item| Ok(item?)))
    }

    /// Return a map consisting of the move package name and the normalized
    /// module, or an error upon failure.
    pub async fn get_normalized_move_modules_by_package(
        &self,
        package: ObjectID,
    ) -> IotaRpcResult<BTreeMap<String, IotaMoveNormalizedModule>> {
        Ok(self
            .api
            .http
            .get_normalized_move_modules_by_package(package)
            .await?)
    }

    // TODO(devx): we can probably cache this given an epoch
    /// Return the reference gas price, or an error upon failure.
    pub async fn get_reference_gas_price(&self) -> IotaRpcResult<u64> {
        Ok(*self.api.http.get_reference_gas_price().await?)
    }

    /// Dry run a transaction block given the provided transaction data. Returns
    /// an error upon failure.
    ///
    /// Simulate running the transaction, including all standard checks, without
    /// actually running it. This is useful for estimating the gas fees of a
    /// transaction before executing it. You can also use it to identify any
    /// side-effects of a transaction before you execute it on the network.
    pub async fn dry_run_transaction_block(
        &self,
        tx: TransactionData,
    ) -> IotaRpcResult<DryRunTransactionBlockResponse> {
        Ok(self
            .api
            .http
            .dry_run_transaction_block(Base64::from_bytes(&bcs::to_bytes(&tx)?))
            .await?)
    }

    /// Return the inspection of the transaction block, or an error upon
    /// failure.
    ///
    /// Use this function to inspect the current state of the network by running
    /// a programmable transaction block without committing its effects on
    /// chain.  Unlike
    /// [dry_run_transaction_block](ReadApi::dry_run_transaction_block),
    /// dev inspect will not validate whether the transaction block
    /// would succeed or fail under normal circumstances, e.g.:
    ///
    /// - Transaction inputs are not checked for ownership (i.e. you can
    ///   construct calls involving objects you do not own).
    /// - Calls are not checked for visibility (you can call private functions
    ///   on modules)
    /// - Inputs of any type can be constructed and passed in, (including Coins
    ///   and other objects that would usually need to be constructed with a
    ///   move call).
    /// - Function returns do not need to be used, even if they do not have
    ///   `drop`.
    ///
    /// Dev inspect's output includes a breakdown of results returned by every
    /// transaction in the block, as well as the transaction's effects.
    ///
    /// To run an accurate simulation of a transaction and understand whether
    /// it will successfully validate and run,
    /// use the [dry_run_transaction_block](ReadApi::dry_run_transaction_block)
    /// function instead.
    pub async fn dev_inspect_transaction_block(
        &self,
        sender_address: IotaAddress,
        tx: TransactionKind,
        gas_price: impl Into<Option<BigInt<u64>>>,
        epoch: impl Into<Option<BigInt<u64>>>,
        additional_args: impl Into<Option<DevInspectArgs>>,
    ) -> IotaRpcResult<DevInspectResults> {
        Ok(self
            .api
            .http
            .dev_inspect_transaction_block(
                sender_address,
                Base64::from_bytes(&bcs::to_bytes(&tx)?),
                gas_price.into(),
                epoch.into(),
                additional_args.into(),
            )
            .await?)
    }

    /// Return the protocol config, or an error upon failure.
    pub async fn get_protocol_config(
        &self,
        version: impl Into<Option<BigInt<u64>>>,
    ) -> IotaRpcResult<ProtocolConfigResponse> {
        Ok(self.api.http.get_protocol_config(version.into()).await?)
<<<<<<< HEAD
=======
    }

    pub async fn try_get_object_before_version(
        &self,
        object_id: ObjectID,
        version: SequenceNumber,
    ) -> IotaRpcResult<IotaPastObjectResponse> {
        Ok(self
            .api
            .http
            .try_get_object_before_version(object_id, version)
            .await?)
>>>>>>> 71eb895b
    }
}<|MERGE_RESOLUTION|>--- conflicted
+++ resolved
@@ -715,8 +715,6 @@
         version: impl Into<Option<BigInt<u64>>>,
     ) -> IotaRpcResult<ProtocolConfigResponse> {
         Ok(self.api.http.get_protocol_config(version.into()).await?)
-<<<<<<< HEAD
-=======
     }
 
     pub async fn try_get_object_before_version(
@@ -729,6 +727,5 @@
             .http
             .try_get_object_before_version(object_id, version)
             .await?)
->>>>>>> 71eb895b
     }
 }