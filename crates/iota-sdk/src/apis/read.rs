--- conflicted
+++ resolved
@@ -29,13 +29,8 @@
 use jsonrpsee::core::client::Subscription;
 
 use crate::{
-<<<<<<< HEAD
+    SharedRpcClient,
     error::{Error, IotaRpcResult},
-    SharedRpcClient,
-=======
-    RpcClient,
-    error::{Error, IotaRpcResult},
->>>>>>> f16c5709
 };
 
 /// The main read API structure with functions for retrieving data about
