--- conflicted
+++ resolved
@@ -6,11 +6,7 @@
 //!
 //! It aims at providing a similar SDK functionality like the one existing for
 //! [TypeScript](https://github.com/iotaledger/iota/tree/main/sdk/typescript/).
-<<<<<<< HEAD
-//! Iota Rust SDK builds on top of the [JSON RPC API](https://docs.iota.org/references/iota-api)
-=======
 //! IOTA Rust SDK builds on top of the [JSON RPC API](https://docs.iota.org/iota-api-ref)
->>>>>>> d5a3de6c
 //! and therefore many of the return types are the ones specified in
 //! [iota_types].
 //!
