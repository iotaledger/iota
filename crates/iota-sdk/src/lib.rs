// Copyright (c) Mysten Labs, Inc.
// Modifications Copyright (c) 2024 IOTA Stiftung
// SPDX-License-Identifier: Apache-2.0

//! The IOTA Rust SDK
//!
//! It aims at providing a similar SDK functionality like the one existing for
//! [TypeScript](https://github.com/iotaledger/iota/tree/main/sdk/typescript/).
//! IOTA Rust SDK builds on top of the [JSON RPC API](https://docs.iota.org/iota-api-ref)
//! and therefore many of the return types are the ones specified in
//! [iota_types].
//!
//! The API is split in several parts corresponding to different functionalities
//! as following:
//! * [CoinReadApi] - provides read-only functions to work with the coins
//! * [EventApi] - provides event related functions functions to
//! * [GovernanceApi] - provides functionality related to staking
//! * [QuorumDriverApi] - provides functionality to execute a transaction block
//!   and submit it to the fullnode(s)
//! * [ReadApi] - provides functions for retrieving data about different objects
//!   and transactions
//! * <a href="../iota_transaction_builder/struct.TransactionBuilder.html"
//!   title="struct
//!   iota_transaction_builder::TransactionBuilder">TransactionBuilder</a> -
//!   provides functions for building transactions
//!
//! # Usage
//! The main way to interact with the API is through the [IotaClientBuilder],
//! which returns an [IotaClient] object from which the user can access the
//! various APIs.
//!
//! ## Getting Started
//! Add the Rust SDK to the project by running `cargo add iota-sdk` in the root
//! folder of your Rust project.
//!
//! The main building block for the Iota Rust SDK is the [IotaClientBuilder],
//! which provides a simple and straightforward way of connecting to an Iota
//! network and having access to the different available APIs.
//!
//! Below is a simple example which connects to a running Iota local network,
//! devnet, and testnet.
//! To successfully run this program, make sure to spin up a local
//! network with a local validator, a fullnode, and a faucet server
//! (see [the README](https://github.com/iotaledger/iota/tree/develop/crates/iota-sdk/README.md#prerequisites) for more information).
//!
//! ```rust,no_run
//! use iota_sdk::IotaClientBuilder;
//!
//! #[tokio::main]
//! async fn main() -> Result<(), anyhow::Error> {
//!     let iota = IotaClientBuilder::default()
//!         .build("http://127.0.0.1:9000") // provide the Iota network URL
//!         .await?;
//!     println!("Iota local network version: {:?}", iota.api_version());
//!
//!     // local Iota network, same result as above except using the dedicated function
//!     let iota_local = IotaClientBuilder::default().build_localnet().await?;
//!     println!("Iota local network version: {:?}", iota_local.api_version());
//!
//!     // Iota devnet running at `https://fullnode.devnet.io:443`
//!     let iota_devnet = IotaClientBuilder::default().build_devnet().await?;
//!     println!("Iota devnet version: {:?}", iota_devnet.api_version());
//!
//!     // Iota testnet running at `https://testnet.devnet.io:443`
//!     let iota_testnet = IotaClientBuilder::default().build_testnet().await?;
//!     println!("Iota testnet version: {:?}", iota_testnet.api_version());
//!     Ok(())
//! }
//! ```
//!
//! ## Examples
//!
//! For detailed examples, please check the APIs docs and the examples folder
//! in the [repository](https://github.com/iotaledger/iota/tree/main/crates/iota-sdk/examples).

pub mod apis;
pub mod error;
pub mod iota_client_config;
pub mod json_rpc_error;
pub mod wallet_context;

use std::{fmt::Debug, sync::Arc, time::Duration};

use async_trait::async_trait;
use base64::Engine;
pub use iota_json as json;
use iota_json_rpc_api::{
    CLIENT_SDK_TYPE_HEADER, CLIENT_SDK_VERSION_HEADER, CLIENT_TARGET_API_VERSION_HEADER,
};
pub use iota_json_rpc_types as rpc_types;
use iota_json_rpc_types::{
    IotaObjectDataFilter, IotaObjectDataOptions, IotaObjectResponse, IotaObjectResponseQuery,
    ObjectsPage,
};
use iota_transaction_builder::{DataReader, TransactionBuilder};
pub use iota_types as types;
use iota_types::base_types::{IotaAddress, ObjectID, ObjectInfo};
use jsonrpsee::{
    core::client::ClientT,
    http_client::{HeaderMap, HeaderValue, HttpClient, HttpClientBuilder},
    rpc_params,
    ws_client::{PingConfig, WsClient, WsClientBuilder},
};
use move_core_types::language_storage::StructTag;
use rustls::crypto::{CryptoProvider, ring};
use serde_json::Value;

use crate::{
    apis::{CoinReadApi, EventApi, GovernanceApi, QuorumDriverApi, ReadApi},
    error::{Error, IotaRpcResult},
};

pub const IOTA_COIN_TYPE: &str = "0x2::iota::IOTA";
pub const IOTA_LOCAL_NETWORK_URL: &str = "http://127.0.0.1:9000";
pub const IOTA_LOCAL_NETWORK_URL_0: &str = "http://0.0.0.0:9000";
pub const IOTA_LOCAL_NETWORK_GAS_URL: &str = "http://127.0.0.1:9123/v1/gas";
pub const IOTA_DEVNET_URL: &str = "https://api.devnet.iota.cafe";
pub const IOTA_DEVNET_GAS_URL: &str = "https://faucet.devnet.iota.cafe/v1/gas";
pub const IOTA_TESTNET_URL: &str = "https://api.testnet.iota.cafe";
pub const IOTA_TESTNET_GAS_URL: &str = "https://faucet.testnet.iota.cafe/v1/gas";

/// Builder for creating an [IotaClient] for connecting to the Iota network.
///
/// By default `maximum concurrent requests` is set to 256 and `request timeout`
/// is set to 60 seconds. These can be adjusted using
/// [`Self::max_concurrent_requests()`], and the [`Self::request_timeout()`].
/// If you use the WebSocket, consider setting `ws_ping_interval` appropriately
/// to prevent an inactive WS subscription being disconnected due to proxy
/// timeout.
///
/// # Examples
///
/// ```rust,no_run
/// use iota_sdk::IotaClientBuilder;
/// #[tokio::main]
/// async fn main() -> Result<(), anyhow::Error> {
///     let iota = IotaClientBuilder::default()
///         .build("http://127.0.0.1:9000")
///         .await?;
///
///     println!("Iota local network version: {:?}", iota.api_version());
///     Ok(())
/// }
/// ```
pub struct IotaClientBuilder {
    request_timeout: Duration,
    max_concurrent_requests: usize,
    ws_url: Option<String>,
    ws_ping_interval: Option<Duration>,
    basic_auth: Option<(String, String)>,
}

impl Default for IotaClientBuilder {
    fn default() -> Self {
        Self {
            request_timeout: Duration::from_secs(60),
            max_concurrent_requests: 256,
            ws_url: None,
            ws_ping_interval: None,
            basic_auth: None,
        }
    }
}

impl IotaClientBuilder {
    /// Set the request timeout to the specified duration.
    pub fn request_timeout(mut self, request_timeout: Duration) -> Self {
        self.request_timeout = request_timeout;
        self
    }

    /// Set the max concurrent requests allowed.
    pub fn max_concurrent_requests(mut self, max_concurrent_requests: usize) -> Self {
        self.max_concurrent_requests = max_concurrent_requests;
        self
    }

    /// Set the WebSocket URL for the Iota network.
    pub fn ws_url(mut self, url: impl AsRef<str>) -> Self {
        self.ws_url = Some(url.as_ref().to_string());
        self
    }

    /// Set the WebSocket ping interval.
    pub fn ws_ping_interval(mut self, duration: Duration) -> Self {
        self.ws_ping_interval = Some(duration);
        self
    }

    /// Set the basic auth credentials for the HTTP client.
    pub fn basic_auth(mut self, username: impl AsRef<str>, password: impl AsRef<str>) -> Self {
        self.basic_auth = Some((username.as_ref().to_string(), password.as_ref().to_string()));
        self
    }

    /// Return an [IotaClient] object connected to the Iota network accessible
    /// via the provided URI.
    ///
    /// # Examples
    ///
    /// ```rust,no_run
    /// use iota_sdk::IotaClientBuilder;
    ///
    /// #[tokio::main]
    /// async fn main() -> Result<(), anyhow::Error> {
    ///     let iota = IotaClientBuilder::default()
    ///         .build("http://127.0.0.1:9000")
    ///         .await?;
    ///
    ///     println!("Iota local version: {:?}", iota.api_version());
    ///     Ok(())
    /// }
    /// ```
    pub async fn build(self, http: impl AsRef<str>) -> IotaRpcResult<IotaClient> {
        if CryptoProvider::get_default().is_none() {
            ring::default_provider().install_default().ok();
        }

        let client_version = env!("CARGO_PKG_VERSION");
        let mut headers = HeaderMap::new();
        headers.insert(
            CLIENT_TARGET_API_VERSION_HEADER,
            // in rust, the client version is the same as the target api version
            HeaderValue::from_static(client_version),
        );
        headers.insert(
            CLIENT_SDK_VERSION_HEADER,
            HeaderValue::from_static(client_version),
        );
        headers.insert(CLIENT_SDK_TYPE_HEADER, HeaderValue::from_static("rust"));

        if let Some((username, password)) = self.basic_auth {
            let auth = base64::engine::general_purpose::STANDARD
                .encode(format!("{}:{}", username, password));
            headers.insert(
                "authorization",
                // reqwest::header::AUTHORIZATION,
                HeaderValue::from_str(&format!("Basic {}", auth)).unwrap(),
            );
        }

        let ws = if let Some(url) = self.ws_url {
            let mut builder = WsClientBuilder::default()
                .max_request_size(2 << 30)
                .max_concurrent_requests(self.max_concurrent_requests)
                .set_headers(headers.clone())
                .request_timeout(self.request_timeout);

            if let Some(duration) = self.ws_ping_interval {
                builder = builder.enable_ws_ping(PingConfig::new().ping_interval(duration))
            }

            builder.build(url).await.ok()
        } else {
            None
        };

        let http = HttpClientBuilder::default()
            .max_request_size(2 << 30)
            .set_headers(headers.clone())
            .request_timeout(self.request_timeout)
            .build(http)?;

        let info = Self::get_server_info(&http, ws.as_ref()).await?;

        let api = Arc::new(RpcClient { http, ws, info });
        let read_api = ReadApi::new(api.clone());
        let quorum_driver_api = QuorumDriverApi::new(api.clone());
        let event_api = EventApi::new(api.clone());
        let transaction_builder = TransactionBuilder::new(read_api.clone());
        let coin_read_api = CoinReadApi::new(api.clone());
        let governance_api = GovernanceApi::new(api.clone());

        Ok(IotaClient {
            api,
            transaction_builder,
            read_api,
            coin_read_api,
            event_api,
            quorum_driver_api,
            governance_api,
        })
    }

    /// Return an [IotaClient] object that is ready to interact with the local
    /// development network (by default it expects the Iota network to be up
    /// and running at `127.0.0.1:9000`).
    ///
    /// For connecting to a custom URI, use the `build` function instead.
    ///
    /// # Examples
    ///
    /// ```rust,no_run
    /// use iota_sdk::IotaClientBuilder;
    ///
    /// #[tokio::main]
    /// async fn main() -> Result<(), anyhow::Error> {
    ///     let iota = IotaClientBuilder::default().build_localnet().await?;
    ///
    ///     println!("Iota local version: {:?}", iota.api_version());
    ///     Ok(())
    /// }
    /// ```
    pub async fn build_localnet(self) -> IotaRpcResult<IotaClient> {
        self.build(IOTA_LOCAL_NETWORK_URL).await
    }

    /// Return an [IotaClient] object that is ready to interact with the Iota
    /// devnet.
    ///
    /// For connecting to a custom URI, use the `build` function instead.
    ///
    /// # Examples
    ///
    /// ```rust,no_run
    /// use iota_sdk::IotaClientBuilder;
    ///
    /// #[tokio::main]
    /// async fn main() -> Result<(), anyhow::Error> {
    ///     let iota = IotaClientBuilder::default().build_devnet().await?;
    ///
    ///     println!("{:?}", iota.api_version());
    ///     Ok(())
    /// }
    /// ```
    pub async fn build_devnet(self) -> IotaRpcResult<IotaClient> {
        self.build(IOTA_DEVNET_URL).await
    }

    /// Return an [IotaClient] object that is ready to interact with the Iota
    /// testnet.
    ///
    /// For connecting to a custom URI, use the `build` function instead.
    ///
    /// # Examples
    ///
    /// ```rust,no_run
    /// use iota_sdk::IotaClientBuilder;
    ///
    /// #[tokio::main]
    /// async fn main() -> Result<(), anyhow::Error> {
    ///     let iota = IotaClientBuilder::default().build_testnet().await?;
    ///
    ///     println!("{:?}", iota.api_version());
    ///     Ok(())
    /// }
    /// ```
    pub async fn build_testnet(self) -> IotaRpcResult<IotaClient> {
        self.build(IOTA_TESTNET_URL).await
    }

    /// Return the server information as a `ServerInfo` structure.
    ///
    /// Fails with an error if it cannot call the RPC discover.
    async fn get_server_info(
        http: &HttpClient,
        ws: Option<&WsClient>,
    ) -> Result<ServerInfo, Error> {
        let rpc_spec: Value = http.request("rpc.discover", rpc_params![]).await?;
        let version = rpc_spec
            .pointer("/info/version")
            .and_then(|v| v.as_str())
            .ok_or_else(|| {
                Error::Data("Fail parsing server version from rpc.discover endpoint.".into())
            })?;
        let rpc_methods = Self::parse_methods(&rpc_spec)?;

        let subscriptions = if let Some(ws) = ws {
            match ws.request("rpc.discover", rpc_params![]).await {
                Ok(rpc_spec) => Self::parse_methods(&rpc_spec)?,
                Err(_) => Vec::new(),
            }
        } else {
            Vec::new()
        };
        Ok(ServerInfo {
            rpc_methods,
            subscriptions,
            version: version.to_string(),
        })
    }

    fn parse_methods(server_spec: &Value) -> Result<Vec<String>, Error> {
        let methods = server_spec
            .pointer("/methods")
            .and_then(|methods| methods.as_array())
            .ok_or_else(|| {
                Error::Data("Fail parsing server information from rpc.discover endpoint.".into())
            })?;

        Ok(methods
            .iter()
            .flat_map(|method| method["name"].as_str())
            .map(|s| s.into())
            .collect())
    }
}

/// Provides all the necessary abstractions for interacting with the Iota
/// network.
///
/// # Usage
///
/// Use [IotaClientBuilder] to build an [IotaClient].
///
/// # Examples
///
/// ```rust,no_run
/// use std::str::FromStr;
///
/// use iota_sdk::{IotaClientBuilder, types::base_types::IotaAddress};
///
/// #[tokio::main]
/// async fn main() -> Result<(), anyhow::Error> {
///     let iota = IotaClientBuilder::default()
///         .build("http://127.0.0.1:9000")
///         .await?;
///
///     println!("{:?}", iota.available_rpc_methods());
///     println!("{:?}", iota.available_subscriptions());
///     println!("{:?}", iota.api_version());
///
///     let address = IotaAddress::from_str("0x0000....0000")?;
///     let owned_objects = iota
///         .read_api()
///         .get_owned_objects(address, None, None, None)
///         .await?;
///
///     println!("{:?}", owned_objects);
///
///     Ok(())
/// }
/// ```
#[derive(Clone)]
pub struct IotaClient {
    api: Arc<RpcClient>,
    transaction_builder: TransactionBuilder<ReadApi>,
    read_api: ReadApi,
    coin_read_api: CoinReadApi,
    event_api: EventApi,
    quorum_driver_api: QuorumDriverApi,
    governance_api: GovernanceApi,
}

impl core::fmt::Debug for IotaClient {
    fn fmt(&self, f: &mut std::fmt::Formatter<'_>) -> std::fmt::Result {
        f.debug_struct("IotaClient")
            .field("api", &self.api)
            .finish()
    }
}

#[derive(Debug)]
pub(crate) struct RpcClient {
    http: HttpClient,
    ws: Option<WsClient>,
    info: ServerInfo,
}

<<<<<<< HEAD
/// ServerInfo contains all the useful information regarding the API version,
/// the available RPC calls, and subscriptions.
#[derive(Clone, Debug)]
=======
impl Debug for RpcClient {
    fn fmt(&self, f: &mut Formatter<'_>) -> std::fmt::Result {
        write!(
            f,
            "RPC client. Http: {:?}, Websocket: {:?}",
            self.http, self.ws
        )
    }
}

/// Contains all the useful information regarding the API version, the available
/// RPC calls, and subscriptions.
>>>>>>> 6dab9e57
struct ServerInfo {
    rpc_methods: Vec<String>,
    subscriptions: Vec<String>,
    version: String,
}

impl IotaClient {
    /// Return a list of RPC methods supported by the node the client is
    /// connected to.
    pub fn available_rpc_methods(&self) -> &Vec<String> {
        &self.api.info.rpc_methods
    }

    /// Return a list of streaming/subscription APIs supported by the node the
    /// client is connected to.
    pub fn available_subscriptions(&self) -> &Vec<String> {
        &self.api.info.subscriptions
    }

    /// Return the API version information as a string.
    ///
    /// The format of this string is `<major>.<minor>.<patch>`, e.g., `1.6.0`,
    /// and it is retrieved from the OpenRPC specification via the discover
    /// service method.
    pub fn api_version(&self) -> &str {
        &self.api.info.version
    }

    /// Verify if the API version matches the server version and returns an
    /// error if they do not match.
    pub fn check_api_version(&self) -> IotaRpcResult<()> {
        let server_version = self.api_version();
        let client_version = env!("CARGO_PKG_VERSION");
        if server_version != client_version {
            return Err(Error::ServerVersionMismatch {
                client_version: client_version.to_string(),
                server_version: server_version.to_string(),
            });
        };
        Ok(())
    }

    /// Return a reference to the coin read API.
    pub fn coin_read_api(&self) -> &CoinReadApi {
        &self.coin_read_api
    }

    /// Return a reference to the event API.
    pub fn event_api(&self) -> &EventApi {
        &self.event_api
    }

    /// Return a reference to the governance API.
    pub fn governance_api(&self) -> &GovernanceApi {
        &self.governance_api
    }

    /// Return a reference to the quorum driver API.
    pub fn quorum_driver_api(&self) -> &QuorumDriverApi {
        &self.quorum_driver_api
    }

    /// Return a reference to the read API.
    pub fn read_api(&self) -> &ReadApi {
        &self.read_api
    }

<<<<<<< HEAD
    /// Returns a reference to the transaction builder API.
    pub fn transaction_builder(&self) -> &TransactionBuilder<ReadApi> {
=======
    /// Return a reference to the transaction builder API.
    pub fn transaction_builder(&self) -> &TransactionBuilder {
>>>>>>> 6dab9e57
        &self.transaction_builder
    }

    /// Return a reference to the underlying http client.
    pub fn http(&self) -> &HttpClient {
        &self.api.http
    }

    /// Return a reference to the underlying WebSocket client, if any.
    pub fn ws(&self) -> Option<&WsClient> {
        self.api.ws.as_ref()
    }
}

#[async_trait]
impl DataReader for ReadApi {
    async fn get_owned_objects(
        &self,
        address: IotaAddress,
        object_type: StructTag,
    ) -> Result<Vec<ObjectInfo>, anyhow::Error> {
        let mut result = vec![];
        let query = Some(IotaObjectResponseQuery {
            filter: Some(IotaObjectDataFilter::StructType(object_type)),
            options: Some(
                IotaObjectDataOptions::new()
                    .with_previous_transaction()
                    .with_type()
                    .with_owner(),
            ),
        });

        let mut has_next = true;
        let mut cursor = None;

        while has_next {
            let ObjectsPage {
                data,
                next_cursor,
                has_next_page,
            } = self
                .get_owned_objects(address, query.clone(), cursor, None)
                .await?;
            result.extend(
                data.iter()
                    .map(|r| r.clone().try_into())
                    .collect::<Result<Vec<_>, _>>()?,
            );
            cursor = next_cursor;
            has_next = has_next_page;
        }
        Ok(result)
    }

    async fn get_object_with_options(
        &self,
        object_id: ObjectID,
        options: IotaObjectDataOptions,
    ) -> Result<IotaObjectResponse, anyhow::Error> {
        Ok(self.get_object_with_options(object_id, options).await?)
    }

    /// Return the reference gas price as a u64 or an error otherwise
    async fn get_reference_gas_price(&self) -> Result<u64, anyhow::Error> {
        Ok(self.get_reference_gas_price().await?)
    }
}<|MERGE_RESOLUTION|>--- conflicted
+++ resolved
@@ -457,24 +457,9 @@
     info: ServerInfo,
 }
 
-<<<<<<< HEAD
-/// ServerInfo contains all the useful information regarding the API version,
-/// the available RPC calls, and subscriptions.
-#[derive(Clone, Debug)]
-=======
-impl Debug for RpcClient {
-    fn fmt(&self, f: &mut Formatter<'_>) -> std::fmt::Result {
-        write!(
-            f,
-            "RPC client. Http: {:?}, Websocket: {:?}",
-            self.http, self.ws
-        )
-    }
-}
-
 /// Contains all the useful information regarding the API version, the available
 /// RPC calls, and subscriptions.
->>>>>>> 6dab9e57
+#[derive(Clone, Debug)]
 struct ServerInfo {
     rpc_methods: Vec<String>,
     subscriptions: Vec<String>,
@@ -542,13 +527,8 @@
         &self.read_api
     }
 
-<<<<<<< HEAD
-    /// Returns a reference to the transaction builder API.
+    /// Return a reference to the transaction builder API.
     pub fn transaction_builder(&self) -> &TransactionBuilder<ReadApi> {
-=======
-    /// Return a reference to the transaction builder API.
-    pub fn transaction_builder(&self) -> &TransactionBuilder {
->>>>>>> 6dab9e57
         &self.transaction_builder
     }
 
