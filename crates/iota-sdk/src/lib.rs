--- conflicted
+++ resolved
@@ -73,21 +73,13 @@
 //! For detailed examples, please check the APIs docs and the examples folder
 //! in the [main repository](https://github.com/iotaledger/iota/tree/main/crates/iota-sdk/examples).
 
-<<<<<<< HEAD
-use std::{fmt::Debug, sync::Arc, time::Duration};
-=======
 pub mod apis;
 pub mod error;
 pub mod iota_client_config;
 pub mod json_rpc_error;
 pub mod wallet_context;
 
-use std::{
-    fmt::{Debug, Formatter},
-    sync::Arc,
-    time::Duration,
-};
->>>>>>> 747ccb16
+use std::{fmt::Debug, sync::Arc, time::Duration};
 
 use async_trait::async_trait;
 pub use iota_json as json;
