// Copyright (c) Mysten Labs, Inc.
// Modifications Copyright (c) 2024 IOTA Stiftung
// SPDX-License-Identifier: Apache-2.0

use iota_types::base_types::{IotaAddress, TransactionDigest};
use thiserror::Error;

pub use crate::json_rpc_error::Error as JsonRpcError;

pub type IotaRpcResult<T = ()> = Result<T, Error>;

#[derive(Error, Debug)]
pub enum Error {
    #[error(transparent)]
<<<<<<< HEAD
    RpcError(#[from] jsonrpsee::core::ClientError),
=======
    Rpc(#[from] jsonrpsee::core::Error),
>>>>>>> fbe56686
    #[error(transparent)]
    BcsSerialization(#[from] bcs::Error),
    #[error("Subscription error : {0}")]
    Subscription(String),
    #[error("Failed to confirm tx status for {0:?} within {1} seconds.")]
    FailToConfirmTransactionStatus(TransactionDigest, u64),
    #[error("Data error: {0}")]
    Data(String),
    #[error(
        "Client/Server api version mismatch, client api version : {client_version}, server api version : {server_version}"
    )]
    ServerVersionMismatch {
        client_version: String,
        server_version: String,
    },
    #[error("Insufficient fund for address [{address}], requested amount: {amount}")]
    InsufficientFund { address: IotaAddress, amount: u128 },
    #[error(transparent)]
    Json(#[from] serde_json::Error),
}<|MERGE_RESOLUTION|>--- conflicted
+++ resolved
@@ -12,11 +12,7 @@
 #[derive(Error, Debug)]
 pub enum Error {
     #[error(transparent)]
-<<<<<<< HEAD
-    RpcError(#[from] jsonrpsee::core::ClientError),
-=======
-    Rpc(#[from] jsonrpsee::core::Error),
->>>>>>> fbe56686
+    Rpc(#[from] jsonrpsee::core::ClientError),
     #[error(transparent)]
     BcsSerialization(#[from] bcs::Error),
     #[error("Subscription error : {0}")]
