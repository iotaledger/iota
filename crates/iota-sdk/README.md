--- conflicted
+++ resolved
@@ -59,11 +59,7 @@
 
 In the root folder of the `iota` repository (or in the `iota-sdk` crate folder), you can individually run examples using the command `cargo run --example filename` (without `.rs` extension). For example:
 
-<<<<<<< HEAD
 - `cargo run --example iota_client` -- this one requires a local Iota network running (see [#Connecting to Iota Network](https://docs.iota.org/developer/getting-started/local-network#start-the-local-network). If you do not have a local Iota network running, please skip this example.
-=======
-- `cargo run --example iota_client` -- this one requires a local Iota network running (see [#Connecting to Iota Network](https://docs.iota.org/developer/getting-started/local-network#start-a-local-network). If you do not have a local Iota network running, please skip this example.
->>>>>>> d5a3de6c
 - `cargo run --example coin_read_api`
 - `cargo run --example event_api` -- note that this will subscribe to a stream and thus the program will not terminate unless forced (Ctrl+C)
 - `cargo run --example governance_api`
@@ -84,11 +80,7 @@
 
 For all available servers, see [here](https://docs.iota.org/developer/network-overview).
 
-<<<<<<< HEAD
 For running a local IOTA network, please follow [this guide](https://docs.iota.org/developer/getting-started/install-iota) for installing IOTA and [this guide](https://docs.iota.org/developer/getting-started/local-network#start-the-local-network) for starting the local IOTA network.
-=======
-For running a local IOTA network, please follow [this guide](https://docs.iota.org/developer/getting-started/install-iota) for installing IOTA and [this guide](https://docs.iota.org/developer/getting-started/local-network#start-a-local-network) for starting the local IOTA network.
->>>>>>> d5a3de6c
 
 ```rust
 use iota_sdk::IotaClientBuilder;
