// Copyright (c) Mysten Labs, Inc.
// Modifications Copyright (c) 2024 IOTA Stiftung
// SPDX-License-Identifier: Apache-2.0

use std::{collections::BTreeMap, result::Result, str::FromStr, sync::Arc};

use anyhow::{Ok, anyhow, bail, ensure};
use async_trait::async_trait;
use futures::future::join_all;
use iota_json::{
    IotaJsonValue, ResolvedCallArg, is_receiving_argument, resolve_move_function_args,
};
use iota_json_rpc_types::{
    IotaData, IotaObjectDataOptions, IotaObjectResponse, IotaRawData, IotaTypeTag,
    RPCTransactionRequestParams,
};
use iota_protocol_config::ProtocolConfig;
use iota_types::{
    IOTA_FRAMEWORK_PACKAGE_ID, IOTA_SYSTEM_PACKAGE_ID,
    base_types::{IotaAddress, ObjectID, ObjectInfo, ObjectRef, ObjectType},
    coin,
    error::UserInputError,
    fp_ensure,
    gas_coin::GasCoin,
    governance::{ADD_STAKE_MUL_COIN_FUN_NAME, WITHDRAW_STAKE_FUN_NAME},
    iota_system_state::IOTA_SYSTEM_MODULE_NAME,
    move_package::MovePackage,
    object::{Object, Owner},
    programmable_transaction_builder::ProgrammableTransactionBuilder,
    timelock::timelocked_staking::{
        ADD_TIMELOCKED_STAKE_FUN_NAME, TIMELOCKED_STAKING_MODULE_NAME,
        WITHDRAW_TIMELOCKED_STAKE_FUN_NAME,
    },
    transaction::{
        Argument, CallArg, Command, InputObjectKind, ObjectArg, TransactionData, TransactionKind,
    },
};
use move_binary_format::{
    CompiledModule, binary_config::BinaryConfig, file_format::SignatureToken,
};
use move_core_types::{
    ident_str,
    identifier::Identifier,
    language_storage::{StructTag, TypeTag},
};

#[async_trait]
pub trait DataReader {
    async fn get_owned_objects(
        &self,
        address: IotaAddress,
        object_type: StructTag,
    ) -> Result<Vec<ObjectInfo>, anyhow::Error>;

    async fn get_object_with_options(
        &self,
        object_id: ObjectID,
        options: IotaObjectDataOptions,
    ) -> Result<IotaObjectResponse, anyhow::Error>;

    async fn get_reference_gas_price(&self) -> Result<u64, anyhow::Error>;
}

#[derive(Clone)]
pub struct TransactionBuilder(Arc<dyn DataReader + Sync + Send>);

impl TransactionBuilder {
    pub fn new(data_reader: Arc<dyn DataReader + Sync + Send>) -> Self {
        Self(data_reader)
    }

    async fn select_gas(
        &self,
        signer: IotaAddress,
<<<<<<< HEAD
        input_gas: impl Into<Option<ObjectID>>,
        budget: u64,
=======
        input_gas: Option<ObjectID>,
        gas_budget: u64,
>>>>>>> 71eb895b
        input_objects: Vec<ObjectID>,
        gas_price: u64,
    ) -> Result<ObjectRef, anyhow::Error> {
        if gas_budget < gas_price {
            bail!(
                "Gas budget {gas_budget} is less than the reference gas price {gas_price}. The gas budget must be at least the current reference gas price of {gas_price}."
            )
        }
        if let Some(gas) = input_gas.into() {
            self.get_object_ref(gas).await
        } else {
            let gas_objs = self.0.get_owned_objects(signer, GasCoin::type_()).await?;

            for obj in gas_objs {
                let response = self
                    .0
                    .get_object_with_options(obj.object_id, IotaObjectDataOptions::new().with_bcs())
                    .await?;
                let obj = response.object()?;
                let gas: GasCoin = bcs::from_bytes(
                    &obj.bcs
                        .as_ref()
                        .ok_or_else(|| anyhow!("bcs field is unexpectedly empty"))?
                        .try_as_move()
                        .ok_or_else(|| anyhow!("Cannot parse move object to gas object"))?
                        .bcs_bytes,
                )?;
                if !input_objects.contains(&obj.object_id) && gas.value() >= gas_budget {
                    return Ok(obj.object_ref());
                }
            }
            Err(anyhow!(
                "Cannot find gas coin for signer address {signer} with amount sufficient for the required gas budget {gas_budget}. If you are using the pay or transfer commands, you can use pay-iota or transfer-iota commands instead, which will use the only object as gas payment."
            ))
        }
    }

    /// Construct the transaction data for a dry run
    pub async fn tx_data_for_dry_run(
        &self,
        sender: IotaAddress,
        kind: TransactionKind,
        gas_budget: u64,
        gas_price: u64,
        gas_payment: Option<Vec<ObjectID>>,
        gas_sponsor: Option<IotaAddress>,
    ) -> TransactionData {
        let gas_payment = self
            .input_refs(gas_payment.unwrap_or_default().as_ref())
            .await
            .unwrap_or_default();
        let gas_sponsor = gas_sponsor.unwrap_or(sender);
        TransactionData::new_with_gas_coins_allow_sponsor(
            kind,
            sender,
            gas_payment,
            gas_budget,
            gas_price,
            gas_sponsor,
        )
    }

    /// Construct the transaction data from a transaction kind, and other
    /// parameters. If the gas_payment list is empty, it will pick the first
    /// gas coin that has at least the required gas budget that is not in
    /// the input coins.
    pub async fn tx_data(
        &self,
        sender: IotaAddress,
        kind: TransactionKind,
        gas_budget: u64,
        gas_price: u64,
        gas_payment: Vec<ObjectID>,
        gas_sponsor: Option<IotaAddress>,
    ) -> Result<TransactionData, anyhow::Error> {
        let gas_payment = if gas_payment.is_empty() {
            let input_objs = kind
                .input_objects()?
                .iter()
                .flat_map(|obj| match obj {
                    InputObjectKind::ImmOrOwnedMoveObject((id, _, _)) => Some(*id),
                    _ => None,
                })
                .collect();
            vec![
                self.select_gas(sender, None, gas_budget, input_objs, gas_price)
                    .await?,
            ]
        } else {
            self.input_refs(&gas_payment).await?
        };
        Ok(TransactionData::new_with_gas_coins_allow_sponsor(
            kind,
            sender,
            gas_payment,
            gas_budget,
            gas_price,
            gas_sponsor.unwrap_or(sender),
        ))
    }

    pub async fn transfer_object_tx_kind(
        &self,
        object_id: ObjectID,
        recipient: IotaAddress,
    ) -> Result<TransactionKind, anyhow::Error> {
        let obj_ref = self.get_object_ref(object_id).await?;
        let mut builder = ProgrammableTransactionBuilder::new();
        builder.transfer_object(recipient, obj_ref)?;
        Ok(TransactionKind::programmable(builder.finish()))
    }

    pub async fn transfer_object(
        &self,
        signer: IotaAddress,
        object_id: ObjectID,
        gas: impl Into<Option<ObjectID>>,
        gas_budget: u64,
        recipient: IotaAddress,
    ) -> anyhow::Result<TransactionData> {
        let mut builder = ProgrammableTransactionBuilder::new();
        self.single_transfer_object(&mut builder, object_id, recipient)
            .await?;
        let gas_price = self.0.get_reference_gas_price().await?;
        let gas = self
            .select_gas(signer, gas, gas_budget, vec![object_id], gas_price)
            .await?;

        Ok(TransactionData::new(
            TransactionKind::programmable(builder.finish()),
            signer,
            gas,
            gas_budget,
            gas_price,
        ))
    }

    async fn single_transfer_object(
        &self,
        builder: &mut ProgrammableTransactionBuilder,
        object_id: ObjectID,
        recipient: IotaAddress,
    ) -> anyhow::Result<()> {
        builder.transfer_object(recipient, self.get_object_ref(object_id).await?)?;
        Ok(())
    }

    pub fn transfer_iota_tx_kind(
        &self,
        recipient: IotaAddress,
        amount: Option<u64>,
    ) -> TransactionKind {
        let mut builder = ProgrammableTransactionBuilder::new();
        builder.transfer_iota(recipient, amount);
        let pt = builder.finish();
        TransactionKind::programmable(pt)
    }

    pub async fn transfer_iota(
        &self,
        signer: IotaAddress,
        iota_object_id: ObjectID,
        gas_budget: u64,
        recipient: IotaAddress,
        amount: impl Into<Option<u64>>,
    ) -> anyhow::Result<TransactionData> {
        let object = self.get_object_ref(iota_object_id).await?;
        let gas_price = self.0.get_reference_gas_price().await?;
        Ok(TransactionData::new_transfer_iota(
            recipient,
            signer,
            amount.into(),
            object,
            gas_budget,
            gas_price,
        ))
    }

    pub async fn pay_tx_kind(
        &self,
        input_coins: Vec<ObjectID>,
        recipients: Vec<IotaAddress>,
        amounts: Vec<u64>,
    ) -> Result<TransactionKind, anyhow::Error> {
        let mut builder = ProgrammableTransactionBuilder::new();
        let coins = self.input_refs(&input_coins).await?;
        builder.pay(coins, recipients, amounts)?;
        let pt = builder.finish();
        Ok(TransactionKind::programmable(pt))
    }
    pub async fn pay(
        &self,
        signer: IotaAddress,
        input_coins: Vec<ObjectID>,
        recipients: Vec<IotaAddress>,
        amounts: Vec<u64>,
        gas: impl Into<Option<ObjectID>>,
        gas_budget: u64,
    ) -> anyhow::Result<TransactionData> {
        let gas = gas.into();

        if let Some(gas) = gas {
            if input_coins.contains(&gas) {
                return Err(anyhow!(
                    "Gas coin is in input coins of Pay transaction, use PayIota transaction instead!"
                ));
            }
        }

        let coin_refs = self.input_refs(&input_coins).await?;
        let gas_price = self.0.get_reference_gas_price().await?;
        let gas = self
            .select_gas(signer, gas, gas_budget, input_coins, gas_price)
            .await?;

        TransactionData::new_pay(
            signer, coin_refs, recipients, amounts, gas, gas_budget, gas_price,
        )
    }

    /// Get the object references for a list of object IDs
    pub async fn input_refs(&self, obj_ids: &[ObjectID]) -> Result<Vec<ObjectRef>, anyhow::Error> {
        let handles: Vec<_> = obj_ids.iter().map(|id| self.get_object_ref(*id)).collect();
        let obj_refs = join_all(handles)
            .await
            .into_iter()
            .collect::<anyhow::Result<Vec<ObjectRef>>>()?;
        Ok(obj_refs)
    }

    /// Construct a transaction kind for the PayIota transaction type
    ///
    /// Use this function together with tx_data_for_dry_run or tx_data
    /// for maximum reusability
    pub fn pay_iota_tx_kind(
        &self,
        recipients: Vec<IotaAddress>,
        amounts: Vec<u64>,
    ) -> Result<TransactionKind, anyhow::Error> {
        let mut builder = ProgrammableTransactionBuilder::new();
        builder.pay_iota(recipients.clone(), amounts.clone())?;
        let pt = builder.finish();
        let tx_kind = TransactionKind::programmable(pt);
        Ok(tx_kind)
    }

    pub async fn pay_iota(
        &self,
        signer: IotaAddress,
        input_coins: Vec<ObjectID>,
        recipients: Vec<IotaAddress>,
        amounts: Vec<u64>,
        gas_budget: u64,
    ) -> anyhow::Result<TransactionData> {
        fp_ensure!(
            !input_coins.is_empty(),
            UserInputError::EmptyInputCoins.into()
        );

        let mut coin_refs = self.input_refs(&input_coins).await?;
        // [0] is safe because input_coins is non-empty and coins are of same length as
        // input_coins.
        let gas_object_ref = coin_refs.remove(0);
        let gas_price = self.0.get_reference_gas_price().await?;
        TransactionData::new_pay_iota(
            signer,
            coin_refs,
            recipients,
            amounts,
            gas_object_ref,
            gas_budget,
            gas_price,
        )
    }

    pub fn pay_all_iota_tx_kind(&self, recipient: IotaAddress) -> TransactionKind {
        let mut builder = ProgrammableTransactionBuilder::new();
        builder.pay_all_iota(recipient);
        let pt = builder.finish();
        TransactionKind::programmable(pt)
    }

    pub async fn pay_all_iota(
        &self,
        signer: IotaAddress,
        input_coins: Vec<ObjectID>,
        recipient: IotaAddress,
        gas_budget: u64,
    ) -> anyhow::Result<TransactionData> {
        fp_ensure!(
            !input_coins.is_empty(),
            UserInputError::EmptyInputCoins.into()
        );

        let mut coin_refs = self.input_refs(&input_coins).await?;
        // [0] is safe because input_coins is non-empty and coins are of same length as
        // input_coins.
        let gas_object_ref = coin_refs.remove(0);
        let gas_price = self.0.get_reference_gas_price().await?;
        Ok(TransactionData::new_pay_all_iota(
            signer,
            coin_refs,
            recipient,
            gas_object_ref,
            gas_budget,
            gas_price,
        ))
    }

    pub async fn move_call_tx_kind(
        &self,
        package_object_id: ObjectID,
        module: &str,
        function: &str,
        type_args: Vec<IotaTypeTag>,
        call_args: Vec<IotaJsonValue>,
    ) -> Result<TransactionKind, anyhow::Error> {
        let mut builder = ProgrammableTransactionBuilder::new();
        self.single_move_call(
            &mut builder,
            package_object_id,
            module,
            function,
            type_args,
            call_args,
        )
        .await?;
        let pt = builder.finish();
        Ok(TransactionKind::programmable(pt))
    }

    pub async fn move_call(
        &self,
        signer: IotaAddress,
        package_object_id: ObjectID,
        module: &str,
        function: &str,
        type_args: Vec<IotaTypeTag>,
        call_args: Vec<IotaJsonValue>,
        gas: impl Into<Option<ObjectID>>,
        gas_budget: u64,
        gas_price: impl Into<Option<u64>>,
    ) -> anyhow::Result<TransactionData> {
        let gas_price = gas_price.into();

        let mut builder = ProgrammableTransactionBuilder::new();
        self.single_move_call(
            &mut builder,
            package_object_id,
            module,
            function,
            type_args,
            call_args,
        )
        .await?;
        let pt = builder.finish();
        let input_objects = pt
            .input_objects()?
            .iter()
            .flat_map(|obj| match obj {
                InputObjectKind::ImmOrOwnedMoveObject((id, _, _)) => Some(*id),
                _ => None,
            })
            .collect();
        let gas_price = if let Some(gas_price) = gas_price {
            gas_price
        } else {
            self.0.get_reference_gas_price().await?
        };
        let gas = self
            .select_gas(signer, gas, gas_budget, input_objects, gas_price)
            .await?;

        Ok(TransactionData::new(
            TransactionKind::programmable(pt),
            signer,
            gas,
            gas_budget,
            gas_price,
        ))
    }

    pub async fn single_move_call(
        &self,
        builder: &mut ProgrammableTransactionBuilder,
        package: ObjectID,
        module: &str,
        function: &str,
        type_args: Vec<IotaTypeTag>,
        call_args: Vec<IotaJsonValue>,
    ) -> anyhow::Result<()> {
        let module = Identifier::from_str(module)?;
        let function = Identifier::from_str(function)?;

        let type_args = type_args
            .into_iter()
            .map(|ty| ty.try_into())
            .collect::<Result<Vec<_>, _>>()?;

        let call_args = self
            .resolve_and_checks_json_args(
                builder, package, &module, &function, &type_args, call_args,
            )
            .await?;

        builder.command(Command::move_call(
            package, module, function, type_args, call_args,
        ));
        Ok(())
    }

    async fn get_object_arg(
        &self,
        id: ObjectID,
        objects: &mut BTreeMap<ObjectID, Object>,
        is_mutable_ref: bool,
        view: &CompiledModule,
        arg_type: &SignatureToken,
    ) -> Result<ObjectArg, anyhow::Error> {
        let response = self
            .0
            .get_object_with_options(id, IotaObjectDataOptions::bcs_lossless())
            .await?;

        let obj: Object = response.into_object()?.try_into()?;
        let obj_ref = obj.compute_object_reference();
        let owner = obj.owner;
        objects.insert(id, obj);
        if is_receiving_argument(view, arg_type) {
            return Ok(ObjectArg::Receiving(obj_ref));
        }
        Ok(match owner {
            Owner::Shared {
                initial_shared_version,
            } => ObjectArg::SharedObject {
                id,
                initial_shared_version,
                mutable: is_mutable_ref,
            },
            Owner::AddressOwner(_) | Owner::ObjectOwner(_) | Owner::Immutable => {
                ObjectArg::ImmOrOwnedObject(obj_ref)
            }
        })
    }

    pub async fn resolve_and_checks_json_args(
        &self,
        builder: &mut ProgrammableTransactionBuilder,
        package_id: ObjectID,
        module: &Identifier,
        function: &Identifier,
        type_args: &[TypeTag],
        json_args: Vec<IotaJsonValue>,
    ) -> Result<Vec<Argument>, anyhow::Error> {
        let object = self
            .0
            .get_object_with_options(package_id, IotaObjectDataOptions::bcs_lossless())
            .await?
            .into_object()?;
        let Some(IotaRawData::Package(package)) = object.bcs else {
            bail!(
                "Bcs field in object [{}] is missing or not a package.",
                package_id
            );
        };
        let package: MovePackage = MovePackage::new(
            package.id,
            object.version,
            package.module_map,
            ProtocolConfig::get_for_min_version().max_move_package_size(),
            package.type_origin_table,
            package.linkage_table,
        )?;

        let json_args_and_tokens = resolve_move_function_args(
            &package,
            module.clone(),
            function.clone(),
            type_args,
            json_args,
        )?;

        let mut args = Vec::new();
        let mut objects = BTreeMap::new();
        let module = package.deserialize_module(module, &BinaryConfig::standard())?;
        for (arg, expected_type) in json_args_and_tokens {
            args.push(match arg {
                ResolvedCallArg::Pure(p) => builder.input(CallArg::Pure(p)),

                ResolvedCallArg::Object(id) => builder.input(CallArg::Object(
                    self.get_object_arg(
                        id,
                        &mut objects,
                        // Is mutable if passed by mutable reference or by value
                        matches!(expected_type, SignatureToken::MutableReference(_))
                            || !expected_type.is_reference(),
                        &module,
                        &expected_type,
                    )
                    .await?,
                )),

                ResolvedCallArg::ObjVec(v) => {
                    let mut object_ids = vec![];
                    for id in v {
                        object_ids.push(
                            self.get_object_arg(
                                id,
                                &mut objects,
                                // is_mutable_ref
                                false,
                                &module,
                                &expected_type,
                            )
                            .await?,
                        )
                    }
                    builder.make_obj_vec(object_ids)
                }
            }?);
        }

        Ok(args)
    }

    pub async fn publish_tx_kind(
        &self,
        sender: IotaAddress,
        modules: Vec<Vec<u8>>,
        dep_ids: Vec<ObjectID>,
    ) -> Result<TransactionKind, anyhow::Error> {
        let pt = {
            let mut builder = ProgrammableTransactionBuilder::new();
            let upgrade_cap = builder.publish_upgradeable(modules, dep_ids);
            builder.transfer_arg(sender, upgrade_cap);
            builder.finish()
        };
        Ok(TransactionKind::programmable(pt))
    }

    pub async fn publish(
        &self,
        sender: IotaAddress,
        compiled_modules: Vec<Vec<u8>>,
        dep_ids: Vec<ObjectID>,
        gas: impl Into<Option<ObjectID>>,
        gas_budget: u64,
    ) -> anyhow::Result<TransactionData> {
        let gas_price = self.0.get_reference_gas_price().await?;
        let gas = self
            .select_gas(sender, gas, gas_budget, vec![], gas_price)
            .await?;
        Ok(TransactionData::new_module(
            sender,
            gas,
            compiled_modules,
            dep_ids,
            gas_budget,
            gas_price,
        ))
    }

    pub async fn upgrade_tx_kind(
        &self,
        package_id: ObjectID,
        modules: Vec<Vec<u8>>,
        dep_ids: Vec<ObjectID>,
        upgrade_capability: ObjectID,
        upgrade_policy: u8,
        digest: Vec<u8>,
    ) -> Result<TransactionKind, anyhow::Error> {
        let upgrade_capability = self
            .0
            .get_object_with_options(
                upgrade_capability,
                IotaObjectDataOptions::new().with_owner(),
            )
            .await?
            .into_object()?;
        let capability_owner = upgrade_capability
            .owner
            .ok_or_else(|| anyhow!("Unable to determine ownership of upgrade capability"))?;
        let pt = {
            let mut builder = ProgrammableTransactionBuilder::new();
            let capability_arg = match capability_owner {
                Owner::AddressOwner(_) => {
                    ObjectArg::ImmOrOwnedObject(upgrade_capability.object_ref())
                }
                Owner::Shared {
                    initial_shared_version,
                } => ObjectArg::SharedObject {
                    id: upgrade_capability.object_ref().0,
                    initial_shared_version,
                    mutable: true,
                },
                Owner::Immutable => {
                    bail!("Upgrade capability is stored immutably and cannot be used for upgrades")
                }
                // If the capability is owned by an object, then the module defining the owning
                // object gets to decide how the upgrade capability should be used.
                Owner::ObjectOwner(_) => {
                    return Err(anyhow::anyhow!("Upgrade capability controlled by object"));
                }
            };
            builder.obj(capability_arg).unwrap();
            let upgrade_arg = builder.pure(upgrade_policy).unwrap();
            let digest_arg = builder.pure(digest).unwrap();
            let upgrade_ticket = builder.programmable_move_call(
                IOTA_FRAMEWORK_PACKAGE_ID,
                ident_str!("package").to_owned(),
                ident_str!("authorize_upgrade").to_owned(),
                vec![],
                vec![Argument::Input(0), upgrade_arg, digest_arg],
            );
            let upgrade_receipt = builder.upgrade(package_id, upgrade_ticket, dep_ids, modules);

            builder.programmable_move_call(
                IOTA_FRAMEWORK_PACKAGE_ID,
                ident_str!("package").to_owned(),
                ident_str!("commit_upgrade").to_owned(),
                vec![],
                vec![Argument::Input(0), upgrade_receipt],
            );

            builder.finish()
        };

        Ok(TransactionKind::programmable(pt))
    }

    pub async fn upgrade(
        &self,
        sender: IotaAddress,
        package_id: ObjectID,
        compiled_modules: Vec<Vec<u8>>,
        dep_ids: Vec<ObjectID>,
        upgrade_capability: ObjectID,
        upgrade_policy: u8,
        digest: Vec<u8>,
        gas: impl Into<Option<ObjectID>>,
        gas_budget: u64,
    ) -> anyhow::Result<TransactionData> {
        let gas_price = self.0.get_reference_gas_price().await?;
        let gas = self
            .select_gas(sender, gas, gas_budget, vec![], gas_price)
            .await?;
        let upgrade_cap = self
            .0
            .get_object_with_options(
                upgrade_capability,
                IotaObjectDataOptions::new().with_owner(),
            )
            .await?
            .into_object()?;
        let cap_owner = upgrade_cap
            .owner
            .ok_or_else(|| anyhow!("Unable to determine ownership of upgrade capability"))?;
        TransactionData::new_upgrade(
            sender,
            gas,
            package_id,
            compiled_modules,
            dep_ids,
            (upgrade_cap.object_ref(), cap_owner),
            upgrade_policy,
            digest,
            gas_budget,
            gas_price,
        )
    }

    /// Construct a transaction kind for the SplitCoin transaction type
    /// It expects that only one of the two: split_amounts or split_count is
    /// provided If both are provided, it will use split_amounts.
    pub async fn split_coin_tx_kind(
        &self,
        coin_object_id: ObjectID,
        split_amounts: Option<Vec<u64>>,
        split_count: Option<u64>,
    ) -> Result<TransactionKind, anyhow::Error> {
        if split_amounts.is_none() && split_count.is_none() {
            bail!(
                "Either split_amounts or split_count must be provided for split_coin transaction."
            );
        }
        let coin = self
            .0
            .get_object_with_options(coin_object_id, IotaObjectDataOptions::bcs_lossless())
            .await?
            .into_object()?;
        let coin_object_ref = coin.object_ref();
        let coin: Object = coin.try_into()?;
        let type_args = vec![coin.get_move_template_type()?];
        let package = IOTA_FRAMEWORK_PACKAGE_ID;
        let module = coin::PAY_MODULE_NAME.to_owned();

        let (arguments, function) = if let Some(split_amounts) = split_amounts {
            (
                vec![
                    CallArg::Object(ObjectArg::ImmOrOwnedObject(coin_object_ref)),
                    CallArg::Pure(bcs::to_bytes(&split_amounts)?),
                ],
                coin::PAY_SPLIT_VEC_FUNC_NAME.to_owned(),
            )
        } else {
            (
                vec![
                    CallArg::Object(ObjectArg::ImmOrOwnedObject(coin_object_ref)),
                    CallArg::Pure(bcs::to_bytes(&split_count.unwrap())?),
                ],
                coin::PAY_SPLIT_N_FUNC_NAME.to_owned(),
            )
        };
        let mut builder = ProgrammableTransactionBuilder::new();
        builder.move_call(package, module, function, type_args, arguments)?;
        let pt = builder.finish();
        let tx_kind = TransactionKind::programmable(pt);
        Ok(tx_kind)
    }

    // TODO: consolidate this with Pay transactions
    pub async fn split_coin(
        &self,
        signer: IotaAddress,
        coin_object_id: ObjectID,
        split_amounts: Vec<u64>,
        gas: impl Into<Option<ObjectID>>,
        gas_budget: u64,
    ) -> anyhow::Result<TransactionData> {
        let coin = self
            .0
            .get_object_with_options(coin_object_id, IotaObjectDataOptions::bcs_lossless())
            .await?
            .into_object()?;
        let coin_object_ref = coin.object_ref();
        let coin: Object = coin.try_into()?;
        let type_args = vec![coin.get_move_template_type()?];
        let gas_price = self.0.get_reference_gas_price().await?;
        let gas = self
            .select_gas(signer, gas, gas_budget, vec![coin_object_id], gas_price)
            .await?;

        TransactionData::new_move_call(
            signer,
            IOTA_FRAMEWORK_PACKAGE_ID,
            coin::PAY_MODULE_NAME.to_owned(),
            coin::PAY_SPLIT_VEC_FUNC_NAME.to_owned(),
            type_args,
            gas,
            vec![
                CallArg::Object(ObjectArg::ImmOrOwnedObject(coin_object_ref)),
                CallArg::Pure(bcs::to_bytes(&split_amounts)?),
            ],
            gas_budget,
            gas_price,
        )
    }

    // TODO: consolidate this with Pay transactions
    pub async fn split_coin_equal(
        &self,
        signer: IotaAddress,
        coin_object_id: ObjectID,
        split_count: u64,
        gas: impl Into<Option<ObjectID>>,
        gas_budget: u64,
    ) -> anyhow::Result<TransactionData> {
        let coin = self
            .0
            .get_object_with_options(coin_object_id, IotaObjectDataOptions::bcs_lossless())
            .await?
            .into_object()?;
        let coin_object_ref = coin.object_ref();
        let coin: Object = coin.try_into()?;
        let type_args = vec![coin.get_move_template_type()?];
        let gas_price = self.0.get_reference_gas_price().await?;
        let gas = self
            .select_gas(signer, gas, gas_budget, vec![coin_object_id], gas_price)
            .await?;

        TransactionData::new_move_call(
            signer,
            IOTA_FRAMEWORK_PACKAGE_ID,
            coin::PAY_MODULE_NAME.to_owned(),
            coin::PAY_SPLIT_N_FUNC_NAME.to_owned(),
            type_args,
            gas,
            vec![
                CallArg::Object(ObjectArg::ImmOrOwnedObject(coin_object_ref)),
                CallArg::Pure(bcs::to_bytes(&split_count)?),
            ],
            gas_budget,
            gas_price,
        )
    }

    pub async fn merge_coins_tx_kind(
        &self,
        primary_coin: ObjectID,
        coin_to_merge: ObjectID,
    ) -> Result<TransactionKind, anyhow::Error> {
        let coin = self
            .0
            .get_object_with_options(primary_coin, IotaObjectDataOptions::bcs_lossless())
            .await?
            .into_object()?;
        let primary_coin_ref = coin.object_ref();
        let coin_to_merge_ref = self.get_object_ref(coin_to_merge).await?;
        let coin: Object = coin.try_into()?;
        let type_arguments = vec![coin.get_move_template_type()?];
        let package = IOTA_FRAMEWORK_PACKAGE_ID;
        let module = coin::PAY_MODULE_NAME.to_owned();
        let function = coin::PAY_JOIN_FUNC_NAME.to_owned();
        let arguments = vec![
            CallArg::Object(ObjectArg::ImmOrOwnedObject(primary_coin_ref)),
            CallArg::Object(ObjectArg::ImmOrOwnedObject(coin_to_merge_ref)),
        ];
        let pt = {
            let mut builder = ProgrammableTransactionBuilder::new();
            builder.move_call(package, module, function, type_arguments, arguments)?;
            builder.finish()
        };
        let tx_kind = TransactionKind::programmable(pt);
        Ok(tx_kind)
    }

    // TODO: consolidate this with Pay transactions
    pub async fn merge_coins(
        &self,
        signer: IotaAddress,
        primary_coin: ObjectID,
        coin_to_merge: ObjectID,
        gas: impl Into<Option<ObjectID>>,
        gas_budget: u64,
    ) -> anyhow::Result<TransactionData> {
        let coin = self
            .0
            .get_object_with_options(primary_coin, IotaObjectDataOptions::bcs_lossless())
            .await?
            .into_object()?;
        let primary_coin_ref = coin.object_ref();
        let coin_to_merge_ref = self.get_object_ref(coin_to_merge).await?;
        let coin: Object = coin.try_into()?;
        let type_args = vec![coin.get_move_template_type()?];
        let gas_price = self.0.get_reference_gas_price().await?;
        let gas = self
            .select_gas(
                signer,
                gas,
                gas_budget,
                vec![primary_coin, coin_to_merge],
                gas_price,
            )
            .await?;

        TransactionData::new_move_call(
            signer,
            IOTA_FRAMEWORK_PACKAGE_ID,
            coin::PAY_MODULE_NAME.to_owned(),
            coin::PAY_JOIN_FUNC_NAME.to_owned(),
            type_args,
            gas,
            vec![
                CallArg::Object(ObjectArg::ImmOrOwnedObject(primary_coin_ref)),
                CallArg::Object(ObjectArg::ImmOrOwnedObject(coin_to_merge_ref)),
            ],
            gas_budget,
            gas_price,
        )
    }

    pub async fn batch_transaction(
        &self,
        signer: IotaAddress,
        single_transaction_params: Vec<RPCTransactionRequestParams>,
        gas: impl Into<Option<ObjectID>>,
        gas_budget: u64,
    ) -> anyhow::Result<TransactionData> {
        fp_ensure!(
            !single_transaction_params.is_empty(),
            UserInputError::InvalidBatchTransaction {
                error: "Batch Transaction cannot be empty".to_owned(),
            }
            .into()
        );
        let mut builder = ProgrammableTransactionBuilder::new();
        for param in single_transaction_params {
            match param {
                RPCTransactionRequestParams::TransferObjectRequestParams(param) => {
                    self.single_transfer_object(&mut builder, param.object_id, param.recipient)
                        .await?
                }
                RPCTransactionRequestParams::MoveCallRequestParams(param) => {
                    self.single_move_call(
                        &mut builder,
                        param.package_object_id,
                        &param.module,
                        &param.function,
                        param.type_arguments,
                        param.arguments,
                    )
                    .await?
                }
            };
        }
        let pt = builder.finish();
        let all_inputs = pt.input_objects()?;
        let inputs = all_inputs
            .iter()
            .flat_map(|obj| match obj {
                InputObjectKind::ImmOrOwnedMoveObject((id, _, _)) => Some(*id),
                _ => None,
            })
            .collect();
        let gas_price = self.0.get_reference_gas_price().await?;
        let gas = self
            .select_gas(signer, gas, gas_budget, inputs, gas_price)
            .await?;

        Ok(TransactionData::new(
            TransactionKind::programmable(pt),
            signer,
            gas,
            gas_budget,
            gas_price,
        ))
    }

    pub async fn request_add_stake(
        &self,
        signer: IotaAddress,
        mut coins: Vec<ObjectID>,
        amount: impl Into<Option<u64>>,
        validator: IotaAddress,
        gas: impl Into<Option<ObjectID>>,
        gas_budget: u64,
    ) -> anyhow::Result<TransactionData> {
        let gas_price = self.0.get_reference_gas_price().await?;
        let gas = self
            .select_gas(signer, gas, gas_budget, coins.clone(), gas_price)
            .await?;

        let mut obj_vec = vec![];
        let coin = coins
            .pop()
            .ok_or_else(|| anyhow!("Coins input should contain at lease one coin object."))?;
        let (oref, coin_type) = self.get_object_ref_and_type(coin).await?;

        let ObjectType::Struct(type_) = &coin_type else {
            return Err(anyhow!("Provided object [{coin}] is not a move object."));
        };
        ensure!(
            type_.is_coin(),
            "Expecting either Coin<T> input coin objects. Received [{type_}]"
        );

        for coin in coins {
            let (oref, type_) = self.get_object_ref_and_type(coin).await?;
            ensure!(
                type_ == coin_type,
                "All coins should be the same type, expecting {coin_type}, got {type_}."
            );
            obj_vec.push(ObjectArg::ImmOrOwnedObject(oref))
        }
        obj_vec.push(ObjectArg::ImmOrOwnedObject(oref));

        let pt = {
            let mut builder = ProgrammableTransactionBuilder::new();
            let arguments = vec![
                builder.input(CallArg::IOTA_SYSTEM_MUT).unwrap(),
                builder.make_obj_vec(obj_vec)?,
                builder
                    .input(CallArg::Pure(bcs::to_bytes(&amount.into())?))
                    .unwrap(),
                builder
                    .input(CallArg::Pure(bcs::to_bytes(&validator)?))
                    .unwrap(),
            ];
            builder.command(Command::move_call(
                IOTA_SYSTEM_PACKAGE_ID,
                IOTA_SYSTEM_MODULE_NAME.to_owned(),
                ADD_STAKE_MUL_COIN_FUN_NAME.to_owned(),
                vec![],
                arguments,
            ));
            builder.finish()
        };
        Ok(TransactionData::new_programmable(
            signer,
            vec![gas],
            pt,
            gas_budget,
            gas_price,
        ))
    }

    pub async fn request_withdraw_stake(
        &self,
        signer: IotaAddress,
        staked_iota: ObjectID,
        gas: impl Into<Option<ObjectID>>,
        gas_budget: u64,
    ) -> anyhow::Result<TransactionData> {
        let staked_iota = self.get_object_ref(staked_iota).await?;
        let gas_price = self.0.get_reference_gas_price().await?;
        let gas = self
            .select_gas(signer, gas, gas_budget, vec![], gas_price)
            .await?;
        TransactionData::new_move_call(
            signer,
            IOTA_SYSTEM_PACKAGE_ID,
            IOTA_SYSTEM_MODULE_NAME.to_owned(),
            WITHDRAW_STAKE_FUN_NAME.to_owned(),
            vec![],
            gas,
            vec![
                CallArg::IOTA_SYSTEM_MUT,
                CallArg::Object(ObjectArg::ImmOrOwnedObject(staked_iota)),
            ],
            gas_budget,
            gas_price,
        )
    }

    pub async fn request_add_timelocked_stake(
        &self,
        signer: IotaAddress,
        locked_balance: ObjectID,
        validator: IotaAddress,
        gas: ObjectID,
        gas_budget: u64,
    ) -> anyhow::Result<TransactionData> {
        let gas_price = self.0.get_reference_gas_price().await?;
        let gas = self
            .select_gas(signer, Some(gas), gas_budget, vec![], gas_price)
            .await?;

        let (oref, locked_balance_type) = self.get_object_ref_and_type(locked_balance).await?;

        let ObjectType::Struct(type_) = &locked_balance_type else {
            anyhow::bail!("Provided object [{locked_balance}] is not a move object.");
        };
        ensure!(
            type_.is_timelocked_balance(),
            "Expecting either TimeLock<Balance<T>> input objects. Received [{type_}]"
        );

        let pt = {
            let mut builder = ProgrammableTransactionBuilder::new();
            let arguments = vec![
                builder.input(CallArg::IOTA_SYSTEM_MUT)?,
                builder.input(CallArg::Object(ObjectArg::ImmOrOwnedObject(oref)))?,
                builder.input(CallArg::Pure(bcs::to_bytes(&validator)?))?,
            ];
            builder.command(Command::move_call(
                IOTA_SYSTEM_PACKAGE_ID,
                TIMELOCKED_STAKING_MODULE_NAME.to_owned(),
                ADD_TIMELOCKED_STAKE_FUN_NAME.to_owned(),
                vec![],
                arguments,
            ));
            builder.finish()
        };
        Ok(TransactionData::new_programmable(
            signer,
            vec![gas],
            pt,
            gas_budget,
            gas_price,
        ))
    }

    pub async fn request_withdraw_timelocked_stake(
        &self,
        signer: IotaAddress,
        timelocked_staked_iota: ObjectID,
        gas: ObjectID,
        gas_budget: u64,
    ) -> anyhow::Result<TransactionData> {
        let timelocked_staked_iota = self.get_object_ref(timelocked_staked_iota).await?;
        let gas_price = self.0.get_reference_gas_price().await?;
        let gas = self
            .select_gas(signer, Some(gas), gas_budget, vec![], gas_price)
            .await?;
        TransactionData::new_move_call(
            signer,
            IOTA_SYSTEM_PACKAGE_ID,
            TIMELOCKED_STAKING_MODULE_NAME.to_owned(),
            WITHDRAW_TIMELOCKED_STAKE_FUN_NAME.to_owned(),
            vec![],
            gas,
            vec![
                CallArg::IOTA_SYSTEM_MUT,
                CallArg::Object(ObjectArg::ImmOrOwnedObject(timelocked_staked_iota)),
            ],
            gas_budget,
            gas_price,
        )
    }

    // TODO: we should add retrial to reduce the transaction building error rate
    pub async fn get_object_ref(&self, object_id: ObjectID) -> anyhow::Result<ObjectRef> {
        self.get_object_ref_and_type(object_id)
            .await
            .map(|(oref, _)| oref)
    }

    async fn get_object_ref_and_type(
        &self,
        object_id: ObjectID,
    ) -> anyhow::Result<(ObjectRef, ObjectType)> {
        let object = self
            .0
            .get_object_with_options(object_id, IotaObjectDataOptions::new().with_type())
            .await?
            .into_object()?;

        Ok((object.object_ref(), object.object_type()?))
    }
}<|MERGE_RESOLUTION|>--- conflicted
+++ resolved
@@ -72,13 +72,8 @@
     async fn select_gas(
         &self,
         signer: IotaAddress,
-<<<<<<< HEAD
         input_gas: impl Into<Option<ObjectID>>,
-        budget: u64,
-=======
-        input_gas: Option<ObjectID>,
-        gas_budget: u64,
->>>>>>> 71eb895b
+        gas_budget: u64,
         input_objects: Vec<ObjectID>,
         gas_price: u64,
     ) -> Result<ObjectRef, anyhow::Error> {
