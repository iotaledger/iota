--- conflicted
+++ resolved
@@ -1,13 +1,13 @@
 // Copyright (c) Mysten Labs, Inc.
-<<<<<<< HEAD
-=======
-// Modifications Copyright (c) 2024 IOTA Stiftung
-// SPDX-License-Identifier: Apache-2.0
-
->>>>>>> 2686c246
 // Copyright (c) The Diem Core Contributors
 // Modifications Copyright (c) 2024 IOTA Stiftung
 // SPDX-License-Identifier: Apache-2.0
+
+use proptest::{
+    collection::{vec, SizeRange},
+    prelude::*,
+};
+use proptest_derive::Arbitrary;
 
 use proptest::{
     collection::{vec, SizeRange},
