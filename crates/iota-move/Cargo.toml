[package]
name = "iota-move"
version.workspace = true
authors = ["IOTA Foundation <contact@iota.org>"]
edition = "2021"
license = "Apache-2.0"
publish = false

[dependencies]
anyhow.workspace = true
clap.workspace = true
colored.workspace = true
const-str.workspace = true
git-version.workspace = true
once_cell = { workspace = true, optional = true }
prometheus.workspace = true
serde_json.workspace = true
serde_yaml.workspace = true
telemetry-subscribers.workspace = true
tokio = { workspace = true, features = ["full"] }
tracing.workspace = true

iota-move-build.workspace = true
iota-move-natives = { path = "../../iota-execution/latest/iota-move-natives", package = "iota-move-natives-latest" }
iota-protocol-config.workspace = true
iota-types.workspace = true
move-binary-format.workspace = true
move-cli.workspace = true
move-compiler.workspace = true
move-disassembler.workspace = true
move-ir-types.workspace = true
move-package.workspace = true
move-prover = { path = "../../external-crates/move/crates/move-prover" }
move-unit-test.workspace = true
<<<<<<< HEAD
move-vm-runtime = { path = "../../external-crates/move/crates/move-vm-runtime" }

=======
telemetry-subscribers.workspace = true
tokio = { workspace = true, features = ["full"] }

move-vm-runtime = { path = "../../external-crates/move/crates/move-vm-runtime" }

iota-move-build.workspace = true
iota-move-natives = { path = "../../iota-execution/latest/iota-move-natives", package = "iota-move-natives-latest", optional = true }
iota-protocol-config.workspace = true
iota-types.workspace = true

>>>>>>> 9ffa8862
[dev-dependencies]
futures.workspace = true
rand.workspace = true
tempfile.workspace = true

move-package.workspace = true

iota-macros.workspace = true
mysten-metrics.workspace = true

[features]
default = []
build = []
coverage = []
disassemble = []
prove = []
unit_test = ["build", "dep:once_cell", "iota-move-natives"]
calibrate = []
all = ["build", "coverage", "disassemble", "prove", "unit_test", "calibrate"]<|MERGE_RESOLUTION|>--- conflicted
+++ resolved
@@ -21,7 +21,7 @@
 tracing.workspace = true
 
 iota-move-build.workspace = true
-iota-move-natives = { path = "../../iota-execution/latest/iota-move-natives", package = "iota-move-natives-latest" }
+iota-move-natives = { path = "../../iota-execution/latest/iota-move-natives", package = "iota-move-natives-latest", optional = true }
 iota-protocol-config.workspace = true
 iota-types.workspace = true
 move-binary-format.workspace = true
@@ -32,21 +32,8 @@
 move-package.workspace = true
 move-prover = { path = "../../external-crates/move/crates/move-prover" }
 move-unit-test.workspace = true
-<<<<<<< HEAD
 move-vm-runtime = { path = "../../external-crates/move/crates/move-vm-runtime" }
 
-=======
-telemetry-subscribers.workspace = true
-tokio = { workspace = true, features = ["full"] }
-
-move-vm-runtime = { path = "../../external-crates/move/crates/move-vm-runtime" }
-
-iota-move-build.workspace = true
-iota-move-natives = { path = "../../iota-execution/latest/iota-move-natives", package = "iota-move-natives-latest", optional = true }
-iota-protocol-config.workspace = true
-iota-types.workspace = true
-
->>>>>>> 9ffa8862
 [dev-dependencies]
 futures.workspace = true
 rand.workspace = true
