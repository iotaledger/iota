--- conflicted
+++ resolved
@@ -1697,11 +1697,8 @@
         cfg.feature_flags.recompute_has_public_transfer_in_execution = true;
         cfg.feature_flags.shared_object_deletion = true;
         cfg.feature_flags.hardened_otw_check = true;
-<<<<<<< HEAD
-        cfg.feature_flags.reject_mutable_random_on_entry_functions = true;
-=======
-        cfg.feature_flags.enable_coin_deny_list = true;
->>>>>>> 20e8eb13
+
+        cfg.feature_flags.enable_coin_deny_list_v2 = true;
 
         // Enable group ops and all networks (but not msm)
         cfg.feature_flags.enable_group_ops_native_functions = true;
