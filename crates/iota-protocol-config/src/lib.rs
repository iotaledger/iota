// Copyright (c) Mysten Labs, Inc.
// Modifications Copyright (c) 2024 IOTA Stiftung
// SPDX-License-Identifier: Apache-2.0

use std::{
    cell::RefCell,
    collections::BTreeSet,
    sync::atomic::{AtomicBool, Ordering},
};

use clap::*;
use iota_protocol_config_macros::{ProtocolConfigAccessors, ProtocolConfigFeatureFlagsGetters};
use move_vm_config::verifier::{MeterConfig, VerifierConfig};
use serde::{Deserialize, Serialize};
use serde_with::skip_serializing_none;
use tracing::{info, warn};

/// The minimum and maximum protocol versions supported by this build.
const MIN_PROTOCOL_VERSION: u64 = 1;
pub const MAX_PROTOCOL_VERSION: u64 = 1;

// Record history of protocol version allocations here:
//
// Version 1: Original version.
#[derive(Copy, Clone, Debug, Hash, Serialize, Deserialize, PartialEq, Eq, PartialOrd, Ord)]
pub struct ProtocolVersion(u64);

impl ProtocolVersion {
    // The minimum and maximum protocol version supported by this binary.
    // Counterintuitively, this constant may change over time as support for old
    // protocol versions is removed from the source. This ensures that when a
    // new network (such as a testnet) is created, its genesis committee will
    // use a protocol version that is actually supported by the binary.
    pub const MIN: Self = Self(MIN_PROTOCOL_VERSION);

    pub const MAX: Self = Self(MAX_PROTOCOL_VERSION);

    #[cfg(not(msim))]
    const MAX_ALLOWED: Self = Self::MAX;

    // We create one additional "fake" version in simulator builds so that we can
    // test upgrades.
    #[cfg(msim)]
    pub const MAX_ALLOWED: Self = Self(MAX_PROTOCOL_VERSION + 1);

    pub fn new(v: u64) -> Self {
        Self(v)
    }

    pub const fn as_u64(&self) -> u64 {
        self.0
    }

    // For serde deserialization - we don't define a Default impl because there
    // isn't a single universally appropriate default value.
    pub fn max() -> Self {
        Self::MAX
    }
}

impl From<u64> for ProtocolVersion {
    fn from(v: u64) -> Self {
        Self::new(v)
    }
}

impl std::ops::Sub<u64> for ProtocolVersion {
    type Output = Self;
    fn sub(self, rhs: u64) -> Self::Output {
        Self::new(self.0 - rhs)
    }
}

impl std::ops::Add<u64> for ProtocolVersion {
    type Output = Self;
    fn add(self, rhs: u64) -> Self::Output {
        Self::new(self.0 + rhs)
    }
}

#[derive(Clone, Serialize, Deserialize, Debug, PartialEq, Copy, PartialOrd, Ord, Eq, ValueEnum)]
pub enum Chain {
    Mainnet,
    Testnet,
    Unknown,
}

impl Default for Chain {
    fn default() -> Self {
        Self::Unknown
    }
}

impl Chain {
    pub fn as_str(self) -> &'static str {
        match self {
            Chain::Mainnet => "mainnet",
            Chain::Testnet => "testnet",
            Chain::Unknown => "unknown",
        }
    }
}

pub struct Error(pub String);

// TODO: There are quite a few non boolean values in the feature flags. We
// should move them out.
/// Records on/off feature flags that may vary at each protocol version.
#[derive(Default, Clone, Serialize, Debug, ProtocolConfigFeatureFlagsGetters)]
struct FeatureFlags {
    // Add feature flags here, e.g.:
    // new_protocol_feature: bool,
    // Pass epoch start time to advance_epoch safe mode function.
    #[serde(skip_serializing_if = "is_false")]
    advance_epoch_start_time_in_safe_mode: bool,

    // Disables unnecessary invariant check in the Move VM when swapping the value out of a local
    #[serde(skip_serializing_if = "is_false")]
    disable_invariant_violation_check_in_swap_loc: bool,
    // advance to highest supported protocol version at epoch change, instead of the next
    // consecutive protocol version.
    #[serde(skip_serializing_if = "is_false")]
    advance_to_highest_supported_protocol_version: bool,
    // If true, disallow entry modifiers on entry functions
    #[serde(skip_serializing_if = "is_false")]
    ban_entry_init: bool,
    // If true, checks no extra bytes in a compiled module
    #[serde(skip_serializing_if = "is_false")]
    no_extraneous_module_bytes: bool,

    // Enable zklogin auth
    #[serde(skip_serializing_if = "is_false")]
    zklogin_auth: bool,
    // How we order transactions coming out of consensus before sending to execution.
    #[serde(skip_serializing_if = "ConsensusTransactionOrdering::is_none")]
    consensus_transaction_ordering: ConsensusTransactionOrdering,

    // Previously, the unwrapped_then_deleted field in TransactionEffects makes a distinction
    // between whether an object has existed in the store previously (i.e. whether there is a
    // tombstone). Such dependency makes effects generation inefficient, and requires us to
    // include wrapped tombstone in state root hash.
    // To prepare for effects V2, with this flag set to true, we simplify the definition of
    // unwrapped_then_deleted to always include unwrapped then deleted objects,
    // regardless of their previous state in the store.
    #[serde(skip_serializing_if = "is_false")]
    simplified_unwrap_then_delete: bool,

    // If true, the ability to delete shared objects is in effect
    #[serde(skip_serializing_if = "is_false")]
    shared_object_deletion: bool,

    // A list of supported OIDC providers that can be used for zklogin.
    #[serde(skip_serializing_if = "is_empty")]
    zklogin_supported_providers: BTreeSet<String>,

    // If true, use the new child object format
    #[serde(skip_serializing_if = "is_false")]
    loaded_child_object_format: bool,

    #[serde(skip_serializing_if = "is_false")]
    enable_jwk_consensus_updates: bool,

<<<<<<< HEAD
    #[serde(skip_serializing_if = "is_false")]
    end_of_epoch_transaction_supported: bool,
=======
    // Perform simple conservation checks keeping into account out of gas scenarios
    // while charging for storage.
    #[serde(skip_serializing_if = "is_false")]
    simple_conservation_checks: bool,
>>>>>>> a3813283

    // If true, use the new child object format type logging
    #[serde(skip_serializing_if = "is_false")]
    loaded_child_object_format_type: bool,

    // Enable random beacon protocol
    #[serde(skip_serializing_if = "is_false")]
    random_beacon: bool,

    // Enable bridge protocol
    #[serde(skip_serializing_if = "is_false")]
    bridge: bool,

    #[serde(skip_serializing_if = "is_false")]
    enable_effects_v2: bool,

    // If true, allow verify with legacy zklogin address
    #[serde(skip_serializing_if = "is_false")]
    verify_legacy_zklogin_address: bool,

    // Enable throughput aware consensus submission
    #[serde(skip_serializing_if = "is_false")]
    throughput_aware_consensus_submission: bool,

    // If true, recompute has_public_transfer from the type instead of what is stored in the object
    #[serde(skip_serializing_if = "is_false")]
    recompute_has_public_transfer_in_execution: bool,

    // If true, multisig containing zkLogin sig is accepted.
    #[serde(skip_serializing_if = "is_false")]
    accept_zklogin_in_multisig: bool,

    // If true, consensus prologue transaction also includes the consensus output digest.
    // It can be used to detect consensus output folk.
    #[serde(skip_serializing_if = "is_false")]
    include_consensus_digest_in_prologue: bool,

    // If true, use the hardened OTW check
    #[serde(skip_serializing_if = "is_false")]
    hardened_otw_check: bool,

    // If true allow calling receiving_object_id function
    #[serde(skip_serializing_if = "is_false")]
    allow_receiving_object_id: bool,

    // Enable the poseidon hash function
    #[serde(skip_serializing_if = "is_false")]
    enable_poseidon: bool,

    // If true, enable the coin deny list.
    #[serde(skip_serializing_if = "is_false")]
    enable_coin_deny_list: bool,

    // Enable native functions for group operations.
    #[serde(skip_serializing_if = "is_false")]
    enable_group_ops_native_functions: bool,

    // Enable native function for msm.
    #[serde(skip_serializing_if = "is_false")]
    enable_group_ops_native_function_msm: bool,

    // Reject functions with mutable Random.
    #[serde(skip_serializing_if = "is_false")]
    reject_mutable_random_on_entry_functions: bool,

    // Controls the behavior of per object congestion control in consensus handler.
    #[serde(skip_serializing_if = "PerObjectCongestionControlMode::is_none")]
    per_object_congestion_control_mode: PerObjectCongestionControlMode,

    // The consensus protocol to be used for the epoch.
    #[serde(skip_serializing_if = "ConsensusChoice::is_mysticeti")]
    consensus_choice: ConsensusChoice,

    // Consensus network to use.
    #[serde(skip_serializing_if = "ConsensusNetwork::is_tonic")]
    consensus_network: ConsensusNetwork,

    // Set the upper bound allowed for max_epoch in zklogin signature.
    #[serde(skip_serializing_if = "Option::is_none")]
    zklogin_max_epoch_upper_bound_delta: Option<u64>,

    // Controls leader scoring & schedule change in Mysticeti consensus.
    #[serde(skip_serializing_if = "is_false")]
    mysticeti_leader_scoring_and_schedule: bool,

    // Enable resharing of shared objects using the same initial shared version
    #[serde(skip_serializing_if = "is_false")]
    reshare_at_same_initial_version: bool,

    // Resolve Move abort locations to the package id instead of the runtime module ID.
    #[serde(skip_serializing_if = "is_false")]
    resolve_abort_locations_to_package_id: bool,

    // Enables the use of the Mysticeti committed sub dag digest to the `ConsensusCommitInfo` in
    // checkpoints. When disabled the default digest is used instead. It's important to have
    // this guarded behind a flag as it will lead to checkpoint forks.
    #[serde(skip_serializing_if = "is_false")]
    mysticeti_use_committed_subdag_digest: bool,

    // Enable VDF
    #[serde(skip_serializing_if = "is_false")]
    enable_vdf: bool,

    // Controls whether consensus handler should record consensus determined shared object version
    // assignments in consensus commit prologue transaction.
    // The purpose of doing this is to enable replaying transaction without transaction effects.
    #[serde(skip_serializing_if = "is_false")]
    record_consensus_determined_version_assignments_in_prologue: bool,

    // Run verification of framework upgrades using a new/fresh VM.
    #[serde(skip_serializing_if = "is_false")]
    fresh_vm_on_framework_upgrade: bool,

    // When set to true, the consensus commit prologue transaction will be placed first
    // in a consensus commit in checkpoints.
    // If a checkpoint contains multiple consensus commit, say [cm1][cm2]. The each commit's
    // consensus commit prologue will be the first transaction in each segment:
    //     [ccp1, rest cm1][ccp2, rest cm2]
    // The reason to prepose the prologue transaction is to provide information for transaction
    // cancellation.
    #[serde(skip_serializing_if = "is_false")]
    prepend_prologue_tx_in_consensus_commit_in_checkpoints: bool,

    // Set number of leaders per round for Mysticeti commits.
    #[serde(skip_serializing_if = "Option::is_none")]
    mysticeti_num_leaders_per_round: Option<usize>,

    // Enable Soft Bundle (SIP-19).
    #[serde(skip_serializing_if = "is_false")]
    soft_bundle: bool,

    // If true, enable the coin deny list V2.
    #[serde(skip_serializing_if = "is_false")]
    enable_coin_deny_list_v2: bool,

    // Enable passkey auth (SIP-9)
    #[serde(skip_serializing_if = "is_false")]
    passkey_auth: bool,

    // Use AuthorityCapabilitiesV2
    #[serde(skip_serializing_if = "is_false")]
    authority_capabilities_v2: bool,

    // Rethrow type layout errors during serialization instead of trying to convert them.
    #[serde(skip_serializing_if = "is_false")]
    rethrow_serialization_type_layout_errors: bool,
}

fn is_false(b: &bool) -> bool {
    !b
}

fn is_empty(b: &BTreeSet<String>) -> bool {
    b.is_empty()
}

/// Ordering mechanism for transactions in one Narwhal consensus output.
#[derive(Default, Copy, Clone, PartialEq, Eq, Serialize, Debug)]
pub enum ConsensusTransactionOrdering {
    /// No ordering. Transactions are processed in the order they appear in the
    /// consensus output.
    #[default]
    None,
    /// Order transactions by gas price, highest first.
    ByGasPrice,
}

impl ConsensusTransactionOrdering {
    pub fn is_none(&self) -> bool {
        matches!(self, ConsensusTransactionOrdering::None)
    }
}

// The config for per object congestion control in consensus handler.
#[derive(Default, Copy, Clone, PartialEq, Eq, Serialize, Debug)]
pub enum PerObjectCongestionControlMode {
    #[default]
    None, // No congestion control.
    TotalGasBudget, // Use txn gas budget as execution cost.
    TotalTxCount,   // Use total txn count as execution cost.
}

impl PerObjectCongestionControlMode {
    pub fn is_none(&self) -> bool {
        matches!(self, PerObjectCongestionControlMode::None)
    }
}

// Configuration options for consensus algorithm.
#[derive(Default, Copy, Clone, PartialEq, Eq, Serialize, Debug)]
pub enum ConsensusChoice {
    #[default]
    Mysticeti,
}

impl ConsensusChoice {
    pub fn is_mysticeti(&self) -> bool {
        matches!(self, ConsensusChoice::Mysticeti)
    }
}

// Configuration options for consensus network.
#[derive(Default, Copy, Clone, PartialEq, Eq, Serialize, Debug)]
pub enum ConsensusNetwork {
    #[default]
    Tonic,
}

impl ConsensusNetwork {
    pub fn is_tonic(&self) -> bool {
        matches!(self, ConsensusNetwork::Tonic)
    }
}

/// Constants that change the behavior of the protocol.
///
/// The value of each constant here must be fixed for a given protocol version.
/// To change the value of a constant, advance the protocol version, and add
/// support for it in `get_for_version` under the new version number.
/// (below).
///
/// To add a new field to this struct, use the following procedure:
/// - Advance the protocol version.
/// - Add the field as a private `Option<T>` to the struct.
/// - Initialize the field to `None` in prior protocol versions.
/// - Initialize the field to `Some(val)` for your new protocol version.
/// - Add a public getter that simply unwraps the field.
/// - Two public getters of the form `field(&self) -> field_type` and
///   `field_as_option(&self) -> Option<field_type>` will be automatically
///   generated for you.
/// Example for a field: `new_constant: Option<u64>`
/// ```rust,ignore
///      pub fn new_constant(&self) -> u64 {
///         self.new_constant.expect(Self::CONSTANT_ERR_MSG)
///     }
///      pub fn new_constant_as_option(&self) -> Option<u64> {
///         self.new_constant.expect(Self::CONSTANT_ERR_MSG)
///     }
/// ```
/// With `pub fn new_constant(&self) -> u64`, if the constant is accessed in a
/// protocol version in which it is not defined, the validator will crash.
/// (Crashing is necessary because this type of error would almost always result
/// in forking if not prevented here). If you don't want the validator to crash,
/// you can use the `pub fn new_constant_as_option(&self) -> Option<u64>`
/// getter, which will return `None` if the field is not defined at that
/// version.
/// - If you want a customized getter, you can add a method in the impl.
#[skip_serializing_none]
#[derive(Clone, Serialize, Debug, ProtocolConfigAccessors)]
pub struct ProtocolConfig {
    pub version: ProtocolVersion,

    feature_flags: FeatureFlags,

    // ==== Transaction input limits ====
    /// Maximum serialized size of a transaction (in bytes).
    max_tx_size_bytes: Option<u64>,

    /// Maximum number of input objects to a transaction. Enforced by the
    /// transaction input checker
    max_input_objects: Option<u64>,

    /// Max size of objects a transaction can write to disk after completion.
    /// Enforce by the Iota adapter. This is the sum of the serialized size
    /// of all objects written to disk. The max size of individual objects
    /// on the other hand is `max_move_object_size`.
    max_size_written_objects: Option<u64>,
    /// Max size of objects a system transaction can write to disk after
    /// completion. Enforce by the Iota adapter. Similar to
    /// `max_size_written_objects` but for system transactions.
    max_size_written_objects_system_tx: Option<u64>,

    /// Maximum size of serialized transaction effects.
    max_serialized_tx_effects_size_bytes: Option<u64>,

    /// Maximum size of serialized transaction effects for system transactions.
    max_serialized_tx_effects_size_bytes_system_tx: Option<u64>,

    /// Maximum number of gas payment objects for a transaction.
    max_gas_payment_objects: Option<u32>,

    /// Maximum number of modules in a Publish transaction.
    max_modules_in_publish: Option<u32>,

    /// Maximum number of transitive dependencies in a package when publishing.
    max_package_dependencies: Option<u32>,

    /// Maximum number of arguments in a move call or a
    /// ProgrammableTransaction's TransferObjects command.
    max_arguments: Option<u32>,

    /// Maximum number of total type arguments, computed recursively.
    max_type_arguments: Option<u32>,

    /// Maximum depth of an individual type argument.
    max_type_argument_depth: Option<u32>,

    /// Maximum size of a Pure CallArg.
    max_pure_argument_size: Option<u32>,

    /// Maximum number of Commands in a ProgrammableTransaction.
    max_programmable_tx_commands: Option<u32>,

    // ==== Move VM, Move bytecode verifier, and execution limits ===
    /// Maximum Move bytecode version the VM understands. All older versions are
    /// accepted.
    move_binary_format_version: Option<u32>,
    min_move_binary_format_version: Option<u32>,

    /// Configuration controlling binary tables size.
    binary_module_handles: Option<u16>,
    binary_struct_handles: Option<u16>,
    binary_function_handles: Option<u16>,
    binary_function_instantiations: Option<u16>,
    binary_signatures: Option<u16>,
    binary_constant_pool: Option<u16>,
    binary_identifiers: Option<u16>,
    binary_address_identifiers: Option<u16>,
    binary_struct_defs: Option<u16>,
    binary_struct_def_instantiations: Option<u16>,
    binary_function_defs: Option<u16>,
    binary_field_handles: Option<u16>,
    binary_field_instantiations: Option<u16>,
    binary_friend_decls: Option<u16>,
    binary_enum_defs: Option<u16>,
    binary_enum_def_instantiations: Option<u16>,
    binary_variant_handles: Option<u16>,
    binary_variant_instantiation_handles: Option<u16>,

    /// Maximum size of the `contents` part of an object, in bytes. Enforced by
    /// the Iota adapter when effects are produced.
    max_move_object_size: Option<u64>,

    // TODO: Option<increase to 500 KB. currently, publishing a package > 500 KB exceeds the max
    // computation gas cost
    /// Maximum size of a Move package object, in bytes. Enforced by the Iota
    /// adapter at the end of a publish transaction.
    max_move_package_size: Option<u64>,

    /// Max number of publish or upgrade commands allowed in a programmable
    /// transaction block.
    max_publish_or_upgrade_per_ptb: Option<u64>,

    /// Maximum gas budget in NANOS that a transaction can use.
    max_tx_gas: Option<u64>,

    /// Maximum amount of the proposed gas price in NANOS (defined in the
    /// transaction).
    max_gas_price: Option<u64>,

    /// The max computation bucket for gas. This is the max that can be charged
    /// for computation.
    max_gas_computation_bucket: Option<u64>,

    // Define the value used to round up computation gas charges
    gas_rounding_step: Option<u64>,

    /// Maximum number of nested loops. Enforced by the Move bytecode verifier.
    max_loop_depth: Option<u64>,

    /// Maximum number of type arguments that can be bound to generic type
    /// parameters. Enforced by the Move bytecode verifier.
    max_generic_instantiation_length: Option<u64>,

    /// Maximum number of parameters that a Move function can have. Enforced by
    /// the Move bytecode verifier.
    max_function_parameters: Option<u64>,

    /// Maximum number of basic blocks that a Move function can have. Enforced
    /// by the Move bytecode verifier.
    max_basic_blocks: Option<u64>,

    /// Maximum stack size value. Enforced by the Move bytecode verifier.
    max_value_stack_size: Option<u64>,

    /// Maximum number of "type nodes", a metric for how big a SignatureToken
    /// will be when expanded into a fully qualified type. Enforced by the Move
    /// bytecode verifier.
    max_type_nodes: Option<u64>,

    /// Maximum number of push instructions in one function. Enforced by the
    /// Move bytecode verifier.
    max_push_size: Option<u64>,

    /// Maximum number of struct definitions in a module. Enforced by the Move
    /// bytecode verifier.
    max_struct_definitions: Option<u64>,

    /// Maximum number of function definitions in a module. Enforced by the Move
    /// bytecode verifier.
    max_function_definitions: Option<u64>,

    /// Maximum number of fields allowed in a struct definition. Enforced by the
    /// Move bytecode verifier.
    max_fields_in_struct: Option<u64>,

    /// Maximum dependency depth. Enforced by the Move linker when loading
    /// dependent modules.
    max_dependency_depth: Option<u64>,

    /// Maximum number of Move events that a single transaction can emit.
    /// Enforced by the VM during execution.
    max_num_event_emit: Option<u64>,

    /// Maximum number of new IDs that a single transaction can create. Enforced
    /// by the VM during execution.
    max_num_new_move_object_ids: Option<u64>,

    /// Maximum number of new IDs that a single system transaction can create.
    /// Enforced by the VM during execution.
    max_num_new_move_object_ids_system_tx: Option<u64>,

    /// Maximum number of IDs that a single transaction can delete. Enforced by
    /// the VM during execution.
    max_num_deleted_move_object_ids: Option<u64>,

    /// Maximum number of IDs that a single system transaction can delete.
    /// Enforced by the VM during execution.
    max_num_deleted_move_object_ids_system_tx: Option<u64>,

    /// Maximum number of IDs that a single transaction can transfer. Enforced
    /// by the VM during execution.
    max_num_transferred_move_object_ids: Option<u64>,

    /// Maximum number of IDs that a single system transaction can transfer.
    /// Enforced by the VM during execution.
    max_num_transferred_move_object_ids_system_tx: Option<u64>,

    /// Maximum size of a Move user event. Enforced by the VM during execution.
    max_event_emit_size: Option<u64>,

    /// Maximum size of a Move user event. Enforced by the VM during execution.
    max_event_emit_size_total: Option<u64>,

    /// Maximum length of a vector in Move. Enforced by the VM during execution,
    /// and for constants, by the verifier.
    max_move_vector_len: Option<u64>,

    /// Maximum length of an `Identifier` in Move. Enforced by the bytecode
    /// verifier at signing.
    max_move_identifier_len: Option<u64>,

    /// Maximum depth of a Move value within the VM.
    max_move_value_depth: Option<u64>,

    /// Maximum number of variants in an enum. Enforced by the bytecode verifier
    /// at signing.
    max_move_enum_variants: Option<u64>,

    /// Maximum number of back edges in Move function. Enforced by the bytecode
    /// verifier at signing.
    max_back_edges_per_function: Option<u64>,

    /// Maximum number of back edges in Move module. Enforced by the bytecode
    /// verifier at signing.
    max_back_edges_per_module: Option<u64>,

    /// Maximum number of meter `ticks` spent verifying a Move function.
    /// Enforced by the bytecode verifier at signing.
    max_verifier_meter_ticks_per_function: Option<u64>,

    /// Maximum number of meter `ticks` spent verifying a Move function.
    /// Enforced by the bytecode verifier at signing.
    max_meter_ticks_per_module: Option<u64>,

    /// Maximum number of meter `ticks` spent verifying a Move package. Enforced
    /// by the bytecode verifier at signing.
    max_meter_ticks_per_package: Option<u64>,

    // === Object runtime internal operation limits ====
    // These affect dynamic fields
    /// Maximum number of cached objects in the object runtime ObjectStore.
    /// Enforced by object runtime during execution
    object_runtime_max_num_cached_objects: Option<u64>,

    /// Maximum number of cached objects in the object runtime ObjectStore in
    /// system transaction. Enforced by object runtime during execution
    object_runtime_max_num_cached_objects_system_tx: Option<u64>,

    /// Maximum number of stored objects accessed by object runtime ObjectStore.
    /// Enforced by object runtime during execution
    object_runtime_max_num_store_entries: Option<u64>,

    /// Maximum number of stored objects accessed by object runtime ObjectStore
    /// in system transaction. Enforced by object runtime during execution
    object_runtime_max_num_store_entries_system_tx: Option<u64>,

    // === Execution gas costs ====
    /// Base cost for any Iota transaction
    base_tx_cost_fixed: Option<u64>,

    /// Additional cost for a transaction that publishes a package
    /// i.e., the base cost of such a transaction is base_tx_cost_fixed +
    /// package_publish_cost_fixed
    package_publish_cost_fixed: Option<u64>,

    /// Cost per byte of a Move call transaction
    /// i.e., the cost of such a transaction is base_cost +
    /// (base_tx_cost_per_byte * size)
    base_tx_cost_per_byte: Option<u64>,

    /// Cost per byte for a transaction that publishes a package
    package_publish_cost_per_byte: Option<u64>,

    // Per-byte cost of reading an object during transaction execution
    obj_access_cost_read_per_byte: Option<u64>,

    // Per-byte cost of writing an object during transaction execution
    obj_access_cost_mutate_per_byte: Option<u64>,

    // Per-byte cost of deleting an object during transaction execution
    obj_access_cost_delete_per_byte: Option<u64>,

    /// Per-byte cost charged for each input object to a transaction.
    /// Meant to approximate the cost of checking locks for each object
    // TODO: Option<I'm not sure that this cost makes sense. Checking locks is "free"
    // in the sense that an invalid tx that can never be committed/pay gas can
    // force validators to check an arbitrary number of locks. If those checks are
    // "free" for invalid transactions, why charge for them in valid transactions
    // TODO: Option<if we keep this, I think we probably want it to be a fixed cost rather
    // than a per-byte cost. checking an object lock should not require loading an
    // entire object, just consulting an ID -> tx digest map
    obj_access_cost_verify_per_byte: Option<u64>,

    /// === Gas version. gas model ===

    /// Gas model version, what code we are using to charge gas
    gas_model_version: Option<u64>,

    /// === Storage gas costs ===

    /// Per-byte cost of storing an object in the Iota global object store. Some
    /// of this cost may be refundable if the object is later freed
    obj_data_cost_refundable: Option<u64>,

    // Per-byte cost of storing an object in the Iota transaction log (e.g., in
    // CertifiedTransactionEffects) This depends on the size of various fields including the
    // effects TODO: Option<I don't fully understand this^ and more details would be useful
    obj_metadata_cost_non_refundable: Option<u64>,

    /// === Tokenomics ===

    // TODO: Option<this should be changed to u64.
    /// Sender of a txn that touches an object will get this percent of the
    /// storage rebate back. In basis point.
    storage_rebate_rate: Option<u64>,

    /// The share of rewards that will be slashed and redistributed is 50%.
    /// In basis point.
    reward_slashing_rate: Option<u64>,

    /// Unit gas price, Nanos per internal gas unit.
    storage_gas_price: Option<u64>,

    /// The number of tokens that the set of validators should receive per
    /// epoch.
    validator_target_reward: Option<u64>,

    /// === Core Protocol ===

    /// Max number of transactions per checkpoint.
    /// Note that this is a protocol constant and not a config as validators
    /// must have this set to the same value, otherwise they *will* fork.
    max_transactions_per_checkpoint: Option<u64>,

    /// Max size of a checkpoint in bytes.
    /// Note that this is a protocol constant and not a config as validators
    /// must have this set to the same value, otherwise they *will* fork.
    max_checkpoint_size_bytes: Option<u64>,

    /// A protocol upgrade always requires 2f+1 stake to agree. We support a
    /// buffer of additional stake (as a fraction of f, expressed in basis
    /// points) that is required before an upgrade can happen automatically.
    /// 10000bps would indicate that complete unanimity is required (all
    /// 3f+1 must vote), while 0bps would indicate that 2f+1 is sufficient.
    buffer_stake_for_protocol_upgrade_bps: Option<u64>,

    // === Native Function Costs ===

    // `address` module
    // Cost params for the Move native function `address::from_bytes(bytes: vector<u8>)`
    address_from_bytes_cost_base: Option<u64>,
    // Cost params for the Move native function `address::to_u256(address): u256`
    address_to_u256_cost_base: Option<u64>,
    // Cost params for the Move native function `address::from_u256(u256): address`
    address_from_u256_cost_base: Option<u64>,

    // `config` module
    // Cost params for the Move native function `read_setting_impl<Name: copy + drop + store,
    // SettingValue: key + store, SettingDataValue: store, Value: copy + drop + store,
    // >(config: address, name: address, current_epoch: u64): Option<Value>`
    config_read_setting_impl_cost_base: Option<u64>,
    config_read_setting_impl_cost_per_byte: Option<u64>,

    // `dynamic_field` module
    // Cost params for the Move native function `hash_type_and_key<K: copy + drop + store>(parent:
    // address, k: K): address`
    dynamic_field_hash_type_and_key_cost_base: Option<u64>,
    dynamic_field_hash_type_and_key_type_cost_per_byte: Option<u64>,
    dynamic_field_hash_type_and_key_value_cost_per_byte: Option<u64>,
    dynamic_field_hash_type_and_key_type_tag_cost_per_byte: Option<u64>,
    // Cost params for the Move native function `add_child_object<Child: key>(parent: address,
    // child: Child)`
    dynamic_field_add_child_object_cost_base: Option<u64>,
    dynamic_field_add_child_object_type_cost_per_byte: Option<u64>,
    dynamic_field_add_child_object_value_cost_per_byte: Option<u64>,
    dynamic_field_add_child_object_struct_tag_cost_per_byte: Option<u64>,
    // Cost params for the Move native function `borrow_child_object_mut<Child: key>(parent: &mut
    // UID, id: address): &mut Child`
    dynamic_field_borrow_child_object_cost_base: Option<u64>,
    dynamic_field_borrow_child_object_child_ref_cost_per_byte: Option<u64>,
    dynamic_field_borrow_child_object_type_cost_per_byte: Option<u64>,
    // Cost params for the Move native function `remove_child_object<Child: key>(parent: address,
    // id: address): Child`
    dynamic_field_remove_child_object_cost_base: Option<u64>,
    dynamic_field_remove_child_object_child_cost_per_byte: Option<u64>,
    dynamic_field_remove_child_object_type_cost_per_byte: Option<u64>,
    // Cost params for the Move native function `has_child_object(parent: address, id: address):
    // bool`
    dynamic_field_has_child_object_cost_base: Option<u64>,
    // Cost params for the Move native function `has_child_object_with_ty<Child: key>(parent:
    // address, id: address): bool`
    dynamic_field_has_child_object_with_ty_cost_base: Option<u64>,
    dynamic_field_has_child_object_with_ty_type_cost_per_byte: Option<u64>,
    dynamic_field_has_child_object_with_ty_type_tag_cost_per_byte: Option<u64>,

    // `event` module
    // Cost params for the Move native function `event::emit<T: copy + drop>(event: T)`
    event_emit_cost_base: Option<u64>,
    event_emit_value_size_derivation_cost_per_byte: Option<u64>,
    event_emit_tag_size_derivation_cost_per_byte: Option<u64>,
    event_emit_output_cost_per_byte: Option<u64>,

    //  `object` module
    // Cost params for the Move native function `borrow_uid<T: key>(obj: &T): &UID`
    object_borrow_uid_cost_base: Option<u64>,
    // Cost params for the Move native function `delete_impl(id: address)`
    object_delete_impl_cost_base: Option<u64>,
    // Cost params for the Move native function `record_new_uid(id: address)`
    object_record_new_uid_cost_base: Option<u64>,

    // Transfer
    // Cost params for the Move native function `transfer_impl<T: key>(obj: T, recipient: address)`
    transfer_transfer_internal_cost_base: Option<u64>,
    // Cost params for the Move native function `freeze_object<T: key>(obj: T)`
    transfer_freeze_object_cost_base: Option<u64>,
    // Cost params for the Move native function `share_object<T: key>(obj: T)`
    transfer_share_object_cost_base: Option<u64>,
    // Cost params for the Move native function
    // `receive_object<T: key>(p: &mut UID, recv: Receiving<T>T)`
    transfer_receive_object_cost_base: Option<u64>,

    // TxContext
    // Cost params for the Move native function `transfer_impl<T: key>(obj: T, recipient: address)`
    tx_context_derive_id_cost_base: Option<u64>,

    // Types
    // Cost params for the Move native function `is_one_time_witness<T: drop>(_: &T): bool`
    types_is_one_time_witness_cost_base: Option<u64>,
    types_is_one_time_witness_type_tag_cost_per_byte: Option<u64>,
    types_is_one_time_witness_type_cost_per_byte: Option<u64>,

    // Validator
    // Cost params for the Move native function `validate_metadata_bcs(metadata: vector<u8>)`
    validator_validate_metadata_cost_base: Option<u64>,
    validator_validate_metadata_data_cost_per_byte: Option<u64>,

    // Crypto natives
    crypto_invalid_arguments_cost: Option<u64>,
    // bls12381::bls12381_min_sig_verify
    bls12381_bls12381_min_sig_verify_cost_base: Option<u64>,
    bls12381_bls12381_min_sig_verify_msg_cost_per_byte: Option<u64>,
    bls12381_bls12381_min_sig_verify_msg_cost_per_block: Option<u64>,

    // bls12381::bls12381_min_pk_verify
    bls12381_bls12381_min_pk_verify_cost_base: Option<u64>,
    bls12381_bls12381_min_pk_verify_msg_cost_per_byte: Option<u64>,
    bls12381_bls12381_min_pk_verify_msg_cost_per_block: Option<u64>,

    // ecdsa_k1::ecrecover
    ecdsa_k1_ecrecover_keccak256_cost_base: Option<u64>,
    ecdsa_k1_ecrecover_keccak256_msg_cost_per_byte: Option<u64>,
    ecdsa_k1_ecrecover_keccak256_msg_cost_per_block: Option<u64>,
    ecdsa_k1_ecrecover_sha256_cost_base: Option<u64>,
    ecdsa_k1_ecrecover_sha256_msg_cost_per_byte: Option<u64>,
    ecdsa_k1_ecrecover_sha256_msg_cost_per_block: Option<u64>,

    // ecdsa_k1::decompress_pubkey
    ecdsa_k1_decompress_pubkey_cost_base: Option<u64>,

    // ecdsa_k1::secp256k1_verify
    ecdsa_k1_secp256k1_verify_keccak256_cost_base: Option<u64>,
    ecdsa_k1_secp256k1_verify_keccak256_msg_cost_per_byte: Option<u64>,
    ecdsa_k1_secp256k1_verify_keccak256_msg_cost_per_block: Option<u64>,
    ecdsa_k1_secp256k1_verify_sha256_cost_base: Option<u64>,
    ecdsa_k1_secp256k1_verify_sha256_msg_cost_per_byte: Option<u64>,
    ecdsa_k1_secp256k1_verify_sha256_msg_cost_per_block: Option<u64>,

    // ecdsa_r1::ecrecover
    ecdsa_r1_ecrecover_keccak256_cost_base: Option<u64>,
    ecdsa_r1_ecrecover_keccak256_msg_cost_per_byte: Option<u64>,
    ecdsa_r1_ecrecover_keccak256_msg_cost_per_block: Option<u64>,
    ecdsa_r1_ecrecover_sha256_cost_base: Option<u64>,
    ecdsa_r1_ecrecover_sha256_msg_cost_per_byte: Option<u64>,
    ecdsa_r1_ecrecover_sha256_msg_cost_per_block: Option<u64>,

    // ecdsa_r1::secp256k1_verify
    ecdsa_r1_secp256r1_verify_keccak256_cost_base: Option<u64>,
    ecdsa_r1_secp256r1_verify_keccak256_msg_cost_per_byte: Option<u64>,
    ecdsa_r1_secp256r1_verify_keccak256_msg_cost_per_block: Option<u64>,
    ecdsa_r1_secp256r1_verify_sha256_cost_base: Option<u64>,
    ecdsa_r1_secp256r1_verify_sha256_msg_cost_per_byte: Option<u64>,
    ecdsa_r1_secp256r1_verify_sha256_msg_cost_per_block: Option<u64>,

    // ecvrf::verify
    ecvrf_ecvrf_verify_cost_base: Option<u64>,
    ecvrf_ecvrf_verify_alpha_string_cost_per_byte: Option<u64>,
    ecvrf_ecvrf_verify_alpha_string_cost_per_block: Option<u64>,

    // ed25519
    ed25519_ed25519_verify_cost_base: Option<u64>,
    ed25519_ed25519_verify_msg_cost_per_byte: Option<u64>,
    ed25519_ed25519_verify_msg_cost_per_block: Option<u64>,

    // groth16::prepare_verifying_key
    groth16_prepare_verifying_key_bls12381_cost_base: Option<u64>,
    groth16_prepare_verifying_key_bn254_cost_base: Option<u64>,

    // groth16::verify_groth16_proof_internal
    groth16_verify_groth16_proof_internal_bls12381_cost_base: Option<u64>,
    groth16_verify_groth16_proof_internal_bls12381_cost_per_public_input: Option<u64>,
    groth16_verify_groth16_proof_internal_bn254_cost_base: Option<u64>,
    groth16_verify_groth16_proof_internal_bn254_cost_per_public_input: Option<u64>,
    groth16_verify_groth16_proof_internal_public_input_cost_per_byte: Option<u64>,

    // hash::blake2b256
    hash_blake2b256_cost_base: Option<u64>,
    hash_blake2b256_data_cost_per_byte: Option<u64>,
    hash_blake2b256_data_cost_per_block: Option<u64>,

    // hash::keccak256
    hash_keccak256_cost_base: Option<u64>,
    hash_keccak256_data_cost_per_byte: Option<u64>,
    hash_keccak256_data_cost_per_block: Option<u64>,

    // poseidon::poseidon_bn254
    poseidon_bn254_cost_base: Option<u64>,
    poseidon_bn254_cost_per_block: Option<u64>,

    // group_ops
    group_ops_bls12381_decode_scalar_cost: Option<u64>,
    group_ops_bls12381_decode_g1_cost: Option<u64>,
    group_ops_bls12381_decode_g2_cost: Option<u64>,
    group_ops_bls12381_decode_gt_cost: Option<u64>,
    group_ops_bls12381_scalar_add_cost: Option<u64>,
    group_ops_bls12381_g1_add_cost: Option<u64>,
    group_ops_bls12381_g2_add_cost: Option<u64>,
    group_ops_bls12381_gt_add_cost: Option<u64>,
    group_ops_bls12381_scalar_sub_cost: Option<u64>,
    group_ops_bls12381_g1_sub_cost: Option<u64>,
    group_ops_bls12381_g2_sub_cost: Option<u64>,
    group_ops_bls12381_gt_sub_cost: Option<u64>,
    group_ops_bls12381_scalar_mul_cost: Option<u64>,
    group_ops_bls12381_g1_mul_cost: Option<u64>,
    group_ops_bls12381_g2_mul_cost: Option<u64>,
    group_ops_bls12381_gt_mul_cost: Option<u64>,
    group_ops_bls12381_scalar_div_cost: Option<u64>,
    group_ops_bls12381_g1_div_cost: Option<u64>,
    group_ops_bls12381_g2_div_cost: Option<u64>,
    group_ops_bls12381_gt_div_cost: Option<u64>,
    group_ops_bls12381_g1_hash_to_base_cost: Option<u64>,
    group_ops_bls12381_g2_hash_to_base_cost: Option<u64>,
    group_ops_bls12381_g1_hash_to_cost_per_byte: Option<u64>,
    group_ops_bls12381_g2_hash_to_cost_per_byte: Option<u64>,
    group_ops_bls12381_g1_msm_base_cost: Option<u64>,
    group_ops_bls12381_g2_msm_base_cost: Option<u64>,
    group_ops_bls12381_g1_msm_base_cost_per_input: Option<u64>,
    group_ops_bls12381_g2_msm_base_cost_per_input: Option<u64>,
    group_ops_bls12381_msm_max_len: Option<u32>,
    group_ops_bls12381_pairing_cost: Option<u64>,

    // hmac::hmac_sha3_256
    hmac_hmac_sha3_256_cost_base: Option<u64>,
    hmac_hmac_sha3_256_input_cost_per_byte: Option<u64>,
    hmac_hmac_sha3_256_input_cost_per_block: Option<u64>,

    // zklogin::check_zklogin_id
    check_zklogin_id_cost_base: Option<u64>,
    // zklogin::check_zklogin_issuer
    check_zklogin_issuer_cost_base: Option<u64>,

    vdf_verify_vdf_cost: Option<u64>,
    vdf_hash_to_input_cost: Option<u64>,

    // Stdlib costs
    bcs_per_byte_serialized_cost: Option<u64>,
    bcs_legacy_min_output_size_cost: Option<u64>,
    bcs_failure_cost: Option<u64>,

    hash_sha2_256_base_cost: Option<u64>,
    hash_sha2_256_per_byte_cost: Option<u64>,
    hash_sha2_256_legacy_min_input_len_cost: Option<u64>,
    hash_sha3_256_base_cost: Option<u64>,
    hash_sha3_256_per_byte_cost: Option<u64>,
    hash_sha3_256_legacy_min_input_len_cost: Option<u64>,
    type_name_get_base_cost: Option<u64>,
    type_name_get_per_byte_cost: Option<u64>,

    string_check_utf8_base_cost: Option<u64>,
    string_check_utf8_per_byte_cost: Option<u64>,
    string_is_char_boundary_base_cost: Option<u64>,
    string_sub_string_base_cost: Option<u64>,
    string_sub_string_per_byte_cost: Option<u64>,
    string_index_of_base_cost: Option<u64>,
    string_index_of_per_byte_pattern_cost: Option<u64>,
    string_index_of_per_byte_searched_cost: Option<u64>,

    vector_empty_base_cost: Option<u64>,
    vector_length_base_cost: Option<u64>,
    vector_push_back_base_cost: Option<u64>,
    vector_push_back_legacy_per_abstract_memory_unit_cost: Option<u64>,
    vector_borrow_base_cost: Option<u64>,
    vector_pop_back_base_cost: Option<u64>,
    vector_destroy_empty_base_cost: Option<u64>,
    vector_swap_base_cost: Option<u64>,
    debug_print_base_cost: Option<u64>,
    debug_print_stack_trace_base_cost: Option<u64>,

    /// === Execution Version ===
    execution_version: Option<u64>,

    // Dictates the threshold (percentage of stake) that is used to calculate the "bad" nodes to be
    // swapped when creating the consensus schedule. The values should be of the range [0 - 33].
    // Anything above 33 (f) will not be allowed.
    consensus_bad_nodes_stake_threshold: Option<u64>,

    max_jwk_votes_per_validator_per_epoch: Option<u64>,
    // The maximum age of a JWK in epochs before it is removed from the AuthenticatorState object.
    // Applied at the end of an epoch as a delta from the new epoch value, so setting this to 1
    // will cause the new epoch to start with JWKs from the previous epoch still valid.
    max_age_of_jwk_in_epochs: Option<u64>,

    /// === random beacon ===

    /// Maximum allowed precision loss when reducing voting weights for the
    /// random beacon protocol.
    random_beacon_reduction_allowed_delta: Option<u16>,

    /// Minimum number of shares below which voting weights will not be reduced
    /// for the random beacon protocol.
    random_beacon_reduction_lower_bound: Option<u32>,

    /// Consensus Round after which DKG should be aborted and randomness
    /// disabled for the epoch, if it hasn't already completed.
    random_beacon_dkg_timeout_round: Option<u32>,

    /// Minimum interval between consecutive rounds of generated randomness.
    random_beacon_min_round_interval_ms: Option<u64>,

    /// Version of the random beacon DKG protocol.
    /// 0 was deprecated (and currently not supported), 1 is the default
    /// version.
    random_beacon_dkg_version: Option<u64>,

    /// The maximum serialised transaction size (in bytes) accepted by
    /// consensus. That should be bigger than the `max_tx_size_bytes` with
    /// some additional headroom.
    consensus_max_transaction_size_bytes: Option<u64>,
    /// The maximum size of transactions included in a consensus block.
    consensus_max_transactions_in_block_bytes: Option<u64>,
    /// The maximum number of transactions included in a consensus block.
    consensus_max_num_transactions_in_block: Option<u64>,

    /// The max accumulated txn execution cost per object in a Narwhal commit.
    /// Transactions in a checkpoint will be deferred once their touch
    /// shared objects hit this limit. This config is meant to be used when
    /// consensus protocol is Narwhal, where each consensus commit
    /// corresponding to 1 checkpoint (or 2 if randomness is enabled)
    max_accumulated_txn_cost_per_object_in_narwhal_commit: Option<u64>,

    /// The max number of consensus rounds a transaction can be deferred due to
    /// shared object congestion. Transactions will be cancelled after this
    /// many rounds.
    max_deferral_rounds_for_congestion_control: Option<u64>,

    /// Minimum interval of commit timestamps between consecutive checkpoints.
    min_checkpoint_interval_ms: Option<u64>,

    /// Version number to use for version_specific_data in `CheckpointSummary`.
    checkpoint_summary_version_specific_data: Option<u64>,

    /// The max number of transactions that can be included in a single Soft
    /// Bundle.
    max_soft_bundle_size: Option<u64>,

    /// Whether to try to form bridge committee
    // Note: this is not a feature flag because we want to distinguish between
    // `None` and `Some(false)`, as committee was already finalized on Testnet.
    bridge_should_try_to_finalize_committee: Option<bool>,

    /// The max accumulated txn execution cost per object in a mysticeti.
    /// Transactions in a commit will be deferred once their touch shared
    /// objects hit this limit. This config plays the same role as
    /// `max_accumulated_txn_cost_per_object_in_narwhal_commit`
    /// but for mysticeti commits due to that mysticeti has higher commit rate.
    max_accumulated_txn_cost_per_object_in_mysticeti_commit: Option<u64>,
}

// feature flags
impl ProtocolConfig {
    // Add checks for feature flag support here, e.g.:
    // pub fn check_new_protocol_feature_supported(&self) -> Result<(), Error> {
    //     if self.feature_flags.new_protocol_feature_supported {
    //         Ok(())
    //     } else {
    //         Err(Error(format!(
    //             "new_protocol_feature is not supported at {:?}",
    //             self.version
    //         )))
    //     }
    // }

    pub fn allow_receiving_object_id(&self) -> bool {
        self.feature_flags.allow_receiving_object_id
    }

    pub fn get_advance_epoch_start_time_in_safe_mode(&self) -> bool {
        self.feature_flags.advance_epoch_start_time_in_safe_mode
    }

    pub fn disable_invariant_violation_check_in_swap_loc(&self) -> bool {
        self.feature_flags
            .disable_invariant_violation_check_in_swap_loc
    }

    pub fn advance_to_highest_supported_protocol_version(&self) -> bool {
        self.feature_flags
            .advance_to_highest_supported_protocol_version
    }

    pub fn ban_entry_init(&self) -> bool {
        self.feature_flags.ban_entry_init
    }

    pub fn no_extraneous_module_bytes(&self) -> bool {
        self.feature_flags.no_extraneous_module_bytes
    }

    pub fn zklogin_auth(&self) -> bool {
        self.feature_flags.zklogin_auth
    }

    pub fn zklogin_supported_providers(&self) -> &BTreeSet<String> {
        &self.feature_flags.zklogin_supported_providers
    }

    pub fn consensus_transaction_ordering(&self) -> ConsensusTransactionOrdering {
        self.feature_flags.consensus_transaction_ordering
    }

    pub fn simplified_unwrap_then_delete(&self) -> bool {
        self.feature_flags.simplified_unwrap_then_delete
    }

    pub fn shared_object_deletion(&self) -> bool {
        self.feature_flags.shared_object_deletion
    }

    pub fn loaded_child_object_format(&self) -> bool {
        self.feature_flags.loaded_child_object_format
    }

    pub fn enable_jwk_consensus_updates(&self) -> bool {
        self.feature_flags.enable_jwk_consensus_updates
    }

    pub fn loaded_child_object_format_type(&self) -> bool {
        self.feature_flags.loaded_child_object_format_type
    }

    pub fn recompute_has_public_transfer_in_execution(&self) -> bool {
        self.feature_flags
            .recompute_has_public_transfer_in_execution
    }

    // this function only exists for readability in the genesis code.
    pub fn create_authenticator_state_in_genesis(&self) -> bool {
        self.enable_jwk_consensus_updates()
    }

    pub fn random_beacon(&self) -> bool {
        self.feature_flags.random_beacon
    }

    pub fn dkg_version(&self) -> u64 {
        // Version 0 was deprecated and removed, the default is 1 if not set.
        self.random_beacon_dkg_version.unwrap_or(1)
    }

    pub fn enable_bridge(&self) -> bool {
        self.feature_flags.bridge
    }

    pub fn should_try_to_finalize_bridge_committee(&self) -> bool {
        if !self.enable_bridge() {
            return false;
        }
        // In the older protocol version, always try to finalize the committee.
        self.bridge_should_try_to_finalize_committee.unwrap_or(true)
    }

    pub fn enable_effects_v2(&self) -> bool {
        self.feature_flags.enable_effects_v2
    }

    pub fn verify_legacy_zklogin_address(&self) -> bool {
        self.feature_flags.verify_legacy_zklogin_address
    }

    pub fn accept_zklogin_in_multisig(&self) -> bool {
        self.feature_flags.accept_zklogin_in_multisig
    }

    pub fn zklogin_max_epoch_upper_bound_delta(&self) -> Option<u64> {
        self.feature_flags.zklogin_max_epoch_upper_bound_delta
    }

    pub fn throughput_aware_consensus_submission(&self) -> bool {
        self.feature_flags.throughput_aware_consensus_submission
    }

    pub fn include_consensus_digest_in_prologue(&self) -> bool {
        self.feature_flags.include_consensus_digest_in_prologue
    }

    pub fn record_consensus_determined_version_assignments_in_prologue(&self) -> bool {
        self.feature_flags
            .record_consensus_determined_version_assignments_in_prologue
    }

    pub fn prepend_prologue_tx_in_consensus_commit_in_checkpoints(&self) -> bool {
        self.feature_flags
            .prepend_prologue_tx_in_consensus_commit_in_checkpoints
    }

    pub fn hardened_otw_check(&self) -> bool {
        self.feature_flags.hardened_otw_check
    }

    pub fn enable_poseidon(&self) -> bool {
        self.feature_flags.enable_poseidon
    }

    pub fn enable_coin_deny_list_v1(&self) -> bool {
        self.feature_flags.enable_coin_deny_list
    }

    pub fn enable_coin_deny_list_v2(&self) -> bool {
        self.feature_flags.enable_coin_deny_list_v2
    }

    pub fn enable_group_ops_native_functions(&self) -> bool {
        self.feature_flags.enable_group_ops_native_functions
    }

    pub fn enable_group_ops_native_function_msm(&self) -> bool {
        self.feature_flags.enable_group_ops_native_function_msm
    }

    pub fn reject_mutable_random_on_entry_functions(&self) -> bool {
        self.feature_flags.reject_mutable_random_on_entry_functions
    }

    pub fn per_object_congestion_control_mode(&self) -> PerObjectCongestionControlMode {
        self.feature_flags.per_object_congestion_control_mode
    }

    pub fn consensus_choice(&self) -> ConsensusChoice {
        self.feature_flags.consensus_choice
    }

    pub fn consensus_network(&self) -> ConsensusNetwork {
        self.feature_flags.consensus_network
    }

    pub fn mysticeti_leader_scoring_and_schedule(&self) -> bool {
        self.feature_flags.mysticeti_leader_scoring_and_schedule
    }

    pub fn reshare_at_same_initial_version(&self) -> bool {
        self.feature_flags.reshare_at_same_initial_version
    }

    pub fn resolve_abort_locations_to_package_id(&self) -> bool {
        self.feature_flags.resolve_abort_locations_to_package_id
    }

    pub fn mysticeti_use_committed_subdag_digest(&self) -> bool {
        self.feature_flags.mysticeti_use_committed_subdag_digest
    }

    pub fn enable_vdf(&self) -> bool {
        self.feature_flags.enable_vdf
    }

    pub fn fresh_vm_on_framework_upgrade(&self) -> bool {
        self.feature_flags.fresh_vm_on_framework_upgrade
    }

    pub fn mysticeti_num_leaders_per_round(&self) -> Option<usize> {
        self.feature_flags.mysticeti_num_leaders_per_round
    }

    pub fn soft_bundle(&self) -> bool {
        self.feature_flags.soft_bundle
    }

    pub fn passkey_auth(&self) -> bool {
        self.feature_flags.passkey_auth
    }

    pub fn authority_capabilities_v2(&self) -> bool {
        self.feature_flags.authority_capabilities_v2
    }

    pub fn max_transaction_size_bytes(&self) -> u64 {
        // Provide a default value if protocol config version is too low.
        self.consensus_max_transaction_size_bytes
            .unwrap_or(256 * 1024)
    }

    pub fn max_transactions_in_block_bytes(&self) -> u64 {
        // Provide a default value if protocol config version is too low.
        self.consensus_max_transactions_in_block_bytes
            .unwrap_or(512 * 1024)
    }

    pub fn max_num_transactions_in_block(&self) -> u64 {
        // 500 is the value used before this field is introduced.
        self.consensus_max_num_transactions_in_block.unwrap_or(500)
    }

    pub fn rethrow_serialization_type_layout_errors(&self) -> bool {
        self.feature_flags.rethrow_serialization_type_layout_errors
    }
}

#[cfg(not(msim))]
static POISON_VERSION_METHODS: AtomicBool = AtomicBool::new(false);

// Use a thread local in sim tests for test isolation.
#[cfg(msim)]
thread_local! {
    static POISON_VERSION_METHODS: AtomicBool = AtomicBool::new(false);
}

// Instantiations for each protocol version.
impl ProtocolConfig {
    /// Get the value ProtocolConfig that are in effect during the given
    /// protocol version.
    pub fn get_for_version(version: ProtocolVersion, chain: Chain) -> Self {
        // ProtocolVersion can be deserialized so we need to check it here as well.
        assert!(
            version >= ProtocolVersion::MIN,
            "Network protocol version is {:?}, but the minimum supported version by the binary is {:?}. Please upgrade the binary.",
            version,
            ProtocolVersion::MIN.0,
        );
        assert!(
            version <= ProtocolVersion::MAX_ALLOWED,
            "Network protocol version is {:?}, but the maximum supported version by the binary is {:?}. Please upgrade the binary.",
            version,
            ProtocolVersion::MAX_ALLOWED.0,
        );

        let mut ret = Self::get_for_version_impl(version, chain);
        ret.version = version;

        CONFIG_OVERRIDE.with(|ovr| {
            if let Some(override_fn) = &*ovr.borrow() {
                warn!(
                    "overriding ProtocolConfig settings with custom settings (you should not see this log outside of tests)"
                );
                override_fn(version, ret)
            } else {
                ret
            }
        })
    }

    /// Get the value ProtocolConfig that are in effect during the given
    /// protocol version. Or none if the version is not supported.
    pub fn get_for_version_if_supported(version: ProtocolVersion, chain: Chain) -> Option<Self> {
        if version.0 >= ProtocolVersion::MIN.0 && version.0 <= ProtocolVersion::MAX_ALLOWED.0 {
            let mut ret = Self::get_for_version_impl(version, chain);
            ret.version = version;
            Some(ret)
        } else {
            None
        }
    }

    #[cfg(not(msim))]
    pub fn poison_get_for_min_version() {
        POISON_VERSION_METHODS.store(true, Ordering::Relaxed);
    }

    #[cfg(not(msim))]
    fn load_poison_get_for_min_version() -> bool {
        POISON_VERSION_METHODS.load(Ordering::Relaxed)
    }

    #[cfg(msim)]
    pub fn poison_get_for_min_version() {
        POISON_VERSION_METHODS.with(|p| p.store(true, Ordering::Relaxed));
    }

    #[cfg(msim)]
    fn load_poison_get_for_min_version() -> bool {
        POISON_VERSION_METHODS.with(|p| p.load(Ordering::Relaxed))
    }

    /// Convenience to get the constants at the current minimum supported
    /// version. Mainly used by client code that may not yet be
    /// protocol-version aware.
    pub fn get_for_min_version() -> Self {
        if Self::load_poison_get_for_min_version() {
            panic!("get_for_min_version called on validator");
        }
        ProtocolConfig::get_for_version(ProtocolVersion::MIN, Chain::Unknown)
    }

    /// CAREFUL! - You probably want to use `get_for_version` instead.
    ///
    /// Convenience to get the constants at the current maximum supported
    /// version. Mainly used by genesis. Note well that this function uses
    /// the max version supported locally by the node, which is not
    /// necessarily the current version of the network. ALSO, this function
    /// disregards chain specific config (by using Chain::Unknown), thereby
    /// potentially returning a protocol config that is incorrect for some
    /// feature flags. Definitely safe for testing and for protocol version
    /// 11 and prior.
    #[allow(non_snake_case)]
    pub fn get_for_max_version_UNSAFE() -> Self {
        if Self::load_poison_get_for_min_version() {
            panic!("get_for_max_version_UNSAFE called on validator");
        }
        ProtocolConfig::get_for_version(ProtocolVersion::MAX, Chain::Unknown)
    }

    fn get_for_version_impl(version: ProtocolVersion, chain: Chain) -> Self {
        #[cfg(msim)]
        {
            // populate the fake simulator version # with a different base tx cost.
            if version == ProtocolVersion::MAX_ALLOWED {
                let mut config = Self::get_for_version_impl(version - 1, Chain::Unknown);
                config.base_tx_cost_fixed = Some(config.base_tx_cost_fixed() + 1000);
                return config;
            }
        }

        // IMPORTANT: Never modify the value of any constant for a pre-existing protocol
        // version. To change the values here you must create a new protocol
        // version with the new values!
        let mut cfg = Self {
            version,

            feature_flags: Default::default(),

            max_tx_size_bytes: Some(128 * 1024),
            // We need this number to be at least 100x less than
            // `max_serialized_tx_effects_size_bytes`otherwise effects can be huge
            max_input_objects: Some(2048),
            max_serialized_tx_effects_size_bytes: Some(512 * 1024),
            max_serialized_tx_effects_size_bytes_system_tx: Some(512 * 1024 * 16),
            max_gas_payment_objects: Some(256),
            max_modules_in_publish: Some(64),
            max_package_dependencies: Some(32),
            max_arguments: Some(512),
            max_type_arguments: Some(16),
            max_type_argument_depth: Some(16),
            max_pure_argument_size: Some(16 * 1024),
            max_programmable_tx_commands: Some(1024),
            move_binary_format_version: Some(7),
            min_move_binary_format_version: Some(6),
            binary_module_handles: Some(100),
            binary_struct_handles: Some(300),
            binary_function_handles: Some(1500),
            binary_function_instantiations: Some(750),
            binary_signatures: Some(1000),
            binary_constant_pool: Some(4000),
            binary_identifiers: Some(10000),
            binary_address_identifiers: Some(100),
            binary_struct_defs: Some(200),
            binary_struct_def_instantiations: Some(100),
            binary_function_defs: Some(1000),
            binary_field_handles: Some(500),
            binary_field_instantiations: Some(250),
            binary_friend_decls: Some(100),
            binary_enum_defs: None,
            binary_enum_def_instantiations: None,
            binary_variant_handles: None,
            binary_variant_instantiation_handles: None,
            max_move_object_size: Some(250 * 1024),
            max_move_package_size: Some(100 * 1024),
            max_publish_or_upgrade_per_ptb: Some(5),
            // max gas budget is in NANOS and an absolute value 50IOTA
            max_tx_gas: Some(50_000_000_000),
            max_gas_price: Some(100_000),
            max_gas_computation_bucket: Some(5_000_000),
            max_loop_depth: Some(5),
            max_generic_instantiation_length: Some(32),
            max_function_parameters: Some(128),
            max_basic_blocks: Some(1024),
            max_value_stack_size: Some(1024),
            max_type_nodes: Some(256),
            max_push_size: Some(10000),
            max_struct_definitions: Some(200),
            max_function_definitions: Some(1000),
            max_fields_in_struct: Some(32),
            max_dependency_depth: Some(100),
            max_num_event_emit: Some(1024),
            max_num_new_move_object_ids: Some(2048),
            max_num_new_move_object_ids_system_tx: Some(2048 * 16),
            max_num_deleted_move_object_ids: Some(2048),
            max_num_deleted_move_object_ids_system_tx: Some(2048 * 16),
            max_num_transferred_move_object_ids: Some(2048),
            max_num_transferred_move_object_ids_system_tx: Some(2048 * 16),
            max_event_emit_size: Some(250 * 1024),
            max_move_vector_len: Some(256 * 1024),

            max_back_edges_per_function: Some(10_000),
            max_back_edges_per_module: Some(10_000),

            max_verifier_meter_ticks_per_function: Some(16_000_000),

            max_meter_ticks_per_module: Some(16_000_000),
            max_meter_ticks_per_package: Some(16_000_000),

            object_runtime_max_num_cached_objects: Some(1000),
            object_runtime_max_num_cached_objects_system_tx: Some(1000 * 16),
            object_runtime_max_num_store_entries: Some(1000),
            object_runtime_max_num_store_entries_system_tx: Some(1000 * 16),
            // min gas budget is in NANOS and an absolute value 1000 NANOS or 0.000001IOTA
            base_tx_cost_fixed: Some(1_000),
            package_publish_cost_fixed: Some(1_000),
            base_tx_cost_per_byte: Some(0),
            package_publish_cost_per_byte: Some(80),
            obj_access_cost_read_per_byte: Some(15),
            obj_access_cost_mutate_per_byte: Some(40),
            obj_access_cost_delete_per_byte: Some(40),
            obj_access_cost_verify_per_byte: Some(200),
            obj_data_cost_refundable: Some(100),
            obj_metadata_cost_non_refundable: Some(50),
            gas_model_version: Some(8),
            storage_rebate_rate: Some(10000),
            // Change reward slashing rate to 100%.
            reward_slashing_rate: Some(10000),
            storage_gas_price: Some(76),
            // The initial target reward for validators per epoch.
            // Refer to the IOTA tokenomics for the origin of this value.
            validator_target_reward: Some(767_000 * 1_000_000_000),
            max_transactions_per_checkpoint: Some(10_000),
            max_checkpoint_size_bytes: Some(30 * 1024 * 1024),

            // For now, perform upgrades with a bare quorum of validators.
            buffer_stake_for_protocol_upgrade_bps: Some(5000),

            // === Native Function Costs ===
            // `address` module
            // Cost params for the Move native function `address::from_bytes(bytes: vector<u8>)`
            address_from_bytes_cost_base: Some(52),
            // Cost params for the Move native function `address::to_u256(address): u256`
            address_to_u256_cost_base: Some(52),
            // Cost params for the Move native function `address::from_u256(u256): address`
            address_from_u256_cost_base: Some(52),

            // `config` module
            // Cost params for the Move native function `read_setting_impl``
            config_read_setting_impl_cost_base: Some(100),
            config_read_setting_impl_cost_per_byte: Some(40),

            // `dynamic_field` module
            // Cost params for the Move native function `hash_type_and_key<K: copy + drop +
            // store>(parent: address, k: K): address`
            dynamic_field_hash_type_and_key_cost_base: Some(100),
            dynamic_field_hash_type_and_key_type_cost_per_byte: Some(2),
            dynamic_field_hash_type_and_key_value_cost_per_byte: Some(2),
            dynamic_field_hash_type_and_key_type_tag_cost_per_byte: Some(2),
            // Cost params for the Move native function `add_child_object<Child: key>(parent:
            // address, child: Child)`
            dynamic_field_add_child_object_cost_base: Some(100),
            dynamic_field_add_child_object_type_cost_per_byte: Some(10),
            dynamic_field_add_child_object_value_cost_per_byte: Some(10),
            dynamic_field_add_child_object_struct_tag_cost_per_byte: Some(10),
            // Cost params for the Move native function `borrow_child_object_mut<Child: key>(parent:
            // &mut UID, id: address): &mut Child`
            dynamic_field_borrow_child_object_cost_base: Some(100),
            dynamic_field_borrow_child_object_child_ref_cost_per_byte: Some(10),
            dynamic_field_borrow_child_object_type_cost_per_byte: Some(10),
            // Cost params for the Move native function `remove_child_object<Child: key>(parent:
            // address, id: address): Child`
            dynamic_field_remove_child_object_cost_base: Some(100),
            dynamic_field_remove_child_object_child_cost_per_byte: Some(2),
            dynamic_field_remove_child_object_type_cost_per_byte: Some(2),
            // Cost params for the Move native function `has_child_object(parent: address, id:
            // address): bool`
            dynamic_field_has_child_object_cost_base: Some(100),
            // Cost params for the Move native function `has_child_object_with_ty<Child:
            // key>(parent: address, id: address): bool`
            dynamic_field_has_child_object_with_ty_cost_base: Some(100),
            dynamic_field_has_child_object_with_ty_type_cost_per_byte: Some(2),
            dynamic_field_has_child_object_with_ty_type_tag_cost_per_byte: Some(2),

            // `event` module
            // Cost params for the Move native function `event::emit<T: copy + drop>(event: T)`
            event_emit_cost_base: Some(52),
            event_emit_value_size_derivation_cost_per_byte: Some(2),
            event_emit_tag_size_derivation_cost_per_byte: Some(5),
            event_emit_output_cost_per_byte: Some(10),

            //  `object` module
            // Cost params for the Move native function `borrow_uid<T: key>(obj: &T): &UID`
            object_borrow_uid_cost_base: Some(52),
            // Cost params for the Move native function `delete_impl(id: address)`
            object_delete_impl_cost_base: Some(52),
            // Cost params for the Move native function `record_new_uid(id: address)`
            object_record_new_uid_cost_base: Some(52),

            // `transfer` module
            // Cost params for the Move native function `transfer_impl<T: key>(obj: T, recipient:
            // address)`
            transfer_transfer_internal_cost_base: Some(52),
            // Cost params for the Move native function `freeze_object<T: key>(obj: T)`
            transfer_freeze_object_cost_base: Some(52),
            // Cost params for the Move native function `share_object<T: key>(obj: T)`
            transfer_share_object_cost_base: Some(52),
            transfer_receive_object_cost_base: Some(52),

            // `tx_context` module
            // Cost params for the Move native function `transfer_impl<T: key>(obj: T, recipient:
            // address)`
            tx_context_derive_id_cost_base: Some(52),

            // `types` module
            // Cost params for the Move native function `is_one_time_witness<T: drop>(_: &T): bool`
            types_is_one_time_witness_cost_base: Some(52),
            types_is_one_time_witness_type_tag_cost_per_byte: Some(2),
            types_is_one_time_witness_type_cost_per_byte: Some(2),

            // `validator` module
            // Cost params for the Move native function `validate_metadata_bcs(metadata:
            // vector<u8>)`
            validator_validate_metadata_cost_base: Some(52),
            validator_validate_metadata_data_cost_per_byte: Some(2),

            // Crypto
            crypto_invalid_arguments_cost: Some(100),
            // bls12381::bls12381_min_pk_verify
            bls12381_bls12381_min_sig_verify_cost_base: Some(52),
            bls12381_bls12381_min_sig_verify_msg_cost_per_byte: Some(2),
            bls12381_bls12381_min_sig_verify_msg_cost_per_block: Some(2),

            // bls12381::bls12381_min_pk_verify
            bls12381_bls12381_min_pk_verify_cost_base: Some(52),
            bls12381_bls12381_min_pk_verify_msg_cost_per_byte: Some(2),
            bls12381_bls12381_min_pk_verify_msg_cost_per_block: Some(2),

            // ecdsa_k1::ecrecover
            ecdsa_k1_ecrecover_keccak256_cost_base: Some(52),
            ecdsa_k1_ecrecover_keccak256_msg_cost_per_byte: Some(2),
            ecdsa_k1_ecrecover_keccak256_msg_cost_per_block: Some(2),
            ecdsa_k1_ecrecover_sha256_cost_base: Some(52),
            ecdsa_k1_ecrecover_sha256_msg_cost_per_byte: Some(2),
            ecdsa_k1_ecrecover_sha256_msg_cost_per_block: Some(2),

            // ecdsa_k1::decompress_pubkey
            ecdsa_k1_decompress_pubkey_cost_base: Some(52),

            // ecdsa_k1::secp256k1_verify
            ecdsa_k1_secp256k1_verify_keccak256_cost_base: Some(52),
            ecdsa_k1_secp256k1_verify_keccak256_msg_cost_per_byte: Some(2),
            ecdsa_k1_secp256k1_verify_keccak256_msg_cost_per_block: Some(2),
            ecdsa_k1_secp256k1_verify_sha256_cost_base: Some(52),
            ecdsa_k1_secp256k1_verify_sha256_msg_cost_per_byte: Some(2),
            ecdsa_k1_secp256k1_verify_sha256_msg_cost_per_block: Some(2),

            // ecdsa_r1::ecrecover
            ecdsa_r1_ecrecover_keccak256_cost_base: Some(52),
            ecdsa_r1_ecrecover_keccak256_msg_cost_per_byte: Some(2),
            ecdsa_r1_ecrecover_keccak256_msg_cost_per_block: Some(2),
            ecdsa_r1_ecrecover_sha256_cost_base: Some(52),
            ecdsa_r1_ecrecover_sha256_msg_cost_per_byte: Some(2),
            ecdsa_r1_ecrecover_sha256_msg_cost_per_block: Some(2),

            // ecdsa_r1::secp256k1_verify
            ecdsa_r1_secp256r1_verify_keccak256_cost_base: Some(52),
            ecdsa_r1_secp256r1_verify_keccak256_msg_cost_per_byte: Some(2),
            ecdsa_r1_secp256r1_verify_keccak256_msg_cost_per_block: Some(2),
            ecdsa_r1_secp256r1_verify_sha256_cost_base: Some(52),
            ecdsa_r1_secp256r1_verify_sha256_msg_cost_per_byte: Some(2),
            ecdsa_r1_secp256r1_verify_sha256_msg_cost_per_block: Some(2),

            // ecvrf::verify
            ecvrf_ecvrf_verify_cost_base: Some(52),
            ecvrf_ecvrf_verify_alpha_string_cost_per_byte: Some(2),
            ecvrf_ecvrf_verify_alpha_string_cost_per_block: Some(2),

            // ed25519
            ed25519_ed25519_verify_cost_base: Some(52),
            ed25519_ed25519_verify_msg_cost_per_byte: Some(2),
            ed25519_ed25519_verify_msg_cost_per_block: Some(2),

            // groth16::prepare_verifying_key
            groth16_prepare_verifying_key_bls12381_cost_base: Some(52),
            groth16_prepare_verifying_key_bn254_cost_base: Some(52),

            // groth16::verify_groth16_proof_internal
            groth16_verify_groth16_proof_internal_bls12381_cost_base: Some(52),
            groth16_verify_groth16_proof_internal_bls12381_cost_per_public_input: Some(2),
            groth16_verify_groth16_proof_internal_bn254_cost_base: Some(52),
            groth16_verify_groth16_proof_internal_bn254_cost_per_public_input: Some(2),
            groth16_verify_groth16_proof_internal_public_input_cost_per_byte: Some(2),

            // hash::blake2b256
            hash_blake2b256_cost_base: Some(52),
            hash_blake2b256_data_cost_per_byte: Some(2),
            hash_blake2b256_data_cost_per_block: Some(2),
            // hash::keccak256
            hash_keccak256_cost_base: Some(52),
            hash_keccak256_data_cost_per_byte: Some(2),
            hash_keccak256_data_cost_per_block: Some(2),

            poseidon_bn254_cost_base: None,
            poseidon_bn254_cost_per_block: None,

            // hmac::hmac_sha3_256
            hmac_hmac_sha3_256_cost_base: Some(52),
            hmac_hmac_sha3_256_input_cost_per_byte: Some(2),
            hmac_hmac_sha3_256_input_cost_per_block: Some(2),

            // group ops
            group_ops_bls12381_decode_scalar_cost: Some(52),
            group_ops_bls12381_decode_g1_cost: Some(52),
            group_ops_bls12381_decode_g2_cost: Some(52),
            group_ops_bls12381_decode_gt_cost: Some(52),
            group_ops_bls12381_scalar_add_cost: Some(52),
            group_ops_bls12381_g1_add_cost: Some(52),
            group_ops_bls12381_g2_add_cost: Some(52),
            group_ops_bls12381_gt_add_cost: Some(52),
            group_ops_bls12381_scalar_sub_cost: Some(52),
            group_ops_bls12381_g1_sub_cost: Some(52),
            group_ops_bls12381_g2_sub_cost: Some(52),
            group_ops_bls12381_gt_sub_cost: Some(52),
            group_ops_bls12381_scalar_mul_cost: Some(52),
            group_ops_bls12381_g1_mul_cost: Some(52),
            group_ops_bls12381_g2_mul_cost: Some(52),
            group_ops_bls12381_gt_mul_cost: Some(52),
            group_ops_bls12381_scalar_div_cost: Some(52),
            group_ops_bls12381_g1_div_cost: Some(52),
            group_ops_bls12381_g2_div_cost: Some(52),
            group_ops_bls12381_gt_div_cost: Some(52),
            group_ops_bls12381_g1_hash_to_base_cost: Some(52),
            group_ops_bls12381_g2_hash_to_base_cost: Some(52),
            group_ops_bls12381_g1_hash_to_cost_per_byte: Some(2),
            group_ops_bls12381_g2_hash_to_cost_per_byte: Some(2),
            group_ops_bls12381_g1_msm_base_cost: Some(52),
            group_ops_bls12381_g2_msm_base_cost: Some(52),
            group_ops_bls12381_g1_msm_base_cost_per_input: Some(52),
            group_ops_bls12381_g2_msm_base_cost_per_input: Some(52),
            group_ops_bls12381_msm_max_len: Some(32),
            group_ops_bls12381_pairing_cost: Some(52),

            // zklogin::check_zklogin_id
            check_zklogin_id_cost_base: Some(200),
            // zklogin::check_zklogin_issuer
            check_zklogin_issuer_cost_base: Some(200),

            vdf_verify_vdf_cost: None,
            vdf_hash_to_input_cost: None,

            bcs_per_byte_serialized_cost: Some(2),
            bcs_legacy_min_output_size_cost: Some(1),
            bcs_failure_cost: Some(52),
            hash_sha2_256_base_cost: Some(52),
            hash_sha2_256_per_byte_cost: Some(2),
            hash_sha2_256_legacy_min_input_len_cost: Some(1),
            hash_sha3_256_base_cost: Some(52),
            hash_sha3_256_per_byte_cost: Some(2),
            hash_sha3_256_legacy_min_input_len_cost: Some(1),
            type_name_get_base_cost: Some(52),
            type_name_get_per_byte_cost: Some(2),
            string_check_utf8_base_cost: Some(52),
            string_check_utf8_per_byte_cost: Some(2),
            string_is_char_boundary_base_cost: Some(52),
            string_sub_string_base_cost: Some(52),
            string_sub_string_per_byte_cost: Some(2),
            string_index_of_base_cost: Some(52),
            string_index_of_per_byte_pattern_cost: Some(2),
            string_index_of_per_byte_searched_cost: Some(2),
            vector_empty_base_cost: Some(52),
            vector_length_base_cost: Some(52),
            vector_push_back_base_cost: Some(52),
            vector_push_back_legacy_per_abstract_memory_unit_cost: Some(2),
            vector_borrow_base_cost: Some(52),
            vector_pop_back_base_cost: Some(52),
            vector_destroy_empty_base_cost: Some(52),
            vector_swap_base_cost: Some(52),
            debug_print_base_cost: Some(52),
            debug_print_stack_trace_base_cost: Some(52),

            max_size_written_objects: Some(5 * 1000 * 1000),
            // max size of written objects during a system TXn to allow for larger writes
            // akin to `max_size_written_objects` but for system TXns
            max_size_written_objects_system_tx: Some(50 * 1000 * 1000),

            // Limits the length of a Move identifier
            max_move_identifier_len: Some(128),
            max_move_value_depth: Some(128),
            max_move_enum_variants: None,

            gas_rounding_step: Some(1_000),

            execution_version: Some(1),

            // We maintain the same total size limit for events, but increase the number of
            // events that can be emitted.
            max_event_emit_size_total: Some(
                256 /* former event count limit */ * 250 * 1024, // size limit per event
            ),

            // Taking a baby step approach, we consider only 20% by stake as bad nodes so we
            // have a 80% by stake of nodes participating in the leader committee. That
            // allow us for more redundancy in case we have validators
            // under performing - since the responsibility is shared
            // amongst more nodes. We can increase that once we do have
            // higher confidence.
            consensus_bad_nodes_stake_threshold: Some(20),

            // Max of 10 votes per hour.
            max_jwk_votes_per_validator_per_epoch: Some(240),

            max_age_of_jwk_in_epochs: Some(1),

            consensus_max_transaction_size_bytes: Some(256 * 1024), // 256KB

            // Assume 1KB per transaction and 500 transactions per block.
            consensus_max_transactions_in_block_bytes: Some(512 * 1024),

            random_beacon_reduction_allowed_delta: Some(800),

            random_beacon_reduction_lower_bound: Some(1000),
            random_beacon_dkg_timeout_round: Some(3000),
            random_beacon_min_round_interval_ms: Some(500),

            random_beacon_dkg_version: Some(1),

            // Assume 20_000 TPS * 5% max stake per validator / (minimum) 4 blocks per round
            // = 250 transactions per block maximum Using a higher limit
            // that is 512, to account for bursty traffic and system transactions.
            consensus_max_num_transactions_in_block: Some(512),

            max_accumulated_txn_cost_per_object_in_narwhal_commit: Some(100),

            max_deferral_rounds_for_congestion_control: Some(10),

            min_checkpoint_interval_ms: Some(200),

            checkpoint_summary_version_specific_data: Some(1),

            max_soft_bundle_size: Some(5),

            bridge_should_try_to_finalize_committee: None,

            max_accumulated_txn_cost_per_object_in_mysticeti_commit: Some(10),
            // When adding a new constant, set it to None in the earliest version, like this:
            // new_constant: None,
        };

        cfg.feature_flags.advance_epoch_start_time_in_safe_mode = true;
        cfg.feature_flags
            .disable_invariant_violation_check_in_swap_loc = true;
        cfg.feature_flags.no_extraneous_module_bytes = true;
        cfg.feature_flags
            .advance_to_highest_supported_protocol_version = true;
        cfg.feature_flags.consensus_transaction_ordering = ConsensusTransactionOrdering::ByGasPrice;
        cfg.feature_flags.simplified_unwrap_then_delete = true;
        cfg.feature_flags.loaded_child_object_format = true;
        cfg.feature_flags.loaded_child_object_format_type = true;
<<<<<<< HEAD
        cfg.feature_flags.end_of_epoch_transaction_supported = true;
=======
        cfg.feature_flags.simple_conservation_checks = true;
>>>>>>> a3813283
        cfg.feature_flags.enable_effects_v2 = true;

        cfg.feature_flags.recompute_has_public_transfer_in_execution = true;
        cfg.feature_flags.shared_object_deletion = true;
        cfg.feature_flags.hardened_otw_check = true;
        cfg.feature_flags.allow_receiving_object_id = true;
        cfg.feature_flags.enable_coin_deny_list = true;
        cfg.feature_flags.reject_mutable_random_on_entry_functions = true;

        // Enable group ops and all networks (but not msm)
        cfg.feature_flags.enable_group_ops_native_functions = true;

        // zkLogin related flags
        {
            cfg.feature_flags.zklogin_auth = false;
            cfg.feature_flags.enable_jwk_consensus_updates = false;
            // zklogin_supported_providers config is deprecated, zklogin
            // signature verifier will use the fetched jwk map to determine
            // whether the provider is supported based on node config.
            cfg.feature_flags.zklogin_supported_providers = BTreeSet::default();
            cfg.feature_flags.zklogin_max_epoch_upper_bound_delta = Some(30);
            cfg.feature_flags.accept_zklogin_in_multisig = false;
            cfg.feature_flags.verify_legacy_zklogin_address = true;
        }

        // Following flags are implied by the execution version.
        // Once support for earlier protocol versions is dropped, these flags can be
        // removed:
        cfg.feature_flags.ban_entry_init = true;

        // Enable consensus digest in consensus commit prologue on all networks..
        cfg.feature_flags.include_consensus_digest_in_prologue = true;
        // Enable Mysticeti on mainnet.
        cfg.feature_flags.consensus_choice = ConsensusChoice::Mysticeti;
        // Use tonic networking for Mysticeti.
        cfg.feature_flags.consensus_network = ConsensusNetwork::Tonic;
        // Enable leader scoring & schedule change on mainnet for mysticeti.
        cfg.feature_flags.mysticeti_leader_scoring_and_schedule = true;

        // Enable resharing at same initial version
        cfg.feature_flags.reshare_at_same_initial_version = true;

        // Enable resolving abort code IDs to package ID instead of runtime module ID
        cfg.feature_flags.resolve_abort_locations_to_package_id = true;

        // Enable random beacon.
        cfg.feature_flags.random_beacon = true;

        // Enable the committed sub dag digest inclusion on the commit output
        cfg.feature_flags.mysticeti_use_committed_subdag_digest = true;

        // Enable consensus commit prologue V3.
        cfg.feature_flags
            .record_consensus_determined_version_assignments_in_prologue = true;
        cfg.feature_flags
            .prepend_prologue_tx_in_consensus_commit_in_checkpoints = true;

        // Run Move verification on framework upgrades in its own VM
        cfg.feature_flags.fresh_vm_on_framework_upgrade = true;

        cfg.feature_flags.mysticeti_num_leaders_per_round = Some(1);

        cfg.feature_flags.enable_coin_deny_list_v2 = true;

        // Enable soft bundle.
        cfg.feature_flags.soft_bundle = true;

        cfg.feature_flags.per_object_congestion_control_mode =
            PerObjectCongestionControlMode::TotalTxCount;

        // Do not allow bridge committee to finalize on mainnet.
        cfg.bridge_should_try_to_finalize_committee = Some(chain != Chain::Mainnet);

        cfg.feature_flags.rethrow_serialization_type_layout_errors = true;

        cfg.feature_flags.bridge = false;

        // Devnet
        if chain != Chain::Mainnet && chain != Chain::Testnet {
            cfg.feature_flags.enable_poseidon = true;
            cfg.poseidon_bn254_cost_base = Some(260);
            cfg.poseidon_bn254_cost_per_block = Some(10);

            cfg.feature_flags.enable_group_ops_native_function_msm = true;

            cfg.feature_flags.enable_vdf = true;
            // Set to 30x and 2x the cost of a signature verification for now. This
            // should be updated along with other native crypto functions.
            cfg.vdf_verify_vdf_cost = Some(1500);
            cfg.vdf_hash_to_input_cost = Some(100);

            cfg.feature_flags.passkey_auth = true;

            cfg.feature_flags.authority_capabilities_v2 = true;
        }

        // TODO: remove the never_loop attribute when the version 2 is added.
        #[allow(clippy::never_loop)]
        for cur in 2..=version.0 {
            match cur {
                1 => unreachable!(),

                // Use this template when making changes:
                //
                //     // modify an existing constant.
                //     move_binary_format_version: Some(7),
                //
                //     // Add a new constant (which is set to None in prior versions).
                //     new_constant: Some(new_value),
                //
                //     // Remove a constant (ensure that it is never accessed during this version).
                //     max_move_object_size: None,
                _ => panic!("unsupported version {:?}", version),
            }
        }
        cfg
    }

    // Extract the bytecode verifier config from this protocol config. `for_signing`
    // indicates whether this config is used for verification during signing or
    // execution.
    pub fn verifier_config(&self, for_signing: bool) -> VerifierConfig {
        let (max_back_edges_per_function, max_back_edges_per_module) = if for_signing {
            (
                Some(self.max_back_edges_per_function() as usize),
                Some(self.max_back_edges_per_module() as usize),
            )
        } else {
            (None, None)
        };

        VerifierConfig {
            max_loop_depth: Some(self.max_loop_depth() as usize),
            max_generic_instantiation_length: Some(self.max_generic_instantiation_length() as usize),
            max_function_parameters: Some(self.max_function_parameters() as usize),
            max_basic_blocks: Some(self.max_basic_blocks() as usize),
            max_value_stack_size: self.max_value_stack_size() as usize,
            max_type_nodes: Some(self.max_type_nodes() as usize),
            max_push_size: Some(self.max_push_size() as usize),
            max_dependency_depth: Some(self.max_dependency_depth() as usize),
            max_fields_in_struct: Some(self.max_fields_in_struct() as usize),
            max_function_definitions: Some(self.max_function_definitions() as usize),
            max_data_definitions: Some(self.max_struct_definitions() as usize),
            max_constant_vector_len: Some(self.max_move_vector_len()),
            max_back_edges_per_function,
            max_back_edges_per_module,
            max_basic_blocks_in_script: None,
            max_identifier_len: self.max_move_identifier_len_as_option(), /* Before protocol
                                                                           * version 9, there was
                                                                           * no limit */
            allow_receiving_object_id: self.allow_receiving_object_id(),
            reject_mutable_random_on_entry_functions: self
                .reject_mutable_random_on_entry_functions(),
            bytecode_version: self.move_binary_format_version(),
            max_variants_in_enum: self.max_move_enum_variants_as_option(),
        }
    }

    /// MeterConfig for metering packages during signing. It is NOT stable
    /// between binaries and cannot used during execution.
    pub fn meter_config_for_signing(&self) -> MeterConfig {
        MeterConfig {
            max_per_fun_meter_units: Some(2_200_000),
            max_per_mod_meter_units: Some(2_200_000),
            max_per_pkg_meter_units: Some(2_200_000),
        }
    }

    /// Override one or more settings in the config, for testing.
    /// This must be called at the beginning of the test, before
    /// get_for_(min|max)_version is called, since those functions cache
    /// their return value.
    pub fn apply_overrides_for_testing(
        override_fn: impl Fn(ProtocolVersion, Self) -> Self + Send + 'static,
    ) -> OverrideGuard {
        CONFIG_OVERRIDE.with(|ovr| {
            let mut cur = ovr.borrow_mut();
            assert!(cur.is_none(), "config override already present");
            *cur = Some(Box::new(override_fn));
            OverrideGuard
        })
    }
}

// Setters for tests.
// This is only needed for feature_flags. Please suffix each setter with
// `_for_testing`. Non-feature_flags should already have test setters defined
// through macros.
impl ProtocolConfig {
    pub fn set_advance_to_highest_supported_protocol_version_for_testing(&mut self, val: bool) {
        self.feature_flags
            .advance_to_highest_supported_protocol_version = val
    }
    pub fn set_zklogin_auth_for_testing(&mut self, val: bool) {
        self.feature_flags.zklogin_auth = val
    }
    pub fn set_enable_jwk_consensus_updates_for_testing(&mut self, val: bool) {
        self.feature_flags.enable_jwk_consensus_updates = val
    }
    pub fn set_random_beacon_for_testing(&mut self, val: bool) {
        self.feature_flags.random_beacon = val
    }

    pub fn set_accept_zklogin_in_multisig_for_testing(&mut self, val: bool) {
        self.feature_flags.accept_zklogin_in_multisig = val
    }

    pub fn set_shared_object_deletion_for_testing(&mut self, val: bool) {
        self.feature_flags.shared_object_deletion = val;
    }

    pub fn set_resolve_abort_locations_to_package_id_for_testing(&mut self, val: bool) {
        self.feature_flags.resolve_abort_locations_to_package_id = val;
    }

    pub fn set_reshare_at_same_initial_version_for_testing(&mut self, val: bool) {
        self.feature_flags.reshare_at_same_initial_version = val;
    }

    pub fn set_verify_legacy_zklogin_address_for_testing(&mut self, val: bool) {
        self.feature_flags.verify_legacy_zklogin_address = val
    }

    pub fn set_per_object_congestion_control_mode_for_testing(
        &mut self,
        val: PerObjectCongestionControlMode,
    ) {
        self.feature_flags.per_object_congestion_control_mode = val;
    }

    pub fn set_consensus_choice_for_testing(&mut self, val: ConsensusChoice) {
        self.feature_flags.consensus_choice = val;
    }

    pub fn set_consensus_network_for_testing(&mut self, val: ConsensusNetwork) {
        self.feature_flags.consensus_network = val;
    }

    pub fn set_zklogin_max_epoch_upper_bound_delta_for_testing(&mut self, val: Option<u64>) {
        self.feature_flags.zklogin_max_epoch_upper_bound_delta = val
    }
    pub fn set_disable_bridge_for_testing(&mut self) {
        self.feature_flags.bridge = false
    }

    pub fn set_mysticeti_leader_scoring_and_schedule_for_testing(&mut self, val: bool) {
        self.feature_flags.mysticeti_leader_scoring_and_schedule = val;
    }

    pub fn set_mysticeti_num_leaders_per_round_for_testing(&mut self, val: Option<usize>) {
        self.feature_flags.mysticeti_num_leaders_per_round = val;
    }

    pub fn set_enable_soft_bundle_for_testing(&mut self, val: bool) {
        self.feature_flags.soft_bundle = val;
    }

    pub fn set_passkey_auth_for_testing(&mut self, val: bool) {
        self.feature_flags.passkey_auth = val
    }
}

type OverrideFn = dyn Fn(ProtocolVersion, ProtocolConfig) -> ProtocolConfig + Send;

thread_local! {
    static CONFIG_OVERRIDE: RefCell<Option<Box<OverrideFn>>> = RefCell::new(None);
}

#[must_use]
pub struct OverrideGuard;

impl Drop for OverrideGuard {
    fn drop(&mut self) {
        info!("restoring override fn");
        CONFIG_OVERRIDE.with(|ovr| {
            *ovr.borrow_mut() = None;
        });
    }
}

/// Defines which limit got crossed.
/// The value which crossed the limit and value of the limit crossed are
/// embedded
#[derive(PartialEq, Eq)]
pub enum LimitThresholdCrossed {
    None,
    Soft(u128, u128),
    Hard(u128, u128),
}

/// Convenience function for comparing limit ranges
/// V::MAX must be at >= U::MAX and T::MAX
pub fn check_limit_in_range<T: Into<V>, U: Into<V>, V: PartialOrd + Into<u128>>(
    x: T,
    soft_limit: U,
    hard_limit: V,
) -> LimitThresholdCrossed {
    let x: V = x.into();
    let soft_limit: V = soft_limit.into();

    debug_assert!(soft_limit <= hard_limit);

    // It is important to preserve this comparison order because if soft_limit ==
    // hard_limit we want LimitThresholdCrossed::Hard
    if x >= hard_limit {
        LimitThresholdCrossed::Hard(x.into(), hard_limit.into())
    } else if x < soft_limit {
        LimitThresholdCrossed::None
    } else {
        LimitThresholdCrossed::Soft(x.into(), soft_limit.into())
    }
}

#[macro_export]
macro_rules! check_limit {
    ($x:expr, $hard:expr) => {
        check_limit!($x, $hard, $hard)
    };
    ($x:expr, $soft:expr, $hard:expr) => {
        check_limit_in_range($x as u64, $soft, $hard)
    };
}

/// Used to check which limits were crossed if the TX is metered (not system tx)
/// Args are: is_metered, value_to_check, metered_limit, unmetered_limit
/// metered_limit is always less than or equal to unmetered_hard_limit
#[macro_export]
macro_rules! check_limit_by_meter {
    ($is_metered:expr, $x:expr, $metered_limit:expr, $unmetered_hard_limit:expr, $metric:expr) => {{
        // If this is metered, we use the metered_limit limit as the upper bound
        let (h, metered_str) = if $is_metered {
            ($metered_limit, "metered")
        } else {
            // Unmetered gets more headroom
            ($unmetered_hard_limit, "unmetered")
        };
        use iota_protocol_config::check_limit_in_range;
        let result = check_limit_in_range($x as u64, $metered_limit, h);
        match result {
            LimitThresholdCrossed::None => {}
            LimitThresholdCrossed::Soft(_, _) => {
                $metric.with_label_values(&[metered_str, "soft"]).inc();
            }
            LimitThresholdCrossed::Hard(_, _) => {
                $metric.with_label_values(&[metered_str, "hard"]).inc();
            }
        };
        result
    }};
}

#[cfg(all(test, not(msim)))]
mod test {
    use insta::assert_yaml_snapshot;

    use super::*;

    #[test]
    fn snapshot_tests() {
        println!("\n============================================================================");
        println!("!                                                                          !");
        println!("! IMPORTANT: never update snapshots from this test. only add new versions! !");
        println!("!                                                                          !");
        println!("============================================================================\n");
        for chain_id in &[Chain::Unknown, Chain::Mainnet, Chain::Testnet] {
            // make Chain::Unknown snapshots compatible with pre-chain-id snapshots so that
            // we don't break the release-time compatibility tests. Once Chain
            // Id configs have been released everywhere, we can remove this and
            // only test Mainnet and Testnet
            let chain_str = match chain_id {
                Chain::Unknown => "".to_string(),
                _ => format!("{:?}_", chain_id),
            };
            for i in MIN_PROTOCOL_VERSION..=MAX_PROTOCOL_VERSION {
                let cur = ProtocolVersion::new(i);
                assert_yaml_snapshot!(
                    format!("{}version_{}", chain_str, cur.as_u64()),
                    ProtocolConfig::get_for_version(cur, *chain_id)
                );
            }
        }
    }

    #[test]
    fn test_getters() {
        let prot: ProtocolConfig =
            ProtocolConfig::get_for_version(ProtocolVersion::new(1), Chain::Unknown);
        assert_eq!(
            prot.max_arguments(),
            prot.max_arguments_as_option().unwrap()
        );
    }

    #[test]
    fn test_setters() {
        let mut prot: ProtocolConfig =
            ProtocolConfig::get_for_version(ProtocolVersion::new(1), Chain::Unknown);
        prot.set_max_arguments_for_testing(123);
        assert_eq!(prot.max_arguments(), 123);

        prot.set_max_arguments_from_str_for_testing("321".to_string());
        assert_eq!(prot.max_arguments(), 321);

        prot.disable_max_arguments_for_testing();
        assert_eq!(prot.max_arguments_as_option(), None);

        prot.set_attr_for_testing("max_arguments".to_string(), "456".to_string());
        assert_eq!(prot.max_arguments(), 456);
    }

    #[test]
    fn lookup_by_string_test() {
        let prot: ProtocolConfig =
            ProtocolConfig::get_for_version(ProtocolVersion::new(1), Chain::Mainnet);
        // Does not exist
        assert!(prot.lookup_attr("some random string".to_string()).is_none());

        assert!(
            prot.lookup_attr("max_arguments".to_string())
                == Some(ProtocolConfigValue::u32(prot.max_arguments())),
        );

        // We didnt have this in version 1 on Mainnet
        assert!(
            prot.lookup_attr("poseidon_bn254_cost_base".to_string())
                .is_none()
        );
        assert!(
            prot.attr_map()
                .get("poseidon_bn254_cost_base")
                .unwrap()
                .is_none()
        );

        // But we did in version 1 on Devnet
        let prot: ProtocolConfig =
            ProtocolConfig::get_for_version(ProtocolVersion::new(1), Chain::Unknown);

        assert!(
            prot.lookup_attr("poseidon_bn254_cost_base".to_string())
                == Some(ProtocolConfigValue::u64(prot.poseidon_bn254_cost_base()))
        );
        assert!(
            prot.attr_map().get("poseidon_bn254_cost_base").unwrap()
                == &Some(ProtocolConfigValue::u64(prot.poseidon_bn254_cost_base()))
        );

        // Check feature flags
        let prot: ProtocolConfig =
            ProtocolConfig::get_for_version(ProtocolVersion::new(1), Chain::Mainnet);
        // Does not exist
        assert!(
            prot.feature_flags
                .lookup_attr("some random string".to_owned())
                .is_none()
        );
        assert!(
            !prot
                .feature_flags
                .attr_map()
                .contains_key("some random string")
        );

        // Was false in v1 on Mainnet
        assert!(prot.feature_flags.lookup_attr("enable_poseidon".to_owned()) == Some(false));
        assert!(
            prot.feature_flags
                .attr_map()
                .get("enable_poseidon")
                .unwrap()
                == &false
        );
        let prot: ProtocolConfig =
            ProtocolConfig::get_for_version(ProtocolVersion::new(1), Chain::Unknown);
        // Was true from v1 and up on Devnet
        assert!(prot.feature_flags.lookup_attr("enable_poseidon".to_owned()) == Some(true));
        assert!(
            prot.feature_flags
                .attr_map()
                .get("enable_poseidon")
                .unwrap()
                == &true
        );
    }

    #[test]
    fn limit_range_fn_test() {
        let low = 100u32;
        let high = 10000u64;

        assert!(check_limit!(1u8, low, high) == LimitThresholdCrossed::None);
        assert!(matches!(
            check_limit!(255u16, low, high),
            LimitThresholdCrossed::Soft(255u128, 100)
        ));
        // This wont compile because lossy
        // assert!(check_limit!(100000000u128, low, high) ==
        // LimitThresholdCrossed::None); This wont compile because lossy
        // assert!(check_limit!(100000000usize, low, high) ==
        // LimitThresholdCrossed::None);

        assert!(matches!(
            check_limit!(2550000u64, low, high),
            LimitThresholdCrossed::Hard(2550000, 10000)
        ));

        assert!(matches!(
            check_limit!(2550000u64, high, high),
            LimitThresholdCrossed::Hard(2550000, 10000)
        ));

        assert!(matches!(
            check_limit!(1u8, high),
            LimitThresholdCrossed::None
        ));

        assert!(check_limit!(255u16, high) == LimitThresholdCrossed::None);

        assert!(matches!(
            check_limit!(2550000u64, high),
            LimitThresholdCrossed::Hard(2550000, 10000)
        ));
    }
}<|MERGE_RESOLUTION|>--- conflicted
+++ resolved
@@ -159,16 +159,6 @@
 
     #[serde(skip_serializing_if = "is_false")]
     enable_jwk_consensus_updates: bool,
-
-<<<<<<< HEAD
-    #[serde(skip_serializing_if = "is_false")]
-    end_of_epoch_transaction_supported: bool,
-=======
-    // Perform simple conservation checks keeping into account out of gas scenarios
-    // while charging for storage.
-    #[serde(skip_serializing_if = "is_false")]
-    simple_conservation_checks: bool,
->>>>>>> a3813283
 
     // If true, use the new child object format type logging
     #[serde(skip_serializing_if = "is_false")]
@@ -1858,11 +1848,6 @@
         cfg.feature_flags.simplified_unwrap_then_delete = true;
         cfg.feature_flags.loaded_child_object_format = true;
         cfg.feature_flags.loaded_child_object_format_type = true;
-<<<<<<< HEAD
-        cfg.feature_flags.end_of_epoch_transaction_supported = true;
-=======
-        cfg.feature_flags.simple_conservation_checks = true;
->>>>>>> a3813283
         cfg.feature_flags.enable_effects_v2 = true;
 
         cfg.feature_flags.recompute_has_public_transfer_in_execution = true;
