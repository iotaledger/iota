// Copyright (c) Mysten Labs, Inc.
// Modifications Copyright (c) 2024 IOTA Stiftung
// SPDX-License-Identifier: Apache-2.0

use std::{
    cell::RefCell,
    collections::BTreeSet,
    sync::atomic::{AtomicBool, Ordering},
};

use clap::*;
use iota_protocol_config_macros::{ProtocolConfigAccessors, ProtocolConfigFeatureFlagsGetters};
use move_vm_config::verifier::{MeterConfig, VerifierConfig};
use serde::{Deserialize, Serialize};
use serde_with::skip_serializing_none;
use tracing::{info, warn};

/// The minimum and maximum protocol versions supported by this build.
const MIN_PROTOCOL_VERSION: u64 = 1;
pub const MAX_PROTOCOL_VERSION: u64 = 1;

// Record history of protocol version allocations here:
//
// Version 1: Original version.
#[derive(Copy, Clone, Debug, Hash, Serialize, Deserialize, PartialEq, Eq, PartialOrd, Ord)]
pub struct ProtocolVersion(u64);

impl ProtocolVersion {
    // The minimum and maximum protocol version supported by this binary.
    // Counterintuitively, this constant may change over time as support for old
    // protocol versions is removed from the source. This ensures that when a
    // new network (such as a testnet) is created, its genesis committee will
    // use a protocol version that is actually supported by the binary.
    pub const MIN: Self = Self(MIN_PROTOCOL_VERSION);

    pub const MAX: Self = Self(MAX_PROTOCOL_VERSION);

    #[cfg(not(msim))]
    const MAX_ALLOWED: Self = Self::MAX;

    // We create one additional "fake" version in simulator builds so that we can
    // test upgrades.
    #[cfg(msim)]
    pub const MAX_ALLOWED: Self = Self(MAX_PROTOCOL_VERSION + 1);

    pub fn new(v: u64) -> Self {
        Self(v)
    }

    pub const fn as_u64(&self) -> u64 {
        self.0
    }

    // For serde deserialization - we don't define a Default impl because there
    // isn't a single universally appropriate default value.
    pub fn max() -> Self {
        Self::MAX
    }
}

impl From<u64> for ProtocolVersion {
    fn from(v: u64) -> Self {
        Self::new(v)
    }
}

impl std::ops::Sub<u64> for ProtocolVersion {
    type Output = Self;
    fn sub(self, rhs: u64) -> Self::Output {
        Self::new(self.0 - rhs)
    }
}

impl std::ops::Add<u64> for ProtocolVersion {
    type Output = Self;
    fn add(self, rhs: u64) -> Self::Output {
        Self::new(self.0 + rhs)
    }
}

#[derive(Clone, Serialize, Deserialize, Debug, PartialEq, Copy, PartialOrd, Ord, Eq, ValueEnum)]
pub enum Chain {
    Mainnet,
    Testnet,
    Unknown,
}

impl Default for Chain {
    fn default() -> Self {
        Self::Unknown
    }
}

impl Chain {
    pub fn as_str(self) -> &'static str {
        match self {
            Chain::Mainnet => "mainnet",
            Chain::Testnet => "testnet",
            Chain::Unknown => "unknown",
        }
    }
}

pub struct Error(pub String);

// TODO: There are quite a few non boolean values in the feature flags. We
// should move them out.
/// Records on/off feature flags that may vary at each protocol version.
#[derive(Default, Clone, Serialize, Debug, ProtocolConfigFeatureFlagsGetters)]
struct FeatureFlags {
    // Add feature flags here, e.g.:
    // new_protocol_feature: bool,
    // Disables unnecessary invariant check in the Move VM when swapping the value out of a local
    #[serde(skip_serializing_if = "is_false")]
    disable_invariant_violation_check_in_swap_loc: bool,
    // advance to highest supported protocol version at epoch change, instead of the next
    // consecutive protocol version.
    #[serde(skip_serializing_if = "is_false")]
    advance_to_highest_supported_protocol_version: bool,
<<<<<<< HEAD
    // If true, disallow changing struct type parameters during package upgrades
    #[serde(skip_serializing_if = "is_false")]
    disallow_change_struct_type_params_on_upgrade: bool,
=======
    // If true, disallow entry modifiers on entry functions
    #[serde(skip_serializing_if = "is_false")]
    ban_entry_init: bool,
>>>>>>> ab075be8
    // If true, checks no extra bytes in a compiled module
    #[serde(skip_serializing_if = "is_false")]
    no_extraneous_module_bytes: bool,

    // Enable zklogin auth
    #[serde(skip_serializing_if = "is_false")]
    zklogin_auth: bool,
    // How we order transactions coming out of consensus before sending to execution.
    #[serde(skip_serializing_if = "ConsensusTransactionOrdering::is_none")]
    consensus_transaction_ordering: ConsensusTransactionOrdering,

    // Previously, the unwrapped_then_deleted field in TransactionEffects makes a distinction
    // between whether an object has existed in the store previously (i.e. whether there is a
    // tombstone). Such dependency makes effects generation inefficient, and requires us to
    // include wrapped tombstone in state root hash.
    // To prepare for effects V2, with this flag set to true, we simplify the definition of
    // unwrapped_then_deleted to always include unwrapped then deleted objects,
    // regardless of their previous state in the store.
    #[serde(skip_serializing_if = "is_false")]
    simplified_unwrap_then_delete: bool,

    // If true, the ability to delete shared objects is in effect
    #[serde(skip_serializing_if = "is_false")]
    shared_object_deletion: bool,

    // A list of supported OIDC providers that can be used for zklogin.
    #[serde(skip_serializing_if = "is_empty")]
    zklogin_supported_providers: BTreeSet<String>,

    // If true, use the new child object format
    #[serde(skip_serializing_if = "is_false")]
    loaded_child_object_format: bool,

    #[serde(skip_serializing_if = "is_false")]
    enable_jwk_consensus_updates: bool,

    // If true, use the new child object format type logging
    #[serde(skip_serializing_if = "is_false")]
    loaded_child_object_format_type: bool,

    // Enable random beacon protocol
    #[serde(skip_serializing_if = "is_false")]
    random_beacon: bool,

    // Enable bridge protocol
    #[serde(skip_serializing_if = "is_false")]
    bridge: bool,

    #[serde(skip_serializing_if = "is_false")]
    enable_effects_v2: bool,

    // If true, allow verify with legacy zklogin address
    #[serde(skip_serializing_if = "is_false")]
    verify_legacy_zklogin_address: bool,

    // Enable throughput aware consensus submission
    #[serde(skip_serializing_if = "is_false")]
    throughput_aware_consensus_submission: bool,

    // If true, recompute has_public_transfer from the type instead of what is stored in the object
    #[serde(skip_serializing_if = "is_false")]
    recompute_has_public_transfer_in_execution: bool,

    // If true, multisig containing zkLogin sig is accepted.
    #[serde(skip_serializing_if = "is_false")]
    accept_zklogin_in_multisig: bool,

    // If true, consensus prologue transaction also includes the consensus output digest.
    // It can be used to detect consensus output folk.
    #[serde(skip_serializing_if = "is_false")]
    include_consensus_digest_in_prologue: bool,

    // If true, use the hardened OTW check
    #[serde(skip_serializing_if = "is_false")]
    hardened_otw_check: bool,

    // If true allow calling receiving_object_id function
    #[serde(skip_serializing_if = "is_false")]
    allow_receiving_object_id: bool,

    // Enable the poseidon hash function
    #[serde(skip_serializing_if = "is_false")]
    enable_poseidon: bool,

    // If true, enable the coin deny list.
    #[serde(skip_serializing_if = "is_false")]
    enable_coin_deny_list: bool,

    // Enable native functions for group operations.
    #[serde(skip_serializing_if = "is_false")]
    enable_group_ops_native_functions: bool,

    // Enable native function for msm.
    #[serde(skip_serializing_if = "is_false")]
    enable_group_ops_native_function_msm: bool,

    // Reject functions with mutable Random.
    #[serde(skip_serializing_if = "is_false")]
    reject_mutable_random_on_entry_functions: bool,

    // Controls the behavior of per object congestion control in consensus handler.
    #[serde(skip_serializing_if = "PerObjectCongestionControlMode::is_none")]
    per_object_congestion_control_mode: PerObjectCongestionControlMode,

    // The consensus protocol to be used for the epoch.
    #[serde(skip_serializing_if = "ConsensusChoice::is_mysticeti")]
    consensus_choice: ConsensusChoice,

    // Consensus network to use.
    #[serde(skip_serializing_if = "ConsensusNetwork::is_tonic")]
    consensus_network: ConsensusNetwork,

    // Set the upper bound allowed for max_epoch in zklogin signature.
    #[serde(skip_serializing_if = "Option::is_none")]
    zklogin_max_epoch_upper_bound_delta: Option<u64>,

    // Controls leader scoring & schedule change in Mysticeti consensus.
    #[serde(skip_serializing_if = "is_false")]
    mysticeti_leader_scoring_and_schedule: bool,

    // Enable resharing of shared objects using the same initial shared version
    #[serde(skip_serializing_if = "is_false")]
    reshare_at_same_initial_version: bool,

    // Resolve Move abort locations to the package id instead of the runtime module ID.
    #[serde(skip_serializing_if = "is_false")]
    resolve_abort_locations_to_package_id: bool,

    // Enables the use of the Mysticeti committed sub dag digest to the `ConsensusCommitInfo` in
    // checkpoints. When disabled the default digest is used instead. It's important to have
    // this guarded behind a flag as it will lead to checkpoint forks.
    #[serde(skip_serializing_if = "is_false")]
    mysticeti_use_committed_subdag_digest: bool,

    // Enable VDF
    #[serde(skip_serializing_if = "is_false")]
    enable_vdf: bool,

    // Controls whether consensus handler should record consensus determined shared object version
    // assignments in consensus commit prologue transaction.
    // The purpose of doing this is to enable replaying transaction without transaction effects.
    #[serde(skip_serializing_if = "is_false")]
    record_consensus_determined_version_assignments_in_prologue: bool,

    // Run verification of framework upgrades using a new/fresh VM.
    #[serde(skip_serializing_if = "is_false")]
    fresh_vm_on_framework_upgrade: bool,

    // When set to true, the consensus commit prologue transaction will be placed first
    // in a consensus commit in checkpoints.
    // If a checkpoint contains multiple consensus commit, say [cm1][cm2]. The each commit's
    // consensus commit prologue will be the first transaction in each segment:
    //     [ccp1, rest cm1][ccp2, rest cm2]
    // The reason to prepose the prologue transaction is to provide information for transaction
    // cancellation.
    #[serde(skip_serializing_if = "is_false")]
    prepend_prologue_tx_in_consensus_commit_in_checkpoints: bool,

    // Set number of leaders per round for Mysticeti commits.
    #[serde(skip_serializing_if = "Option::is_none")]
    mysticeti_num_leaders_per_round: Option<usize>,

    // Enable Soft Bundle (SIP-19).
    #[serde(skip_serializing_if = "is_false")]
    soft_bundle: bool,

    // If true, enable the coin deny list V2.
    #[serde(skip_serializing_if = "is_false")]
    enable_coin_deny_list_v2: bool,

    // Enable passkey auth (SIP-9)
    #[serde(skip_serializing_if = "is_false")]
    passkey_auth: bool,

    // Use AuthorityCapabilitiesV2
    #[serde(skip_serializing_if = "is_false")]
    authority_capabilities_v2: bool,

    // Rethrow type layout errors during serialization instead of trying to convert them.
    #[serde(skip_serializing_if = "is_false")]
    rethrow_serialization_type_layout_errors: bool,
}

fn is_false(b: &bool) -> bool {
    !b
}

fn is_empty(b: &BTreeSet<String>) -> bool {
    b.is_empty()
}

/// Ordering mechanism for transactions in one Narwhal consensus output.
#[derive(Default, Copy, Clone, PartialEq, Eq, Serialize, Debug)]
pub enum ConsensusTransactionOrdering {
    /// No ordering. Transactions are processed in the order they appear in the
    /// consensus output.
    #[default]
    None,
    /// Order transactions by gas price, highest first.
    ByGasPrice,
}

impl ConsensusTransactionOrdering {
    pub fn is_none(&self) -> bool {
        matches!(self, ConsensusTransactionOrdering::None)
    }
}

// The config for per object congestion control in consensus handler.
#[derive(Default, Copy, Clone, PartialEq, Eq, Serialize, Debug)]
pub enum PerObjectCongestionControlMode {
    #[default]
    None, // No congestion control.
    TotalGasBudget, // Use txn gas budget as execution cost.
    TotalTxCount,   // Use total txn count as execution cost.
}

impl PerObjectCongestionControlMode {
    pub fn is_none(&self) -> bool {
        matches!(self, PerObjectCongestionControlMode::None)
    }
}

// Configuration options for consensus algorithm.
#[derive(Default, Copy, Clone, PartialEq, Eq, Serialize, Debug)]
pub enum ConsensusChoice {
    #[default]
    Mysticeti,
}

impl ConsensusChoice {
    pub fn is_mysticeti(&self) -> bool {
        matches!(self, ConsensusChoice::Mysticeti)
    }
}

// Configuration options for consensus network.
#[derive(Default, Copy, Clone, PartialEq, Eq, Serialize, Debug)]
pub enum ConsensusNetwork {
    #[default]
    Tonic,
}

impl ConsensusNetwork {
    pub fn is_tonic(&self) -> bool {
        matches!(self, ConsensusNetwork::Tonic)
    }
}

/// Constants that change the behavior of the protocol.
///
/// The value of each constant here must be fixed for a given protocol version.
/// To change the value of a constant, advance the protocol version, and add
/// support for it in `get_for_version` under the new version number.
/// (below).
///
/// To add a new field to this struct, use the following procedure:
/// - Advance the protocol version.
/// - Add the field as a private `Option<T>` to the struct.
/// - Initialize the field to `None` in prior protocol versions.
/// - Initialize the field to `Some(val)` for your new protocol version.
/// - Add a public getter that simply unwraps the field.
/// - Two public getters of the form `field(&self) -> field_type` and
///   `field_as_option(&self) -> Option<field_type>` will be automatically
///   generated for you.
/// Example for a field: `new_constant: Option<u64>`
/// ```rust,ignore
///      pub fn new_constant(&self) -> u64 {
///         self.new_constant.expect(Self::CONSTANT_ERR_MSG)
///     }
///      pub fn new_constant_as_option(&self) -> Option<u64> {
///         self.new_constant.expect(Self::CONSTANT_ERR_MSG)
///     }
/// ```
/// With `pub fn new_constant(&self) -> u64`, if the constant is accessed in a
/// protocol version in which it is not defined, the validator will crash.
/// (Crashing is necessary because this type of error would almost always result
/// in forking if not prevented here). If you don't want the validator to crash,
/// you can use the `pub fn new_constant_as_option(&self) -> Option<u64>`
/// getter, which will return `None` if the field is not defined at that
/// version.
/// - If you want a customized getter, you can add a method in the impl.
#[skip_serializing_none]
#[derive(Clone, Serialize, Debug, ProtocolConfigAccessors)]
pub struct ProtocolConfig {
    pub version: ProtocolVersion,

    feature_flags: FeatureFlags,

    // ==== Transaction input limits ====
    /// Maximum serialized size of a transaction (in bytes).
    max_tx_size_bytes: Option<u64>,

    /// Maximum number of input objects to a transaction. Enforced by the
    /// transaction input checker
    max_input_objects: Option<u64>,

    /// Max size of objects a transaction can write to disk after completion.
    /// Enforce by the Iota adapter. This is the sum of the serialized size
    /// of all objects written to disk. The max size of individual objects
    /// on the other hand is `max_move_object_size`.
    max_size_written_objects: Option<u64>,
    /// Max size of objects a system transaction can write to disk after
    /// completion. Enforce by the Iota adapter. Similar to
    /// `max_size_written_objects` but for system transactions.
    max_size_written_objects_system_tx: Option<u64>,

    /// Maximum size of serialized transaction effects.
    max_serialized_tx_effects_size_bytes: Option<u64>,

    /// Maximum size of serialized transaction effects for system transactions.
    max_serialized_tx_effects_size_bytes_system_tx: Option<u64>,

    /// Maximum number of gas payment objects for a transaction.
    max_gas_payment_objects: Option<u32>,

    /// Maximum number of modules in a Publish transaction.
    max_modules_in_publish: Option<u32>,

    /// Maximum number of transitive dependencies in a package when publishing.
    max_package_dependencies: Option<u32>,

    /// Maximum number of arguments in a move call or a
    /// ProgrammableTransaction's TransferObjects command.
    max_arguments: Option<u32>,

    /// Maximum number of total type arguments, computed recursively.
    max_type_arguments: Option<u32>,

    /// Maximum depth of an individual type argument.
    max_type_argument_depth: Option<u32>,

    /// Maximum size of a Pure CallArg.
    max_pure_argument_size: Option<u32>,

    /// Maximum number of Commands in a ProgrammableTransaction.
    max_programmable_tx_commands: Option<u32>,

    // ==== Move VM, Move bytecode verifier, and execution limits ===
    /// Maximum Move bytecode version the VM understands. All older versions are
    /// accepted.
    move_binary_format_version: Option<u32>,
    min_move_binary_format_version: Option<u32>,

    /// Configuration controlling binary tables size.
    binary_module_handles: Option<u16>,
    binary_struct_handles: Option<u16>,
    binary_function_handles: Option<u16>,
    binary_function_instantiations: Option<u16>,
    binary_signatures: Option<u16>,
    binary_constant_pool: Option<u16>,
    binary_identifiers: Option<u16>,
    binary_address_identifiers: Option<u16>,
    binary_struct_defs: Option<u16>,
    binary_struct_def_instantiations: Option<u16>,
    binary_function_defs: Option<u16>,
    binary_field_handles: Option<u16>,
    binary_field_instantiations: Option<u16>,
    binary_friend_decls: Option<u16>,
    binary_enum_defs: Option<u16>,
    binary_enum_def_instantiations: Option<u16>,
    binary_variant_handles: Option<u16>,
    binary_variant_instantiation_handles: Option<u16>,

    /// Maximum size of the `contents` part of an object, in bytes. Enforced by
    /// the Iota adapter when effects are produced.
    max_move_object_size: Option<u64>,

    // TODO: Option<increase to 500 KB. currently, publishing a package > 500 KB exceeds the max
    // computation gas cost
    /// Maximum size of a Move package object, in bytes. Enforced by the Iota
    /// adapter at the end of a publish transaction.
    max_move_package_size: Option<u64>,

    /// Max number of publish or upgrade commands allowed in a programmable
    /// transaction block.
    max_publish_or_upgrade_per_ptb: Option<u64>,

    /// Maximum gas budget in NANOS that a transaction can use.
    max_tx_gas: Option<u64>,

    /// Maximum amount of the proposed gas price in NANOS (defined in the
    /// transaction).
    max_gas_price: Option<u64>,

    /// The max computation bucket for gas. This is the max that can be charged
    /// for computation.
    max_gas_computation_bucket: Option<u64>,

    // Define the value used to round up computation gas charges
    gas_rounding_step: Option<u64>,

    /// Maximum number of nested loops. Enforced by the Move bytecode verifier.
    max_loop_depth: Option<u64>,

    /// Maximum number of type arguments that can be bound to generic type
    /// parameters. Enforced by the Move bytecode verifier.
    max_generic_instantiation_length: Option<u64>,

    /// Maximum number of parameters that a Move function can have. Enforced by
    /// the Move bytecode verifier.
    max_function_parameters: Option<u64>,

    /// Maximum number of basic blocks that a Move function can have. Enforced
    /// by the Move bytecode verifier.
    max_basic_blocks: Option<u64>,

    /// Maximum stack size value. Enforced by the Move bytecode verifier.
    max_value_stack_size: Option<u64>,

    /// Maximum number of "type nodes", a metric for how big a SignatureToken
    /// will be when expanded into a fully qualified type. Enforced by the Move
    /// bytecode verifier.
    max_type_nodes: Option<u64>,

    /// Maximum number of push instructions in one function. Enforced by the
    /// Move bytecode verifier.
    max_push_size: Option<u64>,

    /// Maximum number of struct definitions in a module. Enforced by the Move
    /// bytecode verifier.
    max_struct_definitions: Option<u64>,

    /// Maximum number of function definitions in a module. Enforced by the Move
    /// bytecode verifier.
    max_function_definitions: Option<u64>,

    /// Maximum number of fields allowed in a struct definition. Enforced by the
    /// Move bytecode verifier.
    max_fields_in_struct: Option<u64>,

    /// Maximum dependency depth. Enforced by the Move linker when loading
    /// dependent modules.
    max_dependency_depth: Option<u64>,

    /// Maximum number of Move events that a single transaction can emit.
    /// Enforced by the VM during execution.
    max_num_event_emit: Option<u64>,

    /// Maximum number of new IDs that a single transaction can create. Enforced
    /// by the VM during execution.
    max_num_new_move_object_ids: Option<u64>,

    /// Maximum number of new IDs that a single system transaction can create.
    /// Enforced by the VM during execution.
    max_num_new_move_object_ids_system_tx: Option<u64>,

    /// Maximum number of IDs that a single transaction can delete. Enforced by
    /// the VM during execution.
    max_num_deleted_move_object_ids: Option<u64>,

    /// Maximum number of IDs that a single system transaction can delete.
    /// Enforced by the VM during execution.
    max_num_deleted_move_object_ids_system_tx: Option<u64>,

    /// Maximum number of IDs that a single transaction can transfer. Enforced
    /// by the VM during execution.
    max_num_transferred_move_object_ids: Option<u64>,

    /// Maximum number of IDs that a single system transaction can transfer.
    /// Enforced by the VM during execution.
    max_num_transferred_move_object_ids_system_tx: Option<u64>,

    /// Maximum size of a Move user event. Enforced by the VM during execution.
    max_event_emit_size: Option<u64>,

    /// Maximum size of a Move user event. Enforced by the VM during execution.
    max_event_emit_size_total: Option<u64>,

    /// Maximum length of a vector in Move. Enforced by the VM during execution,
    /// and for constants, by the verifier.
    max_move_vector_len: Option<u64>,

    /// Maximum length of an `Identifier` in Move. Enforced by the bytecode
    /// verifier at signing.
    max_move_identifier_len: Option<u64>,

    /// Maximum depth of a Move value within the VM.
    max_move_value_depth: Option<u64>,

    /// Maximum number of variants in an enum. Enforced by the bytecode verifier
    /// at signing.
    max_move_enum_variants: Option<u64>,

    /// Maximum number of back edges in Move function. Enforced by the bytecode
    /// verifier at signing.
    max_back_edges_per_function: Option<u64>,

    /// Maximum number of back edges in Move module. Enforced by the bytecode
    /// verifier at signing.
    max_back_edges_per_module: Option<u64>,

    /// Maximum number of meter `ticks` spent verifying a Move function.
    /// Enforced by the bytecode verifier at signing.
    max_verifier_meter_ticks_per_function: Option<u64>,

    /// Maximum number of meter `ticks` spent verifying a Move function.
    /// Enforced by the bytecode verifier at signing.
    max_meter_ticks_per_module: Option<u64>,

    /// Maximum number of meter `ticks` spent verifying a Move package. Enforced
    /// by the bytecode verifier at signing.
    max_meter_ticks_per_package: Option<u64>,

    // === Object runtime internal operation limits ====
    // These affect dynamic fields
    /// Maximum number of cached objects in the object runtime ObjectStore.
    /// Enforced by object runtime during execution
    object_runtime_max_num_cached_objects: Option<u64>,

    /// Maximum number of cached objects in the object runtime ObjectStore in
    /// system transaction. Enforced by object runtime during execution
    object_runtime_max_num_cached_objects_system_tx: Option<u64>,

    /// Maximum number of stored objects accessed by object runtime ObjectStore.
    /// Enforced by object runtime during execution
    object_runtime_max_num_store_entries: Option<u64>,

    /// Maximum number of stored objects accessed by object runtime ObjectStore
    /// in system transaction. Enforced by object runtime during execution
    object_runtime_max_num_store_entries_system_tx: Option<u64>,

    // === Execution gas costs ====
    /// Base cost for any Iota transaction
    base_tx_cost_fixed: Option<u64>,

    /// Additional cost for a transaction that publishes a package
    /// i.e., the base cost of such a transaction is base_tx_cost_fixed +
    /// package_publish_cost_fixed
    package_publish_cost_fixed: Option<u64>,

    /// Cost per byte of a Move call transaction
    /// i.e., the cost of such a transaction is base_cost +
    /// (base_tx_cost_per_byte * size)
    base_tx_cost_per_byte: Option<u64>,

    /// Cost per byte for a transaction that publishes a package
    package_publish_cost_per_byte: Option<u64>,

    // Per-byte cost of reading an object during transaction execution
    obj_access_cost_read_per_byte: Option<u64>,

    // Per-byte cost of writing an object during transaction execution
    obj_access_cost_mutate_per_byte: Option<u64>,

    // Per-byte cost of deleting an object during transaction execution
    obj_access_cost_delete_per_byte: Option<u64>,

    /// Per-byte cost charged for each input object to a transaction.
    /// Meant to approximate the cost of checking locks for each object
    // TODO: Option<I'm not sure that this cost makes sense. Checking locks is "free"
    // in the sense that an invalid tx that can never be committed/pay gas can
    // force validators to check an arbitrary number of locks. If those checks are
    // "free" for invalid transactions, why charge for them in valid transactions
    // TODO: Option<if we keep this, I think we probably want it to be a fixed cost rather
    // than a per-byte cost. checking an object lock should not require loading an
    // entire object, just consulting an ID -> tx digest map
    obj_access_cost_verify_per_byte: Option<u64>,

    /// === Gas version. gas model ===

    /// Gas model version, what code we are using to charge gas
    gas_model_version: Option<u64>,

    /// === Storage gas costs ===

    /// Per-byte cost of storing an object in the Iota global object store. Some
    /// of this cost may be refundable if the object is later freed
    obj_data_cost_refundable: Option<u64>,

    // Per-byte cost of storing an object in the Iota transaction log (e.g., in
    // CertifiedTransactionEffects) This depends on the size of various fields including the
    // effects TODO: Option<I don't fully understand this^ and more details would be useful
    obj_metadata_cost_non_refundable: Option<u64>,

    /// === Tokenomics ===

    // TODO: Option<this should be changed to u64.
    /// Sender of a txn that touches an object will get this percent of the
    /// storage rebate back. In basis point.
    storage_rebate_rate: Option<u64>,

    /// The share of rewards that will be slashed and redistributed is 50%.
    /// In basis point.
    reward_slashing_rate: Option<u64>,

    /// Unit gas price, Nanos per internal gas unit.
    storage_gas_price: Option<u64>,

    /// The number of tokens that the set of validators should receive per
    /// epoch.
    validator_target_reward: Option<u64>,

    /// === Core Protocol ===

    /// Max number of transactions per checkpoint.
    /// Note that this is a protocol constant and not a config as validators
    /// must have this set to the same value, otherwise they *will* fork.
    max_transactions_per_checkpoint: Option<u64>,

    /// Max size of a checkpoint in bytes.
    /// Note that this is a protocol constant and not a config as validators
    /// must have this set to the same value, otherwise they *will* fork.
    max_checkpoint_size_bytes: Option<u64>,

    /// A protocol upgrade always requires 2f+1 stake to agree. We support a
    /// buffer of additional stake (as a fraction of f, expressed in basis
    /// points) that is required before an upgrade can happen automatically.
    /// 10000bps would indicate that complete unanimity is required (all
    /// 3f+1 must vote), while 0bps would indicate that 2f+1 is sufficient.
    buffer_stake_for_protocol_upgrade_bps: Option<u64>,

    // === Native Function Costs ===

    // `address` module
    // Cost params for the Move native function `address::from_bytes(bytes: vector<u8>)`
    address_from_bytes_cost_base: Option<u64>,
    // Cost params for the Move native function `address::to_u256(address): u256`
    address_to_u256_cost_base: Option<u64>,
    // Cost params for the Move native function `address::from_u256(u256): address`
    address_from_u256_cost_base: Option<u64>,

    // `config` module
    // Cost params for the Move native function `read_setting_impl<Name: copy + drop + store,
    // SettingValue: key + store, SettingDataValue: store, Value: copy + drop + store,
    // >(config: address, name: address, current_epoch: u64): Option<Value>`
    config_read_setting_impl_cost_base: Option<u64>,
    config_read_setting_impl_cost_per_byte: Option<u64>,

    // `dynamic_field` module
    // Cost params for the Move native function `hash_type_and_key<K: copy + drop + store>(parent:
    // address, k: K): address`
    dynamic_field_hash_type_and_key_cost_base: Option<u64>,
    dynamic_field_hash_type_and_key_type_cost_per_byte: Option<u64>,
    dynamic_field_hash_type_and_key_value_cost_per_byte: Option<u64>,
    dynamic_field_hash_type_and_key_type_tag_cost_per_byte: Option<u64>,
    // Cost params for the Move native function `add_child_object<Child: key>(parent: address,
    // child: Child)`
    dynamic_field_add_child_object_cost_base: Option<u64>,
    dynamic_field_add_child_object_type_cost_per_byte: Option<u64>,
    dynamic_field_add_child_object_value_cost_per_byte: Option<u64>,
    dynamic_field_add_child_object_struct_tag_cost_per_byte: Option<u64>,
    // Cost params for the Move native function `borrow_child_object_mut<Child: key>(parent: &mut
    // UID, id: address): &mut Child`
    dynamic_field_borrow_child_object_cost_base: Option<u64>,
    dynamic_field_borrow_child_object_child_ref_cost_per_byte: Option<u64>,
    dynamic_field_borrow_child_object_type_cost_per_byte: Option<u64>,
    // Cost params for the Move native function `remove_child_object<Child: key>(parent: address,
    // id: address): Child`
    dynamic_field_remove_child_object_cost_base: Option<u64>,
    dynamic_field_remove_child_object_child_cost_per_byte: Option<u64>,
    dynamic_field_remove_child_object_type_cost_per_byte: Option<u64>,
    // Cost params for the Move native function `has_child_object(parent: address, id: address):
    // bool`
    dynamic_field_has_child_object_cost_base: Option<u64>,
    // Cost params for the Move native function `has_child_object_with_ty<Child: key>(parent:
    // address, id: address): bool`
    dynamic_field_has_child_object_with_ty_cost_base: Option<u64>,
    dynamic_field_has_child_object_with_ty_type_cost_per_byte: Option<u64>,
    dynamic_field_has_child_object_with_ty_type_tag_cost_per_byte: Option<u64>,

    // `event` module
    // Cost params for the Move native function `event::emit<T: copy + drop>(event: T)`
    event_emit_cost_base: Option<u64>,
    event_emit_value_size_derivation_cost_per_byte: Option<u64>,
    event_emit_tag_size_derivation_cost_per_byte: Option<u64>,
    event_emit_output_cost_per_byte: Option<u64>,

    //  `object` module
    // Cost params for the Move native function `borrow_uid<T: key>(obj: &T): &UID`
    object_borrow_uid_cost_base: Option<u64>,
    // Cost params for the Move native function `delete_impl(id: address)`
    object_delete_impl_cost_base: Option<u64>,
    // Cost params for the Move native function `record_new_uid(id: address)`
    object_record_new_uid_cost_base: Option<u64>,

    // Transfer
    // Cost params for the Move native function `transfer_impl<T: key>(obj: T, recipient: address)`
    transfer_transfer_internal_cost_base: Option<u64>,
    // Cost params for the Move native function `freeze_object<T: key>(obj: T)`
    transfer_freeze_object_cost_base: Option<u64>,
    // Cost params for the Move native function `share_object<T: key>(obj: T)`
    transfer_share_object_cost_base: Option<u64>,
    // Cost params for the Move native function
    // `receive_object<T: key>(p: &mut UID, recv: Receiving<T>T)`
    transfer_receive_object_cost_base: Option<u64>,

    // TxContext
    // Cost params for the Move native function `transfer_impl<T: key>(obj: T, recipient: address)`
    tx_context_derive_id_cost_base: Option<u64>,

    // Types
    // Cost params for the Move native function `is_one_time_witness<T: drop>(_: &T): bool`
    types_is_one_time_witness_cost_base: Option<u64>,
    types_is_one_time_witness_type_tag_cost_per_byte: Option<u64>,
    types_is_one_time_witness_type_cost_per_byte: Option<u64>,

    // Validator
    // Cost params for the Move native function `validate_metadata_bcs(metadata: vector<u8>)`
    validator_validate_metadata_cost_base: Option<u64>,
    validator_validate_metadata_data_cost_per_byte: Option<u64>,

    // Crypto natives
    crypto_invalid_arguments_cost: Option<u64>,
    // bls12381::bls12381_min_sig_verify
    bls12381_bls12381_min_sig_verify_cost_base: Option<u64>,
    bls12381_bls12381_min_sig_verify_msg_cost_per_byte: Option<u64>,
    bls12381_bls12381_min_sig_verify_msg_cost_per_block: Option<u64>,

    // bls12381::bls12381_min_pk_verify
    bls12381_bls12381_min_pk_verify_cost_base: Option<u64>,
    bls12381_bls12381_min_pk_verify_msg_cost_per_byte: Option<u64>,
    bls12381_bls12381_min_pk_verify_msg_cost_per_block: Option<u64>,

    // ecdsa_k1::ecrecover
    ecdsa_k1_ecrecover_keccak256_cost_base: Option<u64>,
    ecdsa_k1_ecrecover_keccak256_msg_cost_per_byte: Option<u64>,
    ecdsa_k1_ecrecover_keccak256_msg_cost_per_block: Option<u64>,
    ecdsa_k1_ecrecover_sha256_cost_base: Option<u64>,
    ecdsa_k1_ecrecover_sha256_msg_cost_per_byte: Option<u64>,
    ecdsa_k1_ecrecover_sha256_msg_cost_per_block: Option<u64>,

    // ecdsa_k1::decompress_pubkey
    ecdsa_k1_decompress_pubkey_cost_base: Option<u64>,

    // ecdsa_k1::secp256k1_verify
    ecdsa_k1_secp256k1_verify_keccak256_cost_base: Option<u64>,
    ecdsa_k1_secp256k1_verify_keccak256_msg_cost_per_byte: Option<u64>,
    ecdsa_k1_secp256k1_verify_keccak256_msg_cost_per_block: Option<u64>,
    ecdsa_k1_secp256k1_verify_sha256_cost_base: Option<u64>,
    ecdsa_k1_secp256k1_verify_sha256_msg_cost_per_byte: Option<u64>,
    ecdsa_k1_secp256k1_verify_sha256_msg_cost_per_block: Option<u64>,

    // ecdsa_r1::ecrecover
    ecdsa_r1_ecrecover_keccak256_cost_base: Option<u64>,
    ecdsa_r1_ecrecover_keccak256_msg_cost_per_byte: Option<u64>,
    ecdsa_r1_ecrecover_keccak256_msg_cost_per_block: Option<u64>,
    ecdsa_r1_ecrecover_sha256_cost_base: Option<u64>,
    ecdsa_r1_ecrecover_sha256_msg_cost_per_byte: Option<u64>,
    ecdsa_r1_ecrecover_sha256_msg_cost_per_block: Option<u64>,

    // ecdsa_r1::secp256k1_verify
    ecdsa_r1_secp256r1_verify_keccak256_cost_base: Option<u64>,
    ecdsa_r1_secp256r1_verify_keccak256_msg_cost_per_byte: Option<u64>,
    ecdsa_r1_secp256r1_verify_keccak256_msg_cost_per_block: Option<u64>,
    ecdsa_r1_secp256r1_verify_sha256_cost_base: Option<u64>,
    ecdsa_r1_secp256r1_verify_sha256_msg_cost_per_byte: Option<u64>,
    ecdsa_r1_secp256r1_verify_sha256_msg_cost_per_block: Option<u64>,

    // ecvrf::verify
    ecvrf_ecvrf_verify_cost_base: Option<u64>,
    ecvrf_ecvrf_verify_alpha_string_cost_per_byte: Option<u64>,
    ecvrf_ecvrf_verify_alpha_string_cost_per_block: Option<u64>,

    // ed25519
    ed25519_ed25519_verify_cost_base: Option<u64>,
    ed25519_ed25519_verify_msg_cost_per_byte: Option<u64>,
    ed25519_ed25519_verify_msg_cost_per_block: Option<u64>,

    // groth16::prepare_verifying_key
    groth16_prepare_verifying_key_bls12381_cost_base: Option<u64>,
    groth16_prepare_verifying_key_bn254_cost_base: Option<u64>,

    // groth16::verify_groth16_proof_internal
    groth16_verify_groth16_proof_internal_bls12381_cost_base: Option<u64>,
    groth16_verify_groth16_proof_internal_bls12381_cost_per_public_input: Option<u64>,
    groth16_verify_groth16_proof_internal_bn254_cost_base: Option<u64>,
    groth16_verify_groth16_proof_internal_bn254_cost_per_public_input: Option<u64>,
    groth16_verify_groth16_proof_internal_public_input_cost_per_byte: Option<u64>,

    // hash::blake2b256
    hash_blake2b256_cost_base: Option<u64>,
    hash_blake2b256_data_cost_per_byte: Option<u64>,
    hash_blake2b256_data_cost_per_block: Option<u64>,

    // hash::keccak256
    hash_keccak256_cost_base: Option<u64>,
    hash_keccak256_data_cost_per_byte: Option<u64>,
    hash_keccak256_data_cost_per_block: Option<u64>,

    // poseidon::poseidon_bn254
    poseidon_bn254_cost_base: Option<u64>,
    poseidon_bn254_cost_per_block: Option<u64>,

    // group_ops
    group_ops_bls12381_decode_scalar_cost: Option<u64>,
    group_ops_bls12381_decode_g1_cost: Option<u64>,
    group_ops_bls12381_decode_g2_cost: Option<u64>,
    group_ops_bls12381_decode_gt_cost: Option<u64>,
    group_ops_bls12381_scalar_add_cost: Option<u64>,
    group_ops_bls12381_g1_add_cost: Option<u64>,
    group_ops_bls12381_g2_add_cost: Option<u64>,
    group_ops_bls12381_gt_add_cost: Option<u64>,
    group_ops_bls12381_scalar_sub_cost: Option<u64>,
    group_ops_bls12381_g1_sub_cost: Option<u64>,
    group_ops_bls12381_g2_sub_cost: Option<u64>,
    group_ops_bls12381_gt_sub_cost: Option<u64>,
    group_ops_bls12381_scalar_mul_cost: Option<u64>,
    group_ops_bls12381_g1_mul_cost: Option<u64>,
    group_ops_bls12381_g2_mul_cost: Option<u64>,
    group_ops_bls12381_gt_mul_cost: Option<u64>,
    group_ops_bls12381_scalar_div_cost: Option<u64>,
    group_ops_bls12381_g1_div_cost: Option<u64>,
    group_ops_bls12381_g2_div_cost: Option<u64>,
    group_ops_bls12381_gt_div_cost: Option<u64>,
    group_ops_bls12381_g1_hash_to_base_cost: Option<u64>,
    group_ops_bls12381_g2_hash_to_base_cost: Option<u64>,
    group_ops_bls12381_g1_hash_to_cost_per_byte: Option<u64>,
    group_ops_bls12381_g2_hash_to_cost_per_byte: Option<u64>,
    group_ops_bls12381_g1_msm_base_cost: Option<u64>,
    group_ops_bls12381_g2_msm_base_cost: Option<u64>,
    group_ops_bls12381_g1_msm_base_cost_per_input: Option<u64>,
    group_ops_bls12381_g2_msm_base_cost_per_input: Option<u64>,
    group_ops_bls12381_msm_max_len: Option<u32>,
    group_ops_bls12381_pairing_cost: Option<u64>,

    // hmac::hmac_sha3_256
    hmac_hmac_sha3_256_cost_base: Option<u64>,
    hmac_hmac_sha3_256_input_cost_per_byte: Option<u64>,
    hmac_hmac_sha3_256_input_cost_per_block: Option<u64>,

    // zklogin::check_zklogin_id
    check_zklogin_id_cost_base: Option<u64>,
    // zklogin::check_zklogin_issuer
    check_zklogin_issuer_cost_base: Option<u64>,

    vdf_verify_vdf_cost: Option<u64>,
    vdf_hash_to_input_cost: Option<u64>,

    // Stdlib costs
    bcs_per_byte_serialized_cost: Option<u64>,
    bcs_legacy_min_output_size_cost: Option<u64>,
    bcs_failure_cost: Option<u64>,

    hash_sha2_256_base_cost: Option<u64>,
    hash_sha2_256_per_byte_cost: Option<u64>,
    hash_sha2_256_legacy_min_input_len_cost: Option<u64>,
    hash_sha3_256_base_cost: Option<u64>,
    hash_sha3_256_per_byte_cost: Option<u64>,
    hash_sha3_256_legacy_min_input_len_cost: Option<u64>,
    type_name_get_base_cost: Option<u64>,
    type_name_get_per_byte_cost: Option<u64>,

    string_check_utf8_base_cost: Option<u64>,
    string_check_utf8_per_byte_cost: Option<u64>,
    string_is_char_boundary_base_cost: Option<u64>,
    string_sub_string_base_cost: Option<u64>,
    string_sub_string_per_byte_cost: Option<u64>,
    string_index_of_base_cost: Option<u64>,
    string_index_of_per_byte_pattern_cost: Option<u64>,
    string_index_of_per_byte_searched_cost: Option<u64>,

    vector_empty_base_cost: Option<u64>,
    vector_length_base_cost: Option<u64>,
    vector_push_back_base_cost: Option<u64>,
    vector_push_back_legacy_per_abstract_memory_unit_cost: Option<u64>,
    vector_borrow_base_cost: Option<u64>,
    vector_pop_back_base_cost: Option<u64>,
    vector_destroy_empty_base_cost: Option<u64>,
    vector_swap_base_cost: Option<u64>,
    debug_print_base_cost: Option<u64>,
    debug_print_stack_trace_base_cost: Option<u64>,

    /// === Execution Version ===
    execution_version: Option<u64>,

    // Dictates the threshold (percentage of stake) that is used to calculate the "bad" nodes to be
    // swapped when creating the consensus schedule. The values should be of the range [0 - 33].
    // Anything above 33 (f) will not be allowed.
    consensus_bad_nodes_stake_threshold: Option<u64>,

    max_jwk_votes_per_validator_per_epoch: Option<u64>,
    // The maximum age of a JWK in epochs before it is removed from the AuthenticatorState object.
    // Applied at the end of an epoch as a delta from the new epoch value, so setting this to 1
    // will cause the new epoch to start with JWKs from the previous epoch still valid.
    max_age_of_jwk_in_epochs: Option<u64>,

    /// === random beacon ===

    /// Maximum allowed precision loss when reducing voting weights for the
    /// random beacon protocol.
    random_beacon_reduction_allowed_delta: Option<u16>,

    /// Minimum number of shares below which voting weights will not be reduced
    /// for the random beacon protocol.
    random_beacon_reduction_lower_bound: Option<u32>,

    /// Consensus Round after which DKG should be aborted and randomness
    /// disabled for the epoch, if it hasn't already completed.
    random_beacon_dkg_timeout_round: Option<u32>,

    /// Minimum interval between consecutive rounds of generated randomness.
    random_beacon_min_round_interval_ms: Option<u64>,

    /// Version of the random beacon DKG protocol.
    /// 0 was deprecated (and currently not supported), 1 is the default
    /// version.
    random_beacon_dkg_version: Option<u64>,

    /// The maximum serialised transaction size (in bytes) accepted by
    /// consensus. That should be bigger than the `max_tx_size_bytes` with
    /// some additional headroom.
    consensus_max_transaction_size_bytes: Option<u64>,
    /// The maximum size of transactions included in a consensus block.
    consensus_max_transactions_in_block_bytes: Option<u64>,
    /// The maximum number of transactions included in a consensus block.
    consensus_max_num_transactions_in_block: Option<u64>,

    /// The max accumulated txn execution cost per object in a Narwhal commit.
    /// Transactions in a checkpoint will be deferred once their touch
    /// shared objects hit this limit. This config is meant to be used when
    /// consensus protocol is Narwhal, where each consensus commit
    /// corresponding to 1 checkpoint (or 2 if randomness is enabled)
    max_accumulated_txn_cost_per_object_in_narwhal_commit: Option<u64>,

    /// The max number of consensus rounds a transaction can be deferred due to
    /// shared object congestion. Transactions will be cancelled after this
    /// many rounds.
    max_deferral_rounds_for_congestion_control: Option<u64>,

    /// Minimum interval of commit timestamps between consecutive checkpoints.
    min_checkpoint_interval_ms: Option<u64>,

    /// Version number to use for version_specific_data in `CheckpointSummary`.
    checkpoint_summary_version_specific_data: Option<u64>,

    /// The max number of transactions that can be included in a single Soft
    /// Bundle.
    max_soft_bundle_size: Option<u64>,

    /// Whether to try to form bridge committee
    // Note: this is not a feature flag because we want to distinguish between
    // `None` and `Some(false)`, as committee was already finalized on Testnet.
    bridge_should_try_to_finalize_committee: Option<bool>,

    /// The max accumulated txn execution cost per object in a mysticeti.
    /// Transactions in a commit will be deferred once their touch shared
    /// objects hit this limit. This config plays the same role as
    /// `max_accumulated_txn_cost_per_object_in_narwhal_commit`
    /// but for mysticeti commits due to that mysticeti has higher commit rate.
    max_accumulated_txn_cost_per_object_in_mysticeti_commit: Option<u64>,
}

// feature flags
impl ProtocolConfig {
    // Add checks for feature flag support here, e.g.:
    // pub fn check_new_protocol_feature_supported(&self) -> Result<(), Error> {
    //     if self.feature_flags.new_protocol_feature_supported {
    //         Ok(())
    //     } else {
    //         Err(Error(format!(
    //             "new_protocol_feature is not supported at {:?}",
    //             self.version
    //         )))
    //     }
    // }

    pub fn allow_receiving_object_id(&self) -> bool {
        self.feature_flags.allow_receiving_object_id
    }

    pub fn disable_invariant_violation_check_in_swap_loc(&self) -> bool {
        self.feature_flags
            .disable_invariant_violation_check_in_swap_loc
    }

    pub fn advance_to_highest_supported_protocol_version(&self) -> bool {
        self.feature_flags
            .advance_to_highest_supported_protocol_version
    }

<<<<<<< HEAD
    pub fn disallow_change_struct_type_params_on_upgrade(&self) -> bool {
        self.feature_flags
            .disallow_change_struct_type_params_on_upgrade
=======
    pub fn ban_entry_init(&self) -> bool {
        self.feature_flags.ban_entry_init
>>>>>>> ab075be8
    }

    pub fn no_extraneous_module_bytes(&self) -> bool {
        self.feature_flags.no_extraneous_module_bytes
    }

    pub fn zklogin_auth(&self) -> bool {
        self.feature_flags.zklogin_auth
    }

    pub fn zklogin_supported_providers(&self) -> &BTreeSet<String> {
        &self.feature_flags.zklogin_supported_providers
    }

    pub fn consensus_transaction_ordering(&self) -> ConsensusTransactionOrdering {
        self.feature_flags.consensus_transaction_ordering
    }

    pub fn simplified_unwrap_then_delete(&self) -> bool {
        self.feature_flags.simplified_unwrap_then_delete
    }

    pub fn shared_object_deletion(&self) -> bool {
        self.feature_flags.shared_object_deletion
    }

    pub fn loaded_child_object_format(&self) -> bool {
        self.feature_flags.loaded_child_object_format
    }

    pub fn enable_jwk_consensus_updates(&self) -> bool {
        self.feature_flags.enable_jwk_consensus_updates
    }

    pub fn loaded_child_object_format_type(&self) -> bool {
        self.feature_flags.loaded_child_object_format_type
    }

    pub fn recompute_has_public_transfer_in_execution(&self) -> bool {
        self.feature_flags
            .recompute_has_public_transfer_in_execution
    }

    // this function only exists for readability in the genesis code.
    pub fn create_authenticator_state_in_genesis(&self) -> bool {
        self.enable_jwk_consensus_updates()
    }

    pub fn random_beacon(&self) -> bool {
        self.feature_flags.random_beacon
    }

    pub fn dkg_version(&self) -> u64 {
        // Version 0 was deprecated and removed, the default is 1 if not set.
        self.random_beacon_dkg_version.unwrap_or(1)
    }

    pub fn enable_bridge(&self) -> bool {
        self.feature_flags.bridge
    }

    pub fn should_try_to_finalize_bridge_committee(&self) -> bool {
        if !self.enable_bridge() {
            return false;
        }
        // In the older protocol version, always try to finalize the committee.
        self.bridge_should_try_to_finalize_committee.unwrap_or(true)
    }

    pub fn enable_effects_v2(&self) -> bool {
        self.feature_flags.enable_effects_v2
    }

    pub fn verify_legacy_zklogin_address(&self) -> bool {
        self.feature_flags.verify_legacy_zklogin_address
    }

    pub fn accept_zklogin_in_multisig(&self) -> bool {
        self.feature_flags.accept_zklogin_in_multisig
    }

    pub fn zklogin_max_epoch_upper_bound_delta(&self) -> Option<u64> {
        self.feature_flags.zklogin_max_epoch_upper_bound_delta
    }

    pub fn throughput_aware_consensus_submission(&self) -> bool {
        self.feature_flags.throughput_aware_consensus_submission
    }

    pub fn include_consensus_digest_in_prologue(&self) -> bool {
        self.feature_flags.include_consensus_digest_in_prologue
    }

    pub fn record_consensus_determined_version_assignments_in_prologue(&self) -> bool {
        self.feature_flags
            .record_consensus_determined_version_assignments_in_prologue
    }

    pub fn prepend_prologue_tx_in_consensus_commit_in_checkpoints(&self) -> bool {
        self.feature_flags
            .prepend_prologue_tx_in_consensus_commit_in_checkpoints
    }

    pub fn hardened_otw_check(&self) -> bool {
        self.feature_flags.hardened_otw_check
    }

    pub fn enable_poseidon(&self) -> bool {
        self.feature_flags.enable_poseidon
    }

    pub fn enable_coin_deny_list_v1(&self) -> bool {
        self.feature_flags.enable_coin_deny_list
    }

    pub fn enable_coin_deny_list_v2(&self) -> bool {
        self.feature_flags.enable_coin_deny_list_v2
    }

    pub fn enable_group_ops_native_functions(&self) -> bool {
        self.feature_flags.enable_group_ops_native_functions
    }

    pub fn enable_group_ops_native_function_msm(&self) -> bool {
        self.feature_flags.enable_group_ops_native_function_msm
    }

    pub fn reject_mutable_random_on_entry_functions(&self) -> bool {
        self.feature_flags.reject_mutable_random_on_entry_functions
    }

    pub fn per_object_congestion_control_mode(&self) -> PerObjectCongestionControlMode {
        self.feature_flags.per_object_congestion_control_mode
    }

    pub fn consensus_choice(&self) -> ConsensusChoice {
        self.feature_flags.consensus_choice
    }

    pub fn consensus_network(&self) -> ConsensusNetwork {
        self.feature_flags.consensus_network
    }

    pub fn mysticeti_leader_scoring_and_schedule(&self) -> bool {
        self.feature_flags.mysticeti_leader_scoring_and_schedule
    }

    pub fn reshare_at_same_initial_version(&self) -> bool {
        self.feature_flags.reshare_at_same_initial_version
    }

    pub fn resolve_abort_locations_to_package_id(&self) -> bool {
        self.feature_flags.resolve_abort_locations_to_package_id
    }

    pub fn mysticeti_use_committed_subdag_digest(&self) -> bool {
        self.feature_flags.mysticeti_use_committed_subdag_digest
    }

    pub fn enable_vdf(&self) -> bool {
        self.feature_flags.enable_vdf
    }

    pub fn fresh_vm_on_framework_upgrade(&self) -> bool {
        self.feature_flags.fresh_vm_on_framework_upgrade
    }

    pub fn mysticeti_num_leaders_per_round(&self) -> Option<usize> {
        self.feature_flags.mysticeti_num_leaders_per_round
    }

    pub fn soft_bundle(&self) -> bool {
        self.feature_flags.soft_bundle
    }

    pub fn passkey_auth(&self) -> bool {
        self.feature_flags.passkey_auth
    }

    pub fn authority_capabilities_v2(&self) -> bool {
        self.feature_flags.authority_capabilities_v2
    }

    pub fn max_transaction_size_bytes(&self) -> u64 {
        // Provide a default value if protocol config version is too low.
        self.consensus_max_transaction_size_bytes
            .unwrap_or(256 * 1024)
    }

    pub fn max_transactions_in_block_bytes(&self) -> u64 {
        // Provide a default value if protocol config version is too low.
        self.consensus_max_transactions_in_block_bytes
            .unwrap_or(512 * 1024)
    }

    pub fn max_num_transactions_in_block(&self) -> u64 {
        // 500 is the value used before this field is introduced.
        self.consensus_max_num_transactions_in_block.unwrap_or(500)
    }

    pub fn rethrow_serialization_type_layout_errors(&self) -> bool {
        self.feature_flags.rethrow_serialization_type_layout_errors
    }
}

#[cfg(not(msim))]
static POISON_VERSION_METHODS: AtomicBool = AtomicBool::new(false);

// Use a thread local in sim tests for test isolation.
#[cfg(msim)]
thread_local! {
    static POISON_VERSION_METHODS: AtomicBool = AtomicBool::new(false);
}

// Instantiations for each protocol version.
impl ProtocolConfig {
    /// Get the value ProtocolConfig that are in effect during the given
    /// protocol version.
    pub fn get_for_version(version: ProtocolVersion, chain: Chain) -> Self {
        // ProtocolVersion can be deserialized so we need to check it here as well.
        assert!(
            version >= ProtocolVersion::MIN,
            "Network protocol version is {:?}, but the minimum supported version by the binary is {:?}. Please upgrade the binary.",
            version,
            ProtocolVersion::MIN.0,
        );
        assert!(
            version <= ProtocolVersion::MAX_ALLOWED,
            "Network protocol version is {:?}, but the maximum supported version by the binary is {:?}. Please upgrade the binary.",
            version,
            ProtocolVersion::MAX_ALLOWED.0,
        );

        let mut ret = Self::get_for_version_impl(version, chain);
        ret.version = version;

        CONFIG_OVERRIDE.with(|ovr| {
            if let Some(override_fn) = &*ovr.borrow() {
                warn!(
                    "overriding ProtocolConfig settings with custom settings (you should not see this log outside of tests)"
                );
                override_fn(version, ret)
            } else {
                ret
            }
        })
    }

    /// Get the value ProtocolConfig that are in effect during the given
    /// protocol version. Or none if the version is not supported.
    pub fn get_for_version_if_supported(version: ProtocolVersion, chain: Chain) -> Option<Self> {
        if version.0 >= ProtocolVersion::MIN.0 && version.0 <= ProtocolVersion::MAX_ALLOWED.0 {
            let mut ret = Self::get_for_version_impl(version, chain);
            ret.version = version;
            Some(ret)
        } else {
            None
        }
    }

    #[cfg(not(msim))]
    pub fn poison_get_for_min_version() {
        POISON_VERSION_METHODS.store(true, Ordering::Relaxed);
    }

    #[cfg(not(msim))]
    fn load_poison_get_for_min_version() -> bool {
        POISON_VERSION_METHODS.load(Ordering::Relaxed)
    }

    #[cfg(msim)]
    pub fn poison_get_for_min_version() {
        POISON_VERSION_METHODS.with(|p| p.store(true, Ordering::Relaxed));
    }

    #[cfg(msim)]
    fn load_poison_get_for_min_version() -> bool {
        POISON_VERSION_METHODS.with(|p| p.load(Ordering::Relaxed))
    }

    /// Convenience to get the constants at the current minimum supported
    /// version. Mainly used by client code that may not yet be
    /// protocol-version aware.
    pub fn get_for_min_version() -> Self {
        if Self::load_poison_get_for_min_version() {
            panic!("get_for_min_version called on validator");
        }
        ProtocolConfig::get_for_version(ProtocolVersion::MIN, Chain::Unknown)
    }

    /// CAREFUL! - You probably want to use `get_for_version` instead.
    ///
    /// Convenience to get the constants at the current maximum supported
    /// version. Mainly used by genesis. Note well that this function uses
    /// the max version supported locally by the node, which is not
    /// necessarily the current version of the network. ALSO, this function
    /// disregards chain specific config (by using Chain::Unknown), thereby
    /// potentially returning a protocol config that is incorrect for some
    /// feature flags. Definitely safe for testing and for protocol version
    /// 11 and prior.
    #[allow(non_snake_case)]
    pub fn get_for_max_version_UNSAFE() -> Self {
        if Self::load_poison_get_for_min_version() {
            panic!("get_for_max_version_UNSAFE called on validator");
        }
        ProtocolConfig::get_for_version(ProtocolVersion::MAX, Chain::Unknown)
    }

    fn get_for_version_impl(version: ProtocolVersion, chain: Chain) -> Self {
        #[cfg(msim)]
        {
            // populate the fake simulator version # with a different base tx cost.
            if version == ProtocolVersion::MAX_ALLOWED {
                let mut config = Self::get_for_version_impl(version - 1, Chain::Unknown);
                config.base_tx_cost_fixed = Some(config.base_tx_cost_fixed() + 1000);
                return config;
            }
        }

        // IMPORTANT: Never modify the value of any constant for a pre-existing protocol
        // version. To change the values here you must create a new protocol
        // version with the new values!
        let mut cfg = Self {
            version,

            feature_flags: Default::default(),

            max_tx_size_bytes: Some(128 * 1024),
            // We need this number to be at least 100x less than
            // `max_serialized_tx_effects_size_bytes`otherwise effects can be huge
            max_input_objects: Some(2048),
            max_serialized_tx_effects_size_bytes: Some(512 * 1024),
            max_serialized_tx_effects_size_bytes_system_tx: Some(512 * 1024 * 16),
            max_gas_payment_objects: Some(256),
            max_modules_in_publish: Some(64),
            max_package_dependencies: Some(32),
            max_arguments: Some(512),
            max_type_arguments: Some(16),
            max_type_argument_depth: Some(16),
            max_pure_argument_size: Some(16 * 1024),
            max_programmable_tx_commands: Some(1024),
            move_binary_format_version: Some(7),
            min_move_binary_format_version: Some(6),
            binary_module_handles: Some(100),
            binary_struct_handles: Some(300),
            binary_function_handles: Some(1500),
            binary_function_instantiations: Some(750),
            binary_signatures: Some(1000),
            binary_constant_pool: Some(4000),
            binary_identifiers: Some(10000),
            binary_address_identifiers: Some(100),
            binary_struct_defs: Some(200),
            binary_struct_def_instantiations: Some(100),
            binary_function_defs: Some(1000),
            binary_field_handles: Some(500),
            binary_field_instantiations: Some(250),
            binary_friend_decls: Some(100),
            binary_enum_defs: None,
            binary_enum_def_instantiations: None,
            binary_variant_handles: None,
            binary_variant_instantiation_handles: None,
            max_move_object_size: Some(250 * 1024),
            max_move_package_size: Some(100 * 1024),
            max_publish_or_upgrade_per_ptb: Some(5),
            // max gas budget is in NANOS and an absolute value 50IOTA
            max_tx_gas: Some(50_000_000_000),
            max_gas_price: Some(100_000),
            max_gas_computation_bucket: Some(5_000_000),
            max_loop_depth: Some(5),
            max_generic_instantiation_length: Some(32),
            max_function_parameters: Some(128),
            max_basic_blocks: Some(1024),
            max_value_stack_size: Some(1024),
            max_type_nodes: Some(256),
            max_push_size: Some(10000),
            max_struct_definitions: Some(200),
            max_function_definitions: Some(1000),
            max_fields_in_struct: Some(32),
            max_dependency_depth: Some(100),
            max_num_event_emit: Some(1024),
            max_num_new_move_object_ids: Some(2048),
            max_num_new_move_object_ids_system_tx: Some(2048 * 16),
            max_num_deleted_move_object_ids: Some(2048),
            max_num_deleted_move_object_ids_system_tx: Some(2048 * 16),
            max_num_transferred_move_object_ids: Some(2048),
            max_num_transferred_move_object_ids_system_tx: Some(2048 * 16),
            max_event_emit_size: Some(250 * 1024),
            max_move_vector_len: Some(256 * 1024),

            max_back_edges_per_function: Some(10_000),
            max_back_edges_per_module: Some(10_000),

            max_verifier_meter_ticks_per_function: Some(16_000_000),

            max_meter_ticks_per_module: Some(16_000_000),
            max_meter_ticks_per_package: Some(16_000_000),

            object_runtime_max_num_cached_objects: Some(1000),
            object_runtime_max_num_cached_objects_system_tx: Some(1000 * 16),
            object_runtime_max_num_store_entries: Some(1000),
            object_runtime_max_num_store_entries_system_tx: Some(1000 * 16),
            // min gas budget is in NANOS and an absolute value 1000 NANOS or 0.000001IOTA
            base_tx_cost_fixed: Some(1_000),
            package_publish_cost_fixed: Some(1_000),
            base_tx_cost_per_byte: Some(0),
            package_publish_cost_per_byte: Some(80),
            obj_access_cost_read_per_byte: Some(15),
            obj_access_cost_mutate_per_byte: Some(40),
            obj_access_cost_delete_per_byte: Some(40),
            obj_access_cost_verify_per_byte: Some(200),
            obj_data_cost_refundable: Some(100),
            obj_metadata_cost_non_refundable: Some(50),
            gas_model_version: Some(8),
            storage_rebate_rate: Some(10000),
            // Change reward slashing rate to 100%.
            reward_slashing_rate: Some(10000),
            storage_gas_price: Some(76),
            // The initial target reward for validators per epoch.
            // Refer to the IOTA tokenomics for the origin of this value.
            validator_target_reward: Some(767_000 * 1_000_000_000),
            max_transactions_per_checkpoint: Some(10_000),
            max_checkpoint_size_bytes: Some(30 * 1024 * 1024),

            // For now, perform upgrades with a bare quorum of validators.
            buffer_stake_for_protocol_upgrade_bps: Some(5000),

            // === Native Function Costs ===
            // `address` module
            // Cost params for the Move native function `address::from_bytes(bytes: vector<u8>)`
            address_from_bytes_cost_base: Some(52),
            // Cost params for the Move native function `address::to_u256(address): u256`
            address_to_u256_cost_base: Some(52),
            // Cost params for the Move native function `address::from_u256(u256): address`
            address_from_u256_cost_base: Some(52),

            // `config` module
            // Cost params for the Move native function `read_setting_impl``
            config_read_setting_impl_cost_base: Some(100),
            config_read_setting_impl_cost_per_byte: Some(40),

            // `dynamic_field` module
            // Cost params for the Move native function `hash_type_and_key<K: copy + drop +
            // store>(parent: address, k: K): address`
            dynamic_field_hash_type_and_key_cost_base: Some(100),
            dynamic_field_hash_type_and_key_type_cost_per_byte: Some(2),
            dynamic_field_hash_type_and_key_value_cost_per_byte: Some(2),
            dynamic_field_hash_type_and_key_type_tag_cost_per_byte: Some(2),
            // Cost params for the Move native function `add_child_object<Child: key>(parent:
            // address, child: Child)`
            dynamic_field_add_child_object_cost_base: Some(100),
            dynamic_field_add_child_object_type_cost_per_byte: Some(10),
            dynamic_field_add_child_object_value_cost_per_byte: Some(10),
            dynamic_field_add_child_object_struct_tag_cost_per_byte: Some(10),
            // Cost params for the Move native function `borrow_child_object_mut<Child: key>(parent:
            // &mut UID, id: address): &mut Child`
            dynamic_field_borrow_child_object_cost_base: Some(100),
            dynamic_field_borrow_child_object_child_ref_cost_per_byte: Some(10),
            dynamic_field_borrow_child_object_type_cost_per_byte: Some(10),
            // Cost params for the Move native function `remove_child_object<Child: key>(parent:
            // address, id: address): Child`
            dynamic_field_remove_child_object_cost_base: Some(100),
            dynamic_field_remove_child_object_child_cost_per_byte: Some(2),
            dynamic_field_remove_child_object_type_cost_per_byte: Some(2),
            // Cost params for the Move native function `has_child_object(parent: address, id:
            // address): bool`
            dynamic_field_has_child_object_cost_base: Some(100),
            // Cost params for the Move native function `has_child_object_with_ty<Child:
            // key>(parent: address, id: address): bool`
            dynamic_field_has_child_object_with_ty_cost_base: Some(100),
            dynamic_field_has_child_object_with_ty_type_cost_per_byte: Some(2),
            dynamic_field_has_child_object_with_ty_type_tag_cost_per_byte: Some(2),

            // `event` module
            // Cost params for the Move native function `event::emit<T: copy + drop>(event: T)`
            event_emit_cost_base: Some(52),
            event_emit_value_size_derivation_cost_per_byte: Some(2),
            event_emit_tag_size_derivation_cost_per_byte: Some(5),
            event_emit_output_cost_per_byte: Some(10),

            //  `object` module
            // Cost params for the Move native function `borrow_uid<T: key>(obj: &T): &UID`
            object_borrow_uid_cost_base: Some(52),
            // Cost params for the Move native function `delete_impl(id: address)`
            object_delete_impl_cost_base: Some(52),
            // Cost params for the Move native function `record_new_uid(id: address)`
            object_record_new_uid_cost_base: Some(52),

            // `transfer` module
            // Cost params for the Move native function `transfer_impl<T: key>(obj: T, recipient:
            // address)`
            transfer_transfer_internal_cost_base: Some(52),
            // Cost params for the Move native function `freeze_object<T: key>(obj: T)`
            transfer_freeze_object_cost_base: Some(52),
            // Cost params for the Move native function `share_object<T: key>(obj: T)`
            transfer_share_object_cost_base: Some(52),
            transfer_receive_object_cost_base: Some(52),

            // `tx_context` module
            // Cost params for the Move native function `transfer_impl<T: key>(obj: T, recipient:
            // address)`
            tx_context_derive_id_cost_base: Some(52),

            // `types` module
            // Cost params for the Move native function `is_one_time_witness<T: drop>(_: &T): bool`
            types_is_one_time_witness_cost_base: Some(52),
            types_is_one_time_witness_type_tag_cost_per_byte: Some(2),
            types_is_one_time_witness_type_cost_per_byte: Some(2),

            // `validator` module
            // Cost params for the Move native function `validate_metadata_bcs(metadata:
            // vector<u8>)`
            validator_validate_metadata_cost_base: Some(52),
            validator_validate_metadata_data_cost_per_byte: Some(2),

            // Crypto
            crypto_invalid_arguments_cost: Some(100),
            // bls12381::bls12381_min_pk_verify
            bls12381_bls12381_min_sig_verify_cost_base: Some(52),
            bls12381_bls12381_min_sig_verify_msg_cost_per_byte: Some(2),
            bls12381_bls12381_min_sig_verify_msg_cost_per_block: Some(2),

            // bls12381::bls12381_min_pk_verify
            bls12381_bls12381_min_pk_verify_cost_base: Some(52),
            bls12381_bls12381_min_pk_verify_msg_cost_per_byte: Some(2),
            bls12381_bls12381_min_pk_verify_msg_cost_per_block: Some(2),

            // ecdsa_k1::ecrecover
            ecdsa_k1_ecrecover_keccak256_cost_base: Some(52),
            ecdsa_k1_ecrecover_keccak256_msg_cost_per_byte: Some(2),
            ecdsa_k1_ecrecover_keccak256_msg_cost_per_block: Some(2),
            ecdsa_k1_ecrecover_sha256_cost_base: Some(52),
            ecdsa_k1_ecrecover_sha256_msg_cost_per_byte: Some(2),
            ecdsa_k1_ecrecover_sha256_msg_cost_per_block: Some(2),

            // ecdsa_k1::decompress_pubkey
            ecdsa_k1_decompress_pubkey_cost_base: Some(52),

            // ecdsa_k1::secp256k1_verify
            ecdsa_k1_secp256k1_verify_keccak256_cost_base: Some(52),
            ecdsa_k1_secp256k1_verify_keccak256_msg_cost_per_byte: Some(2),
            ecdsa_k1_secp256k1_verify_keccak256_msg_cost_per_block: Some(2),
            ecdsa_k1_secp256k1_verify_sha256_cost_base: Some(52),
            ecdsa_k1_secp256k1_verify_sha256_msg_cost_per_byte: Some(2),
            ecdsa_k1_secp256k1_verify_sha256_msg_cost_per_block: Some(2),

            // ecdsa_r1::ecrecover
            ecdsa_r1_ecrecover_keccak256_cost_base: Some(52),
            ecdsa_r1_ecrecover_keccak256_msg_cost_per_byte: Some(2),
            ecdsa_r1_ecrecover_keccak256_msg_cost_per_block: Some(2),
            ecdsa_r1_ecrecover_sha256_cost_base: Some(52),
            ecdsa_r1_ecrecover_sha256_msg_cost_per_byte: Some(2),
            ecdsa_r1_ecrecover_sha256_msg_cost_per_block: Some(2),

            // ecdsa_r1::secp256k1_verify
            ecdsa_r1_secp256r1_verify_keccak256_cost_base: Some(52),
            ecdsa_r1_secp256r1_verify_keccak256_msg_cost_per_byte: Some(2),
            ecdsa_r1_secp256r1_verify_keccak256_msg_cost_per_block: Some(2),
            ecdsa_r1_secp256r1_verify_sha256_cost_base: Some(52),
            ecdsa_r1_secp256r1_verify_sha256_msg_cost_per_byte: Some(2),
            ecdsa_r1_secp256r1_verify_sha256_msg_cost_per_block: Some(2),

            // ecvrf::verify
            ecvrf_ecvrf_verify_cost_base: Some(52),
            ecvrf_ecvrf_verify_alpha_string_cost_per_byte: Some(2),
            ecvrf_ecvrf_verify_alpha_string_cost_per_block: Some(2),

            // ed25519
            ed25519_ed25519_verify_cost_base: Some(52),
            ed25519_ed25519_verify_msg_cost_per_byte: Some(2),
            ed25519_ed25519_verify_msg_cost_per_block: Some(2),

            // groth16::prepare_verifying_key
            groth16_prepare_verifying_key_bls12381_cost_base: Some(52),
            groth16_prepare_verifying_key_bn254_cost_base: Some(52),

            // groth16::verify_groth16_proof_internal
            groth16_verify_groth16_proof_internal_bls12381_cost_base: Some(52),
            groth16_verify_groth16_proof_internal_bls12381_cost_per_public_input: Some(2),
            groth16_verify_groth16_proof_internal_bn254_cost_base: Some(52),
            groth16_verify_groth16_proof_internal_bn254_cost_per_public_input: Some(2),
            groth16_verify_groth16_proof_internal_public_input_cost_per_byte: Some(2),

            // hash::blake2b256
            hash_blake2b256_cost_base: Some(52),
            hash_blake2b256_data_cost_per_byte: Some(2),
            hash_blake2b256_data_cost_per_block: Some(2),
            // hash::keccak256
            hash_keccak256_cost_base: Some(52),
            hash_keccak256_data_cost_per_byte: Some(2),
            hash_keccak256_data_cost_per_block: Some(2),

            poseidon_bn254_cost_base: None,
            poseidon_bn254_cost_per_block: None,

            // hmac::hmac_sha3_256
            hmac_hmac_sha3_256_cost_base: Some(52),
            hmac_hmac_sha3_256_input_cost_per_byte: Some(2),
            hmac_hmac_sha3_256_input_cost_per_block: Some(2),

            // group ops
            group_ops_bls12381_decode_scalar_cost: Some(52),
            group_ops_bls12381_decode_g1_cost: Some(52),
            group_ops_bls12381_decode_g2_cost: Some(52),
            group_ops_bls12381_decode_gt_cost: Some(52),
            group_ops_bls12381_scalar_add_cost: Some(52),
            group_ops_bls12381_g1_add_cost: Some(52),
            group_ops_bls12381_g2_add_cost: Some(52),
            group_ops_bls12381_gt_add_cost: Some(52),
            group_ops_bls12381_scalar_sub_cost: Some(52),
            group_ops_bls12381_g1_sub_cost: Some(52),
            group_ops_bls12381_g2_sub_cost: Some(52),
            group_ops_bls12381_gt_sub_cost: Some(52),
            group_ops_bls12381_scalar_mul_cost: Some(52),
            group_ops_bls12381_g1_mul_cost: Some(52),
            group_ops_bls12381_g2_mul_cost: Some(52),
            group_ops_bls12381_gt_mul_cost: Some(52),
            group_ops_bls12381_scalar_div_cost: Some(52),
            group_ops_bls12381_g1_div_cost: Some(52),
            group_ops_bls12381_g2_div_cost: Some(52),
            group_ops_bls12381_gt_div_cost: Some(52),
            group_ops_bls12381_g1_hash_to_base_cost: Some(52),
            group_ops_bls12381_g2_hash_to_base_cost: Some(52),
            group_ops_bls12381_g1_hash_to_cost_per_byte: Some(2),
            group_ops_bls12381_g2_hash_to_cost_per_byte: Some(2),
            group_ops_bls12381_g1_msm_base_cost: Some(52),
            group_ops_bls12381_g2_msm_base_cost: Some(52),
            group_ops_bls12381_g1_msm_base_cost_per_input: Some(52),
            group_ops_bls12381_g2_msm_base_cost_per_input: Some(52),
            group_ops_bls12381_msm_max_len: Some(32),
            group_ops_bls12381_pairing_cost: Some(52),

            // zklogin::check_zklogin_id
            check_zklogin_id_cost_base: Some(200),
            // zklogin::check_zklogin_issuer
            check_zklogin_issuer_cost_base: Some(200),

            vdf_verify_vdf_cost: None,
            vdf_hash_to_input_cost: None,

            bcs_per_byte_serialized_cost: Some(2),
            bcs_legacy_min_output_size_cost: Some(1),
            bcs_failure_cost: Some(52),
            hash_sha2_256_base_cost: Some(52),
            hash_sha2_256_per_byte_cost: Some(2),
            hash_sha2_256_legacy_min_input_len_cost: Some(1),
            hash_sha3_256_base_cost: Some(52),
            hash_sha3_256_per_byte_cost: Some(2),
            hash_sha3_256_legacy_min_input_len_cost: Some(1),
            type_name_get_base_cost: Some(52),
            type_name_get_per_byte_cost: Some(2),
            string_check_utf8_base_cost: Some(52),
            string_check_utf8_per_byte_cost: Some(2),
            string_is_char_boundary_base_cost: Some(52),
            string_sub_string_base_cost: Some(52),
            string_sub_string_per_byte_cost: Some(2),
            string_index_of_base_cost: Some(52),
            string_index_of_per_byte_pattern_cost: Some(2),
            string_index_of_per_byte_searched_cost: Some(2),
            vector_empty_base_cost: Some(52),
            vector_length_base_cost: Some(52),
            vector_push_back_base_cost: Some(52),
            vector_push_back_legacy_per_abstract_memory_unit_cost: Some(2),
            vector_borrow_base_cost: Some(52),
            vector_pop_back_base_cost: Some(52),
            vector_destroy_empty_base_cost: Some(52),
            vector_swap_base_cost: Some(52),
            debug_print_base_cost: Some(52),
            debug_print_stack_trace_base_cost: Some(52),

            max_size_written_objects: Some(5 * 1000 * 1000),
            // max size of written objects during a system TXn to allow for larger writes
            // akin to `max_size_written_objects` but for system TXns
            max_size_written_objects_system_tx: Some(50 * 1000 * 1000),

            // Limits the length of a Move identifier
            max_move_identifier_len: Some(128),
            max_move_value_depth: Some(128),
            max_move_enum_variants: None,

            gas_rounding_step: Some(1_000),

            execution_version: Some(1),

            // We maintain the same total size limit for events, but increase the number of
            // events that can be emitted.
            max_event_emit_size_total: Some(
                256 /* former event count limit */ * 250 * 1024, // size limit per event
            ),

            // Taking a baby step approach, we consider only 20% by stake as bad nodes so we
            // have a 80% by stake of nodes participating in the leader committee. That
            // allow us for more redundancy in case we have validators
            // under performing - since the responsibility is shared
            // amongst more nodes. We can increase that once we do have
            // higher confidence.
            consensus_bad_nodes_stake_threshold: Some(20),

            // Max of 10 votes per hour.
            max_jwk_votes_per_validator_per_epoch: Some(240),

            max_age_of_jwk_in_epochs: Some(1),

            consensus_max_transaction_size_bytes: Some(256 * 1024), // 256KB

            // Assume 1KB per transaction and 500 transactions per block.
            consensus_max_transactions_in_block_bytes: Some(512 * 1024),

            random_beacon_reduction_allowed_delta: Some(800),

            random_beacon_reduction_lower_bound: Some(1000),
            random_beacon_dkg_timeout_round: Some(3000),
            random_beacon_min_round_interval_ms: Some(500),

            random_beacon_dkg_version: Some(1),

            // Assume 20_000 TPS * 5% max stake per validator / (minimum) 4 blocks per round
            // = 250 transactions per block maximum Using a higher limit
            // that is 512, to account for bursty traffic and system transactions.
            consensus_max_num_transactions_in_block: Some(512),

            max_accumulated_txn_cost_per_object_in_narwhal_commit: Some(100),

            max_deferral_rounds_for_congestion_control: Some(10),

            min_checkpoint_interval_ms: Some(200),

            checkpoint_summary_version_specific_data: Some(1),

            max_soft_bundle_size: Some(5),

            bridge_should_try_to_finalize_committee: None,

            max_accumulated_txn_cost_per_object_in_mysticeti_commit: Some(10),
            // When adding a new constant, set it to None in the earliest version, like this:
            // new_constant: None,
        };

        cfg.feature_flags
            .disable_invariant_violation_check_in_swap_loc = true;
        cfg.feature_flags.no_extraneous_module_bytes = true;
        cfg.feature_flags
            .advance_to_highest_supported_protocol_version = true;
        cfg.feature_flags.consensus_transaction_ordering = ConsensusTransactionOrdering::ByGasPrice;
        cfg.feature_flags.simplified_unwrap_then_delete = true;
        cfg.feature_flags.loaded_child_object_format = true;
        cfg.feature_flags.loaded_child_object_format_type = true;
        cfg.feature_flags.enable_effects_v2 = true;

        cfg.feature_flags.recompute_has_public_transfer_in_execution = true;
        cfg.feature_flags.shared_object_deletion = true;
        cfg.feature_flags.hardened_otw_check = true;
        cfg.feature_flags.allow_receiving_object_id = true;
        cfg.feature_flags.enable_coin_deny_list = true;
        cfg.feature_flags.reject_mutable_random_on_entry_functions = true;

        // Enable group ops and all networks (but not msm)
        cfg.feature_flags.enable_group_ops_native_functions = true;

        // zkLogin related flags
        {
            cfg.feature_flags.zklogin_auth = false;
            cfg.feature_flags.enable_jwk_consensus_updates = false;
            // zklogin_supported_providers config is deprecated, zklogin
            // signature verifier will use the fetched jwk map to determine
            // whether the provider is supported based on node config.
            cfg.feature_flags.zklogin_supported_providers = BTreeSet::default();
            cfg.feature_flags.zklogin_max_epoch_upper_bound_delta = Some(30);
            cfg.feature_flags.accept_zklogin_in_multisig = false;
            cfg.feature_flags.verify_legacy_zklogin_address = true;
        }

        // Following flags are implied by the execution version.
        // Once support for earlier protocol versions is dropped, these flags can be
        // removed:
<<<<<<< HEAD
        cfg.feature_flags
            .disallow_change_struct_type_params_on_upgrade = true;
        cfg.feature_flags.loaded_child_objects_fixed = true;
=======
        cfg.feature_flags.ban_entry_init = true;
>>>>>>> ab075be8

        // Enable consensus digest in consensus commit prologue on all networks..
        cfg.feature_flags.include_consensus_digest_in_prologue = true;
        // Enable Mysticeti on mainnet.
        cfg.feature_flags.consensus_choice = ConsensusChoice::Mysticeti;
        // Use tonic networking for Mysticeti.
        cfg.feature_flags.consensus_network = ConsensusNetwork::Tonic;
        // Enable leader scoring & schedule change on mainnet for mysticeti.
        cfg.feature_flags.mysticeti_leader_scoring_and_schedule = true;

        // Enable resharing at same initial version
        cfg.feature_flags.reshare_at_same_initial_version = true;

        // Enable resolving abort code IDs to package ID instead of runtime module ID
        cfg.feature_flags.resolve_abort_locations_to_package_id = true;

        // Enable random beacon.
        cfg.feature_flags.random_beacon = true;

        // Enable the committed sub dag digest inclusion on the commit output
        cfg.feature_flags.mysticeti_use_committed_subdag_digest = true;

        // Enable consensus commit prologue V3.
        cfg.feature_flags
            .record_consensus_determined_version_assignments_in_prologue = true;
        cfg.feature_flags
            .prepend_prologue_tx_in_consensus_commit_in_checkpoints = true;

        // Run Move verification on framework upgrades in its own VM
        cfg.feature_flags.fresh_vm_on_framework_upgrade = true;

        cfg.feature_flags.mysticeti_num_leaders_per_round = Some(1);

        cfg.feature_flags.enable_coin_deny_list_v2 = true;

        // Enable soft bundle.
        cfg.feature_flags.soft_bundle = true;

        cfg.feature_flags.per_object_congestion_control_mode =
            PerObjectCongestionControlMode::TotalTxCount;

        // Do not allow bridge committee to finalize on mainnet.
        cfg.bridge_should_try_to_finalize_committee = Some(chain != Chain::Mainnet);

        cfg.feature_flags.rethrow_serialization_type_layout_errors = true;

        cfg.feature_flags.bridge = false;

        // Devnet
        if chain != Chain::Mainnet && chain != Chain::Testnet {
            cfg.feature_flags.enable_poseidon = true;
            cfg.poseidon_bn254_cost_base = Some(260);
            cfg.poseidon_bn254_cost_per_block = Some(10);

            cfg.feature_flags.enable_group_ops_native_function_msm = true;

            cfg.feature_flags.enable_vdf = true;
            // Set to 30x and 2x the cost of a signature verification for now. This
            // should be updated along with other native crypto functions.
            cfg.vdf_verify_vdf_cost = Some(1500);
            cfg.vdf_hash_to_input_cost = Some(100);

            cfg.feature_flags.passkey_auth = true;

            cfg.feature_flags.authority_capabilities_v2 = true;
        }

        // TODO: remove the never_loop attribute when the version 2 is added.
        #[allow(clippy::never_loop)]
        for cur in 2..=version.0 {
            match cur {
                1 => unreachable!(),

                // Use this template when making changes:
                //
                //     // modify an existing constant.
                //     move_binary_format_version: Some(7),
                //
                //     // Add a new constant (which is set to None in prior versions).
                //     new_constant: Some(new_value),
                //
                //     // Remove a constant (ensure that it is never accessed during this version).
                //     max_move_object_size: None,
                _ => panic!("unsupported version {:?}", version),
            }
        }
        cfg
    }

    // Extract the bytecode verifier config from this protocol config. `for_signing`
    // indicates whether this config is used for verification during signing or
    // execution.
    pub fn verifier_config(&self, for_signing: bool) -> VerifierConfig {
        let (max_back_edges_per_function, max_back_edges_per_module) = if for_signing {
            (
                Some(self.max_back_edges_per_function() as usize),
                Some(self.max_back_edges_per_module() as usize),
            )
        } else {
            (None, None)
        };

        VerifierConfig {
            max_loop_depth: Some(self.max_loop_depth() as usize),
            max_generic_instantiation_length: Some(self.max_generic_instantiation_length() as usize),
            max_function_parameters: Some(self.max_function_parameters() as usize),
            max_basic_blocks: Some(self.max_basic_blocks() as usize),
            max_value_stack_size: self.max_value_stack_size() as usize,
            max_type_nodes: Some(self.max_type_nodes() as usize),
            max_push_size: Some(self.max_push_size() as usize),
            max_dependency_depth: Some(self.max_dependency_depth() as usize),
            max_fields_in_struct: Some(self.max_fields_in_struct() as usize),
            max_function_definitions: Some(self.max_function_definitions() as usize),
            max_data_definitions: Some(self.max_struct_definitions() as usize),
            max_constant_vector_len: Some(self.max_move_vector_len()),
            max_back_edges_per_function,
            max_back_edges_per_module,
            max_basic_blocks_in_script: None,
            max_identifier_len: self.max_move_identifier_len_as_option(), /* Before protocol
                                                                           * version 9, there was
                                                                           * no limit */
            allow_receiving_object_id: self.allow_receiving_object_id(),
            reject_mutable_random_on_entry_functions: self
                .reject_mutable_random_on_entry_functions(),
            bytecode_version: self.move_binary_format_version(),
            max_variants_in_enum: self.max_move_enum_variants_as_option(),
        }
    }

    /// MeterConfig for metering packages during signing. It is NOT stable
    /// between binaries and cannot used during execution.
    pub fn meter_config_for_signing(&self) -> MeterConfig {
        MeterConfig {
            max_per_fun_meter_units: Some(2_200_000),
            max_per_mod_meter_units: Some(2_200_000),
            max_per_pkg_meter_units: Some(2_200_000),
        }
    }

    /// Override one or more settings in the config, for testing.
    /// This must be called at the beginning of the test, before
    /// get_for_(min|max)_version is called, since those functions cache
    /// their return value.
    pub fn apply_overrides_for_testing(
        override_fn: impl Fn(ProtocolVersion, Self) -> Self + Send + 'static,
    ) -> OverrideGuard {
        CONFIG_OVERRIDE.with(|ovr| {
            let mut cur = ovr.borrow_mut();
            assert!(cur.is_none(), "config override already present");
            *cur = Some(Box::new(override_fn));
            OverrideGuard
        })
    }
}

// Setters for tests.
// This is only needed for feature_flags. Please suffix each setter with
// `_for_testing`. Non-feature_flags should already have test setters defined
// through macros.
impl ProtocolConfig {
    pub fn set_advance_to_highest_supported_protocol_version_for_testing(&mut self, val: bool) {
        self.feature_flags
            .advance_to_highest_supported_protocol_version = val
    }
    pub fn set_zklogin_auth_for_testing(&mut self, val: bool) {
        self.feature_flags.zklogin_auth = val
    }
    pub fn set_enable_jwk_consensus_updates_for_testing(&mut self, val: bool) {
        self.feature_flags.enable_jwk_consensus_updates = val
    }
    pub fn set_random_beacon_for_testing(&mut self, val: bool) {
        self.feature_flags.random_beacon = val
    }

    pub fn set_accept_zklogin_in_multisig_for_testing(&mut self, val: bool) {
        self.feature_flags.accept_zklogin_in_multisig = val
    }

    pub fn set_shared_object_deletion_for_testing(&mut self, val: bool) {
        self.feature_flags.shared_object_deletion = val;
    }

    pub fn set_resolve_abort_locations_to_package_id_for_testing(&mut self, val: bool) {
        self.feature_flags.resolve_abort_locations_to_package_id = val;
    }

    pub fn set_reshare_at_same_initial_version_for_testing(&mut self, val: bool) {
        self.feature_flags.reshare_at_same_initial_version = val;
    }

    pub fn set_verify_legacy_zklogin_address_for_testing(&mut self, val: bool) {
        self.feature_flags.verify_legacy_zklogin_address = val
    }

    pub fn set_per_object_congestion_control_mode_for_testing(
        &mut self,
        val: PerObjectCongestionControlMode,
    ) {
        self.feature_flags.per_object_congestion_control_mode = val;
    }

    pub fn set_consensus_choice_for_testing(&mut self, val: ConsensusChoice) {
        self.feature_flags.consensus_choice = val;
    }

    pub fn set_consensus_network_for_testing(&mut self, val: ConsensusNetwork) {
        self.feature_flags.consensus_network = val;
    }

    pub fn set_zklogin_max_epoch_upper_bound_delta_for_testing(&mut self, val: Option<u64>) {
        self.feature_flags.zklogin_max_epoch_upper_bound_delta = val
    }
    pub fn set_disable_bridge_for_testing(&mut self) {
        self.feature_flags.bridge = false
    }

    pub fn set_mysticeti_leader_scoring_and_schedule_for_testing(&mut self, val: bool) {
        self.feature_flags.mysticeti_leader_scoring_and_schedule = val;
    }

    pub fn set_mysticeti_num_leaders_per_round_for_testing(&mut self, val: Option<usize>) {
        self.feature_flags.mysticeti_num_leaders_per_round = val;
    }

    pub fn set_enable_soft_bundle_for_testing(&mut self, val: bool) {
        self.feature_flags.soft_bundle = val;
    }

    pub fn set_passkey_auth_for_testing(&mut self, val: bool) {
        self.feature_flags.passkey_auth = val
    }
}

type OverrideFn = dyn Fn(ProtocolVersion, ProtocolConfig) -> ProtocolConfig + Send;

thread_local! {
    static CONFIG_OVERRIDE: RefCell<Option<Box<OverrideFn>>> = RefCell::new(None);
}

#[must_use]
pub struct OverrideGuard;

impl Drop for OverrideGuard {
    fn drop(&mut self) {
        info!("restoring override fn");
        CONFIG_OVERRIDE.with(|ovr| {
            *ovr.borrow_mut() = None;
        });
    }
}

/// Defines which limit got crossed.
/// The value which crossed the limit and value of the limit crossed are
/// embedded
#[derive(PartialEq, Eq)]
pub enum LimitThresholdCrossed {
    None,
    Soft(u128, u128),
    Hard(u128, u128),
}

/// Convenience function for comparing limit ranges
/// V::MAX must be at >= U::MAX and T::MAX
pub fn check_limit_in_range<T: Into<V>, U: Into<V>, V: PartialOrd + Into<u128>>(
    x: T,
    soft_limit: U,
    hard_limit: V,
) -> LimitThresholdCrossed {
    let x: V = x.into();
    let soft_limit: V = soft_limit.into();

    debug_assert!(soft_limit <= hard_limit);

    // It is important to preserve this comparison order because if soft_limit ==
    // hard_limit we want LimitThresholdCrossed::Hard
    if x >= hard_limit {
        LimitThresholdCrossed::Hard(x.into(), hard_limit.into())
    } else if x < soft_limit {
        LimitThresholdCrossed::None
    } else {
        LimitThresholdCrossed::Soft(x.into(), soft_limit.into())
    }
}

#[macro_export]
macro_rules! check_limit {
    ($x:expr, $hard:expr) => {
        check_limit!($x, $hard, $hard)
    };
    ($x:expr, $soft:expr, $hard:expr) => {
        check_limit_in_range($x as u64, $soft, $hard)
    };
}

/// Used to check which limits were crossed if the TX is metered (not system tx)
/// Args are: is_metered, value_to_check, metered_limit, unmetered_limit
/// metered_limit is always less than or equal to unmetered_hard_limit
#[macro_export]
macro_rules! check_limit_by_meter {
    ($is_metered:expr, $x:expr, $metered_limit:expr, $unmetered_hard_limit:expr, $metric:expr) => {{
        // If this is metered, we use the metered_limit limit as the upper bound
        let (h, metered_str) = if $is_metered {
            ($metered_limit, "metered")
        } else {
            // Unmetered gets more headroom
            ($unmetered_hard_limit, "unmetered")
        };
        use iota_protocol_config::check_limit_in_range;
        let result = check_limit_in_range($x as u64, $metered_limit, h);
        match result {
            LimitThresholdCrossed::None => {}
            LimitThresholdCrossed::Soft(_, _) => {
                $metric.with_label_values(&[metered_str, "soft"]).inc();
            }
            LimitThresholdCrossed::Hard(_, _) => {
                $metric.with_label_values(&[metered_str, "hard"]).inc();
            }
        };
        result
    }};
}

#[cfg(all(test, not(msim)))]
mod test {
    use insta::assert_yaml_snapshot;

    use super::*;

    #[test]
    fn snapshot_tests() {
        println!("\n============================================================================");
        println!("!                                                                          !");
        println!("! IMPORTANT: never update snapshots from this test. only add new versions! !");
        println!("!                                                                          !");
        println!("============================================================================\n");
        for chain_id in &[Chain::Unknown, Chain::Mainnet, Chain::Testnet] {
            // make Chain::Unknown snapshots compatible with pre-chain-id snapshots so that
            // we don't break the release-time compatibility tests. Once Chain
            // Id configs have been released everywhere, we can remove this and
            // only test Mainnet and Testnet
            let chain_str = match chain_id {
                Chain::Unknown => "".to_string(),
                _ => format!("{:?}_", chain_id),
            };
            for i in MIN_PROTOCOL_VERSION..=MAX_PROTOCOL_VERSION {
                let cur = ProtocolVersion::new(i);
                assert_yaml_snapshot!(
                    format!("{}version_{}", chain_str, cur.as_u64()),
                    ProtocolConfig::get_for_version(cur, *chain_id)
                );
            }
        }
    }

    #[test]
    fn test_getters() {
        let prot: ProtocolConfig =
            ProtocolConfig::get_for_version(ProtocolVersion::new(1), Chain::Unknown);
        assert_eq!(
            prot.max_arguments(),
            prot.max_arguments_as_option().unwrap()
        );
    }

    #[test]
    fn test_setters() {
        let mut prot: ProtocolConfig =
            ProtocolConfig::get_for_version(ProtocolVersion::new(1), Chain::Unknown);
        prot.set_max_arguments_for_testing(123);
        assert_eq!(prot.max_arguments(), 123);

        prot.set_max_arguments_from_str_for_testing("321".to_string());
        assert_eq!(prot.max_arguments(), 321);

        prot.disable_max_arguments_for_testing();
        assert_eq!(prot.max_arguments_as_option(), None);

        prot.set_attr_for_testing("max_arguments".to_string(), "456".to_string());
        assert_eq!(prot.max_arguments(), 456);
    }

    #[test]
    fn lookup_by_string_test() {
        let prot: ProtocolConfig =
            ProtocolConfig::get_for_version(ProtocolVersion::new(1), Chain::Mainnet);
        // Does not exist
        assert!(prot.lookup_attr("some random string".to_string()).is_none());

        assert!(
            prot.lookup_attr("max_arguments".to_string())
                == Some(ProtocolConfigValue::u32(prot.max_arguments())),
        );

        // We didnt have this in version 1 on Mainnet
        assert!(
            prot.lookup_attr("poseidon_bn254_cost_base".to_string())
                .is_none()
        );
        assert!(
            prot.attr_map()
                .get("poseidon_bn254_cost_base")
                .unwrap()
                .is_none()
        );

        // But we did in version 1 on Devnet
        let prot: ProtocolConfig =
            ProtocolConfig::get_for_version(ProtocolVersion::new(1), Chain::Unknown);

        assert!(
            prot.lookup_attr("poseidon_bn254_cost_base".to_string())
                == Some(ProtocolConfigValue::u64(prot.poseidon_bn254_cost_base()))
        );
        assert!(
            prot.attr_map().get("poseidon_bn254_cost_base").unwrap()
                == &Some(ProtocolConfigValue::u64(prot.poseidon_bn254_cost_base()))
        );

        // Check feature flags
        let prot: ProtocolConfig =
            ProtocolConfig::get_for_version(ProtocolVersion::new(1), Chain::Mainnet);
        // Does not exist
        assert!(
            prot.feature_flags
                .lookup_attr("some random string".to_owned())
                .is_none()
        );
        assert!(
            !prot
                .feature_flags
                .attr_map()
                .contains_key("some random string")
        );

        // Was false in v1 on Mainnet
        assert!(prot.feature_flags.lookup_attr("enable_poseidon".to_owned()) == Some(false));
        assert!(
            prot.feature_flags
                .attr_map()
                .get("enable_poseidon")
                .unwrap()
                == &false
        );
        let prot: ProtocolConfig =
            ProtocolConfig::get_for_version(ProtocolVersion::new(1), Chain::Unknown);
        // Was true from v1 and up on Devnet
        assert!(prot.feature_flags.lookup_attr("enable_poseidon".to_owned()) == Some(true));
        assert!(
            prot.feature_flags
                .attr_map()
                .get("enable_poseidon")
                .unwrap()
                == &true
        );
    }

    #[test]
    fn limit_range_fn_test() {
        let low = 100u32;
        let high = 10000u64;

        assert!(check_limit!(1u8, low, high) == LimitThresholdCrossed::None);
        assert!(matches!(
            check_limit!(255u16, low, high),
            LimitThresholdCrossed::Soft(255u128, 100)
        ));
        // This wont compile because lossy
        // assert!(check_limit!(100000000u128, low, high) ==
        // LimitThresholdCrossed::None); This wont compile because lossy
        // assert!(check_limit!(100000000usize, low, high) ==
        // LimitThresholdCrossed::None);

        assert!(matches!(
            check_limit!(2550000u64, low, high),
            LimitThresholdCrossed::Hard(2550000, 10000)
        ));

        assert!(matches!(
            check_limit!(2550000u64, high, high),
            LimitThresholdCrossed::Hard(2550000, 10000)
        ));

        assert!(matches!(
            check_limit!(1u8, high),
            LimitThresholdCrossed::None
        ));

        assert!(check_limit!(255u16, high) == LimitThresholdCrossed::None);

        assert!(matches!(
            check_limit!(2550000u64, high),
            LimitThresholdCrossed::Hard(2550000, 10000)
        ));
    }
}<|MERGE_RESOLUTION|>--- conflicted
+++ resolved
@@ -117,15 +117,6 @@
     // consecutive protocol version.
     #[serde(skip_serializing_if = "is_false")]
     advance_to_highest_supported_protocol_version: bool,
-<<<<<<< HEAD
-    // If true, disallow changing struct type parameters during package upgrades
-    #[serde(skip_serializing_if = "is_false")]
-    disallow_change_struct_type_params_on_upgrade: bool,
-=======
-    // If true, disallow entry modifiers on entry functions
-    #[serde(skip_serializing_if = "is_false")]
-    ban_entry_init: bool,
->>>>>>> ab075be8
     // If true, checks no extra bytes in a compiled module
     #[serde(skip_serializing_if = "is_false")]
     no_extraneous_module_bytes: bool,
@@ -1095,16 +1086,6 @@
     pub fn advance_to_highest_supported_protocol_version(&self) -> bool {
         self.feature_flags
             .advance_to_highest_supported_protocol_version
-    }
-
-<<<<<<< HEAD
-    pub fn disallow_change_struct_type_params_on_upgrade(&self) -> bool {
-        self.feature_flags
-            .disallow_change_struct_type_params_on_upgrade
-=======
-    pub fn ban_entry_init(&self) -> bool {
-        self.feature_flags.ban_entry_init
->>>>>>> ab075be8
     }
 
     pub fn no_extraneous_module_bytes(&self) -> bool {
@@ -1876,17 +1857,6 @@
             cfg.feature_flags.verify_legacy_zklogin_address = true;
         }
 
-        // Following flags are implied by the execution version.
-        // Once support for earlier protocol versions is dropped, these flags can be
-        // removed:
-<<<<<<< HEAD
-        cfg.feature_flags
-            .disallow_change_struct_type_params_on_upgrade = true;
-        cfg.feature_flags.loaded_child_objects_fixed = true;
-=======
-        cfg.feature_flags.ban_entry_init = true;
->>>>>>> ab075be8
-
         // Enable consensus digest in consensus commit prologue on all networks..
         cfg.feature_flags.include_consensus_digest_in_prologue = true;
         // Enable Mysticeti on mainnet.
