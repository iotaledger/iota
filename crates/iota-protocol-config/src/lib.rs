// Copyright (c) Mysten Labs, Inc.
// Modifications Copyright (c) 2024 IOTA Stiftung
// SPDX-License-Identifier: Apache-2.0

use std::{
    cell::RefCell,
    collections::BTreeSet,
    sync::atomic::{AtomicBool, Ordering},
};

use clap::*;
use iota_protocol_config_macros::{ProtocolConfigAccessors, ProtocolConfigFeatureFlagsGetters};
use move_vm_config::verifier::{MeterConfig, VerifierConfig};
use serde::{Deserialize, Serialize};
use serde_with::skip_serializing_none;
use tracing::{info, warn};

/// The minimum and maximum protocol versions supported by this build.
const MIN_PROTOCOL_VERSION: u64 = 1;
pub const MAX_PROTOCOL_VERSION: u64 = 1;

// Record history of protocol version allocations here:
//
// Version 1: Original version.
#[derive(Copy, Clone, Debug, Hash, Serialize, Deserialize, PartialEq, Eq, PartialOrd, Ord)]
pub struct ProtocolVersion(u64);

impl ProtocolVersion {
    // The minimum and maximum protocol version supported by this binary.
    // Counterintuitively, this constant may change over time as support for old
    // protocol versions is removed from the source. This ensures that when a
    // new network (such as a testnet) is created, its genesis committee will
    // use a protocol version that is actually supported by the binary.
    pub const MIN: Self = Self(MIN_PROTOCOL_VERSION);

    pub const MAX: Self = Self(MAX_PROTOCOL_VERSION);

    #[cfg(not(msim))]
    const MAX_ALLOWED: Self = Self::MAX;

    // We create one additional "fake" version in simulator builds so that we can
    // test upgrades.
    #[cfg(msim)]
    pub const MAX_ALLOWED: Self = Self(MAX_PROTOCOL_VERSION + 1);

    pub fn new(v: u64) -> Self {
        Self(v)
    }

    pub const fn as_u64(&self) -> u64 {
        self.0
    }

    // For serde deserialization - we don't define a Default impl because there
    // isn't a single universally appropriate default value.
    pub fn max() -> Self {
        Self::MAX
    }
}

impl From<u64> for ProtocolVersion {
    fn from(v: u64) -> Self {
        Self::new(v)
    }
}

impl std::ops::Sub<u64> for ProtocolVersion {
    type Output = Self;
    fn sub(self, rhs: u64) -> Self::Output {
        Self::new(self.0 - rhs)
    }
}

impl std::ops::Add<u64> for ProtocolVersion {
    type Output = Self;
    fn add(self, rhs: u64) -> Self::Output {
        Self::new(self.0 + rhs)
    }
}

#[derive(Clone, Serialize, Deserialize, Debug, PartialEq, Copy, PartialOrd, Ord, Eq, ValueEnum)]
pub enum Chain {
    Mainnet,
    Testnet,
    Unknown,
}

impl Default for Chain {
    fn default() -> Self {
        Self::Unknown
    }
}

impl Chain {
    pub fn as_str(self) -> &'static str {
        match self {
            Chain::Mainnet => "mainnet",
            Chain::Testnet => "testnet",
            Chain::Unknown => "unknown",
        }
    }
}

pub struct Error(pub String);

// TODO: There are quite a few non boolean values in the feature flags. We
// should move them out.
/// Records on/off feature flags that may vary at each protocol version.
#[derive(Default, Clone, Serialize, Debug, ProtocolConfigFeatureFlagsGetters)]
struct FeatureFlags {
    // Add feature flags here, e.g.:
    // new_protocol_feature: bool,
    // Disables unnecessary invariant check in the Move VM when swapping the value out of a local
    #[serde(skip_serializing_if = "is_false")]
    disable_invariant_violation_check_in_swap_loc: bool,
    // advance to highest supported protocol version at epoch change, instead of the next
    // consecutive protocol version.
    #[serde(skip_serializing_if = "is_false")]
    advance_to_highest_supported_protocol_version: bool,
    // If true, checks no extra bytes in a compiled module
    #[serde(skip_serializing_if = "is_false")]
    no_extraneous_module_bytes: bool,

    // Enable zklogin auth
    #[serde(skip_serializing_if = "is_false")]
    zklogin_auth: bool,
    // How we order transactions coming out of consensus before sending to execution.
    #[serde(skip_serializing_if = "ConsensusTransactionOrdering::is_none")]
    consensus_transaction_ordering: ConsensusTransactionOrdering,

    // If true, the ability to delete shared objects is in effect
    #[serde(skip_serializing_if = "is_false")]
    shared_object_deletion: bool,

    // A list of supported OIDC providers that can be used for zklogin.
    #[serde(skip_serializing_if = "is_empty")]
    zklogin_supported_providers: BTreeSet<String>,

    #[serde(skip_serializing_if = "is_false")]
    enable_jwk_consensus_updates: bool,

    // If true, use the new child object format type logging
    #[serde(skip_serializing_if = "is_false")]
    loaded_child_object_format_type: bool,

    // Enable bridge protocol
    #[serde(skip_serializing_if = "is_false")]
    bridge: bool,

    // Enable throughput aware consensus submission
    #[serde(skip_serializing_if = "is_false")]
    throughput_aware_consensus_submission: bool,

    // If true, recompute has_public_transfer from the type instead of what is stored in the object
    #[serde(skip_serializing_if = "is_false")]
    recompute_has_public_transfer_in_execution: bool,

    // If true, multisig containing zkLogin sig is accepted.
    #[serde(skip_serializing_if = "is_false")]
    accept_zklogin_in_multisig: bool,

    // If true, use the hardened OTW check
    #[serde(skip_serializing_if = "is_false")]
    hardened_otw_check: bool,

    // Enable the poseidon hash function
    #[serde(skip_serializing_if = "is_false")]
    enable_poseidon: bool,

    // If true, enable the coin deny list.
    #[serde(skip_serializing_if = "is_false")]
    enable_coin_deny_list: bool,

    // Enable native functions for group operations.
    #[serde(skip_serializing_if = "is_false")]
    enable_group_ops_native_functions: bool,

    // Enable native function for msm.
    #[serde(skip_serializing_if = "is_false")]
    enable_group_ops_native_function_msm: bool,

    // Controls the behavior of per object congestion control in consensus handler.
    #[serde(skip_serializing_if = "PerObjectCongestionControlMode::is_none")]
    per_object_congestion_control_mode: PerObjectCongestionControlMode,

    // The consensus protocol to be used for the epoch.
    #[serde(skip_serializing_if = "ConsensusChoice::is_mysticeti")]
    consensus_choice: ConsensusChoice,

    // Consensus network to use.
    #[serde(skip_serializing_if = "ConsensusNetwork::is_tonic")]
    consensus_network: ConsensusNetwork,

    // Set the upper bound allowed for max_epoch in zklogin signature.
    #[serde(skip_serializing_if = "Option::is_none")]
    zklogin_max_epoch_upper_bound_delta: Option<u64>,

    // Controls leader scoring & schedule change in Mysticeti consensus.
    #[serde(skip_serializing_if = "is_false")]
    mysticeti_leader_scoring_and_schedule: bool,

<<<<<<< HEAD
    // Enable resharing of shared objects using the same initial shared version
    #[serde(skip_serializing_if = "is_false")]
    reshare_at_same_initial_version: bool,

    // Resolve Move abort locations to the package id instead of the runtime module ID.
    #[serde(skip_serializing_if = "is_false")]
    resolve_abort_locations_to_package_id: bool,
=======
    // Enables the use of the Mysticeti committed sub dag digest to the `ConsensusCommitInfo` in
    // checkpoints. When disabled the default digest is used instead. It's important to have
    // this guarded behind a flag as it will lead to checkpoint forks.
    #[serde(skip_serializing_if = "is_false")]
    mysticeti_use_committed_subdag_digest: bool,
>>>>>>> a9462489

    // Enable VDF
    #[serde(skip_serializing_if = "is_false")]
    enable_vdf: bool,

    // Set number of leaders per round for Mysticeti commits.
    #[serde(skip_serializing_if = "Option::is_none")]
    mysticeti_num_leaders_per_round: Option<usize>,

    // Enable Soft Bundle (SIP-19).
    #[serde(skip_serializing_if = "is_false")]
    soft_bundle: bool,

    // If true, enable the coin deny list V2.
    #[serde(skip_serializing_if = "is_false")]
    enable_coin_deny_list_v2: bool,

    // Enable passkey auth (SIP-9)
    #[serde(skip_serializing_if = "is_false")]
    passkey_auth: bool,

    // Use AuthorityCapabilitiesV2
    #[serde(skip_serializing_if = "is_false")]
    authority_capabilities_v2: bool,

    // Rethrow type layout errors during serialization instead of trying to convert them.
    #[serde(skip_serializing_if = "is_false")]
    rethrow_serialization_type_layout_errors: bool,
}

fn is_false(b: &bool) -> bool {
    !b
}

fn is_empty(b: &BTreeSet<String>) -> bool {
    b.is_empty()
}

/// Ordering mechanism for transactions in one Narwhal consensus output.
#[derive(Default, Copy, Clone, PartialEq, Eq, Serialize, Debug)]
pub enum ConsensusTransactionOrdering {
    /// No ordering. Transactions are processed in the order they appear in the
    /// consensus output.
    #[default]
    None,
    /// Order transactions by gas price, highest first.
    ByGasPrice,
}

impl ConsensusTransactionOrdering {
    pub fn is_none(&self) -> bool {
        matches!(self, ConsensusTransactionOrdering::None)
    }
}

// The config for per object congestion control in consensus handler.
#[derive(Default, Copy, Clone, PartialEq, Eq, Serialize, Debug)]
pub enum PerObjectCongestionControlMode {
    #[default]
    None, // No congestion control.
    TotalGasBudget, // Use txn gas budget as execution cost.
    TotalTxCount,   // Use total txn count as execution cost.
}

impl PerObjectCongestionControlMode {
    pub fn is_none(&self) -> bool {
        matches!(self, PerObjectCongestionControlMode::None)
    }
}

// Configuration options for consensus algorithm.
#[derive(Default, Copy, Clone, PartialEq, Eq, Serialize, Debug)]
pub enum ConsensusChoice {
    #[default]
    Mysticeti,
}

impl ConsensusChoice {
    pub fn is_mysticeti(&self) -> bool {
        matches!(self, ConsensusChoice::Mysticeti)
    }
}

// Configuration options for consensus network.
#[derive(Default, Copy, Clone, PartialEq, Eq, Serialize, Debug)]
pub enum ConsensusNetwork {
    #[default]
    Tonic,
}

impl ConsensusNetwork {
    pub fn is_tonic(&self) -> bool {
        matches!(self, ConsensusNetwork::Tonic)
    }
}

/// Constants that change the behavior of the protocol.
///
/// The value of each constant here must be fixed for a given protocol version.
/// To change the value of a constant, advance the protocol version, and add
/// support for it in `get_for_version` under the new version number.
/// (below).
///
/// To add a new field to this struct, use the following procedure:
/// - Advance the protocol version.
/// - Add the field as a private `Option<T>` to the struct.
/// - Initialize the field to `None` in prior protocol versions.
/// - Initialize the field to `Some(val)` for your new protocol version.
/// - Add a public getter that simply unwraps the field.
/// - Two public getters of the form `field(&self) -> field_type` and
///   `field_as_option(&self) -> Option<field_type>` will be automatically
///   generated for you.
/// Example for a field: `new_constant: Option<u64>`
/// ```rust,ignore
///      pub fn new_constant(&self) -> u64 {
///         self.new_constant.expect(Self::CONSTANT_ERR_MSG)
///     }
///      pub fn new_constant_as_option(&self) -> Option<u64> {
///         self.new_constant.expect(Self::CONSTANT_ERR_MSG)
///     }
/// ```
/// With `pub fn new_constant(&self) -> u64`, if the constant is accessed in a
/// protocol version in which it is not defined, the validator will crash.
/// (Crashing is necessary because this type of error would almost always result
/// in forking if not prevented here). If you don't want the validator to crash,
/// you can use the `pub fn new_constant_as_option(&self) -> Option<u64>`
/// getter, which will return `None` if the field is not defined at that
/// version.
/// - If you want a customized getter, you can add a method in the impl.
#[skip_serializing_none]
#[derive(Clone, Serialize, Debug, ProtocolConfigAccessors)]
pub struct ProtocolConfig {
    pub version: ProtocolVersion,

    feature_flags: FeatureFlags,

    // ==== Transaction input limits ====
    /// Maximum serialized size of a transaction (in bytes).
    max_tx_size_bytes: Option<u64>,

    /// Maximum number of input objects to a transaction. Enforced by the
    /// transaction input checker
    max_input_objects: Option<u64>,

    /// Max size of objects a transaction can write to disk after completion.
    /// Enforce by the Iota adapter. This is the sum of the serialized size
    /// of all objects written to disk. The max size of individual objects
    /// on the other hand is `max_move_object_size`.
    max_size_written_objects: Option<u64>,
    /// Max size of objects a system transaction can write to disk after
    /// completion. Enforce by the Iota adapter. Similar to
    /// `max_size_written_objects` but for system transactions.
    max_size_written_objects_system_tx: Option<u64>,

    /// Maximum size of serialized transaction effects.
    max_serialized_tx_effects_size_bytes: Option<u64>,

    /// Maximum size of serialized transaction effects for system transactions.
    max_serialized_tx_effects_size_bytes_system_tx: Option<u64>,

    /// Maximum number of gas payment objects for a transaction.
    max_gas_payment_objects: Option<u32>,

    /// Maximum number of modules in a Publish transaction.
    max_modules_in_publish: Option<u32>,

    /// Maximum number of transitive dependencies in a package when publishing.
    max_package_dependencies: Option<u32>,

    /// Maximum number of arguments in a move call or a
    /// ProgrammableTransaction's TransferObjects command.
    max_arguments: Option<u32>,

    /// Maximum number of total type arguments, computed recursively.
    max_type_arguments: Option<u32>,

    /// Maximum depth of an individual type argument.
    max_type_argument_depth: Option<u32>,

    /// Maximum size of a Pure CallArg.
    max_pure_argument_size: Option<u32>,

    /// Maximum number of Commands in a ProgrammableTransaction.
    max_programmable_tx_commands: Option<u32>,

    // ==== Move VM, Move bytecode verifier, and execution limits ===
    /// Maximum Move bytecode version the VM understands. All older versions are
    /// accepted.
    move_binary_format_version: Option<u32>,
    min_move_binary_format_version: Option<u32>,

    /// Configuration controlling binary tables size.
    binary_module_handles: Option<u16>,
    binary_struct_handles: Option<u16>,
    binary_function_handles: Option<u16>,
    binary_function_instantiations: Option<u16>,
    binary_signatures: Option<u16>,
    binary_constant_pool: Option<u16>,
    binary_identifiers: Option<u16>,
    binary_address_identifiers: Option<u16>,
    binary_struct_defs: Option<u16>,
    binary_struct_def_instantiations: Option<u16>,
    binary_function_defs: Option<u16>,
    binary_field_handles: Option<u16>,
    binary_field_instantiations: Option<u16>,
    binary_friend_decls: Option<u16>,
    binary_enum_defs: Option<u16>,
    binary_enum_def_instantiations: Option<u16>,
    binary_variant_handles: Option<u16>,
    binary_variant_instantiation_handles: Option<u16>,

    /// Maximum size of the `contents` part of an object, in bytes. Enforced by
    /// the Iota adapter when effects are produced.
    max_move_object_size: Option<u64>,

    // TODO: Option<increase to 500 KB. currently, publishing a package > 500 KB exceeds the max
    // computation gas cost
    /// Maximum size of a Move package object, in bytes. Enforced by the Iota
    /// adapter at the end of a publish transaction.
    max_move_package_size: Option<u64>,

    /// Max number of publish or upgrade commands allowed in a programmable
    /// transaction block.
    max_publish_or_upgrade_per_ptb: Option<u64>,

    /// Maximum gas budget in NANOS that a transaction can use.
    max_tx_gas: Option<u64>,

    /// Maximum amount of the proposed gas price in NANOS (defined in the
    /// transaction).
    max_gas_price: Option<u64>,

    /// The max computation bucket for gas. This is the max that can be charged
    /// for computation.
    max_gas_computation_bucket: Option<u64>,

    // Define the value used to round up computation gas charges
    gas_rounding_step: Option<u64>,

    /// Maximum number of nested loops. Enforced by the Move bytecode verifier.
    max_loop_depth: Option<u64>,

    /// Maximum number of type arguments that can be bound to generic type
    /// parameters. Enforced by the Move bytecode verifier.
    max_generic_instantiation_length: Option<u64>,

    /// Maximum number of parameters that a Move function can have. Enforced by
    /// the Move bytecode verifier.
    max_function_parameters: Option<u64>,

    /// Maximum number of basic blocks that a Move function can have. Enforced
    /// by the Move bytecode verifier.
    max_basic_blocks: Option<u64>,

    /// Maximum stack size value. Enforced by the Move bytecode verifier.
    max_value_stack_size: Option<u64>,

    /// Maximum number of "type nodes", a metric for how big a SignatureToken
    /// will be when expanded into a fully qualified type. Enforced by the Move
    /// bytecode verifier.
    max_type_nodes: Option<u64>,

    /// Maximum number of push instructions in one function. Enforced by the
    /// Move bytecode verifier.
    max_push_size: Option<u64>,

    /// Maximum number of struct definitions in a module. Enforced by the Move
    /// bytecode verifier.
    max_struct_definitions: Option<u64>,

    /// Maximum number of function definitions in a module. Enforced by the Move
    /// bytecode verifier.
    max_function_definitions: Option<u64>,

    /// Maximum number of fields allowed in a struct definition. Enforced by the
    /// Move bytecode verifier.
    max_fields_in_struct: Option<u64>,

    /// Maximum dependency depth. Enforced by the Move linker when loading
    /// dependent modules.
    max_dependency_depth: Option<u64>,

    /// Maximum number of Move events that a single transaction can emit.
    /// Enforced by the VM during execution.
    max_num_event_emit: Option<u64>,

    /// Maximum number of new IDs that a single transaction can create. Enforced
    /// by the VM during execution.
    max_num_new_move_object_ids: Option<u64>,

    /// Maximum number of new IDs that a single system transaction can create.
    /// Enforced by the VM during execution.
    max_num_new_move_object_ids_system_tx: Option<u64>,

    /// Maximum number of IDs that a single transaction can delete. Enforced by
    /// the VM during execution.
    max_num_deleted_move_object_ids: Option<u64>,

    /// Maximum number of IDs that a single system transaction can delete.
    /// Enforced by the VM during execution.
    max_num_deleted_move_object_ids_system_tx: Option<u64>,

    /// Maximum number of IDs that a single transaction can transfer. Enforced
    /// by the VM during execution.
    max_num_transferred_move_object_ids: Option<u64>,

    /// Maximum number of IDs that a single system transaction can transfer.
    /// Enforced by the VM during execution.
    max_num_transferred_move_object_ids_system_tx: Option<u64>,

    /// Maximum size of a Move user event. Enforced by the VM during execution.
    max_event_emit_size: Option<u64>,

    /// Maximum size of a Move user event. Enforced by the VM during execution.
    max_event_emit_size_total: Option<u64>,

    /// Maximum length of a vector in Move. Enforced by the VM during execution,
    /// and for constants, by the verifier.
    max_move_vector_len: Option<u64>,

    /// Maximum length of an `Identifier` in Move. Enforced by the bytecode
    /// verifier at signing.
    max_move_identifier_len: Option<u64>,

    /// Maximum depth of a Move value within the VM.
    max_move_value_depth: Option<u64>,

    /// Maximum number of variants in an enum. Enforced by the bytecode verifier
    /// at signing.
    max_move_enum_variants: Option<u64>,

    /// Maximum number of back edges in Move function. Enforced by the bytecode
    /// verifier at signing.
    max_back_edges_per_function: Option<u64>,

    /// Maximum number of back edges in Move module. Enforced by the bytecode
    /// verifier at signing.
    max_back_edges_per_module: Option<u64>,

    /// Maximum number of meter `ticks` spent verifying a Move function.
    /// Enforced by the bytecode verifier at signing.
    max_verifier_meter_ticks_per_function: Option<u64>,

    /// Maximum number of meter `ticks` spent verifying a Move function.
    /// Enforced by the bytecode verifier at signing.
    max_meter_ticks_per_module: Option<u64>,

    /// Maximum number of meter `ticks` spent verifying a Move package. Enforced
    /// by the bytecode verifier at signing.
    max_meter_ticks_per_package: Option<u64>,

    // === Object runtime internal operation limits ====
    // These affect dynamic fields
    /// Maximum number of cached objects in the object runtime ObjectStore.
    /// Enforced by object runtime during execution
    object_runtime_max_num_cached_objects: Option<u64>,

    /// Maximum number of cached objects in the object runtime ObjectStore in
    /// system transaction. Enforced by object runtime during execution
    object_runtime_max_num_cached_objects_system_tx: Option<u64>,

    /// Maximum number of stored objects accessed by object runtime ObjectStore.
    /// Enforced by object runtime during execution
    object_runtime_max_num_store_entries: Option<u64>,

    /// Maximum number of stored objects accessed by object runtime ObjectStore
    /// in system transaction. Enforced by object runtime during execution
    object_runtime_max_num_store_entries_system_tx: Option<u64>,

    // === Execution gas costs ====
    /// Base cost for any Iota transaction
    base_tx_cost_fixed: Option<u64>,

    /// Additional cost for a transaction that publishes a package
    /// i.e., the base cost of such a transaction is base_tx_cost_fixed +
    /// package_publish_cost_fixed
    package_publish_cost_fixed: Option<u64>,

    /// Cost per byte of a Move call transaction
    /// i.e., the cost of such a transaction is base_cost +
    /// (base_tx_cost_per_byte * size)
    base_tx_cost_per_byte: Option<u64>,

    /// Cost per byte for a transaction that publishes a package
    package_publish_cost_per_byte: Option<u64>,

    // Per-byte cost of reading an object during transaction execution
    obj_access_cost_read_per_byte: Option<u64>,

    // Per-byte cost of writing an object during transaction execution
    obj_access_cost_mutate_per_byte: Option<u64>,

    // Per-byte cost of deleting an object during transaction execution
    obj_access_cost_delete_per_byte: Option<u64>,

    /// Per-byte cost charged for each input object to a transaction.
    /// Meant to approximate the cost of checking locks for each object
    // TODO: Option<I'm not sure that this cost makes sense. Checking locks is "free"
    // in the sense that an invalid tx that can never be committed/pay gas can
    // force validators to check an arbitrary number of locks. If those checks are
    // "free" for invalid transactions, why charge for them in valid transactions
    // TODO: Option<if we keep this, I think we probably want it to be a fixed cost rather
    // than a per-byte cost. checking an object lock should not require loading an
    // entire object, just consulting an ID -> tx digest map
    obj_access_cost_verify_per_byte: Option<u64>,

    /// === Gas version. gas model ===

    /// Gas model version, what code we are using to charge gas
    gas_model_version: Option<u64>,

    /// === Storage gas costs ===

    /// Per-byte cost of storing an object in the Iota global object store. Some
    /// of this cost may be refundable if the object is later freed
    obj_data_cost_refundable: Option<u64>,

    // Per-byte cost of storing an object in the Iota transaction log (e.g., in
    // CertifiedTransactionEffects) This depends on the size of various fields including the
    // effects TODO: Option<I don't fully understand this^ and more details would be useful
    obj_metadata_cost_non_refundable: Option<u64>,

    /// === Tokenomics ===

    // TODO: Option<this should be changed to u64.
    /// Sender of a txn that touches an object will get this percent of the
    /// storage rebate back. In basis point.
    storage_rebate_rate: Option<u64>,

    /// The share of rewards that will be slashed and redistributed is 50%.
    /// In basis point.
    reward_slashing_rate: Option<u64>,

    /// Unit gas price, Nanos per internal gas unit.
    storage_gas_price: Option<u64>,

    /// The number of tokens that the set of validators should receive per
    /// epoch.
    validator_target_reward: Option<u64>,

    /// === Core Protocol ===

    /// Max number of transactions per checkpoint.
    /// Note that this is a protocol constant and not a config as validators
    /// must have this set to the same value, otherwise they *will* fork.
    max_transactions_per_checkpoint: Option<u64>,

    /// Max size of a checkpoint in bytes.
    /// Note that this is a protocol constant and not a config as validators
    /// must have this set to the same value, otherwise they *will* fork.
    max_checkpoint_size_bytes: Option<u64>,

    /// A protocol upgrade always requires 2f+1 stake to agree. We support a
    /// buffer of additional stake (as a fraction of f, expressed in basis
    /// points) that is required before an upgrade can happen automatically.
    /// 10000bps would indicate that complete unanimity is required (all
    /// 3f+1 must vote), while 0bps would indicate that 2f+1 is sufficient.
    buffer_stake_for_protocol_upgrade_bps: Option<u64>,

    // === Native Function Costs ===

    // `address` module
    // Cost params for the Move native function `address::from_bytes(bytes: vector<u8>)`
    address_from_bytes_cost_base: Option<u64>,
    // Cost params for the Move native function `address::to_u256(address): u256`
    address_to_u256_cost_base: Option<u64>,
    // Cost params for the Move native function `address::from_u256(u256): address`
    address_from_u256_cost_base: Option<u64>,

    // `config` module
    // Cost params for the Move native function `read_setting_impl<Name: copy + drop + store,
    // SettingValue: key + store, SettingDataValue: store, Value: copy + drop + store,
    // >(config: address, name: address, current_epoch: u64): Option<Value>`
    config_read_setting_impl_cost_base: Option<u64>,
    config_read_setting_impl_cost_per_byte: Option<u64>,

    // `dynamic_field` module
    // Cost params for the Move native function `hash_type_and_key<K: copy + drop + store>(parent:
    // address, k: K): address`
    dynamic_field_hash_type_and_key_cost_base: Option<u64>,
    dynamic_field_hash_type_and_key_type_cost_per_byte: Option<u64>,
    dynamic_field_hash_type_and_key_value_cost_per_byte: Option<u64>,
    dynamic_field_hash_type_and_key_type_tag_cost_per_byte: Option<u64>,
    // Cost params for the Move native function `add_child_object<Child: key>(parent: address,
    // child: Child)`
    dynamic_field_add_child_object_cost_base: Option<u64>,
    dynamic_field_add_child_object_type_cost_per_byte: Option<u64>,
    dynamic_field_add_child_object_value_cost_per_byte: Option<u64>,
    dynamic_field_add_child_object_struct_tag_cost_per_byte: Option<u64>,
    // Cost params for the Move native function `borrow_child_object_mut<Child: key>(parent: &mut
    // UID, id: address): &mut Child`
    dynamic_field_borrow_child_object_cost_base: Option<u64>,
    dynamic_field_borrow_child_object_child_ref_cost_per_byte: Option<u64>,
    dynamic_field_borrow_child_object_type_cost_per_byte: Option<u64>,
    // Cost params for the Move native function `remove_child_object<Child: key>(parent: address,
    // id: address): Child`
    dynamic_field_remove_child_object_cost_base: Option<u64>,
    dynamic_field_remove_child_object_child_cost_per_byte: Option<u64>,
    dynamic_field_remove_child_object_type_cost_per_byte: Option<u64>,
    // Cost params for the Move native function `has_child_object(parent: address, id: address):
    // bool`
    dynamic_field_has_child_object_cost_base: Option<u64>,
    // Cost params for the Move native function `has_child_object_with_ty<Child: key>(parent:
    // address, id: address): bool`
    dynamic_field_has_child_object_with_ty_cost_base: Option<u64>,
    dynamic_field_has_child_object_with_ty_type_cost_per_byte: Option<u64>,
    dynamic_field_has_child_object_with_ty_type_tag_cost_per_byte: Option<u64>,

    // `event` module
    // Cost params for the Move native function `event::emit<T: copy + drop>(event: T)`
    event_emit_cost_base: Option<u64>,
    event_emit_value_size_derivation_cost_per_byte: Option<u64>,
    event_emit_tag_size_derivation_cost_per_byte: Option<u64>,
    event_emit_output_cost_per_byte: Option<u64>,

    //  `object` module
    // Cost params for the Move native function `borrow_uid<T: key>(obj: &T): &UID`
    object_borrow_uid_cost_base: Option<u64>,
    // Cost params for the Move native function `delete_impl(id: address)`
    object_delete_impl_cost_base: Option<u64>,
    // Cost params for the Move native function `record_new_uid(id: address)`
    object_record_new_uid_cost_base: Option<u64>,

    // Transfer
    // Cost params for the Move native function `transfer_impl<T: key>(obj: T, recipient: address)`
    transfer_transfer_internal_cost_base: Option<u64>,
    // Cost params for the Move native function `freeze_object<T: key>(obj: T)`
    transfer_freeze_object_cost_base: Option<u64>,
    // Cost params for the Move native function `share_object<T: key>(obj: T)`
    transfer_share_object_cost_base: Option<u64>,
    // Cost params for the Move native function
    // `receive_object<T: key>(p: &mut UID, recv: Receiving<T>T)`
    transfer_receive_object_cost_base: Option<u64>,

    // TxContext
    // Cost params for the Move native function `transfer_impl<T: key>(obj: T, recipient: address)`
    tx_context_derive_id_cost_base: Option<u64>,

    // Types
    // Cost params for the Move native function `is_one_time_witness<T: drop>(_: &T): bool`
    types_is_one_time_witness_cost_base: Option<u64>,
    types_is_one_time_witness_type_tag_cost_per_byte: Option<u64>,
    types_is_one_time_witness_type_cost_per_byte: Option<u64>,

    // Validator
    // Cost params for the Move native function `validate_metadata_bcs(metadata: vector<u8>)`
    validator_validate_metadata_cost_base: Option<u64>,
    validator_validate_metadata_data_cost_per_byte: Option<u64>,

    // Crypto natives
    crypto_invalid_arguments_cost: Option<u64>,
    // bls12381::bls12381_min_sig_verify
    bls12381_bls12381_min_sig_verify_cost_base: Option<u64>,
    bls12381_bls12381_min_sig_verify_msg_cost_per_byte: Option<u64>,
    bls12381_bls12381_min_sig_verify_msg_cost_per_block: Option<u64>,

    // bls12381::bls12381_min_pk_verify
    bls12381_bls12381_min_pk_verify_cost_base: Option<u64>,
    bls12381_bls12381_min_pk_verify_msg_cost_per_byte: Option<u64>,
    bls12381_bls12381_min_pk_verify_msg_cost_per_block: Option<u64>,

    // ecdsa_k1::ecrecover
    ecdsa_k1_ecrecover_keccak256_cost_base: Option<u64>,
    ecdsa_k1_ecrecover_keccak256_msg_cost_per_byte: Option<u64>,
    ecdsa_k1_ecrecover_keccak256_msg_cost_per_block: Option<u64>,
    ecdsa_k1_ecrecover_sha256_cost_base: Option<u64>,
    ecdsa_k1_ecrecover_sha256_msg_cost_per_byte: Option<u64>,
    ecdsa_k1_ecrecover_sha256_msg_cost_per_block: Option<u64>,

    // ecdsa_k1::decompress_pubkey
    ecdsa_k1_decompress_pubkey_cost_base: Option<u64>,

    // ecdsa_k1::secp256k1_verify
    ecdsa_k1_secp256k1_verify_keccak256_cost_base: Option<u64>,
    ecdsa_k1_secp256k1_verify_keccak256_msg_cost_per_byte: Option<u64>,
    ecdsa_k1_secp256k1_verify_keccak256_msg_cost_per_block: Option<u64>,
    ecdsa_k1_secp256k1_verify_sha256_cost_base: Option<u64>,
    ecdsa_k1_secp256k1_verify_sha256_msg_cost_per_byte: Option<u64>,
    ecdsa_k1_secp256k1_verify_sha256_msg_cost_per_block: Option<u64>,

    // ecdsa_r1::ecrecover
    ecdsa_r1_ecrecover_keccak256_cost_base: Option<u64>,
    ecdsa_r1_ecrecover_keccak256_msg_cost_per_byte: Option<u64>,
    ecdsa_r1_ecrecover_keccak256_msg_cost_per_block: Option<u64>,
    ecdsa_r1_ecrecover_sha256_cost_base: Option<u64>,
    ecdsa_r1_ecrecover_sha256_msg_cost_per_byte: Option<u64>,
    ecdsa_r1_ecrecover_sha256_msg_cost_per_block: Option<u64>,

    // ecdsa_r1::secp256k1_verify
    ecdsa_r1_secp256r1_verify_keccak256_cost_base: Option<u64>,
    ecdsa_r1_secp256r1_verify_keccak256_msg_cost_per_byte: Option<u64>,
    ecdsa_r1_secp256r1_verify_keccak256_msg_cost_per_block: Option<u64>,
    ecdsa_r1_secp256r1_verify_sha256_cost_base: Option<u64>,
    ecdsa_r1_secp256r1_verify_sha256_msg_cost_per_byte: Option<u64>,
    ecdsa_r1_secp256r1_verify_sha256_msg_cost_per_block: Option<u64>,

    // ecvrf::verify
    ecvrf_ecvrf_verify_cost_base: Option<u64>,
    ecvrf_ecvrf_verify_alpha_string_cost_per_byte: Option<u64>,
    ecvrf_ecvrf_verify_alpha_string_cost_per_block: Option<u64>,

    // ed25519
    ed25519_ed25519_verify_cost_base: Option<u64>,
    ed25519_ed25519_verify_msg_cost_per_byte: Option<u64>,
    ed25519_ed25519_verify_msg_cost_per_block: Option<u64>,

    // groth16::prepare_verifying_key
    groth16_prepare_verifying_key_bls12381_cost_base: Option<u64>,
    groth16_prepare_verifying_key_bn254_cost_base: Option<u64>,

    // groth16::verify_groth16_proof_internal
    groth16_verify_groth16_proof_internal_bls12381_cost_base: Option<u64>,
    groth16_verify_groth16_proof_internal_bls12381_cost_per_public_input: Option<u64>,
    groth16_verify_groth16_proof_internal_bn254_cost_base: Option<u64>,
    groth16_verify_groth16_proof_internal_bn254_cost_per_public_input: Option<u64>,
    groth16_verify_groth16_proof_internal_public_input_cost_per_byte: Option<u64>,

    // hash::blake2b256
    hash_blake2b256_cost_base: Option<u64>,
    hash_blake2b256_data_cost_per_byte: Option<u64>,
    hash_blake2b256_data_cost_per_block: Option<u64>,

    // hash::keccak256
    hash_keccak256_cost_base: Option<u64>,
    hash_keccak256_data_cost_per_byte: Option<u64>,
    hash_keccak256_data_cost_per_block: Option<u64>,

    // poseidon::poseidon_bn254
    poseidon_bn254_cost_base: Option<u64>,
    poseidon_bn254_cost_per_block: Option<u64>,

    // group_ops
    group_ops_bls12381_decode_scalar_cost: Option<u64>,
    group_ops_bls12381_decode_g1_cost: Option<u64>,
    group_ops_bls12381_decode_g2_cost: Option<u64>,
    group_ops_bls12381_decode_gt_cost: Option<u64>,
    group_ops_bls12381_scalar_add_cost: Option<u64>,
    group_ops_bls12381_g1_add_cost: Option<u64>,
    group_ops_bls12381_g2_add_cost: Option<u64>,
    group_ops_bls12381_gt_add_cost: Option<u64>,
    group_ops_bls12381_scalar_sub_cost: Option<u64>,
    group_ops_bls12381_g1_sub_cost: Option<u64>,
    group_ops_bls12381_g2_sub_cost: Option<u64>,
    group_ops_bls12381_gt_sub_cost: Option<u64>,
    group_ops_bls12381_scalar_mul_cost: Option<u64>,
    group_ops_bls12381_g1_mul_cost: Option<u64>,
    group_ops_bls12381_g2_mul_cost: Option<u64>,
    group_ops_bls12381_gt_mul_cost: Option<u64>,
    group_ops_bls12381_scalar_div_cost: Option<u64>,
    group_ops_bls12381_g1_div_cost: Option<u64>,
    group_ops_bls12381_g2_div_cost: Option<u64>,
    group_ops_bls12381_gt_div_cost: Option<u64>,
    group_ops_bls12381_g1_hash_to_base_cost: Option<u64>,
    group_ops_bls12381_g2_hash_to_base_cost: Option<u64>,
    group_ops_bls12381_g1_hash_to_cost_per_byte: Option<u64>,
    group_ops_bls12381_g2_hash_to_cost_per_byte: Option<u64>,
    group_ops_bls12381_g1_msm_base_cost: Option<u64>,
    group_ops_bls12381_g2_msm_base_cost: Option<u64>,
    group_ops_bls12381_g1_msm_base_cost_per_input: Option<u64>,
    group_ops_bls12381_g2_msm_base_cost_per_input: Option<u64>,
    group_ops_bls12381_msm_max_len: Option<u32>,
    group_ops_bls12381_pairing_cost: Option<u64>,

    // hmac::hmac_sha3_256
    hmac_hmac_sha3_256_cost_base: Option<u64>,
    hmac_hmac_sha3_256_input_cost_per_byte: Option<u64>,
    hmac_hmac_sha3_256_input_cost_per_block: Option<u64>,

    // zklogin::check_zklogin_id
    check_zklogin_id_cost_base: Option<u64>,
    // zklogin::check_zklogin_issuer
    check_zklogin_issuer_cost_base: Option<u64>,

    vdf_verify_vdf_cost: Option<u64>,
    vdf_hash_to_input_cost: Option<u64>,

    // Stdlib costs
    bcs_per_byte_serialized_cost: Option<u64>,
    bcs_legacy_min_output_size_cost: Option<u64>,
    bcs_failure_cost: Option<u64>,

    hash_sha2_256_base_cost: Option<u64>,
    hash_sha2_256_per_byte_cost: Option<u64>,
    hash_sha2_256_legacy_min_input_len_cost: Option<u64>,
    hash_sha3_256_base_cost: Option<u64>,
    hash_sha3_256_per_byte_cost: Option<u64>,
    hash_sha3_256_legacy_min_input_len_cost: Option<u64>,
    type_name_get_base_cost: Option<u64>,
    type_name_get_per_byte_cost: Option<u64>,

    string_check_utf8_base_cost: Option<u64>,
    string_check_utf8_per_byte_cost: Option<u64>,
    string_is_char_boundary_base_cost: Option<u64>,
    string_sub_string_base_cost: Option<u64>,
    string_sub_string_per_byte_cost: Option<u64>,
    string_index_of_base_cost: Option<u64>,
    string_index_of_per_byte_pattern_cost: Option<u64>,
    string_index_of_per_byte_searched_cost: Option<u64>,

    vector_empty_base_cost: Option<u64>,
    vector_length_base_cost: Option<u64>,
    vector_push_back_base_cost: Option<u64>,
    vector_push_back_legacy_per_abstract_memory_unit_cost: Option<u64>,
    vector_borrow_base_cost: Option<u64>,
    vector_pop_back_base_cost: Option<u64>,
    vector_destroy_empty_base_cost: Option<u64>,
    vector_swap_base_cost: Option<u64>,
    debug_print_base_cost: Option<u64>,
    debug_print_stack_trace_base_cost: Option<u64>,

    /// === Execution Version ===
    execution_version: Option<u64>,

    // Dictates the threshold (percentage of stake) that is used to calculate the "bad" nodes to be
    // swapped when creating the consensus schedule. The values should be of the range [0 - 33].
    // Anything above 33 (f) will not be allowed.
    consensus_bad_nodes_stake_threshold: Option<u64>,

    max_jwk_votes_per_validator_per_epoch: Option<u64>,
    // The maximum age of a JWK in epochs before it is removed from the AuthenticatorState object.
    // Applied at the end of an epoch as a delta from the new epoch value, so setting this to 1
    // will cause the new epoch to start with JWKs from the previous epoch still valid.
    max_age_of_jwk_in_epochs: Option<u64>,

    /// === random beacon ===

    /// Maximum allowed precision loss when reducing voting weights for the
    /// random beacon protocol.
    random_beacon_reduction_allowed_delta: Option<u16>,

    /// Minimum number of shares below which voting weights will not be reduced
    /// for the random beacon protocol.
    random_beacon_reduction_lower_bound: Option<u32>,

    /// Consensus Round after which DKG should be aborted and randomness
    /// disabled for the epoch, if it hasn't already completed.
    random_beacon_dkg_timeout_round: Option<u32>,

    /// Minimum interval between consecutive rounds of generated randomness.
    random_beacon_min_round_interval_ms: Option<u64>,

    /// Version of the random beacon DKG protocol.
    /// 0 was deprecated (and currently not supported), 1 is the default
    /// version.
    random_beacon_dkg_version: Option<u64>,

    /// The maximum serialised transaction size (in bytes) accepted by
    /// consensus. That should be bigger than the `max_tx_size_bytes` with
    /// some additional headroom.
    consensus_max_transaction_size_bytes: Option<u64>,
    /// The maximum size of transactions included in a consensus block.
    consensus_max_transactions_in_block_bytes: Option<u64>,
    /// The maximum number of transactions included in a consensus block.
    consensus_max_num_transactions_in_block: Option<u64>,

    /// The max accumulated txn execution cost per object in a Narwhal commit.
    /// Transactions in a checkpoint will be deferred once their touch
    /// shared objects hit this limit. This config is meant to be used when
    /// consensus protocol is Narwhal, where each consensus commit
    /// corresponding to 1 checkpoint (or 2 if randomness is enabled)
    max_accumulated_txn_cost_per_object_in_narwhal_commit: Option<u64>,

    /// The max number of consensus rounds a transaction can be deferred due to
    /// shared object congestion. Transactions will be cancelled after this
    /// many rounds.
    max_deferral_rounds_for_congestion_control: Option<u64>,

    /// Minimum interval of commit timestamps between consecutive checkpoints.
    min_checkpoint_interval_ms: Option<u64>,

    /// Version number to use for version_specific_data in `CheckpointSummary`.
    checkpoint_summary_version_specific_data: Option<u64>,

    /// The max number of transactions that can be included in a single Soft
    /// Bundle.
    max_soft_bundle_size: Option<u64>,

    /// Whether to try to form bridge committee
    // Note: this is not a feature flag because we want to distinguish between
    // `None` and `Some(false)`, as committee was already finalized on Testnet.
    bridge_should_try_to_finalize_committee: Option<bool>,

    /// The max accumulated txn execution cost per object in a mysticeti.
    /// Transactions in a commit will be deferred once their touch shared
    /// objects hit this limit. This config plays the same role as
    /// `max_accumulated_txn_cost_per_object_in_narwhal_commit`
    /// but for mysticeti commits due to that mysticeti has higher commit rate.
    max_accumulated_txn_cost_per_object_in_mysticeti_commit: Option<u64>,
}

// feature flags
impl ProtocolConfig {
    // Add checks for feature flag support here, e.g.:
    // pub fn check_new_protocol_feature_supported(&self) -> Result<(), Error> {
    //     if self.feature_flags.new_protocol_feature_supported {
    //         Ok(())
    //     } else {
    //         Err(Error(format!(
    //             "new_protocol_feature is not supported at {:?}",
    //             self.version
    //         )))
    //     }
    // }

    pub fn disable_invariant_violation_check_in_swap_loc(&self) -> bool {
        self.feature_flags
            .disable_invariant_violation_check_in_swap_loc
    }

    pub fn advance_to_highest_supported_protocol_version(&self) -> bool {
        self.feature_flags
            .advance_to_highest_supported_protocol_version
    }

    pub fn no_extraneous_module_bytes(&self) -> bool {
        self.feature_flags.no_extraneous_module_bytes
    }

    pub fn zklogin_auth(&self) -> bool {
        self.feature_flags.zklogin_auth
    }

    pub fn zklogin_supported_providers(&self) -> &BTreeSet<String> {
        &self.feature_flags.zklogin_supported_providers
    }

    pub fn consensus_transaction_ordering(&self) -> ConsensusTransactionOrdering {
        self.feature_flags.consensus_transaction_ordering
    }

    pub fn shared_object_deletion(&self) -> bool {
        self.feature_flags.shared_object_deletion
    }

    pub fn enable_jwk_consensus_updates(&self) -> bool {
        self.feature_flags.enable_jwk_consensus_updates
    }

    pub fn loaded_child_object_format_type(&self) -> bool {
        self.feature_flags.loaded_child_object_format_type
    }

    pub fn recompute_has_public_transfer_in_execution(&self) -> bool {
        self.feature_flags
            .recompute_has_public_transfer_in_execution
    }

    // this function only exists for readability in the genesis code.
    pub fn create_authenticator_state_in_genesis(&self) -> bool {
        self.enable_jwk_consensus_updates()
    }

    pub fn dkg_version(&self) -> u64 {
        // Version 0 was deprecated and removed, the default is 1 if not set.
        self.random_beacon_dkg_version.unwrap_or(1)
    }

    pub fn enable_bridge(&self) -> bool {
        self.feature_flags.bridge
    }

    pub fn should_try_to_finalize_bridge_committee(&self) -> bool {
        if !self.enable_bridge() {
            return false;
        }
        // In the older protocol version, always try to finalize the committee.
        self.bridge_should_try_to_finalize_committee.unwrap_or(true)
    }

    pub fn accept_zklogin_in_multisig(&self) -> bool {
        self.feature_flags.accept_zklogin_in_multisig
    }

    pub fn zklogin_max_epoch_upper_bound_delta(&self) -> Option<u64> {
        self.feature_flags.zklogin_max_epoch_upper_bound_delta
    }

    pub fn throughput_aware_consensus_submission(&self) -> bool {
        self.feature_flags.throughput_aware_consensus_submission
    }

    pub fn hardened_otw_check(&self) -> bool {
        self.feature_flags.hardened_otw_check
    }

    pub fn enable_poseidon(&self) -> bool {
        self.feature_flags.enable_poseidon
    }

    pub fn enable_coin_deny_list_v1(&self) -> bool {
        self.feature_flags.enable_coin_deny_list
    }

    pub fn enable_coin_deny_list_v2(&self) -> bool {
        self.feature_flags.enable_coin_deny_list_v2
    }

    pub fn enable_group_ops_native_functions(&self) -> bool {
        self.feature_flags.enable_group_ops_native_functions
    }

    pub fn enable_group_ops_native_function_msm(&self) -> bool {
        self.feature_flags.enable_group_ops_native_function_msm
    }

    pub fn per_object_congestion_control_mode(&self) -> PerObjectCongestionControlMode {
        self.feature_flags.per_object_congestion_control_mode
    }

    pub fn consensus_choice(&self) -> ConsensusChoice {
        self.feature_flags.consensus_choice
    }

    pub fn consensus_network(&self) -> ConsensusNetwork {
        self.feature_flags.consensus_network
    }

    pub fn mysticeti_leader_scoring_and_schedule(&self) -> bool {
        self.feature_flags.mysticeti_leader_scoring_and_schedule
    }

<<<<<<< HEAD
    pub fn reshare_at_same_initial_version(&self) -> bool {
        self.feature_flags.reshare_at_same_initial_version
    }

    pub fn resolve_abort_locations_to_package_id(&self) -> bool {
        self.feature_flags.resolve_abort_locations_to_package_id
=======
    pub fn mysticeti_use_committed_subdag_digest(&self) -> bool {
        self.feature_flags.mysticeti_use_committed_subdag_digest
>>>>>>> a9462489
    }

    pub fn enable_vdf(&self) -> bool {
        self.feature_flags.enable_vdf
    }

    pub fn mysticeti_num_leaders_per_round(&self) -> Option<usize> {
        self.feature_flags.mysticeti_num_leaders_per_round
    }

    pub fn soft_bundle(&self) -> bool {
        self.feature_flags.soft_bundle
    }

    pub fn passkey_auth(&self) -> bool {
        self.feature_flags.passkey_auth
    }

    pub fn authority_capabilities_v2(&self) -> bool {
        self.feature_flags.authority_capabilities_v2
    }

    pub fn max_transaction_size_bytes(&self) -> u64 {
        // Provide a default value if protocol config version is too low.
        self.consensus_max_transaction_size_bytes
            .unwrap_or(256 * 1024)
    }

    pub fn max_transactions_in_block_bytes(&self) -> u64 {
        // Provide a default value if protocol config version is too low.
        self.consensus_max_transactions_in_block_bytes
            .unwrap_or(512 * 1024)
    }

    pub fn max_num_transactions_in_block(&self) -> u64 {
        // 500 is the value used before this field is introduced.
        self.consensus_max_num_transactions_in_block.unwrap_or(500)
    }

    pub fn rethrow_serialization_type_layout_errors(&self) -> bool {
        self.feature_flags.rethrow_serialization_type_layout_errors
    }
}

#[cfg(not(msim))]
static POISON_VERSION_METHODS: AtomicBool = AtomicBool::new(false);

// Use a thread local in sim tests for test isolation.
#[cfg(msim)]
thread_local! {
    static POISON_VERSION_METHODS: AtomicBool = AtomicBool::new(false);
}

// Instantiations for each protocol version.
impl ProtocolConfig {
    /// Get the value ProtocolConfig that are in effect during the given
    /// protocol version.
    pub fn get_for_version(version: ProtocolVersion, chain: Chain) -> Self {
        // ProtocolVersion can be deserialized so we need to check it here as well.
        assert!(
            version >= ProtocolVersion::MIN,
            "Network protocol version is {:?}, but the minimum supported version by the binary is {:?}. Please upgrade the binary.",
            version,
            ProtocolVersion::MIN.0,
        );
        assert!(
            version <= ProtocolVersion::MAX_ALLOWED,
            "Network protocol version is {:?}, but the maximum supported version by the binary is {:?}. Please upgrade the binary.",
            version,
            ProtocolVersion::MAX_ALLOWED.0,
        );

        let mut ret = Self::get_for_version_impl(version, chain);
        ret.version = version;

        CONFIG_OVERRIDE.with(|ovr| {
            if let Some(override_fn) = &*ovr.borrow() {
                warn!(
                    "overriding ProtocolConfig settings with custom settings (you should not see this log outside of tests)"
                );
                override_fn(version, ret)
            } else {
                ret
            }
        })
    }

    /// Get the value ProtocolConfig that are in effect during the given
    /// protocol version. Or none if the version is not supported.
    pub fn get_for_version_if_supported(version: ProtocolVersion, chain: Chain) -> Option<Self> {
        if version.0 >= ProtocolVersion::MIN.0 && version.0 <= ProtocolVersion::MAX_ALLOWED.0 {
            let mut ret = Self::get_for_version_impl(version, chain);
            ret.version = version;
            Some(ret)
        } else {
            None
        }
    }

    #[cfg(not(msim))]
    pub fn poison_get_for_min_version() {
        POISON_VERSION_METHODS.store(true, Ordering::Relaxed);
    }

    #[cfg(not(msim))]
    fn load_poison_get_for_min_version() -> bool {
        POISON_VERSION_METHODS.load(Ordering::Relaxed)
    }

    #[cfg(msim)]
    pub fn poison_get_for_min_version() {
        POISON_VERSION_METHODS.with(|p| p.store(true, Ordering::Relaxed));
    }

    #[cfg(msim)]
    fn load_poison_get_for_min_version() -> bool {
        POISON_VERSION_METHODS.with(|p| p.load(Ordering::Relaxed))
    }

    /// Convenience to get the constants at the current minimum supported
    /// version. Mainly used by client code that may not yet be
    /// protocol-version aware.
    pub fn get_for_min_version() -> Self {
        if Self::load_poison_get_for_min_version() {
            panic!("get_for_min_version called on validator");
        }
        ProtocolConfig::get_for_version(ProtocolVersion::MIN, Chain::Unknown)
    }

    /// CAREFUL! - You probably want to use `get_for_version` instead.
    ///
    /// Convenience to get the constants at the current maximum supported
    /// version. Mainly used by genesis. Note well that this function uses
    /// the max version supported locally by the node, which is not
    /// necessarily the current version of the network. ALSO, this function
    /// disregards chain specific config (by using Chain::Unknown), thereby
    /// potentially returning a protocol config that is incorrect for some
    /// feature flags. Definitely safe for testing and for protocol version
    /// 11 and prior.
    #[allow(non_snake_case)]
    pub fn get_for_max_version_UNSAFE() -> Self {
        if Self::load_poison_get_for_min_version() {
            panic!("get_for_max_version_UNSAFE called on validator");
        }
        ProtocolConfig::get_for_version(ProtocolVersion::MAX, Chain::Unknown)
    }

    fn get_for_version_impl(version: ProtocolVersion, chain: Chain) -> Self {
        #[cfg(msim)]
        {
            // populate the fake simulator version # with a different base tx cost.
            if version == ProtocolVersion::MAX_ALLOWED {
                let mut config = Self::get_for_version_impl(version - 1, Chain::Unknown);
                config.base_tx_cost_fixed = Some(config.base_tx_cost_fixed() + 1000);
                return config;
            }
        }

        // IMPORTANT: Never modify the value of any constant for a pre-existing protocol
        // version. To change the values here you must create a new protocol
        // version with the new values!
        let mut cfg = Self {
            version,

            feature_flags: Default::default(),

            max_tx_size_bytes: Some(128 * 1024),
            // We need this number to be at least 100x less than
            // `max_serialized_tx_effects_size_bytes`otherwise effects can be huge
            max_input_objects: Some(2048),
            max_serialized_tx_effects_size_bytes: Some(512 * 1024),
            max_serialized_tx_effects_size_bytes_system_tx: Some(512 * 1024 * 16),
            max_gas_payment_objects: Some(256),
            max_modules_in_publish: Some(64),
            max_package_dependencies: Some(32),
            max_arguments: Some(512),
            max_type_arguments: Some(16),
            max_type_argument_depth: Some(16),
            max_pure_argument_size: Some(16 * 1024),
            max_programmable_tx_commands: Some(1024),
            move_binary_format_version: Some(7),
            min_move_binary_format_version: Some(6),
            binary_module_handles: Some(100),
            binary_struct_handles: Some(300),
            binary_function_handles: Some(1500),
            binary_function_instantiations: Some(750),
            binary_signatures: Some(1000),
            binary_constant_pool: Some(4000),
            binary_identifiers: Some(10000),
            binary_address_identifiers: Some(100),
            binary_struct_defs: Some(200),
            binary_struct_def_instantiations: Some(100),
            binary_function_defs: Some(1000),
            binary_field_handles: Some(500),
            binary_field_instantiations: Some(250),
            binary_friend_decls: Some(100),
            binary_enum_defs: None,
            binary_enum_def_instantiations: None,
            binary_variant_handles: None,
            binary_variant_instantiation_handles: None,
            max_move_object_size: Some(250 * 1024),
            max_move_package_size: Some(100 * 1024),
            max_publish_or_upgrade_per_ptb: Some(5),
            // max gas budget is in NANOS and an absolute value 50IOTA
            max_tx_gas: Some(50_000_000_000),
            max_gas_price: Some(100_000),
            max_gas_computation_bucket: Some(5_000_000),
            max_loop_depth: Some(5),
            max_generic_instantiation_length: Some(32),
            max_function_parameters: Some(128),
            max_basic_blocks: Some(1024),
            max_value_stack_size: Some(1024),
            max_type_nodes: Some(256),
            max_push_size: Some(10000),
            max_struct_definitions: Some(200),
            max_function_definitions: Some(1000),
            max_fields_in_struct: Some(32),
            max_dependency_depth: Some(100),
            max_num_event_emit: Some(1024),
            max_num_new_move_object_ids: Some(2048),
            max_num_new_move_object_ids_system_tx: Some(2048 * 16),
            max_num_deleted_move_object_ids: Some(2048),
            max_num_deleted_move_object_ids_system_tx: Some(2048 * 16),
            max_num_transferred_move_object_ids: Some(2048),
            max_num_transferred_move_object_ids_system_tx: Some(2048 * 16),
            max_event_emit_size: Some(250 * 1024),
            max_move_vector_len: Some(256 * 1024),

            max_back_edges_per_function: Some(10_000),
            max_back_edges_per_module: Some(10_000),

            max_verifier_meter_ticks_per_function: Some(16_000_000),

            max_meter_ticks_per_module: Some(16_000_000),
            max_meter_ticks_per_package: Some(16_000_000),

            object_runtime_max_num_cached_objects: Some(1000),
            object_runtime_max_num_cached_objects_system_tx: Some(1000 * 16),
            object_runtime_max_num_store_entries: Some(1000),
            object_runtime_max_num_store_entries_system_tx: Some(1000 * 16),
            // min gas budget is in NANOS and an absolute value 1000 NANOS or 0.000001IOTA
            base_tx_cost_fixed: Some(1_000),
            package_publish_cost_fixed: Some(1_000),
            base_tx_cost_per_byte: Some(0),
            package_publish_cost_per_byte: Some(80),
            obj_access_cost_read_per_byte: Some(15),
            obj_access_cost_mutate_per_byte: Some(40),
            obj_access_cost_delete_per_byte: Some(40),
            obj_access_cost_verify_per_byte: Some(200),
            obj_data_cost_refundable: Some(100),
            obj_metadata_cost_non_refundable: Some(50),
            gas_model_version: Some(8),
            storage_rebate_rate: Some(10000),
            // Change reward slashing rate to 100%.
            reward_slashing_rate: Some(10000),
            storage_gas_price: Some(76),
            // The initial target reward for validators per epoch.
            // Refer to the IOTA tokenomics for the origin of this value.
            validator_target_reward: Some(767_000 * 1_000_000_000),
            max_transactions_per_checkpoint: Some(10_000),
            max_checkpoint_size_bytes: Some(30 * 1024 * 1024),

            // For now, perform upgrades with a bare quorum of validators.
            buffer_stake_for_protocol_upgrade_bps: Some(5000),

            // === Native Function Costs ===
            // `address` module
            // Cost params for the Move native function `address::from_bytes(bytes: vector<u8>)`
            address_from_bytes_cost_base: Some(52),
            // Cost params for the Move native function `address::to_u256(address): u256`
            address_to_u256_cost_base: Some(52),
            // Cost params for the Move native function `address::from_u256(u256): address`
            address_from_u256_cost_base: Some(52),

            // `config` module
            // Cost params for the Move native function `read_setting_impl``
            config_read_setting_impl_cost_base: Some(100),
            config_read_setting_impl_cost_per_byte: Some(40),

            // `dynamic_field` module
            // Cost params for the Move native function `hash_type_and_key<K: copy + drop +
            // store>(parent: address, k: K): address`
            dynamic_field_hash_type_and_key_cost_base: Some(100),
            dynamic_field_hash_type_and_key_type_cost_per_byte: Some(2),
            dynamic_field_hash_type_and_key_value_cost_per_byte: Some(2),
            dynamic_field_hash_type_and_key_type_tag_cost_per_byte: Some(2),
            // Cost params for the Move native function `add_child_object<Child: key>(parent:
            // address, child: Child)`
            dynamic_field_add_child_object_cost_base: Some(100),
            dynamic_field_add_child_object_type_cost_per_byte: Some(10),
            dynamic_field_add_child_object_value_cost_per_byte: Some(10),
            dynamic_field_add_child_object_struct_tag_cost_per_byte: Some(10),
            // Cost params for the Move native function `borrow_child_object_mut<Child: key>(parent:
            // &mut UID, id: address): &mut Child`
            dynamic_field_borrow_child_object_cost_base: Some(100),
            dynamic_field_borrow_child_object_child_ref_cost_per_byte: Some(10),
            dynamic_field_borrow_child_object_type_cost_per_byte: Some(10),
            // Cost params for the Move native function `remove_child_object<Child: key>(parent:
            // address, id: address): Child`
            dynamic_field_remove_child_object_cost_base: Some(100),
            dynamic_field_remove_child_object_child_cost_per_byte: Some(2),
            dynamic_field_remove_child_object_type_cost_per_byte: Some(2),
            // Cost params for the Move native function `has_child_object(parent: address, id:
            // address): bool`
            dynamic_field_has_child_object_cost_base: Some(100),
            // Cost params for the Move native function `has_child_object_with_ty<Child:
            // key>(parent: address, id: address): bool`
            dynamic_field_has_child_object_with_ty_cost_base: Some(100),
            dynamic_field_has_child_object_with_ty_type_cost_per_byte: Some(2),
            dynamic_field_has_child_object_with_ty_type_tag_cost_per_byte: Some(2),

            // `event` module
            // Cost params for the Move native function `event::emit<T: copy + drop>(event: T)`
            event_emit_cost_base: Some(52),
            event_emit_value_size_derivation_cost_per_byte: Some(2),
            event_emit_tag_size_derivation_cost_per_byte: Some(5),
            event_emit_output_cost_per_byte: Some(10),

            //  `object` module
            // Cost params for the Move native function `borrow_uid<T: key>(obj: &T): &UID`
            object_borrow_uid_cost_base: Some(52),
            // Cost params for the Move native function `delete_impl(id: address)`
            object_delete_impl_cost_base: Some(52),
            // Cost params for the Move native function `record_new_uid(id: address)`
            object_record_new_uid_cost_base: Some(52),

            // `transfer` module
            // Cost params for the Move native function `transfer_impl<T: key>(obj: T, recipient:
            // address)`
            transfer_transfer_internal_cost_base: Some(52),
            // Cost params for the Move native function `freeze_object<T: key>(obj: T)`
            transfer_freeze_object_cost_base: Some(52),
            // Cost params for the Move native function `share_object<T: key>(obj: T)`
            transfer_share_object_cost_base: Some(52),
            transfer_receive_object_cost_base: Some(52),

            // `tx_context` module
            // Cost params for the Move native function `transfer_impl<T: key>(obj: T, recipient:
            // address)`
            tx_context_derive_id_cost_base: Some(52),

            // `types` module
            // Cost params for the Move native function `is_one_time_witness<T: drop>(_: &T): bool`
            types_is_one_time_witness_cost_base: Some(52),
            types_is_one_time_witness_type_tag_cost_per_byte: Some(2),
            types_is_one_time_witness_type_cost_per_byte: Some(2),

            // `validator` module
            // Cost params for the Move native function `validate_metadata_bcs(metadata:
            // vector<u8>)`
            validator_validate_metadata_cost_base: Some(52),
            validator_validate_metadata_data_cost_per_byte: Some(2),

            // Crypto
            crypto_invalid_arguments_cost: Some(100),
            // bls12381::bls12381_min_pk_verify
            bls12381_bls12381_min_sig_verify_cost_base: Some(52),
            bls12381_bls12381_min_sig_verify_msg_cost_per_byte: Some(2),
            bls12381_bls12381_min_sig_verify_msg_cost_per_block: Some(2),

            // bls12381::bls12381_min_pk_verify
            bls12381_bls12381_min_pk_verify_cost_base: Some(52),
            bls12381_bls12381_min_pk_verify_msg_cost_per_byte: Some(2),
            bls12381_bls12381_min_pk_verify_msg_cost_per_block: Some(2),

            // ecdsa_k1::ecrecover
            ecdsa_k1_ecrecover_keccak256_cost_base: Some(52),
            ecdsa_k1_ecrecover_keccak256_msg_cost_per_byte: Some(2),
            ecdsa_k1_ecrecover_keccak256_msg_cost_per_block: Some(2),
            ecdsa_k1_ecrecover_sha256_cost_base: Some(52),
            ecdsa_k1_ecrecover_sha256_msg_cost_per_byte: Some(2),
            ecdsa_k1_ecrecover_sha256_msg_cost_per_block: Some(2),

            // ecdsa_k1::decompress_pubkey
            ecdsa_k1_decompress_pubkey_cost_base: Some(52),

            // ecdsa_k1::secp256k1_verify
            ecdsa_k1_secp256k1_verify_keccak256_cost_base: Some(52),
            ecdsa_k1_secp256k1_verify_keccak256_msg_cost_per_byte: Some(2),
            ecdsa_k1_secp256k1_verify_keccak256_msg_cost_per_block: Some(2),
            ecdsa_k1_secp256k1_verify_sha256_cost_base: Some(52),
            ecdsa_k1_secp256k1_verify_sha256_msg_cost_per_byte: Some(2),
            ecdsa_k1_secp256k1_verify_sha256_msg_cost_per_block: Some(2),

            // ecdsa_r1::ecrecover
            ecdsa_r1_ecrecover_keccak256_cost_base: Some(52),
            ecdsa_r1_ecrecover_keccak256_msg_cost_per_byte: Some(2),
            ecdsa_r1_ecrecover_keccak256_msg_cost_per_block: Some(2),
            ecdsa_r1_ecrecover_sha256_cost_base: Some(52),
            ecdsa_r1_ecrecover_sha256_msg_cost_per_byte: Some(2),
            ecdsa_r1_ecrecover_sha256_msg_cost_per_block: Some(2),

            // ecdsa_r1::secp256k1_verify
            ecdsa_r1_secp256r1_verify_keccak256_cost_base: Some(52),
            ecdsa_r1_secp256r1_verify_keccak256_msg_cost_per_byte: Some(2),
            ecdsa_r1_secp256r1_verify_keccak256_msg_cost_per_block: Some(2),
            ecdsa_r1_secp256r1_verify_sha256_cost_base: Some(52),
            ecdsa_r1_secp256r1_verify_sha256_msg_cost_per_byte: Some(2),
            ecdsa_r1_secp256r1_verify_sha256_msg_cost_per_block: Some(2),

            // ecvrf::verify
            ecvrf_ecvrf_verify_cost_base: Some(52),
            ecvrf_ecvrf_verify_alpha_string_cost_per_byte: Some(2),
            ecvrf_ecvrf_verify_alpha_string_cost_per_block: Some(2),

            // ed25519
            ed25519_ed25519_verify_cost_base: Some(52),
            ed25519_ed25519_verify_msg_cost_per_byte: Some(2),
            ed25519_ed25519_verify_msg_cost_per_block: Some(2),

            // groth16::prepare_verifying_key
            groth16_prepare_verifying_key_bls12381_cost_base: Some(52),
            groth16_prepare_verifying_key_bn254_cost_base: Some(52),

            // groth16::verify_groth16_proof_internal
            groth16_verify_groth16_proof_internal_bls12381_cost_base: Some(52),
            groth16_verify_groth16_proof_internal_bls12381_cost_per_public_input: Some(2),
            groth16_verify_groth16_proof_internal_bn254_cost_base: Some(52),
            groth16_verify_groth16_proof_internal_bn254_cost_per_public_input: Some(2),
            groth16_verify_groth16_proof_internal_public_input_cost_per_byte: Some(2),

            // hash::blake2b256
            hash_blake2b256_cost_base: Some(52),
            hash_blake2b256_data_cost_per_byte: Some(2),
            hash_blake2b256_data_cost_per_block: Some(2),
            // hash::keccak256
            hash_keccak256_cost_base: Some(52),
            hash_keccak256_data_cost_per_byte: Some(2),
            hash_keccak256_data_cost_per_block: Some(2),

            poseidon_bn254_cost_base: None,
            poseidon_bn254_cost_per_block: None,

            // hmac::hmac_sha3_256
            hmac_hmac_sha3_256_cost_base: Some(52),
            hmac_hmac_sha3_256_input_cost_per_byte: Some(2),
            hmac_hmac_sha3_256_input_cost_per_block: Some(2),

            // group ops
            group_ops_bls12381_decode_scalar_cost: Some(52),
            group_ops_bls12381_decode_g1_cost: Some(52),
            group_ops_bls12381_decode_g2_cost: Some(52),
            group_ops_bls12381_decode_gt_cost: Some(52),
            group_ops_bls12381_scalar_add_cost: Some(52),
            group_ops_bls12381_g1_add_cost: Some(52),
            group_ops_bls12381_g2_add_cost: Some(52),
            group_ops_bls12381_gt_add_cost: Some(52),
            group_ops_bls12381_scalar_sub_cost: Some(52),
            group_ops_bls12381_g1_sub_cost: Some(52),
            group_ops_bls12381_g2_sub_cost: Some(52),
            group_ops_bls12381_gt_sub_cost: Some(52),
            group_ops_bls12381_scalar_mul_cost: Some(52),
            group_ops_bls12381_g1_mul_cost: Some(52),
            group_ops_bls12381_g2_mul_cost: Some(52),
            group_ops_bls12381_gt_mul_cost: Some(52),
            group_ops_bls12381_scalar_div_cost: Some(52),
            group_ops_bls12381_g1_div_cost: Some(52),
            group_ops_bls12381_g2_div_cost: Some(52),
            group_ops_bls12381_gt_div_cost: Some(52),
            group_ops_bls12381_g1_hash_to_base_cost: Some(52),
            group_ops_bls12381_g2_hash_to_base_cost: Some(52),
            group_ops_bls12381_g1_hash_to_cost_per_byte: Some(2),
            group_ops_bls12381_g2_hash_to_cost_per_byte: Some(2),
            group_ops_bls12381_g1_msm_base_cost: Some(52),
            group_ops_bls12381_g2_msm_base_cost: Some(52),
            group_ops_bls12381_g1_msm_base_cost_per_input: Some(52),
            group_ops_bls12381_g2_msm_base_cost_per_input: Some(52),
            group_ops_bls12381_msm_max_len: Some(32),
            group_ops_bls12381_pairing_cost: Some(52),

            // zklogin::check_zklogin_id
            check_zklogin_id_cost_base: Some(200),
            // zklogin::check_zklogin_issuer
            check_zklogin_issuer_cost_base: Some(200),

            vdf_verify_vdf_cost: None,
            vdf_hash_to_input_cost: None,

            bcs_per_byte_serialized_cost: Some(2),
            bcs_legacy_min_output_size_cost: Some(1),
            bcs_failure_cost: Some(52),
            hash_sha2_256_base_cost: Some(52),
            hash_sha2_256_per_byte_cost: Some(2),
            hash_sha2_256_legacy_min_input_len_cost: Some(1),
            hash_sha3_256_base_cost: Some(52),
            hash_sha3_256_per_byte_cost: Some(2),
            hash_sha3_256_legacy_min_input_len_cost: Some(1),
            type_name_get_base_cost: Some(52),
            type_name_get_per_byte_cost: Some(2),
            string_check_utf8_base_cost: Some(52),
            string_check_utf8_per_byte_cost: Some(2),
            string_is_char_boundary_base_cost: Some(52),
            string_sub_string_base_cost: Some(52),
            string_sub_string_per_byte_cost: Some(2),
            string_index_of_base_cost: Some(52),
            string_index_of_per_byte_pattern_cost: Some(2),
            string_index_of_per_byte_searched_cost: Some(2),
            vector_empty_base_cost: Some(52),
            vector_length_base_cost: Some(52),
            vector_push_back_base_cost: Some(52),
            vector_push_back_legacy_per_abstract_memory_unit_cost: Some(2),
            vector_borrow_base_cost: Some(52),
            vector_pop_back_base_cost: Some(52),
            vector_destroy_empty_base_cost: Some(52),
            vector_swap_base_cost: Some(52),
            debug_print_base_cost: Some(52),
            debug_print_stack_trace_base_cost: Some(52),

            max_size_written_objects: Some(5 * 1000 * 1000),
            // max size of written objects during a system TXn to allow for larger writes
            // akin to `max_size_written_objects` but for system TXns
            max_size_written_objects_system_tx: Some(50 * 1000 * 1000),

            // Limits the length of a Move identifier
            max_move_identifier_len: Some(128),
            max_move_value_depth: Some(128),
            max_move_enum_variants: None,

            gas_rounding_step: Some(1_000),

            execution_version: Some(1),

            // We maintain the same total size limit for events, but increase the number of
            // events that can be emitted.
            max_event_emit_size_total: Some(
                256 /* former event count limit */ * 250 * 1024, // size limit per event
            ),

            // Taking a baby step approach, we consider only 20% by stake as bad nodes so we
            // have a 80% by stake of nodes participating in the leader committee. That
            // allow us for more redundancy in case we have validators
            // under performing - since the responsibility is shared
            // amongst more nodes. We can increase that once we do have
            // higher confidence.
            consensus_bad_nodes_stake_threshold: Some(20),

            // Max of 10 votes per hour.
            max_jwk_votes_per_validator_per_epoch: Some(240),

            max_age_of_jwk_in_epochs: Some(1),

            consensus_max_transaction_size_bytes: Some(256 * 1024), // 256KB

            // Assume 1KB per transaction and 500 transactions per block.
            consensus_max_transactions_in_block_bytes: Some(512 * 1024),

            random_beacon_reduction_allowed_delta: Some(800),

            random_beacon_reduction_lower_bound: Some(1000),
            random_beacon_dkg_timeout_round: Some(3000),
            random_beacon_min_round_interval_ms: Some(500),

            random_beacon_dkg_version: Some(1),

            // Assume 20_000 TPS * 5% max stake per validator / (minimum) 4 blocks per round
            // = 250 transactions per block maximum Using a higher limit
            // that is 512, to account for bursty traffic and system transactions.
            consensus_max_num_transactions_in_block: Some(512),

            max_accumulated_txn_cost_per_object_in_narwhal_commit: Some(100),

            max_deferral_rounds_for_congestion_control: Some(10),

            min_checkpoint_interval_ms: Some(200),

            checkpoint_summary_version_specific_data: Some(1),

            max_soft_bundle_size: Some(5),

            bridge_should_try_to_finalize_committee: None,

            max_accumulated_txn_cost_per_object_in_mysticeti_commit: Some(10),
            // When adding a new constant, set it to None in the earliest version, like this:
            // new_constant: None,
        };

        cfg.feature_flags
            .disable_invariant_violation_check_in_swap_loc = true;
        cfg.feature_flags.no_extraneous_module_bytes = true;
        cfg.feature_flags
            .advance_to_highest_supported_protocol_version = true;
        cfg.feature_flags.consensus_transaction_ordering = ConsensusTransactionOrdering::ByGasPrice;
        cfg.feature_flags.loaded_child_object_format_type = true;

        cfg.feature_flags.recompute_has_public_transfer_in_execution = true;
        cfg.feature_flags.shared_object_deletion = true;
        cfg.feature_flags.hardened_otw_check = true;
        cfg.feature_flags.enable_coin_deny_list = true;

        // Enable group ops and all networks (but not msm)
        cfg.feature_flags.enable_group_ops_native_functions = true;

        // zkLogin related flags
        {
            cfg.feature_flags.zklogin_auth = false;
            cfg.feature_flags.enable_jwk_consensus_updates = false;
            // zklogin_supported_providers config is deprecated, zklogin
            // signature verifier will use the fetched jwk map to determine
            // whether the provider is supported based on node config.
            cfg.feature_flags.zklogin_supported_providers = BTreeSet::default();
            cfg.feature_flags.zklogin_max_epoch_upper_bound_delta = Some(30);
            cfg.feature_flags.accept_zklogin_in_multisig = false;
        }

        // Enable Mysticeti on mainnet.
        cfg.feature_flags.consensus_choice = ConsensusChoice::Mysticeti;
        // Use tonic networking for Mysticeti.
        cfg.feature_flags.consensus_network = ConsensusNetwork::Tonic;
        // Enable leader scoring & schedule change on mainnet for mysticeti.
        cfg.feature_flags.mysticeti_leader_scoring_and_schedule = true;

<<<<<<< HEAD
        // Enable resharing at same initial version
        cfg.feature_flags.reshare_at_same_initial_version = true;

        // Enable resolving abort code IDs to package ID instead of runtime module ID
        cfg.feature_flags.resolve_abort_locations_to_package_id = true;

        // Enable random beacon.
        cfg.feature_flags.random_beacon = true;

        // Run Move verification on framework upgrades in its own VM
        cfg.feature_flags.fresh_vm_on_framework_upgrade = true;
=======
        // Enable the committed sub dag digest inclusion on the commit output
        cfg.feature_flags.mysticeti_use_committed_subdag_digest = true;
>>>>>>> a9462489

        cfg.feature_flags.mysticeti_num_leaders_per_round = Some(1);

        cfg.feature_flags.enable_coin_deny_list_v2 = true;

        // Enable soft bundle.
        cfg.feature_flags.soft_bundle = true;

        cfg.feature_flags.per_object_congestion_control_mode =
            PerObjectCongestionControlMode::TotalTxCount;

        // Do not allow bridge committee to finalize on mainnet.
        cfg.bridge_should_try_to_finalize_committee = Some(chain != Chain::Mainnet);

        cfg.feature_flags.rethrow_serialization_type_layout_errors = true;

        cfg.feature_flags.bridge = false;

        // Devnet
        if chain != Chain::Mainnet && chain != Chain::Testnet {
            cfg.feature_flags.enable_poseidon = true;
            cfg.poseidon_bn254_cost_base = Some(260);
            cfg.poseidon_bn254_cost_per_block = Some(10);

            cfg.feature_flags.enable_group_ops_native_function_msm = true;

            cfg.feature_flags.enable_vdf = true;
            // Set to 30x and 2x the cost of a signature verification for now. This
            // should be updated along with other native crypto functions.
            cfg.vdf_verify_vdf_cost = Some(1500);
            cfg.vdf_hash_to_input_cost = Some(100);

            cfg.feature_flags.passkey_auth = true;

            cfg.feature_flags.authority_capabilities_v2 = true;
        }

        // TODO: remove the never_loop attribute when the version 2 is added.
        #[allow(clippy::never_loop)]
        for cur in 2..=version.0 {
            match cur {
                1 => unreachable!(),

                // Use this template when making changes:
                //
                //     // modify an existing constant.
                //     move_binary_format_version: Some(7),
                //
                //     // Add a new constant (which is set to None in prior versions).
                //     new_constant: Some(new_value),
                //
                //     // Remove a constant (ensure that it is never accessed during this version).
                //     max_move_object_size: None,
                _ => panic!("unsupported version {:?}", version),
            }
        }
        cfg
    }

    // Extract the bytecode verifier config from this protocol config. `for_signing`
    // indicates whether this config is used for verification during signing or
    // execution.
    pub fn verifier_config(&self, for_signing: bool) -> VerifierConfig {
        let (max_back_edges_per_function, max_back_edges_per_module) = if for_signing {
            (
                Some(self.max_back_edges_per_function() as usize),
                Some(self.max_back_edges_per_module() as usize),
            )
        } else {
            (None, None)
        };

        VerifierConfig {
            max_loop_depth: Some(self.max_loop_depth() as usize),
            max_generic_instantiation_length: Some(self.max_generic_instantiation_length() as usize),
            max_function_parameters: Some(self.max_function_parameters() as usize),
            max_basic_blocks: Some(self.max_basic_blocks() as usize),
            max_value_stack_size: self.max_value_stack_size() as usize,
            max_type_nodes: Some(self.max_type_nodes() as usize),
            max_push_size: Some(self.max_push_size() as usize),
            max_dependency_depth: Some(self.max_dependency_depth() as usize),
            max_fields_in_struct: Some(self.max_fields_in_struct() as usize),
            max_function_definitions: Some(self.max_function_definitions() as usize),
            max_data_definitions: Some(self.max_struct_definitions() as usize),
            max_constant_vector_len: Some(self.max_move_vector_len()),
            max_back_edges_per_function,
            max_back_edges_per_module,
            max_basic_blocks_in_script: None,
            max_identifier_len: self.max_move_identifier_len_as_option(), /* Before protocol
                                                                           * version 9, there was
                                                                           * no limit */
            bytecode_version: self.move_binary_format_version(),
            max_variants_in_enum: self.max_move_enum_variants_as_option(),
        }
    }

    /// MeterConfig for metering packages during signing. It is NOT stable
    /// between binaries and cannot used during execution.
    pub fn meter_config_for_signing(&self) -> MeterConfig {
        MeterConfig {
            max_per_fun_meter_units: Some(2_200_000),
            max_per_mod_meter_units: Some(2_200_000),
            max_per_pkg_meter_units: Some(2_200_000),
        }
    }

    /// Override one or more settings in the config, for testing.
    /// This must be called at the beginning of the test, before
    /// get_for_(min|max)_version is called, since those functions cache
    /// their return value.
    pub fn apply_overrides_for_testing(
        override_fn: impl Fn(ProtocolVersion, Self) -> Self + Send + 'static,
    ) -> OverrideGuard {
        CONFIG_OVERRIDE.with(|ovr| {
            let mut cur = ovr.borrow_mut();
            assert!(cur.is_none(), "config override already present");
            *cur = Some(Box::new(override_fn));
            OverrideGuard
        })
    }
}

// Setters for tests.
// This is only needed for feature_flags. Please suffix each setter with
// `_for_testing`. Non-feature_flags should already have test setters defined
// through macros.
impl ProtocolConfig {
    pub fn set_advance_to_highest_supported_protocol_version_for_testing(&mut self, val: bool) {
        self.feature_flags
            .advance_to_highest_supported_protocol_version = val
    }
    pub fn set_zklogin_auth_for_testing(&mut self, val: bool) {
        self.feature_flags.zklogin_auth = val
    }
    pub fn set_enable_jwk_consensus_updates_for_testing(&mut self, val: bool) {
        self.feature_flags.enable_jwk_consensus_updates = val
    }

    pub fn set_accept_zklogin_in_multisig_for_testing(&mut self, val: bool) {
        self.feature_flags.accept_zklogin_in_multisig = val
    }

    pub fn set_shared_object_deletion_for_testing(&mut self, val: bool) {
        self.feature_flags.shared_object_deletion = val;
    }

    pub fn set_per_object_congestion_control_mode_for_testing(
        &mut self,
        val: PerObjectCongestionControlMode,
    ) {
        self.feature_flags.per_object_congestion_control_mode = val;
    }

    pub fn set_consensus_choice_for_testing(&mut self, val: ConsensusChoice) {
        self.feature_flags.consensus_choice = val;
    }

    pub fn set_consensus_network_for_testing(&mut self, val: ConsensusNetwork) {
        self.feature_flags.consensus_network = val;
    }

    pub fn set_zklogin_max_epoch_upper_bound_delta_for_testing(&mut self, val: Option<u64>) {
        self.feature_flags.zklogin_max_epoch_upper_bound_delta = val
    }
    pub fn set_disable_bridge_for_testing(&mut self) {
        self.feature_flags.bridge = false
    }

    pub fn set_mysticeti_leader_scoring_and_schedule_for_testing(&mut self, val: bool) {
        self.feature_flags.mysticeti_leader_scoring_and_schedule = val;
    }

    pub fn set_mysticeti_num_leaders_per_round_for_testing(&mut self, val: Option<usize>) {
        self.feature_flags.mysticeti_num_leaders_per_round = val;
    }

    pub fn set_enable_soft_bundle_for_testing(&mut self, val: bool) {
        self.feature_flags.soft_bundle = val;
    }

    pub fn set_passkey_auth_for_testing(&mut self, val: bool) {
        self.feature_flags.passkey_auth = val
    }
}

type OverrideFn = dyn Fn(ProtocolVersion, ProtocolConfig) -> ProtocolConfig + Send;

thread_local! {
    static CONFIG_OVERRIDE: RefCell<Option<Box<OverrideFn>>> = RefCell::new(None);
}

#[must_use]
pub struct OverrideGuard;

impl Drop for OverrideGuard {
    fn drop(&mut self) {
        info!("restoring override fn");
        CONFIG_OVERRIDE.with(|ovr| {
            *ovr.borrow_mut() = None;
        });
    }
}

/// Defines which limit got crossed.
/// The value which crossed the limit and value of the limit crossed are
/// embedded
#[derive(PartialEq, Eq)]
pub enum LimitThresholdCrossed {
    None,
    Soft(u128, u128),
    Hard(u128, u128),
}

/// Convenience function for comparing limit ranges
/// V::MAX must be at >= U::MAX and T::MAX
pub fn check_limit_in_range<T: Into<V>, U: Into<V>, V: PartialOrd + Into<u128>>(
    x: T,
    soft_limit: U,
    hard_limit: V,
) -> LimitThresholdCrossed {
    let x: V = x.into();
    let soft_limit: V = soft_limit.into();

    debug_assert!(soft_limit <= hard_limit);

    // It is important to preserve this comparison order because if soft_limit ==
    // hard_limit we want LimitThresholdCrossed::Hard
    if x >= hard_limit {
        LimitThresholdCrossed::Hard(x.into(), hard_limit.into())
    } else if x < soft_limit {
        LimitThresholdCrossed::None
    } else {
        LimitThresholdCrossed::Soft(x.into(), soft_limit.into())
    }
}

#[macro_export]
macro_rules! check_limit {
    ($x:expr, $hard:expr) => {
        check_limit!($x, $hard, $hard)
    };
    ($x:expr, $soft:expr, $hard:expr) => {
        check_limit_in_range($x as u64, $soft, $hard)
    };
}

/// Used to check which limits were crossed if the TX is metered (not system tx)
/// Args are: is_metered, value_to_check, metered_limit, unmetered_limit
/// metered_limit is always less than or equal to unmetered_hard_limit
#[macro_export]
macro_rules! check_limit_by_meter {
    ($is_metered:expr, $x:expr, $metered_limit:expr, $unmetered_hard_limit:expr, $metric:expr) => {{
        // If this is metered, we use the metered_limit limit as the upper bound
        let (h, metered_str) = if $is_metered {
            ($metered_limit, "metered")
        } else {
            // Unmetered gets more headroom
            ($unmetered_hard_limit, "unmetered")
        };
        use iota_protocol_config::check_limit_in_range;
        let result = check_limit_in_range($x as u64, $metered_limit, h);
        match result {
            LimitThresholdCrossed::None => {}
            LimitThresholdCrossed::Soft(_, _) => {
                $metric.with_label_values(&[metered_str, "soft"]).inc();
            }
            LimitThresholdCrossed::Hard(_, _) => {
                $metric.with_label_values(&[metered_str, "hard"]).inc();
            }
        };
        result
    }};
}

#[cfg(all(test, not(msim)))]
mod test {
    use insta::assert_yaml_snapshot;

    use super::*;

    #[test]
    fn snapshot_tests() {
        println!("\n============================================================================");
        println!("!                                                                          !");
        println!("! IMPORTANT: never update snapshots from this test. only add new versions! !");
        println!("!                                                                          !");
        println!("============================================================================\n");
        for chain_id in &[Chain::Unknown, Chain::Mainnet, Chain::Testnet] {
            // make Chain::Unknown snapshots compatible with pre-chain-id snapshots so that
            // we don't break the release-time compatibility tests. Once Chain
            // Id configs have been released everywhere, we can remove this and
            // only test Mainnet and Testnet
            let chain_str = match chain_id {
                Chain::Unknown => "".to_string(),
                _ => format!("{:?}_", chain_id),
            };
            for i in MIN_PROTOCOL_VERSION..=MAX_PROTOCOL_VERSION {
                let cur = ProtocolVersion::new(i);
                assert_yaml_snapshot!(
                    format!("{}version_{}", chain_str, cur.as_u64()),
                    ProtocolConfig::get_for_version(cur, *chain_id)
                );
            }
        }
    }

    #[test]
    fn test_getters() {
        let prot: ProtocolConfig =
            ProtocolConfig::get_for_version(ProtocolVersion::new(1), Chain::Unknown);
        assert_eq!(
            prot.max_arguments(),
            prot.max_arguments_as_option().unwrap()
        );
    }

    #[test]
    fn test_setters() {
        let mut prot: ProtocolConfig =
            ProtocolConfig::get_for_version(ProtocolVersion::new(1), Chain::Unknown);
        prot.set_max_arguments_for_testing(123);
        assert_eq!(prot.max_arguments(), 123);

        prot.set_max_arguments_from_str_for_testing("321".to_string());
        assert_eq!(prot.max_arguments(), 321);

        prot.disable_max_arguments_for_testing();
        assert_eq!(prot.max_arguments_as_option(), None);

        prot.set_attr_for_testing("max_arguments".to_string(), "456".to_string());
        assert_eq!(prot.max_arguments(), 456);
    }

    #[test]
    fn lookup_by_string_test() {
        let prot: ProtocolConfig =
            ProtocolConfig::get_for_version(ProtocolVersion::new(1), Chain::Mainnet);
        // Does not exist
        assert!(prot.lookup_attr("some random string".to_string()).is_none());

        assert!(
            prot.lookup_attr("max_arguments".to_string())
                == Some(ProtocolConfigValue::u32(prot.max_arguments())),
        );

        // We didnt have this in version 1 on Mainnet
        assert!(
            prot.lookup_attr("poseidon_bn254_cost_base".to_string())
                .is_none()
        );
        assert!(
            prot.attr_map()
                .get("poseidon_bn254_cost_base")
                .unwrap()
                .is_none()
        );

        // But we did in version 1 on Devnet
        let prot: ProtocolConfig =
            ProtocolConfig::get_for_version(ProtocolVersion::new(1), Chain::Unknown);

        assert!(
            prot.lookup_attr("poseidon_bn254_cost_base".to_string())
                == Some(ProtocolConfigValue::u64(prot.poseidon_bn254_cost_base()))
        );
        assert!(
            prot.attr_map().get("poseidon_bn254_cost_base").unwrap()
                == &Some(ProtocolConfigValue::u64(prot.poseidon_bn254_cost_base()))
        );

        // Check feature flags
        let prot: ProtocolConfig =
            ProtocolConfig::get_for_version(ProtocolVersion::new(1), Chain::Mainnet);
        // Does not exist
        assert!(
            prot.feature_flags
                .lookup_attr("some random string".to_owned())
                .is_none()
        );
        assert!(
            !prot
                .feature_flags
                .attr_map()
                .contains_key("some random string")
        );

        // Was false in v1 on Mainnet
        assert!(prot.feature_flags.lookup_attr("enable_poseidon".to_owned()) == Some(false));
        assert!(
            prot.feature_flags
                .attr_map()
                .get("enable_poseidon")
                .unwrap()
                == &false
        );
        let prot: ProtocolConfig =
            ProtocolConfig::get_for_version(ProtocolVersion::new(1), Chain::Unknown);
        // Was true from v1 and up on Devnet
        assert!(prot.feature_flags.lookup_attr("enable_poseidon".to_owned()) == Some(true));
        assert!(
            prot.feature_flags
                .attr_map()
                .get("enable_poseidon")
                .unwrap()
                == &true
        );
    }

    #[test]
    fn limit_range_fn_test() {
        let low = 100u32;
        let high = 10000u64;

        assert!(check_limit!(1u8, low, high) == LimitThresholdCrossed::None);
        assert!(matches!(
            check_limit!(255u16, low, high),
            LimitThresholdCrossed::Soft(255u128, 100)
        ));
        // This wont compile because lossy
        // assert!(check_limit!(100000000u128, low, high) ==
        // LimitThresholdCrossed::None); This wont compile because lossy
        // assert!(check_limit!(100000000usize, low, high) ==
        // LimitThresholdCrossed::None);

        assert!(matches!(
            check_limit!(2550000u64, low, high),
            LimitThresholdCrossed::Hard(2550000, 10000)
        ));

        assert!(matches!(
            check_limit!(2550000u64, high, high),
            LimitThresholdCrossed::Hard(2550000, 10000)
        ));

        assert!(matches!(
            check_limit!(1u8, high),
            LimitThresholdCrossed::None
        ));

        assert!(check_limit!(255u16, high) == LimitThresholdCrossed::None);

        assert!(matches!(
            check_limit!(2550000u64, high),
            LimitThresholdCrossed::Hard(2550000, 10000)
        ));
    }
}<|MERGE_RESOLUTION|>--- conflicted
+++ resolved
@@ -198,22 +198,6 @@
     // Controls leader scoring & schedule change in Mysticeti consensus.
     #[serde(skip_serializing_if = "is_false")]
     mysticeti_leader_scoring_and_schedule: bool,
-
-<<<<<<< HEAD
-    // Enable resharing of shared objects using the same initial shared version
-    #[serde(skip_serializing_if = "is_false")]
-    reshare_at_same_initial_version: bool,
-
-    // Resolve Move abort locations to the package id instead of the runtime module ID.
-    #[serde(skip_serializing_if = "is_false")]
-    resolve_abort_locations_to_package_id: bool,
-=======
-    // Enables the use of the Mysticeti committed sub dag digest to the `ConsensusCommitInfo` in
-    // checkpoints. When disabled the default digest is used instead. It's important to have
-    // this guarded behind a flag as it will lead to checkpoint forks.
-    #[serde(skip_serializing_if = "is_false")]
-    mysticeti_use_committed_subdag_digest: bool,
->>>>>>> a9462489
 
     // Enable VDF
     #[serde(skip_serializing_if = "is_false")]
@@ -1133,19 +1117,6 @@
 
     pub fn mysticeti_leader_scoring_and_schedule(&self) -> bool {
         self.feature_flags.mysticeti_leader_scoring_and_schedule
-    }
-
-<<<<<<< HEAD
-    pub fn reshare_at_same_initial_version(&self) -> bool {
-        self.feature_flags.reshare_at_same_initial_version
-    }
-
-    pub fn resolve_abort_locations_to_package_id(&self) -> bool {
-        self.feature_flags.resolve_abort_locations_to_package_id
-=======
-    pub fn mysticeti_use_committed_subdag_digest(&self) -> bool {
-        self.feature_flags.mysticeti_use_committed_subdag_digest
->>>>>>> a9462489
     }
 
     pub fn enable_vdf(&self) -> bool {
@@ -1757,23 +1728,6 @@
         // Enable leader scoring & schedule change on mainnet for mysticeti.
         cfg.feature_flags.mysticeti_leader_scoring_and_schedule = true;
 
-<<<<<<< HEAD
-        // Enable resharing at same initial version
-        cfg.feature_flags.reshare_at_same_initial_version = true;
-
-        // Enable resolving abort code IDs to package ID instead of runtime module ID
-        cfg.feature_flags.resolve_abort_locations_to_package_id = true;
-
-        // Enable random beacon.
-        cfg.feature_flags.random_beacon = true;
-
-        // Run Move verification on framework upgrades in its own VM
-        cfg.feature_flags.fresh_vm_on_framework_upgrade = true;
-=======
-        // Enable the committed sub dag digest inclusion on the commit output
-        cfg.feature_flags.mysticeti_use_committed_subdag_digest = true;
->>>>>>> a9462489
-
         cfg.feature_flags.mysticeti_num_leaders_per_round = Some(1);
 
         cfg.feature_flags.enable_coin_deny_list_v2 = true;
