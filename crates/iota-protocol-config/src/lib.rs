// Copyright (c) Mysten Labs, Inc.
// Modifications Copyright (c) 2024 IOTA Stiftung
// SPDX-License-Identifier: Apache-2.0

use std::{
    cell::RefCell,
    collections::BTreeSet,
    sync::atomic::{AtomicBool, Ordering},
};

use clap::*;
use iota_protocol_config_macros::{ProtocolConfigAccessors, ProtocolConfigFeatureFlagsGetters};
use move_vm_config::verifier::{MeterConfig, VerifierConfig};
use serde::{Deserialize, Serialize};
use serde_with::skip_serializing_none;
use tracing::{info, warn};

/// The minimum and maximum protocol versions supported by this build.
const MIN_PROTOCOL_VERSION: u64 = 1;
pub const MAX_PROTOCOL_VERSION: u64 = 1;

// Record history of protocol version allocations here:
//
// Version 1: Original version.
#[derive(Copy, Clone, Debug, Hash, Serialize, Deserialize, PartialEq, Eq, PartialOrd, Ord)]
pub struct ProtocolVersion(u64);

impl ProtocolVersion {
    // The minimum and maximum protocol version supported by this binary.
    // Counterintuitively, this constant may change over time as support for old
    // protocol versions is removed from the source. This ensures that when a
    // new network (such as a testnet) is created, its genesis committee will
    // use a protocol version that is actually supported by the binary.
    pub const MIN: Self = Self(MIN_PROTOCOL_VERSION);

    pub const MAX: Self = Self(MAX_PROTOCOL_VERSION);

    #[cfg(not(msim))]
    const MAX_ALLOWED: Self = Self::MAX;

    // We create one additional "fake" version in simulator builds so that we can
    // test upgrades.
    #[cfg(msim)]
    pub const MAX_ALLOWED: Self = Self(MAX_PROTOCOL_VERSION + 1);

    pub fn new(v: u64) -> Self {
        Self(v)
    }

    pub const fn as_u64(&self) -> u64 {
        self.0
    }

    // For serde deserialization - we don't define a Default impl because there
    // isn't a single universally appropriate default value.
    pub fn max() -> Self {
        Self::MAX
    }
}

impl From<u64> for ProtocolVersion {
    fn from(v: u64) -> Self {
        Self::new(v)
    }
}

impl std::ops::Sub<u64> for ProtocolVersion {
    type Output = Self;
    fn sub(self, rhs: u64) -> Self::Output {
        Self::new(self.0 - rhs)
    }
}

impl std::ops::Add<u64> for ProtocolVersion {
    type Output = Self;
    fn add(self, rhs: u64) -> Self::Output {
        Self::new(self.0 + rhs)
    }
}

#[derive(Clone, Serialize, Deserialize, Debug, PartialEq, Copy, PartialOrd, Ord, Eq, ValueEnum)]
pub enum Chain {
    Mainnet,
    Testnet,
    Unknown,
}

impl Default for Chain {
    fn default() -> Self {
        Self::Unknown
    }
}

impl Chain {
    pub fn as_str(self) -> &'static str {
        match self {
            Chain::Mainnet => "mainnet",
            Chain::Testnet => "testnet",
            Chain::Unknown => "unknown",
        }
    }
}

pub struct Error(pub String);

// TODO: There are quite a few non boolean values in the feature flags. We
// should move them out.
/// Records on/off feature flags that may vary at each protocol version.
#[derive(Default, Clone, Serialize, Debug, ProtocolConfigFeatureFlagsGetters)]
struct FeatureFlags {
    // Add feature flags here, e.g.:
    // new_protocol_feature: bool,
    // Disables unnecessary invariant check in the Move VM when swapping the value out of a local
    #[serde(skip_serializing_if = "is_false")]
    disable_invariant_violation_check_in_swap_loc: bool,
    // advance to highest supported protocol version at epoch change, instead of the next
    // consecutive protocol version.
    #[serde(skip_serializing_if = "is_false")]
    advance_to_highest_supported_protocol_version: bool,
    // If true, checks no extra bytes in a compiled module
    #[serde(skip_serializing_if = "is_false")]
    no_extraneous_module_bytes: bool,

    // Enable zklogin auth
    #[serde(skip_serializing_if = "is_false")]
    zklogin_auth: bool,
    // How we order transactions coming out of consensus before sending to execution.
    #[serde(skip_serializing_if = "ConsensusTransactionOrdering::is_none")]
    consensus_transaction_ordering: ConsensusTransactionOrdering,

    // If true, the ability to delete shared objects is in effect
    #[serde(skip_serializing_if = "is_false")]
    shared_object_deletion: bool,

    // A list of supported OIDC providers that can be used for zklogin.
    #[serde(skip_serializing_if = "is_empty")]
    zklogin_supported_providers: BTreeSet<String>,

    #[serde(skip_serializing_if = "is_false")]
    enable_jwk_consensus_updates: bool,

    // Enable bridge protocol
    #[serde(skip_serializing_if = "is_false")]
    bridge: bool,

    // Enable throughput aware consensus submission
    #[serde(skip_serializing_if = "is_false")]
    throughput_aware_consensus_submission: bool,

    // If true, multisig containing zkLogin sig is accepted.
    #[serde(skip_serializing_if = "is_false")]
    accept_zklogin_in_multisig: bool,

    // If true, use the hardened OTW check
    #[serde(skip_serializing_if = "is_false")]
    hardened_otw_check: bool,

    // Enable the poseidon hash function
    #[serde(skip_serializing_if = "is_false")]
    enable_poseidon: bool,

    // If true, enable the coin deny list.
    #[serde(skip_serializing_if = "is_false")]
    enable_coin_deny_list: bool,

    // Enable native functions for group operations.
    #[serde(skip_serializing_if = "is_false")]
    enable_group_ops_native_functions: bool,

    // Enable native function for msm.
    #[serde(skip_serializing_if = "is_false")]
    enable_group_ops_native_function_msm: bool,

    // Controls the behavior of per object congestion control in consensus handler.
    #[serde(skip_serializing_if = "PerObjectCongestionControlMode::is_none")]
    per_object_congestion_control_mode: PerObjectCongestionControlMode,

    // The consensus protocol to be used for the epoch.
    #[serde(skip_serializing_if = "ConsensusChoice::is_mysticeti")]
    consensus_choice: ConsensusChoice,

    // Consensus network to use.
    #[serde(skip_serializing_if = "ConsensusNetwork::is_tonic")]
    consensus_network: ConsensusNetwork,

    // Set the upper bound allowed for max_epoch in zklogin signature.
    #[serde(skip_serializing_if = "Option::is_none")]
    zklogin_max_epoch_upper_bound_delta: Option<u64>,

    // Controls leader scoring & schedule change in Mysticeti consensus.
    #[serde(skip_serializing_if = "is_false")]
    mysticeti_leader_scoring_and_schedule: bool,

    // Enables the use of the Mysticeti committed sub dag digest to the `ConsensusCommitInfo` in
    // checkpoints. When disabled the default digest is used instead. It's important to have
    // this guarded behind a flag as it will lead to checkpoint forks.
    #[serde(skip_serializing_if = "is_false")]
    mysticeti_use_committed_subdag_digest: bool,

    // Enable VDF
    #[serde(skip_serializing_if = "is_false")]
    enable_vdf: bool,

    // Set number of leaders per round for Mysticeti commits.
    #[serde(skip_serializing_if = "Option::is_none")]
    mysticeti_num_leaders_per_round: Option<usize>,

    // Enable Soft Bundle (SIP-19).
    #[serde(skip_serializing_if = "is_false")]
    soft_bundle: bool,

    // If true, enable the coin deny list V2.
    #[serde(skip_serializing_if = "is_false")]
    enable_coin_deny_list_v2: bool,

    // Enable passkey auth (SIP-9)
    #[serde(skip_serializing_if = "is_false")]
    passkey_auth: bool,

    // Use AuthorityCapabilitiesV2
    #[serde(skip_serializing_if = "is_false")]
    authority_capabilities_v2: bool,

    // Rethrow type layout errors during serialization instead of trying to convert them.
    #[serde(skip_serializing_if = "is_false")]
    rethrow_serialization_type_layout_errors: bool,
}

fn is_false(b: &bool) -> bool {
    !b
}

fn is_empty(b: &BTreeSet<String>) -> bool {
    b.is_empty()
}

/// Ordering mechanism for transactions in one Narwhal consensus output.
#[derive(Default, Copy, Clone, PartialEq, Eq, Serialize, Debug)]
pub enum ConsensusTransactionOrdering {
    /// No ordering. Transactions are processed in the order they appear in the
    /// consensus output.
    #[default]
    None,
    /// Order transactions by gas price, highest first.
    ByGasPrice,
}

impl ConsensusTransactionOrdering {
    pub fn is_none(&self) -> bool {
        matches!(self, ConsensusTransactionOrdering::None)
    }
}

// The config for per object congestion control in consensus handler.
#[derive(Default, Copy, Clone, PartialEq, Eq, Serialize, Debug)]
pub enum PerObjectCongestionControlMode {
    #[default]
    None, // No congestion control.
    TotalGasBudget, // Use txn gas budget as execution cost.
    TotalTxCount,   // Use total txn count as execution cost.
}

impl PerObjectCongestionControlMode {
    pub fn is_none(&self) -> bool {
        matches!(self, PerObjectCongestionControlMode::None)
    }
}

// Configuration options for consensus algorithm.
#[derive(Default, Copy, Clone, PartialEq, Eq, Serialize, Debug)]
pub enum ConsensusChoice {
    #[default]
    Mysticeti,
}

impl ConsensusChoice {
    pub fn is_mysticeti(&self) -> bool {
        matches!(self, ConsensusChoice::Mysticeti)
    }
}

// Configuration options for consensus network.
#[derive(Default, Copy, Clone, PartialEq, Eq, Serialize, Debug)]
pub enum ConsensusNetwork {
    #[default]
    Tonic,
}

impl ConsensusNetwork {
    pub fn is_tonic(&self) -> bool {
        matches!(self, ConsensusNetwork::Tonic)
    }
}

/// Constants that change the behavior of the protocol.
///
/// The value of each constant here must be fixed for a given protocol version.
/// To change the value of a constant, advance the protocol version, and add
/// support for it in `get_for_version` under the new version number.
/// (below).
///
/// To add a new field to this struct, use the following procedure:
/// - Advance the protocol version.
/// - Add the field as a private `Option<T>` to the struct.
/// - Initialize the field to `None` in prior protocol versions.
/// - Initialize the field to `Some(val)` for your new protocol version.
/// - Add a public getter that simply unwraps the field.
/// - Two public getters of the form `field(&self) -> field_type` and
///   `field_as_option(&self) -> Option<field_type>` will be automatically
///   generated for you.
/// Example for a field: `new_constant: Option<u64>`
/// ```rust,ignore
///      pub fn new_constant(&self) -> u64 {
///         self.new_constant.expect(Self::CONSTANT_ERR_MSG)
///     }
///      pub fn new_constant_as_option(&self) -> Option<u64> {
///         self.new_constant.expect(Self::CONSTANT_ERR_MSG)
///     }
/// ```
/// With `pub fn new_constant(&self) -> u64`, if the constant is accessed in a
/// protocol version in which it is not defined, the validator will crash.
/// (Crashing is necessary because this type of error would almost always result
/// in forking if not prevented here). If you don't want the validator to crash,
/// you can use the `pub fn new_constant_as_option(&self) -> Option<u64>`
/// getter, which will return `None` if the field is not defined at that
/// version.
/// - If you want a customized getter, you can add a method in the impl.
#[skip_serializing_none]
#[derive(Clone, Serialize, Debug, ProtocolConfigAccessors)]
pub struct ProtocolConfig {
    pub version: ProtocolVersion,

    feature_flags: FeatureFlags,

    // ==== Transaction input limits ====
    /// Maximum serialized size of a transaction (in bytes).
    max_tx_size_bytes: Option<u64>,

    /// Maximum number of input objects to a transaction. Enforced by the
    /// transaction input checker
    max_input_objects: Option<u64>,

    /// Max size of objects a transaction can write to disk after completion.
    /// Enforce by the Iota adapter. This is the sum of the serialized size
    /// of all objects written to disk. The max size of individual objects
    /// on the other hand is `max_move_object_size`.
    max_size_written_objects: Option<u64>,
    /// Max size of objects a system transaction can write to disk after
    /// completion. Enforce by the Iota adapter. Similar to
    /// `max_size_written_objects` but for system transactions.
    max_size_written_objects_system_tx: Option<u64>,

    /// Maximum size of serialized transaction effects.
    max_serialized_tx_effects_size_bytes: Option<u64>,

    /// Maximum size of serialized transaction effects for system transactions.
    max_serialized_tx_effects_size_bytes_system_tx: Option<u64>,

    /// Maximum number of gas payment objects for a transaction.
    max_gas_payment_objects: Option<u32>,

    /// Maximum number of modules in a Publish transaction.
    max_modules_in_publish: Option<u32>,

    /// Maximum number of transitive dependencies in a package when publishing.
    max_package_dependencies: Option<u32>,

    /// Maximum number of arguments in a move call or a
    /// ProgrammableTransaction's TransferObjects command.
    max_arguments: Option<u32>,

    /// Maximum number of total type arguments, computed recursively.
    max_type_arguments: Option<u32>,

    /// Maximum depth of an individual type argument.
    max_type_argument_depth: Option<u32>,

    /// Maximum size of a Pure CallArg.
    max_pure_argument_size: Option<u32>,

    /// Maximum number of Commands in a ProgrammableTransaction.
    max_programmable_tx_commands: Option<u32>,

    // ==== Move VM, Move bytecode verifier, and execution limits ===
    /// Maximum Move bytecode version the VM understands. All older versions are
    /// accepted.
    move_binary_format_version: Option<u32>,
    min_move_binary_format_version: Option<u32>,

    /// Configuration controlling binary tables size.
    binary_module_handles: Option<u16>,
    binary_struct_handles: Option<u16>,
    binary_function_handles: Option<u16>,
    binary_function_instantiations: Option<u16>,
    binary_signatures: Option<u16>,
    binary_constant_pool: Option<u16>,
    binary_identifiers: Option<u16>,
    binary_address_identifiers: Option<u16>,
    binary_struct_defs: Option<u16>,
    binary_struct_def_instantiations: Option<u16>,
    binary_function_defs: Option<u16>,
    binary_field_handles: Option<u16>,
    binary_field_instantiations: Option<u16>,
    binary_friend_decls: Option<u16>,
    binary_enum_defs: Option<u16>,
    binary_enum_def_instantiations: Option<u16>,
    binary_variant_handles: Option<u16>,
    binary_variant_instantiation_handles: Option<u16>,

    /// Maximum size of the `contents` part of an object, in bytes. Enforced by
    /// the Iota adapter when effects are produced.
    max_move_object_size: Option<u64>,

    // TODO: Option<increase to 500 KB. currently, publishing a package > 500 KB exceeds the max
    // computation gas cost
    /// Maximum size of a Move package object, in bytes. Enforced by the Iota
    /// adapter at the end of a publish transaction.
    max_move_package_size: Option<u64>,

    /// Max number of publish or upgrade commands allowed in a programmable
    /// transaction block.
    max_publish_or_upgrade_per_ptb: Option<u64>,

    /// Maximum gas budget in NANOS that a transaction can use.
    max_tx_gas: Option<u64>,

    /// Maximum amount of the proposed gas price in NANOS (defined in the
    /// transaction).
    max_gas_price: Option<u64>,

    /// The max computation bucket for gas. This is the max that can be charged
    /// for computation.
    max_gas_computation_bucket: Option<u64>,

    // Define the value used to round up computation gas charges
    gas_rounding_step: Option<u64>,

    /// Maximum number of nested loops. Enforced by the Move bytecode verifier.
    max_loop_depth: Option<u64>,

    /// Maximum number of type arguments that can be bound to generic type
    /// parameters. Enforced by the Move bytecode verifier.
    max_generic_instantiation_length: Option<u64>,

    /// Maximum number of parameters that a Move function can have. Enforced by
    /// the Move bytecode verifier.
    max_function_parameters: Option<u64>,

    /// Maximum number of basic blocks that a Move function can have. Enforced
    /// by the Move bytecode verifier.
    max_basic_blocks: Option<u64>,

    /// Maximum stack size value. Enforced by the Move bytecode verifier.
    max_value_stack_size: Option<u64>,

    /// Maximum number of "type nodes", a metric for how big a SignatureToken
    /// will be when expanded into a fully qualified type. Enforced by the Move
    /// bytecode verifier.
    max_type_nodes: Option<u64>,

    /// Maximum number of push instructions in one function. Enforced by the
    /// Move bytecode verifier.
    max_push_size: Option<u64>,

    /// Maximum number of struct definitions in a module. Enforced by the Move
    /// bytecode verifier.
    max_struct_definitions: Option<u64>,

    /// Maximum number of function definitions in a module. Enforced by the Move
    /// bytecode verifier.
    max_function_definitions: Option<u64>,

    /// Maximum number of fields allowed in a struct definition. Enforced by the
    /// Move bytecode verifier.
    max_fields_in_struct: Option<u64>,

    /// Maximum dependency depth. Enforced by the Move linker when loading
    /// dependent modules.
    max_dependency_depth: Option<u64>,

    /// Maximum number of Move events that a single transaction can emit.
    /// Enforced by the VM during execution.
    max_num_event_emit: Option<u64>,

    /// Maximum number of new IDs that a single transaction can create. Enforced
    /// by the VM during execution.
    max_num_new_move_object_ids: Option<u64>,

    /// Maximum number of new IDs that a single system transaction can create.
    /// Enforced by the VM during execution.
    max_num_new_move_object_ids_system_tx: Option<u64>,

    /// Maximum number of IDs that a single transaction can delete. Enforced by
    /// the VM during execution.
    max_num_deleted_move_object_ids: Option<u64>,

    /// Maximum number of IDs that a single system transaction can delete.
    /// Enforced by the VM during execution.
    max_num_deleted_move_object_ids_system_tx: Option<u64>,

    /// Maximum number of IDs that a single transaction can transfer. Enforced
    /// by the VM during execution.
    max_num_transferred_move_object_ids: Option<u64>,

    /// Maximum number of IDs that a single system transaction can transfer.
    /// Enforced by the VM during execution.
    max_num_transferred_move_object_ids_system_tx: Option<u64>,

    /// Maximum size of a Move user event. Enforced by the VM during execution.
    max_event_emit_size: Option<u64>,

    /// Maximum size of a Move user event. Enforced by the VM during execution.
    max_event_emit_size_total: Option<u64>,

    /// Maximum length of a vector in Move. Enforced by the VM during execution,
    /// and for constants, by the verifier.
    max_move_vector_len: Option<u64>,

    /// Maximum length of an `Identifier` in Move. Enforced by the bytecode
    /// verifier at signing.
    max_move_identifier_len: Option<u64>,

    /// Maximum depth of a Move value within the VM.
    max_move_value_depth: Option<u64>,

    /// Maximum number of variants in an enum. Enforced by the bytecode verifier
    /// at signing.
    max_move_enum_variants: Option<u64>,

    /// Maximum number of back edges in Move function. Enforced by the bytecode
    /// verifier at signing.
    max_back_edges_per_function: Option<u64>,

    /// Maximum number of back edges in Move module. Enforced by the bytecode
    /// verifier at signing.
    max_back_edges_per_module: Option<u64>,

    /// Maximum number of meter `ticks` spent verifying a Move function.
    /// Enforced by the bytecode verifier at signing.
    max_verifier_meter_ticks_per_function: Option<u64>,

    /// Maximum number of meter `ticks` spent verifying a Move function.
    /// Enforced by the bytecode verifier at signing.
    max_meter_ticks_per_module: Option<u64>,

    /// Maximum number of meter `ticks` spent verifying a Move package. Enforced
    /// by the bytecode verifier at signing.
    max_meter_ticks_per_package: Option<u64>,

    // === Object runtime internal operation limits ====
    // These affect dynamic fields
    /// Maximum number of cached objects in the object runtime ObjectStore.
    /// Enforced by object runtime during execution
    object_runtime_max_num_cached_objects: Option<u64>,

    /// Maximum number of cached objects in the object runtime ObjectStore in
    /// system transaction. Enforced by object runtime during execution
    object_runtime_max_num_cached_objects_system_tx: Option<u64>,

    /// Maximum number of stored objects accessed by object runtime ObjectStore.
    /// Enforced by object runtime during execution
    object_runtime_max_num_store_entries: Option<u64>,

    /// Maximum number of stored objects accessed by object runtime ObjectStore
    /// in system transaction. Enforced by object runtime during execution
    object_runtime_max_num_store_entries_system_tx: Option<u64>,

    // === Execution gas costs ====
    /// Base cost for any Iota transaction
    base_tx_cost_fixed: Option<u64>,

    /// Additional cost for a transaction that publishes a package
    /// i.e., the base cost of such a transaction is base_tx_cost_fixed +
    /// package_publish_cost_fixed
    package_publish_cost_fixed: Option<u64>,

    /// Cost per byte of a Move call transaction
    /// i.e., the cost of such a transaction is base_cost +
    /// (base_tx_cost_per_byte * size)
    base_tx_cost_per_byte: Option<u64>,

    /// Cost per byte for a transaction that publishes a package
    package_publish_cost_per_byte: Option<u64>,

    // Per-byte cost of reading an object during transaction execution
    obj_access_cost_read_per_byte: Option<u64>,

    // Per-byte cost of writing an object during transaction execution
    obj_access_cost_mutate_per_byte: Option<u64>,

    // Per-byte cost of deleting an object during transaction execution
    obj_access_cost_delete_per_byte: Option<u64>,

    /// Per-byte cost charged for each input object to a transaction.
    /// Meant to approximate the cost of checking locks for each object
    // TODO: Option<I'm not sure that this cost makes sense. Checking locks is "free"
    // in the sense that an invalid tx that can never be committed/pay gas can
    // force validators to check an arbitrary number of locks. If those checks are
    // "free" for invalid transactions, why charge for them in valid transactions
    // TODO: Option<if we keep this, I think we probably want it to be a fixed cost rather
    // than a per-byte cost. checking an object lock should not require loading an
    // entire object, just consulting an ID -> tx digest map
    obj_access_cost_verify_per_byte: Option<u64>,

    /// === Gas version. gas model ===

    /// Gas model version, what code we are using to charge gas
    gas_model_version: Option<u64>,

    /// === Storage gas costs ===

    /// Per-byte cost of storing an object in the Iota global object store. Some
    /// of this cost may be refundable if the object is later freed
    obj_data_cost_refundable: Option<u64>,

    // Per-byte cost of storing an object in the Iota transaction log (e.g., in
    // CertifiedTransactionEffects) This depends on the size of various fields including the
    // effects TODO: Option<I don't fully understand this^ and more details would be useful
    obj_metadata_cost_non_refundable: Option<u64>,

    /// === Tokenomics ===

    // TODO: Option<this should be changed to u64.
    /// Sender of a txn that touches an object will get this percent of the
    /// storage rebate back. In basis point.
    storage_rebate_rate: Option<u64>,

    /// The share of rewards that will be slashed and redistributed is 50%.
    /// In basis point.
    reward_slashing_rate: Option<u64>,

    /// Unit gas price, Nanos per internal gas unit.
    storage_gas_price: Option<u64>,

    /// The number of tokens that the set of validators should receive per
    /// epoch.
    validator_target_reward: Option<u64>,

    /// === Core Protocol ===

    /// Max number of transactions per checkpoint.
    /// Note that this is a protocol constant and not a config as validators
    /// must have this set to the same value, otherwise they *will* fork.
    max_transactions_per_checkpoint: Option<u64>,

    /// Max size of a checkpoint in bytes.
    /// Note that this is a protocol constant and not a config as validators
    /// must have this set to the same value, otherwise they *will* fork.
    max_checkpoint_size_bytes: Option<u64>,

    /// A protocol upgrade always requires 2f+1 stake to agree. We support a
    /// buffer of additional stake (as a fraction of f, expressed in basis
    /// points) that is required before an upgrade can happen automatically.
    /// 10000bps would indicate that complete unanimity is required (all
    /// 3f+1 must vote), while 0bps would indicate that 2f+1 is sufficient.
    buffer_stake_for_protocol_upgrade_bps: Option<u64>,

    // === Native Function Costs ===

    // `address` module
    // Cost params for the Move native function `address::from_bytes(bytes: vector<u8>)`
    address_from_bytes_cost_base: Option<u64>,
    // Cost params for the Move native function `address::to_u256(address): u256`
    address_to_u256_cost_base: Option<u64>,
    // Cost params for the Move native function `address::from_u256(u256): address`
    address_from_u256_cost_base: Option<u64>,

    // `config` module
    // Cost params for the Move native function `read_setting_impl<Name: copy + drop + store,
    // SettingValue: key + store, SettingDataValue: store, Value: copy + drop + store,
    // >(config: address, name: address, current_epoch: u64): Option<Value>`
    config_read_setting_impl_cost_base: Option<u64>,
    config_read_setting_impl_cost_per_byte: Option<u64>,

    // `dynamic_field` module
    // Cost params for the Move native function `hash_type_and_key<K: copy + drop + store>(parent:
    // address, k: K): address`
    dynamic_field_hash_type_and_key_cost_base: Option<u64>,
    dynamic_field_hash_type_and_key_type_cost_per_byte: Option<u64>,
    dynamic_field_hash_type_and_key_value_cost_per_byte: Option<u64>,
    dynamic_field_hash_type_and_key_type_tag_cost_per_byte: Option<u64>,
    // Cost params for the Move native function `add_child_object<Child: key>(parent: address,
    // child: Child)`
    dynamic_field_add_child_object_cost_base: Option<u64>,
    dynamic_field_add_child_object_type_cost_per_byte: Option<u64>,
    dynamic_field_add_child_object_value_cost_per_byte: Option<u64>,
    dynamic_field_add_child_object_struct_tag_cost_per_byte: Option<u64>,
    // Cost params for the Move native function `borrow_child_object_mut<Child: key>(parent: &mut
    // UID, id: address): &mut Child`
    dynamic_field_borrow_child_object_cost_base: Option<u64>,
    dynamic_field_borrow_child_object_child_ref_cost_per_byte: Option<u64>,
    dynamic_field_borrow_child_object_type_cost_per_byte: Option<u64>,
    // Cost params for the Move native function `remove_child_object<Child: key>(parent: address,
    // id: address): Child`
    dynamic_field_remove_child_object_cost_base: Option<u64>,
    dynamic_field_remove_child_object_child_cost_per_byte: Option<u64>,
    dynamic_field_remove_child_object_type_cost_per_byte: Option<u64>,
    // Cost params for the Move native function `has_child_object(parent: address, id: address):
    // bool`
    dynamic_field_has_child_object_cost_base: Option<u64>,
    // Cost params for the Move native function `has_child_object_with_ty<Child: key>(parent:
    // address, id: address): bool`
    dynamic_field_has_child_object_with_ty_cost_base: Option<u64>,
    dynamic_field_has_child_object_with_ty_type_cost_per_byte: Option<u64>,
    dynamic_field_has_child_object_with_ty_type_tag_cost_per_byte: Option<u64>,

    // `event` module
    // Cost params for the Move native function `event::emit<T: copy + drop>(event: T)`
    event_emit_cost_base: Option<u64>,
    event_emit_value_size_derivation_cost_per_byte: Option<u64>,
    event_emit_tag_size_derivation_cost_per_byte: Option<u64>,
    event_emit_output_cost_per_byte: Option<u64>,

    //  `object` module
    // Cost params for the Move native function `borrow_uid<T: key>(obj: &T): &UID`
    object_borrow_uid_cost_base: Option<u64>,
    // Cost params for the Move native function `delete_impl(id: address)`
    object_delete_impl_cost_base: Option<u64>,
    // Cost params for the Move native function `record_new_uid(id: address)`
    object_record_new_uid_cost_base: Option<u64>,

    // Transfer
    // Cost params for the Move native function `transfer_impl<T: key>(obj: T, recipient: address)`
    transfer_transfer_internal_cost_base: Option<u64>,
    // Cost params for the Move native function `freeze_object<T: key>(obj: T)`
    transfer_freeze_object_cost_base: Option<u64>,
    // Cost params for the Move native function `share_object<T: key>(obj: T)`
    transfer_share_object_cost_base: Option<u64>,
    // Cost params for the Move native function
    // `receive_object<T: key>(p: &mut UID, recv: Receiving<T>T)`
    transfer_receive_object_cost_base: Option<u64>,

    // TxContext
    // Cost params for the Move native function `transfer_impl<T: key>(obj: T, recipient: address)`
    tx_context_derive_id_cost_base: Option<u64>,

    // Types
    // Cost params for the Move native function `is_one_time_witness<T: drop>(_: &T): bool`
    types_is_one_time_witness_cost_base: Option<u64>,
    types_is_one_time_witness_type_tag_cost_per_byte: Option<u64>,
    types_is_one_time_witness_type_cost_per_byte: Option<u64>,

    // Validator
    // Cost params for the Move native function `validate_metadata_bcs(metadata: vector<u8>)`
    validator_validate_metadata_cost_base: Option<u64>,
    validator_validate_metadata_data_cost_per_byte: Option<u64>,

    // Crypto natives
    crypto_invalid_arguments_cost: Option<u64>,
    // bls12381::bls12381_min_sig_verify
    bls12381_bls12381_min_sig_verify_cost_base: Option<u64>,
    bls12381_bls12381_min_sig_verify_msg_cost_per_byte: Option<u64>,
    bls12381_bls12381_min_sig_verify_msg_cost_per_block: Option<u64>,

    // bls12381::bls12381_min_pk_verify
    bls12381_bls12381_min_pk_verify_cost_base: Option<u64>,
    bls12381_bls12381_min_pk_verify_msg_cost_per_byte: Option<u64>,
    bls12381_bls12381_min_pk_verify_msg_cost_per_block: Option<u64>,

    // ecdsa_k1::ecrecover
    ecdsa_k1_ecrecover_keccak256_cost_base: Option<u64>,
    ecdsa_k1_ecrecover_keccak256_msg_cost_per_byte: Option<u64>,
    ecdsa_k1_ecrecover_keccak256_msg_cost_per_block: Option<u64>,
    ecdsa_k1_ecrecover_sha256_cost_base: Option<u64>,
    ecdsa_k1_ecrecover_sha256_msg_cost_per_byte: Option<u64>,
    ecdsa_k1_ecrecover_sha256_msg_cost_per_block: Option<u64>,

    // ecdsa_k1::decompress_pubkey
    ecdsa_k1_decompress_pubkey_cost_base: Option<u64>,

    // ecdsa_k1::secp256k1_verify
    ecdsa_k1_secp256k1_verify_keccak256_cost_base: Option<u64>,
    ecdsa_k1_secp256k1_verify_keccak256_msg_cost_per_byte: Option<u64>,
    ecdsa_k1_secp256k1_verify_keccak256_msg_cost_per_block: Option<u64>,
    ecdsa_k1_secp256k1_verify_sha256_cost_base: Option<u64>,
    ecdsa_k1_secp256k1_verify_sha256_msg_cost_per_byte: Option<u64>,
    ecdsa_k1_secp256k1_verify_sha256_msg_cost_per_block: Option<u64>,

    // ecdsa_r1::ecrecover
    ecdsa_r1_ecrecover_keccak256_cost_base: Option<u64>,
    ecdsa_r1_ecrecover_keccak256_msg_cost_per_byte: Option<u64>,
    ecdsa_r1_ecrecover_keccak256_msg_cost_per_block: Option<u64>,
    ecdsa_r1_ecrecover_sha256_cost_base: Option<u64>,
    ecdsa_r1_ecrecover_sha256_msg_cost_per_byte: Option<u64>,
    ecdsa_r1_ecrecover_sha256_msg_cost_per_block: Option<u64>,

    // ecdsa_r1::secp256k1_verify
    ecdsa_r1_secp256r1_verify_keccak256_cost_base: Option<u64>,
    ecdsa_r1_secp256r1_verify_keccak256_msg_cost_per_byte: Option<u64>,
    ecdsa_r1_secp256r1_verify_keccak256_msg_cost_per_block: Option<u64>,
    ecdsa_r1_secp256r1_verify_sha256_cost_base: Option<u64>,
    ecdsa_r1_secp256r1_verify_sha256_msg_cost_per_byte: Option<u64>,
    ecdsa_r1_secp256r1_verify_sha256_msg_cost_per_block: Option<u64>,

    // ecvrf::verify
    ecvrf_ecvrf_verify_cost_base: Option<u64>,
    ecvrf_ecvrf_verify_alpha_string_cost_per_byte: Option<u64>,
    ecvrf_ecvrf_verify_alpha_string_cost_per_block: Option<u64>,

    // ed25519
    ed25519_ed25519_verify_cost_base: Option<u64>,
    ed25519_ed25519_verify_msg_cost_per_byte: Option<u64>,
    ed25519_ed25519_verify_msg_cost_per_block: Option<u64>,

    // groth16::prepare_verifying_key
    groth16_prepare_verifying_key_bls12381_cost_base: Option<u64>,
    groth16_prepare_verifying_key_bn254_cost_base: Option<u64>,

    // groth16::verify_groth16_proof_internal
    groth16_verify_groth16_proof_internal_bls12381_cost_base: Option<u64>,
    groth16_verify_groth16_proof_internal_bls12381_cost_per_public_input: Option<u64>,
    groth16_verify_groth16_proof_internal_bn254_cost_base: Option<u64>,
    groth16_verify_groth16_proof_internal_bn254_cost_per_public_input: Option<u64>,
    groth16_verify_groth16_proof_internal_public_input_cost_per_byte: Option<u64>,

    // hash::blake2b256
    hash_blake2b256_cost_base: Option<u64>,
    hash_blake2b256_data_cost_per_byte: Option<u64>,
    hash_blake2b256_data_cost_per_block: Option<u64>,

    // hash::keccak256
    hash_keccak256_cost_base: Option<u64>,
    hash_keccak256_data_cost_per_byte: Option<u64>,
    hash_keccak256_data_cost_per_block: Option<u64>,

    // poseidon::poseidon_bn254
    poseidon_bn254_cost_base: Option<u64>,
    poseidon_bn254_cost_per_block: Option<u64>,

    // group_ops
    group_ops_bls12381_decode_scalar_cost: Option<u64>,
    group_ops_bls12381_decode_g1_cost: Option<u64>,
    group_ops_bls12381_decode_g2_cost: Option<u64>,
    group_ops_bls12381_decode_gt_cost: Option<u64>,
    group_ops_bls12381_scalar_add_cost: Option<u64>,
    group_ops_bls12381_g1_add_cost: Option<u64>,
    group_ops_bls12381_g2_add_cost: Option<u64>,
    group_ops_bls12381_gt_add_cost: Option<u64>,
    group_ops_bls12381_scalar_sub_cost: Option<u64>,
    group_ops_bls12381_g1_sub_cost: Option<u64>,
    group_ops_bls12381_g2_sub_cost: Option<u64>,
    group_ops_bls12381_gt_sub_cost: Option<u64>,
    group_ops_bls12381_scalar_mul_cost: Option<u64>,
    group_ops_bls12381_g1_mul_cost: Option<u64>,
    group_ops_bls12381_g2_mul_cost: Option<u64>,
    group_ops_bls12381_gt_mul_cost: Option<u64>,
    group_ops_bls12381_scalar_div_cost: Option<u64>,
    group_ops_bls12381_g1_div_cost: Option<u64>,
    group_ops_bls12381_g2_div_cost: Option<u64>,
    group_ops_bls12381_gt_div_cost: Option<u64>,
    group_ops_bls12381_g1_hash_to_base_cost: Option<u64>,
    group_ops_bls12381_g2_hash_to_base_cost: Option<u64>,
    group_ops_bls12381_g1_hash_to_cost_per_byte: Option<u64>,
    group_ops_bls12381_g2_hash_to_cost_per_byte: Option<u64>,
    group_ops_bls12381_g1_msm_base_cost: Option<u64>,
    group_ops_bls12381_g2_msm_base_cost: Option<u64>,
    group_ops_bls12381_g1_msm_base_cost_per_input: Option<u64>,
    group_ops_bls12381_g2_msm_base_cost_per_input: Option<u64>,
    group_ops_bls12381_msm_max_len: Option<u32>,
    group_ops_bls12381_pairing_cost: Option<u64>,

    // hmac::hmac_sha3_256
    hmac_hmac_sha3_256_cost_base: Option<u64>,
    hmac_hmac_sha3_256_input_cost_per_byte: Option<u64>,
    hmac_hmac_sha3_256_input_cost_per_block: Option<u64>,

    // zklogin::check_zklogin_id
    check_zklogin_id_cost_base: Option<u64>,
    // zklogin::check_zklogin_issuer
    check_zklogin_issuer_cost_base: Option<u64>,

    vdf_verify_vdf_cost: Option<u64>,
    vdf_hash_to_input_cost: Option<u64>,

    // Stdlib costs
    bcs_per_byte_serialized_cost: Option<u64>,
    bcs_legacy_min_output_size_cost: Option<u64>,
    bcs_failure_cost: Option<u64>,

    hash_sha2_256_base_cost: Option<u64>,
    hash_sha2_256_per_byte_cost: Option<u64>,
    hash_sha2_256_legacy_min_input_len_cost: Option<u64>,
    hash_sha3_256_base_cost: Option<u64>,
    hash_sha3_256_per_byte_cost: Option<u64>,
    hash_sha3_256_legacy_min_input_len_cost: Option<u64>,
    type_name_get_base_cost: Option<u64>,
    type_name_get_per_byte_cost: Option<u64>,

    string_check_utf8_base_cost: Option<u64>,
    string_check_utf8_per_byte_cost: Option<u64>,
    string_is_char_boundary_base_cost: Option<u64>,
    string_sub_string_base_cost: Option<u64>,
    string_sub_string_per_byte_cost: Option<u64>,
    string_index_of_base_cost: Option<u64>,
    string_index_of_per_byte_pattern_cost: Option<u64>,
    string_index_of_per_byte_searched_cost: Option<u64>,

    vector_empty_base_cost: Option<u64>,
    vector_length_base_cost: Option<u64>,
    vector_push_back_base_cost: Option<u64>,
    vector_push_back_legacy_per_abstract_memory_unit_cost: Option<u64>,
    vector_borrow_base_cost: Option<u64>,
    vector_pop_back_base_cost: Option<u64>,
    vector_destroy_empty_base_cost: Option<u64>,
    vector_swap_base_cost: Option<u64>,
    debug_print_base_cost: Option<u64>,
    debug_print_stack_trace_base_cost: Option<u64>,

    /// === Execution Version ===
    execution_version: Option<u64>,

    // Dictates the threshold (percentage of stake) that is used to calculate the "bad" nodes to be
    // swapped when creating the consensus schedule. The values should be of the range [0 - 33].
    // Anything above 33 (f) will not be allowed.
    consensus_bad_nodes_stake_threshold: Option<u64>,

    max_jwk_votes_per_validator_per_epoch: Option<u64>,
    // The maximum age of a JWK in epochs before it is removed from the AuthenticatorState object.
    // Applied at the end of an epoch as a delta from the new epoch value, so setting this to 1
    // will cause the new epoch to start with JWKs from the previous epoch still valid.
    max_age_of_jwk_in_epochs: Option<u64>,

    /// === random beacon ===

    /// Maximum allowed precision loss when reducing voting weights for the
    /// random beacon protocol.
    random_beacon_reduction_allowed_delta: Option<u16>,

    /// Minimum number of shares below which voting weights will not be reduced
    /// for the random beacon protocol.
    random_beacon_reduction_lower_bound: Option<u32>,

    /// Consensus Round after which DKG should be aborted and randomness
    /// disabled for the epoch, if it hasn't already completed.
    random_beacon_dkg_timeout_round: Option<u32>,

    /// Minimum interval between consecutive rounds of generated randomness.
    random_beacon_min_round_interval_ms: Option<u64>,

    /// Version of the random beacon DKG protocol.
    /// 0 was deprecated (and currently not supported), 1 is the default
    /// version.
    random_beacon_dkg_version: Option<u64>,

    /// The maximum serialised transaction size (in bytes) accepted by
    /// consensus. That should be bigger than the `max_tx_size_bytes` with
    /// some additional headroom.
    consensus_max_transaction_size_bytes: Option<u64>,
    /// The maximum size of transactions included in a consensus block.
    consensus_max_transactions_in_block_bytes: Option<u64>,
    /// The maximum number of transactions included in a consensus block.
    consensus_max_num_transactions_in_block: Option<u64>,

    /// The max accumulated txn execution cost per object in a Narwhal commit.
    /// Transactions in a checkpoint will be deferred once their touch
    /// shared objects hit this limit. This config is meant to be used when
    /// consensus protocol is Narwhal, where each consensus commit
    /// corresponding to 1 checkpoint (or 2 if randomness is enabled)
    max_accumulated_txn_cost_per_object_in_narwhal_commit: Option<u64>,

    /// The max number of consensus rounds a transaction can be deferred due to
    /// shared object congestion. Transactions will be cancelled after this
    /// many rounds.
    max_deferral_rounds_for_congestion_control: Option<u64>,

    /// Minimum interval of commit timestamps between consecutive checkpoints.
    min_checkpoint_interval_ms: Option<u64>,

    /// Version number to use for version_specific_data in `CheckpointSummary`.
    checkpoint_summary_version_specific_data: Option<u64>,

    /// The max number of transactions that can be included in a single Soft
    /// Bundle.
    max_soft_bundle_size: Option<u64>,

    /// Whether to try to form bridge committee
    // Note: this is not a feature flag because we want to distinguish between
    // `None` and `Some(false)`, as committee was already finalized on Testnet.
    bridge_should_try_to_finalize_committee: Option<bool>,

    /// The max accumulated txn execution cost per object in a mysticeti.
    /// Transactions in a commit will be deferred once their touch shared
    /// objects hit this limit. This config plays the same role as
    /// `max_accumulated_txn_cost_per_object_in_narwhal_commit`
    /// but for mysticeti commits due to that mysticeti has higher commit rate.
    max_accumulated_txn_cost_per_object_in_mysticeti_commit: Option<u64>,
}

// feature flags
impl ProtocolConfig {
    // Add checks for feature flag support here, e.g.:
    // pub fn check_new_protocol_feature_supported(&self) -> Result<(), Error> {
    //     if self.feature_flags.new_protocol_feature_supported {
    //         Ok(())
    //     } else {
    //         Err(Error(format!(
    //             "new_protocol_feature is not supported at {:?}",
    //             self.version
    //         )))
    //     }
    // }

    pub fn disable_invariant_violation_check_in_swap_loc(&self) -> bool {
        self.feature_flags
            .disable_invariant_violation_check_in_swap_loc
    }

    pub fn advance_to_highest_supported_protocol_version(&self) -> bool {
        self.feature_flags
            .advance_to_highest_supported_protocol_version
    }

    pub fn no_extraneous_module_bytes(&self) -> bool {
        self.feature_flags.no_extraneous_module_bytes
    }

    pub fn zklogin_auth(&self) -> bool {
        self.feature_flags.zklogin_auth
    }

    pub fn zklogin_supported_providers(&self) -> &BTreeSet<String> {
        &self.feature_flags.zklogin_supported_providers
    }

    pub fn consensus_transaction_ordering(&self) -> ConsensusTransactionOrdering {
        self.feature_flags.consensus_transaction_ordering
    }

    pub fn shared_object_deletion(&self) -> bool {
        self.feature_flags.shared_object_deletion
    }

    pub fn enable_jwk_consensus_updates(&self) -> bool {
        self.feature_flags.enable_jwk_consensus_updates
    }

<<<<<<< HEAD
    pub fn loaded_child_object_format_type(&self) -> bool {
        self.feature_flags.loaded_child_object_format_type
=======
    pub fn recompute_has_public_transfer_in_execution(&self) -> bool {
        self.feature_flags
            .recompute_has_public_transfer_in_execution
>>>>>>> 0cce2947
    }

    // this function only exists for readability in the genesis code.
    pub fn create_authenticator_state_in_genesis(&self) -> bool {
        self.enable_jwk_consensus_updates()
    }

    pub fn dkg_version(&self) -> u64 {
        // Version 0 was deprecated and removed, the default is 1 if not set.
        self.random_beacon_dkg_version.unwrap_or(1)
    }

    pub fn enable_bridge(&self) -> bool {
        self.feature_flags.bridge
    }

    pub fn should_try_to_finalize_bridge_committee(&self) -> bool {
        if !self.enable_bridge() {
            return false;
        }
        // In the older protocol version, always try to finalize the committee.
        self.bridge_should_try_to_finalize_committee.unwrap_or(true)
    }

    pub fn accept_zklogin_in_multisig(&self) -> bool {
        self.feature_flags.accept_zklogin_in_multisig
    }

    pub fn zklogin_max_epoch_upper_bound_delta(&self) -> Option<u64> {
        self.feature_flags.zklogin_max_epoch_upper_bound_delta
    }

    pub fn throughput_aware_consensus_submission(&self) -> bool {
        self.feature_flags.throughput_aware_consensus_submission
    }

    pub fn hardened_otw_check(&self) -> bool {
        self.feature_flags.hardened_otw_check
    }

    pub fn enable_poseidon(&self) -> bool {
        self.feature_flags.enable_poseidon
    }

    pub fn enable_coin_deny_list_v1(&self) -> bool {
        self.feature_flags.enable_coin_deny_list
    }

    pub fn enable_coin_deny_list_v2(&self) -> bool {
        self.feature_flags.enable_coin_deny_list_v2
    }

    pub fn enable_group_ops_native_functions(&self) -> bool {
        self.feature_flags.enable_group_ops_native_functions
    }

    pub fn enable_group_ops_native_function_msm(&self) -> bool {
        self.feature_flags.enable_group_ops_native_function_msm
    }

    pub fn per_object_congestion_control_mode(&self) -> PerObjectCongestionControlMode {
        self.feature_flags.per_object_congestion_control_mode
    }

    pub fn consensus_choice(&self) -> ConsensusChoice {
        self.feature_flags.consensus_choice
    }

    pub fn consensus_network(&self) -> ConsensusNetwork {
        self.feature_flags.consensus_network
    }

    pub fn mysticeti_leader_scoring_and_schedule(&self) -> bool {
        self.feature_flags.mysticeti_leader_scoring_and_schedule
    }

    pub fn mysticeti_use_committed_subdag_digest(&self) -> bool {
        self.feature_flags.mysticeti_use_committed_subdag_digest
    }

    pub fn enable_vdf(&self) -> bool {
        self.feature_flags.enable_vdf
    }

    pub fn mysticeti_num_leaders_per_round(&self) -> Option<usize> {
        self.feature_flags.mysticeti_num_leaders_per_round
    }

    pub fn soft_bundle(&self) -> bool {
        self.feature_flags.soft_bundle
    }

    pub fn passkey_auth(&self) -> bool {
        self.feature_flags.passkey_auth
    }

    pub fn authority_capabilities_v2(&self) -> bool {
        self.feature_flags.authority_capabilities_v2
    }

    pub fn max_transaction_size_bytes(&self) -> u64 {
        // Provide a default value if protocol config version is too low.
        self.consensus_max_transaction_size_bytes
            .unwrap_or(256 * 1024)
    }

    pub fn max_transactions_in_block_bytes(&self) -> u64 {
        // Provide a default value if protocol config version is too low.
        self.consensus_max_transactions_in_block_bytes
            .unwrap_or(512 * 1024)
    }

    pub fn max_num_transactions_in_block(&self) -> u64 {
        // 500 is the value used before this field is introduced.
        self.consensus_max_num_transactions_in_block.unwrap_or(500)
    }

    pub fn rethrow_serialization_type_layout_errors(&self) -> bool {
        self.feature_flags.rethrow_serialization_type_layout_errors
    }
}

#[cfg(not(msim))]
static POISON_VERSION_METHODS: AtomicBool = AtomicBool::new(false);

// Use a thread local in sim tests for test isolation.
#[cfg(msim)]
thread_local! {
    static POISON_VERSION_METHODS: AtomicBool = AtomicBool::new(false);
}

// Instantiations for each protocol version.
impl ProtocolConfig {
    /// Get the value ProtocolConfig that are in effect during the given
    /// protocol version.
    pub fn get_for_version(version: ProtocolVersion, chain: Chain) -> Self {
        // ProtocolVersion can be deserialized so we need to check it here as well.
        assert!(
            version >= ProtocolVersion::MIN,
            "Network protocol version is {:?}, but the minimum supported version by the binary is {:?}. Please upgrade the binary.",
            version,
            ProtocolVersion::MIN.0,
        );
        assert!(
            version <= ProtocolVersion::MAX_ALLOWED,
            "Network protocol version is {:?}, but the maximum supported version by the binary is {:?}. Please upgrade the binary.",
            version,
            ProtocolVersion::MAX_ALLOWED.0,
        );

        let mut ret = Self::get_for_version_impl(version, chain);
        ret.version = version;

        CONFIG_OVERRIDE.with(|ovr| {
            if let Some(override_fn) = &*ovr.borrow() {
                warn!(
                    "overriding ProtocolConfig settings with custom settings (you should not see this log outside of tests)"
                );
                override_fn(version, ret)
            } else {
                ret
            }
        })
    }

    /// Get the value ProtocolConfig that are in effect during the given
    /// protocol version. Or none if the version is not supported.
    pub fn get_for_version_if_supported(version: ProtocolVersion, chain: Chain) -> Option<Self> {
        if version.0 >= ProtocolVersion::MIN.0 && version.0 <= ProtocolVersion::MAX_ALLOWED.0 {
            let mut ret = Self::get_for_version_impl(version, chain);
            ret.version = version;
            Some(ret)
        } else {
            None
        }
    }

    #[cfg(not(msim))]
    pub fn poison_get_for_min_version() {
        POISON_VERSION_METHODS.store(true, Ordering::Relaxed);
    }

    #[cfg(not(msim))]
    fn load_poison_get_for_min_version() -> bool {
        POISON_VERSION_METHODS.load(Ordering::Relaxed)
    }

    #[cfg(msim)]
    pub fn poison_get_for_min_version() {
        POISON_VERSION_METHODS.with(|p| p.store(true, Ordering::Relaxed));
    }

    #[cfg(msim)]
    fn load_poison_get_for_min_version() -> bool {
        POISON_VERSION_METHODS.with(|p| p.load(Ordering::Relaxed))
    }

    /// Convenience to get the constants at the current minimum supported
    /// version. Mainly used by client code that may not yet be
    /// protocol-version aware.
    pub fn get_for_min_version() -> Self {
        if Self::load_poison_get_for_min_version() {
            panic!("get_for_min_version called on validator");
        }
        ProtocolConfig::get_for_version(ProtocolVersion::MIN, Chain::Unknown)
    }

    /// CAREFUL! - You probably want to use `get_for_version` instead.
    ///
    /// Convenience to get the constants at the current maximum supported
    /// version. Mainly used by genesis. Note well that this function uses
    /// the max version supported locally by the node, which is not
    /// necessarily the current version of the network. ALSO, this function
    /// disregards chain specific config (by using Chain::Unknown), thereby
    /// potentially returning a protocol config that is incorrect for some
    /// feature flags. Definitely safe for testing and for protocol version
    /// 11 and prior.
    #[allow(non_snake_case)]
    pub fn get_for_max_version_UNSAFE() -> Self {
        if Self::load_poison_get_for_min_version() {
            panic!("get_for_max_version_UNSAFE called on validator");
        }
        ProtocolConfig::get_for_version(ProtocolVersion::MAX, Chain::Unknown)
    }

    fn get_for_version_impl(version: ProtocolVersion, chain: Chain) -> Self {
        #[cfg(msim)]
        {
            // populate the fake simulator version # with a different base tx cost.
            if version == ProtocolVersion::MAX_ALLOWED {
                let mut config = Self::get_for_version_impl(version - 1, Chain::Unknown);
                config.base_tx_cost_fixed = Some(config.base_tx_cost_fixed() + 1000);
                return config;
            }
        }

        // IMPORTANT: Never modify the value of any constant for a pre-existing protocol
        // version. To change the values here you must create a new protocol
        // version with the new values!
        let mut cfg = Self {
            version,

            feature_flags: Default::default(),

            max_tx_size_bytes: Some(128 * 1024),
            // We need this number to be at least 100x less than
            // `max_serialized_tx_effects_size_bytes`otherwise effects can be huge
            max_input_objects: Some(2048),
            max_serialized_tx_effects_size_bytes: Some(512 * 1024),
            max_serialized_tx_effects_size_bytes_system_tx: Some(512 * 1024 * 16),
            max_gas_payment_objects: Some(256),
            max_modules_in_publish: Some(64),
            max_package_dependencies: Some(32),
            max_arguments: Some(512),
            max_type_arguments: Some(16),
            max_type_argument_depth: Some(16),
            max_pure_argument_size: Some(16 * 1024),
            max_programmable_tx_commands: Some(1024),
            move_binary_format_version: Some(7),
            min_move_binary_format_version: Some(6),
            binary_module_handles: Some(100),
            binary_struct_handles: Some(300),
            binary_function_handles: Some(1500),
            binary_function_instantiations: Some(750),
            binary_signatures: Some(1000),
            binary_constant_pool: Some(4000),
            binary_identifiers: Some(10000),
            binary_address_identifiers: Some(100),
            binary_struct_defs: Some(200),
            binary_struct_def_instantiations: Some(100),
            binary_function_defs: Some(1000),
            binary_field_handles: Some(500),
            binary_field_instantiations: Some(250),
            binary_friend_decls: Some(100),
            binary_enum_defs: None,
            binary_enum_def_instantiations: None,
            binary_variant_handles: None,
            binary_variant_instantiation_handles: None,
            max_move_object_size: Some(250 * 1024),
            max_move_package_size: Some(100 * 1024),
            max_publish_or_upgrade_per_ptb: Some(5),
            // max gas budget is in NANOS and an absolute value 50IOTA
            max_tx_gas: Some(50_000_000_000),
            max_gas_price: Some(100_000),
            max_gas_computation_bucket: Some(5_000_000),
            max_loop_depth: Some(5),
            max_generic_instantiation_length: Some(32),
            max_function_parameters: Some(128),
            max_basic_blocks: Some(1024),
            max_value_stack_size: Some(1024),
            max_type_nodes: Some(256),
            max_push_size: Some(10000),
            max_struct_definitions: Some(200),
            max_function_definitions: Some(1000),
            max_fields_in_struct: Some(32),
            max_dependency_depth: Some(100),
            max_num_event_emit: Some(1024),
            max_num_new_move_object_ids: Some(2048),
            max_num_new_move_object_ids_system_tx: Some(2048 * 16),
            max_num_deleted_move_object_ids: Some(2048),
            max_num_deleted_move_object_ids_system_tx: Some(2048 * 16),
            max_num_transferred_move_object_ids: Some(2048),
            max_num_transferred_move_object_ids_system_tx: Some(2048 * 16),
            max_event_emit_size: Some(250 * 1024),
            max_move_vector_len: Some(256 * 1024),

            max_back_edges_per_function: Some(10_000),
            max_back_edges_per_module: Some(10_000),

            max_verifier_meter_ticks_per_function: Some(16_000_000),

            max_meter_ticks_per_module: Some(16_000_000),
            max_meter_ticks_per_package: Some(16_000_000),

            object_runtime_max_num_cached_objects: Some(1000),
            object_runtime_max_num_cached_objects_system_tx: Some(1000 * 16),
            object_runtime_max_num_store_entries: Some(1000),
            object_runtime_max_num_store_entries_system_tx: Some(1000 * 16),
            // min gas budget is in NANOS and an absolute value 1000 NANOS or 0.000001IOTA
            base_tx_cost_fixed: Some(1_000),
            package_publish_cost_fixed: Some(1_000),
            base_tx_cost_per_byte: Some(0),
            package_publish_cost_per_byte: Some(80),
            obj_access_cost_read_per_byte: Some(15),
            obj_access_cost_mutate_per_byte: Some(40),
            obj_access_cost_delete_per_byte: Some(40),
            obj_access_cost_verify_per_byte: Some(200),
            obj_data_cost_refundable: Some(100),
            obj_metadata_cost_non_refundable: Some(50),
            gas_model_version: Some(8),
            storage_rebate_rate: Some(10000),
            // Change reward slashing rate to 100%.
            reward_slashing_rate: Some(10000),
            storage_gas_price: Some(76),
            // The initial target reward for validators per epoch.
            // Refer to the IOTA tokenomics for the origin of this value.
            validator_target_reward: Some(767_000 * 1_000_000_000),
            max_transactions_per_checkpoint: Some(10_000),
            max_checkpoint_size_bytes: Some(30 * 1024 * 1024),

            // For now, perform upgrades with a bare quorum of validators.
            buffer_stake_for_protocol_upgrade_bps: Some(5000),

            // === Native Function Costs ===
            // `address` module
            // Cost params for the Move native function `address::from_bytes(bytes: vector<u8>)`
            address_from_bytes_cost_base: Some(52),
            // Cost params for the Move native function `address::to_u256(address): u256`
            address_to_u256_cost_base: Some(52),
            // Cost params for the Move native function `address::from_u256(u256): address`
            address_from_u256_cost_base: Some(52),

            // `config` module
            // Cost params for the Move native function `read_setting_impl``
            config_read_setting_impl_cost_base: Some(100),
            config_read_setting_impl_cost_per_byte: Some(40),

            // `dynamic_field` module
            // Cost params for the Move native function `hash_type_and_key<K: copy + drop +
            // store>(parent: address, k: K): address`
            dynamic_field_hash_type_and_key_cost_base: Some(100),
            dynamic_field_hash_type_and_key_type_cost_per_byte: Some(2),
            dynamic_field_hash_type_and_key_value_cost_per_byte: Some(2),
            dynamic_field_hash_type_and_key_type_tag_cost_per_byte: Some(2),
            // Cost params for the Move native function `add_child_object<Child: key>(parent:
            // address, child: Child)`
            dynamic_field_add_child_object_cost_base: Some(100),
            dynamic_field_add_child_object_type_cost_per_byte: Some(10),
            dynamic_field_add_child_object_value_cost_per_byte: Some(10),
            dynamic_field_add_child_object_struct_tag_cost_per_byte: Some(10),
            // Cost params for the Move native function `borrow_child_object_mut<Child: key>(parent:
            // &mut UID, id: address): &mut Child`
            dynamic_field_borrow_child_object_cost_base: Some(100),
            dynamic_field_borrow_child_object_child_ref_cost_per_byte: Some(10),
            dynamic_field_borrow_child_object_type_cost_per_byte: Some(10),
            // Cost params for the Move native function `remove_child_object<Child: key>(parent:
            // address, id: address): Child`
            dynamic_field_remove_child_object_cost_base: Some(100),
            dynamic_field_remove_child_object_child_cost_per_byte: Some(2),
            dynamic_field_remove_child_object_type_cost_per_byte: Some(2),
            // Cost params for the Move native function `has_child_object(parent: address, id:
            // address): bool`
            dynamic_field_has_child_object_cost_base: Some(100),
            // Cost params for the Move native function `has_child_object_with_ty<Child:
            // key>(parent: address, id: address): bool`
            dynamic_field_has_child_object_with_ty_cost_base: Some(100),
            dynamic_field_has_child_object_with_ty_type_cost_per_byte: Some(2),
            dynamic_field_has_child_object_with_ty_type_tag_cost_per_byte: Some(2),

            // `event` module
            // Cost params for the Move native function `event::emit<T: copy + drop>(event: T)`
            event_emit_cost_base: Some(52),
            event_emit_value_size_derivation_cost_per_byte: Some(2),
            event_emit_tag_size_derivation_cost_per_byte: Some(5),
            event_emit_output_cost_per_byte: Some(10),

            //  `object` module
            // Cost params for the Move native function `borrow_uid<T: key>(obj: &T): &UID`
            object_borrow_uid_cost_base: Some(52),
            // Cost params for the Move native function `delete_impl(id: address)`
            object_delete_impl_cost_base: Some(52),
            // Cost params for the Move native function `record_new_uid(id: address)`
            object_record_new_uid_cost_base: Some(52),

            // `transfer` module
            // Cost params for the Move native function `transfer_impl<T: key>(obj: T, recipient:
            // address)`
            transfer_transfer_internal_cost_base: Some(52),
            // Cost params for the Move native function `freeze_object<T: key>(obj: T)`
            transfer_freeze_object_cost_base: Some(52),
            // Cost params for the Move native function `share_object<T: key>(obj: T)`
            transfer_share_object_cost_base: Some(52),
            transfer_receive_object_cost_base: Some(52),

            // `tx_context` module
            // Cost params for the Move native function `transfer_impl<T: key>(obj: T, recipient:
            // address)`
            tx_context_derive_id_cost_base: Some(52),

            // `types` module
            // Cost params for the Move native function `is_one_time_witness<T: drop>(_: &T): bool`
            types_is_one_time_witness_cost_base: Some(52),
            types_is_one_time_witness_type_tag_cost_per_byte: Some(2),
            types_is_one_time_witness_type_cost_per_byte: Some(2),

            // `validator` module
            // Cost params for the Move native function `validate_metadata_bcs(metadata:
            // vector<u8>)`
            validator_validate_metadata_cost_base: Some(52),
            validator_validate_metadata_data_cost_per_byte: Some(2),

            // Crypto
            crypto_invalid_arguments_cost: Some(100),
            // bls12381::bls12381_min_pk_verify
            bls12381_bls12381_min_sig_verify_cost_base: Some(52),
            bls12381_bls12381_min_sig_verify_msg_cost_per_byte: Some(2),
            bls12381_bls12381_min_sig_verify_msg_cost_per_block: Some(2),

            // bls12381::bls12381_min_pk_verify
            bls12381_bls12381_min_pk_verify_cost_base: Some(52),
            bls12381_bls12381_min_pk_verify_msg_cost_per_byte: Some(2),
            bls12381_bls12381_min_pk_verify_msg_cost_per_block: Some(2),

            // ecdsa_k1::ecrecover
            ecdsa_k1_ecrecover_keccak256_cost_base: Some(52),
            ecdsa_k1_ecrecover_keccak256_msg_cost_per_byte: Some(2),
            ecdsa_k1_ecrecover_keccak256_msg_cost_per_block: Some(2),
            ecdsa_k1_ecrecover_sha256_cost_base: Some(52),
            ecdsa_k1_ecrecover_sha256_msg_cost_per_byte: Some(2),
            ecdsa_k1_ecrecover_sha256_msg_cost_per_block: Some(2),

            // ecdsa_k1::decompress_pubkey
            ecdsa_k1_decompress_pubkey_cost_base: Some(52),

            // ecdsa_k1::secp256k1_verify
            ecdsa_k1_secp256k1_verify_keccak256_cost_base: Some(52),
            ecdsa_k1_secp256k1_verify_keccak256_msg_cost_per_byte: Some(2),
            ecdsa_k1_secp256k1_verify_keccak256_msg_cost_per_block: Some(2),
            ecdsa_k1_secp256k1_verify_sha256_cost_base: Some(52),
            ecdsa_k1_secp256k1_verify_sha256_msg_cost_per_byte: Some(2),
            ecdsa_k1_secp256k1_verify_sha256_msg_cost_per_block: Some(2),

            // ecdsa_r1::ecrecover
            ecdsa_r1_ecrecover_keccak256_cost_base: Some(52),
            ecdsa_r1_ecrecover_keccak256_msg_cost_per_byte: Some(2),
            ecdsa_r1_ecrecover_keccak256_msg_cost_per_block: Some(2),
            ecdsa_r1_ecrecover_sha256_cost_base: Some(52),
            ecdsa_r1_ecrecover_sha256_msg_cost_per_byte: Some(2),
            ecdsa_r1_ecrecover_sha256_msg_cost_per_block: Some(2),

            // ecdsa_r1::secp256k1_verify
            ecdsa_r1_secp256r1_verify_keccak256_cost_base: Some(52),
            ecdsa_r1_secp256r1_verify_keccak256_msg_cost_per_byte: Some(2),
            ecdsa_r1_secp256r1_verify_keccak256_msg_cost_per_block: Some(2),
            ecdsa_r1_secp256r1_verify_sha256_cost_base: Some(52),
            ecdsa_r1_secp256r1_verify_sha256_msg_cost_per_byte: Some(2),
            ecdsa_r1_secp256r1_verify_sha256_msg_cost_per_block: Some(2),

            // ecvrf::verify
            ecvrf_ecvrf_verify_cost_base: Some(52),
            ecvrf_ecvrf_verify_alpha_string_cost_per_byte: Some(2),
            ecvrf_ecvrf_verify_alpha_string_cost_per_block: Some(2),

            // ed25519
            ed25519_ed25519_verify_cost_base: Some(52),
            ed25519_ed25519_verify_msg_cost_per_byte: Some(2),
            ed25519_ed25519_verify_msg_cost_per_block: Some(2),

            // groth16::prepare_verifying_key
            groth16_prepare_verifying_key_bls12381_cost_base: Some(52),
            groth16_prepare_verifying_key_bn254_cost_base: Some(52),

            // groth16::verify_groth16_proof_internal
            groth16_verify_groth16_proof_internal_bls12381_cost_base: Some(52),
            groth16_verify_groth16_proof_internal_bls12381_cost_per_public_input: Some(2),
            groth16_verify_groth16_proof_internal_bn254_cost_base: Some(52),
            groth16_verify_groth16_proof_internal_bn254_cost_per_public_input: Some(2),
            groth16_verify_groth16_proof_internal_public_input_cost_per_byte: Some(2),

            // hash::blake2b256
            hash_blake2b256_cost_base: Some(52),
            hash_blake2b256_data_cost_per_byte: Some(2),
            hash_blake2b256_data_cost_per_block: Some(2),
            // hash::keccak256
            hash_keccak256_cost_base: Some(52),
            hash_keccak256_data_cost_per_byte: Some(2),
            hash_keccak256_data_cost_per_block: Some(2),

            poseidon_bn254_cost_base: None,
            poseidon_bn254_cost_per_block: None,

            // hmac::hmac_sha3_256
            hmac_hmac_sha3_256_cost_base: Some(52),
            hmac_hmac_sha3_256_input_cost_per_byte: Some(2),
            hmac_hmac_sha3_256_input_cost_per_block: Some(2),

            // group ops
            group_ops_bls12381_decode_scalar_cost: Some(52),
            group_ops_bls12381_decode_g1_cost: Some(52),
            group_ops_bls12381_decode_g2_cost: Some(52),
            group_ops_bls12381_decode_gt_cost: Some(52),
            group_ops_bls12381_scalar_add_cost: Some(52),
            group_ops_bls12381_g1_add_cost: Some(52),
            group_ops_bls12381_g2_add_cost: Some(52),
            group_ops_bls12381_gt_add_cost: Some(52),
            group_ops_bls12381_scalar_sub_cost: Some(52),
            group_ops_bls12381_g1_sub_cost: Some(52),
            group_ops_bls12381_g2_sub_cost: Some(52),
            group_ops_bls12381_gt_sub_cost: Some(52),
            group_ops_bls12381_scalar_mul_cost: Some(52),
            group_ops_bls12381_g1_mul_cost: Some(52),
            group_ops_bls12381_g2_mul_cost: Some(52),
            group_ops_bls12381_gt_mul_cost: Some(52),
            group_ops_bls12381_scalar_div_cost: Some(52),
            group_ops_bls12381_g1_div_cost: Some(52),
            group_ops_bls12381_g2_div_cost: Some(52),
            group_ops_bls12381_gt_div_cost: Some(52),
            group_ops_bls12381_g1_hash_to_base_cost: Some(52),
            group_ops_bls12381_g2_hash_to_base_cost: Some(52),
            group_ops_bls12381_g1_hash_to_cost_per_byte: Some(2),
            group_ops_bls12381_g2_hash_to_cost_per_byte: Some(2),
            group_ops_bls12381_g1_msm_base_cost: Some(52),
            group_ops_bls12381_g2_msm_base_cost: Some(52),
            group_ops_bls12381_g1_msm_base_cost_per_input: Some(52),
            group_ops_bls12381_g2_msm_base_cost_per_input: Some(52),
            group_ops_bls12381_msm_max_len: Some(32),
            group_ops_bls12381_pairing_cost: Some(52),

            // zklogin::check_zklogin_id
            check_zklogin_id_cost_base: Some(200),
            // zklogin::check_zklogin_issuer
            check_zklogin_issuer_cost_base: Some(200),

            vdf_verify_vdf_cost: None,
            vdf_hash_to_input_cost: None,

            bcs_per_byte_serialized_cost: Some(2),
            bcs_legacy_min_output_size_cost: Some(1),
            bcs_failure_cost: Some(52),
            hash_sha2_256_base_cost: Some(52),
            hash_sha2_256_per_byte_cost: Some(2),
            hash_sha2_256_legacy_min_input_len_cost: Some(1),
            hash_sha3_256_base_cost: Some(52),
            hash_sha3_256_per_byte_cost: Some(2),
            hash_sha3_256_legacy_min_input_len_cost: Some(1),
            type_name_get_base_cost: Some(52),
            type_name_get_per_byte_cost: Some(2),
            string_check_utf8_base_cost: Some(52),
            string_check_utf8_per_byte_cost: Some(2),
            string_is_char_boundary_base_cost: Some(52),
            string_sub_string_base_cost: Some(52),
            string_sub_string_per_byte_cost: Some(2),
            string_index_of_base_cost: Some(52),
            string_index_of_per_byte_pattern_cost: Some(2),
            string_index_of_per_byte_searched_cost: Some(2),
            vector_empty_base_cost: Some(52),
            vector_length_base_cost: Some(52),
            vector_push_back_base_cost: Some(52),
            vector_push_back_legacy_per_abstract_memory_unit_cost: Some(2),
            vector_borrow_base_cost: Some(52),
            vector_pop_back_base_cost: Some(52),
            vector_destroy_empty_base_cost: Some(52),
            vector_swap_base_cost: Some(52),
            debug_print_base_cost: Some(52),
            debug_print_stack_trace_base_cost: Some(52),

            max_size_written_objects: Some(5 * 1000 * 1000),
            // max size of written objects during a system TXn to allow for larger writes
            // akin to `max_size_written_objects` but for system TXns
            max_size_written_objects_system_tx: Some(50 * 1000 * 1000),

            // Limits the length of a Move identifier
            max_move_identifier_len: Some(128),
            max_move_value_depth: Some(128),
            max_move_enum_variants: None,

            gas_rounding_step: Some(1_000),

            execution_version: Some(1),

            // We maintain the same total size limit for events, but increase the number of
            // events that can be emitted.
            max_event_emit_size_total: Some(
                256 /* former event count limit */ * 250 * 1024, // size limit per event
            ),

            // Taking a baby step approach, we consider only 20% by stake as bad nodes so we
            // have a 80% by stake of nodes participating in the leader committee. That
            // allow us for more redundancy in case we have validators
            // under performing - since the responsibility is shared
            // amongst more nodes. We can increase that once we do have
            // higher confidence.
            consensus_bad_nodes_stake_threshold: Some(20),

            // Max of 10 votes per hour.
            max_jwk_votes_per_validator_per_epoch: Some(240),

            max_age_of_jwk_in_epochs: Some(1),

            consensus_max_transaction_size_bytes: Some(256 * 1024), // 256KB

            // Assume 1KB per transaction and 500 transactions per block.
            consensus_max_transactions_in_block_bytes: Some(512 * 1024),

            random_beacon_reduction_allowed_delta: Some(800),

            random_beacon_reduction_lower_bound: Some(1000),
            random_beacon_dkg_timeout_round: Some(3000),
            random_beacon_min_round_interval_ms: Some(500),

            random_beacon_dkg_version: Some(1),

            // Assume 20_000 TPS * 5% max stake per validator / (minimum) 4 blocks per round
            // = 250 transactions per block maximum Using a higher limit
            // that is 512, to account for bursty traffic and system transactions.
            consensus_max_num_transactions_in_block: Some(512),

            max_accumulated_txn_cost_per_object_in_narwhal_commit: Some(100),

            max_deferral_rounds_for_congestion_control: Some(10),

            min_checkpoint_interval_ms: Some(200),

            checkpoint_summary_version_specific_data: Some(1),

            max_soft_bundle_size: Some(5),

            bridge_should_try_to_finalize_committee: None,

            max_accumulated_txn_cost_per_object_in_mysticeti_commit: Some(10),
            // When adding a new constant, set it to None in the earliest version, like this:
            // new_constant: None,
        };

        cfg.feature_flags
            .disable_invariant_violation_check_in_swap_loc = true;
        cfg.feature_flags.no_extraneous_module_bytes = true;
        cfg.feature_flags
            .advance_to_highest_supported_protocol_version = true;
        cfg.feature_flags.consensus_transaction_ordering = ConsensusTransactionOrdering::ByGasPrice;

        cfg.feature_flags.shared_object_deletion = true;
        cfg.feature_flags.hardened_otw_check = true;
        cfg.feature_flags.enable_coin_deny_list = true;

        // Enable group ops and all networks (but not msm)
        cfg.feature_flags.enable_group_ops_native_functions = true;

        // zkLogin related flags
        {
            cfg.feature_flags.zklogin_auth = false;
            cfg.feature_flags.enable_jwk_consensus_updates = false;
            // zklogin_supported_providers config is deprecated, zklogin
            // signature verifier will use the fetched jwk map to determine
            // whether the provider is supported based on node config.
            cfg.feature_flags.zklogin_supported_providers = BTreeSet::default();
            cfg.feature_flags.zklogin_max_epoch_upper_bound_delta = Some(30);
            cfg.feature_flags.accept_zklogin_in_multisig = false;
        }

        // Enable Mysticeti on mainnet.
        cfg.feature_flags.consensus_choice = ConsensusChoice::Mysticeti;
        // Use tonic networking for Mysticeti.
        cfg.feature_flags.consensus_network = ConsensusNetwork::Tonic;
        // Enable leader scoring & schedule change on mainnet for mysticeti.
        cfg.feature_flags.mysticeti_leader_scoring_and_schedule = true;

        // Enable the committed sub dag digest inclusion on the commit output
        cfg.feature_flags.mysticeti_use_committed_subdag_digest = true;

        cfg.feature_flags.mysticeti_num_leaders_per_round = Some(1);

        cfg.feature_flags.enable_coin_deny_list_v2 = true;

        // Enable soft bundle.
        cfg.feature_flags.soft_bundle = true;

        cfg.feature_flags.per_object_congestion_control_mode =
            PerObjectCongestionControlMode::TotalTxCount;

        // Do not allow bridge committee to finalize on mainnet.
        cfg.bridge_should_try_to_finalize_committee = Some(chain != Chain::Mainnet);

        cfg.feature_flags.rethrow_serialization_type_layout_errors = true;

        cfg.feature_flags.bridge = false;

        // Devnet
        if chain != Chain::Mainnet && chain != Chain::Testnet {
            cfg.feature_flags.enable_poseidon = true;
            cfg.poseidon_bn254_cost_base = Some(260);
            cfg.poseidon_bn254_cost_per_block = Some(10);

            cfg.feature_flags.enable_group_ops_native_function_msm = true;

            cfg.feature_flags.enable_vdf = true;
            // Set to 30x and 2x the cost of a signature verification for now. This
            // should be updated along with other native crypto functions.
            cfg.vdf_verify_vdf_cost = Some(1500);
            cfg.vdf_hash_to_input_cost = Some(100);

            cfg.feature_flags.passkey_auth = true;

            cfg.feature_flags.authority_capabilities_v2 = true;
        }

        // TODO: remove the never_loop attribute when the version 2 is added.
        #[allow(clippy::never_loop)]
        for cur in 2..=version.0 {
            match cur {
                1 => unreachable!(),

                // Use this template when making changes:
                //
                //     // modify an existing constant.
                //     move_binary_format_version: Some(7),
                //
                //     // Add a new constant (which is set to None in prior versions).
                //     new_constant: Some(new_value),
                //
                //     // Remove a constant (ensure that it is never accessed during this version).
                //     max_move_object_size: None,
                _ => panic!("unsupported version {:?}", version),
            }
        }
        cfg
    }

    // Extract the bytecode verifier config from this protocol config. `for_signing`
    // indicates whether this config is used for verification during signing or
    // execution.
    pub fn verifier_config(&self, for_signing: bool) -> VerifierConfig {
        let (max_back_edges_per_function, max_back_edges_per_module) = if for_signing {
            (
                Some(self.max_back_edges_per_function() as usize),
                Some(self.max_back_edges_per_module() as usize),
            )
        } else {
            (None, None)
        };

        VerifierConfig {
            max_loop_depth: Some(self.max_loop_depth() as usize),
            max_generic_instantiation_length: Some(self.max_generic_instantiation_length() as usize),
            max_function_parameters: Some(self.max_function_parameters() as usize),
            max_basic_blocks: Some(self.max_basic_blocks() as usize),
            max_value_stack_size: self.max_value_stack_size() as usize,
            max_type_nodes: Some(self.max_type_nodes() as usize),
            max_push_size: Some(self.max_push_size() as usize),
            max_dependency_depth: Some(self.max_dependency_depth() as usize),
            max_fields_in_struct: Some(self.max_fields_in_struct() as usize),
            max_function_definitions: Some(self.max_function_definitions() as usize),
            max_data_definitions: Some(self.max_struct_definitions() as usize),
            max_constant_vector_len: Some(self.max_move_vector_len()),
            max_back_edges_per_function,
            max_back_edges_per_module,
            max_basic_blocks_in_script: None,
            max_identifier_len: self.max_move_identifier_len_as_option(), /* Before protocol
                                                                           * version 9, there was
                                                                           * no limit */
            bytecode_version: self.move_binary_format_version(),
            max_variants_in_enum: self.max_move_enum_variants_as_option(),
        }
    }

    /// MeterConfig for metering packages during signing. It is NOT stable
    /// between binaries and cannot used during execution.
    pub fn meter_config_for_signing(&self) -> MeterConfig {
        MeterConfig {
            max_per_fun_meter_units: Some(2_200_000),
            max_per_mod_meter_units: Some(2_200_000),
            max_per_pkg_meter_units: Some(2_200_000),
        }
    }

    /// Override one or more settings in the config, for testing.
    /// This must be called at the beginning of the test, before
    /// get_for_(min|max)_version is called, since those functions cache
    /// their return value.
    pub fn apply_overrides_for_testing(
        override_fn: impl Fn(ProtocolVersion, Self) -> Self + Send + 'static,
    ) -> OverrideGuard {
        CONFIG_OVERRIDE.with(|ovr| {
            let mut cur = ovr.borrow_mut();
            assert!(cur.is_none(), "config override already present");
            *cur = Some(Box::new(override_fn));
            OverrideGuard
        })
    }
}

// Setters for tests.
// This is only needed for feature_flags. Please suffix each setter with
// `_for_testing`. Non-feature_flags should already have test setters defined
// through macros.
impl ProtocolConfig {
    pub fn set_advance_to_highest_supported_protocol_version_for_testing(&mut self, val: bool) {
        self.feature_flags
            .advance_to_highest_supported_protocol_version = val
    }
    pub fn set_zklogin_auth_for_testing(&mut self, val: bool) {
        self.feature_flags.zklogin_auth = val
    }
    pub fn set_enable_jwk_consensus_updates_for_testing(&mut self, val: bool) {
        self.feature_flags.enable_jwk_consensus_updates = val
    }

    pub fn set_accept_zklogin_in_multisig_for_testing(&mut self, val: bool) {
        self.feature_flags.accept_zklogin_in_multisig = val
    }

    pub fn set_shared_object_deletion_for_testing(&mut self, val: bool) {
        self.feature_flags.shared_object_deletion = val;
    }

    pub fn set_per_object_congestion_control_mode_for_testing(
        &mut self,
        val: PerObjectCongestionControlMode,
    ) {
        self.feature_flags.per_object_congestion_control_mode = val;
    }

    pub fn set_consensus_choice_for_testing(&mut self, val: ConsensusChoice) {
        self.feature_flags.consensus_choice = val;
    }

    pub fn set_consensus_network_for_testing(&mut self, val: ConsensusNetwork) {
        self.feature_flags.consensus_network = val;
    }

    pub fn set_zklogin_max_epoch_upper_bound_delta_for_testing(&mut self, val: Option<u64>) {
        self.feature_flags.zklogin_max_epoch_upper_bound_delta = val
    }
    pub fn set_disable_bridge_for_testing(&mut self) {
        self.feature_flags.bridge = false
    }

    pub fn set_mysticeti_leader_scoring_and_schedule_for_testing(&mut self, val: bool) {
        self.feature_flags.mysticeti_leader_scoring_and_schedule = val;
    }

    pub fn set_mysticeti_num_leaders_per_round_for_testing(&mut self, val: Option<usize>) {
        self.feature_flags.mysticeti_num_leaders_per_round = val;
    }

    pub fn set_enable_soft_bundle_for_testing(&mut self, val: bool) {
        self.feature_flags.soft_bundle = val;
    }

    pub fn set_passkey_auth_for_testing(&mut self, val: bool) {
        self.feature_flags.passkey_auth = val
    }
}

type OverrideFn = dyn Fn(ProtocolVersion, ProtocolConfig) -> ProtocolConfig + Send;

thread_local! {
    static CONFIG_OVERRIDE: RefCell<Option<Box<OverrideFn>>> = RefCell::new(None);
}

#[must_use]
pub struct OverrideGuard;

impl Drop for OverrideGuard {
    fn drop(&mut self) {
        info!("restoring override fn");
        CONFIG_OVERRIDE.with(|ovr| {
            *ovr.borrow_mut() = None;
        });
    }
}

/// Defines which limit got crossed.
/// The value which crossed the limit and value of the limit crossed are
/// embedded
#[derive(PartialEq, Eq)]
pub enum LimitThresholdCrossed {
    None,
    Soft(u128, u128),
    Hard(u128, u128),
}

/// Convenience function for comparing limit ranges
/// V::MAX must be at >= U::MAX and T::MAX
pub fn check_limit_in_range<T: Into<V>, U: Into<V>, V: PartialOrd + Into<u128>>(
    x: T,
    soft_limit: U,
    hard_limit: V,
) -> LimitThresholdCrossed {
    let x: V = x.into();
    let soft_limit: V = soft_limit.into();

    debug_assert!(soft_limit <= hard_limit);

    // It is important to preserve this comparison order because if soft_limit ==
    // hard_limit we want LimitThresholdCrossed::Hard
    if x >= hard_limit {
        LimitThresholdCrossed::Hard(x.into(), hard_limit.into())
    } else if x < soft_limit {
        LimitThresholdCrossed::None
    } else {
        LimitThresholdCrossed::Soft(x.into(), soft_limit.into())
    }
}

#[macro_export]
macro_rules! check_limit {
    ($x:expr, $hard:expr) => {
        check_limit!($x, $hard, $hard)
    };
    ($x:expr, $soft:expr, $hard:expr) => {
        check_limit_in_range($x as u64, $soft, $hard)
    };
}

/// Used to check which limits were crossed if the TX is metered (not system tx)
/// Args are: is_metered, value_to_check, metered_limit, unmetered_limit
/// metered_limit is always less than or equal to unmetered_hard_limit
#[macro_export]
macro_rules! check_limit_by_meter {
    ($is_metered:expr, $x:expr, $metered_limit:expr, $unmetered_hard_limit:expr, $metric:expr) => {{
        // If this is metered, we use the metered_limit limit as the upper bound
        let (h, metered_str) = if $is_metered {
            ($metered_limit, "metered")
        } else {
            // Unmetered gets more headroom
            ($unmetered_hard_limit, "unmetered")
        };
        use iota_protocol_config::check_limit_in_range;
        let result = check_limit_in_range($x as u64, $metered_limit, h);
        match result {
            LimitThresholdCrossed::None => {}
            LimitThresholdCrossed::Soft(_, _) => {
                $metric.with_label_values(&[metered_str, "soft"]).inc();
            }
            LimitThresholdCrossed::Hard(_, _) => {
                $metric.with_label_values(&[metered_str, "hard"]).inc();
            }
        };
        result
    }};
}

#[cfg(all(test, not(msim)))]
mod test {
    use insta::assert_yaml_snapshot;

    use super::*;

    #[test]
    fn snapshot_tests() {
        println!("\n============================================================================");
        println!("!                                                                          !");
        println!("! IMPORTANT: never update snapshots from this test. only add new versions! !");
        println!("!                                                                          !");
        println!("============================================================================\n");
        for chain_id in &[Chain::Unknown, Chain::Mainnet, Chain::Testnet] {
            // make Chain::Unknown snapshots compatible with pre-chain-id snapshots so that
            // we don't break the release-time compatibility tests. Once Chain
            // Id configs have been released everywhere, we can remove this and
            // only test Mainnet and Testnet
            let chain_str = match chain_id {
                Chain::Unknown => "".to_string(),
                _ => format!("{:?}_", chain_id),
            };
            for i in MIN_PROTOCOL_VERSION..=MAX_PROTOCOL_VERSION {
                let cur = ProtocolVersion::new(i);
                assert_yaml_snapshot!(
                    format!("{}version_{}", chain_str, cur.as_u64()),
                    ProtocolConfig::get_for_version(cur, *chain_id)
                );
            }
        }
    }

    #[test]
    fn test_getters() {
        let prot: ProtocolConfig =
            ProtocolConfig::get_for_version(ProtocolVersion::new(1), Chain::Unknown);
        assert_eq!(
            prot.max_arguments(),
            prot.max_arguments_as_option().unwrap()
        );
    }

    #[test]
    fn test_setters() {
        let mut prot: ProtocolConfig =
            ProtocolConfig::get_for_version(ProtocolVersion::new(1), Chain::Unknown);
        prot.set_max_arguments_for_testing(123);
        assert_eq!(prot.max_arguments(), 123);

        prot.set_max_arguments_from_str_for_testing("321".to_string());
        assert_eq!(prot.max_arguments(), 321);

        prot.disable_max_arguments_for_testing();
        assert_eq!(prot.max_arguments_as_option(), None);

        prot.set_attr_for_testing("max_arguments".to_string(), "456".to_string());
        assert_eq!(prot.max_arguments(), 456);
    }

    #[test]
    fn lookup_by_string_test() {
        let prot: ProtocolConfig =
            ProtocolConfig::get_for_version(ProtocolVersion::new(1), Chain::Mainnet);
        // Does not exist
        assert!(prot.lookup_attr("some random string".to_string()).is_none());

        assert!(
            prot.lookup_attr("max_arguments".to_string())
                == Some(ProtocolConfigValue::u32(prot.max_arguments())),
        );

        // We didnt have this in version 1 on Mainnet
        assert!(
            prot.lookup_attr("poseidon_bn254_cost_base".to_string())
                .is_none()
        );
        assert!(
            prot.attr_map()
                .get("poseidon_bn254_cost_base")
                .unwrap()
                .is_none()
        );

        // But we did in version 1 on Devnet
        let prot: ProtocolConfig =
            ProtocolConfig::get_for_version(ProtocolVersion::new(1), Chain::Unknown);

        assert!(
            prot.lookup_attr("poseidon_bn254_cost_base".to_string())
                == Some(ProtocolConfigValue::u64(prot.poseidon_bn254_cost_base()))
        );
        assert!(
            prot.attr_map().get("poseidon_bn254_cost_base").unwrap()
                == &Some(ProtocolConfigValue::u64(prot.poseidon_bn254_cost_base()))
        );

        // Check feature flags
        let prot: ProtocolConfig =
            ProtocolConfig::get_for_version(ProtocolVersion::new(1), Chain::Mainnet);
        // Does not exist
        assert!(
            prot.feature_flags
                .lookup_attr("some random string".to_owned())
                .is_none()
        );
        assert!(
            !prot
                .feature_flags
                .attr_map()
                .contains_key("some random string")
        );

        // Was false in v1 on Mainnet
        assert!(prot.feature_flags.lookup_attr("enable_poseidon".to_owned()) == Some(false));
        assert!(
            prot.feature_flags
                .attr_map()
                .get("enable_poseidon")
                .unwrap()
                == &false
        );
        let prot: ProtocolConfig =
            ProtocolConfig::get_for_version(ProtocolVersion::new(1), Chain::Unknown);
        // Was true from v1 and up on Devnet
        assert!(prot.feature_flags.lookup_attr("enable_poseidon".to_owned()) == Some(true));
        assert!(
            prot.feature_flags
                .attr_map()
                .get("enable_poseidon")
                .unwrap()
                == &true
        );
    }

    #[test]
    fn limit_range_fn_test() {
        let low = 100u32;
        let high = 10000u64;

        assert!(check_limit!(1u8, low, high) == LimitThresholdCrossed::None);
        assert!(matches!(
            check_limit!(255u16, low, high),
            LimitThresholdCrossed::Soft(255u128, 100)
        ));
        // This wont compile because lossy
        // assert!(check_limit!(100000000u128, low, high) ==
        // LimitThresholdCrossed::None); This wont compile because lossy
        // assert!(check_limit!(100000000usize, low, high) ==
        // LimitThresholdCrossed::None);

        assert!(matches!(
            check_limit!(2550000u64, low, high),
            LimitThresholdCrossed::Hard(2550000, 10000)
        ));

        assert!(matches!(
            check_limit!(2550000u64, high, high),
            LimitThresholdCrossed::Hard(2550000, 10000)
        ));

        assert!(matches!(
            check_limit!(1u8, high),
            LimitThresholdCrossed::None
        ));

        assert!(check_limit!(255u16, high) == LimitThresholdCrossed::None);

        assert!(matches!(
            check_limit!(2550000u64, high),
            LimitThresholdCrossed::Hard(2550000, 10000)
        ));
    }
}<|MERGE_RESOLUTION|>--- conflicted
+++ resolved
@@ -1032,16 +1032,6 @@
 
     pub fn enable_jwk_consensus_updates(&self) -> bool {
         self.feature_flags.enable_jwk_consensus_updates
-    }
-
-<<<<<<< HEAD
-    pub fn loaded_child_object_format_type(&self) -> bool {
-        self.feature_flags.loaded_child_object_format_type
-=======
-    pub fn recompute_has_public_transfer_in_execution(&self) -> bool {
-        self.feature_flags
-            .recompute_has_public_transfer_in_execution
->>>>>>> 0cce2947
     }
 
     // this function only exists for readability in the genesis code.
