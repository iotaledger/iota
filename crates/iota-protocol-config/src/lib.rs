// Copyright (c) Mysten Labs, Inc.
// Modifications Copyright (c) 2024 IOTA Stiftung
// SPDX-License-Identifier: Apache-2.0

use std::{
    cell::RefCell,
    collections::BTreeSet,
    sync::atomic::{AtomicBool, Ordering},
};

use clap::*;
use iota_protocol_config_macros::{ProtocolConfigAccessors, ProtocolConfigFeatureFlagsGetters};
use move_vm_config::verifier::{MeterConfig, VerifierConfig};
use serde::{Deserialize, Serialize};
use serde_with::skip_serializing_none;
use tracing::{info, warn};

/// The minimum and maximum protocol versions supported by this build.
const MIN_PROTOCOL_VERSION: u64 = 1;
pub const MAX_PROTOCOL_VERSION: u64 = 1;

// Record history of protocol version allocations here:
//
// Version 1: Original version.
#[derive(Copy, Clone, Debug, Hash, Serialize, Deserialize, PartialEq, Eq, PartialOrd, Ord)]
pub struct ProtocolVersion(u64);

impl ProtocolVersion {
    // The minimum and maximum protocol version supported by this binary.
    // Counterintuitively, this constant may change over time as support for old
    // protocol versions is removed from the source. This ensures that when a
    // new network (such as a testnet) is created, its genesis committee will
    // use a protocol version that is actually supported by the binary.
    pub const MIN: Self = Self(MIN_PROTOCOL_VERSION);

    pub const MAX: Self = Self(MAX_PROTOCOL_VERSION);

    #[cfg(not(msim))]
    const MAX_ALLOWED: Self = Self::MAX;

    // We create one additional "fake" version in simulator builds so that we can
    // test upgrades.
    #[cfg(msim)]
    pub const MAX_ALLOWED: Self = Self(MAX_PROTOCOL_VERSION + 1);

    pub fn new(v: u64) -> Self {
        Self(v)
    }

    pub const fn as_u64(&self) -> u64 {
        self.0
    }

    // For serde deserialization - we don't define a Default impl because there
    // isn't a single universally appropriate default value.
    pub fn max() -> Self {
        Self::MAX
    }
}

impl From<u64> for ProtocolVersion {
    fn from(v: u64) -> Self {
        Self::new(v)
    }
}

impl std::ops::Sub<u64> for ProtocolVersion {
    type Output = Self;
    fn sub(self, rhs: u64) -> Self::Output {
        Self::new(self.0 - rhs)
    }
}

impl std::ops::Add<u64> for ProtocolVersion {
    type Output = Self;
    fn add(self, rhs: u64) -> Self::Output {
        Self::new(self.0 + rhs)
    }
}

#[derive(Clone, Serialize, Deserialize, Debug, PartialEq, Copy, PartialOrd, Ord, Eq, ValueEnum)]
pub enum Chain {
    Mainnet,
    Testnet,
    Unknown,
}

impl Default for Chain {
    fn default() -> Self {
        Self::Unknown
    }
}

impl Chain {
    pub fn as_str(self) -> &'static str {
        match self {
            Chain::Mainnet => "mainnet",
            Chain::Testnet => "testnet",
            Chain::Unknown => "unknown",
        }
    }
}

pub struct Error(pub String);

// TODO: There are quite a few non boolean values in the feature flags. We
// should move them out.
/// Records on/off feature flags that may vary at each protocol version.
#[derive(Default, Clone, Serialize, Debug, ProtocolConfigFeatureFlagsGetters)]
struct FeatureFlags {
    // Add feature flags here, e.g.:
    // new_protocol_feature: bool,
    // Pass epoch start time to advance_epoch safe mode function.
    #[serde(skip_serializing_if = "is_false")]
    advance_epoch_start_time_in_safe_mode: bool,
    // If true, treat missing types in the upgraded modules when creating an upgraded package as a
    // compatibility error.
    #[serde(skip_serializing_if = "is_false")]
    missing_type_is_compatibility_error: bool,

    // DEPRECATED: this was an ephemeral feature flag only used by consensus handler, which has now
    // been deployed everywhere.
    #[serde(skip_serializing_if = "is_false")]
    consensus_order_end_of_epoch_last: bool,

    // Disables unnecessary invariant check in the Move VM when swapping the value out of a local
    #[serde(skip_serializing_if = "is_false")]
    disable_invariant_violation_check_in_swap_loc: bool,
    // advance to highest supported protocol version at epoch change, instead of the next
    // consecutive protocol version.
    #[serde(skip_serializing_if = "is_false")]
    advance_to_highest_supported_protocol_version: bool,
    // If true, disallow entry modifiers on entry functions
    #[serde(skip_serializing_if = "is_false")]
    ban_entry_init: bool,
    // If true, checks no extra bytes in a compiled module
    #[serde(skip_serializing_if = "is_false")]
    no_extraneous_module_bytes: bool,

    // Enable zklogin auth
    #[serde(skip_serializing_if = "is_false")]
    zklogin_auth: bool,
    // How we order transactions coming out of consensus before sending to execution.
    #[serde(skip_serializing_if = "ConsensusTransactionOrdering::is_none")]
    consensus_transaction_ordering: ConsensusTransactionOrdering,

    // Previously, the unwrapped_then_deleted field in TransactionEffects makes a distinction
    // between whether an object has existed in the store previously (i.e. whether there is a
    // tombstone). Such dependency makes effects generation inefficient, and requires us to
    // include wrapped tombstone in state root hash.
    // To prepare for effects V2, with this flag set to true, we simplify the definition of
    // unwrapped_then_deleted to always include unwrapped then deleted objects,
    // regardless of their previous state in the store.
    #[serde(skip_serializing_if = "is_false")]
    simplified_unwrap_then_delete: bool,

    // If true, the ability to delete shared objects is in effect
    #[serde(skip_serializing_if = "is_false")]
    shared_object_deletion: bool,

    // A list of supported OIDC providers that can be used for zklogin.
    #[serde(skip_serializing_if = "is_empty")]
    zklogin_supported_providers: BTreeSet<String>,

    // If true, use the new child object format
    #[serde(skip_serializing_if = "is_false")]
    loaded_child_object_format: bool,

    #[serde(skip_serializing_if = "is_false")]
    enable_jwk_consensus_updates: bool,

    #[serde(skip_serializing_if = "is_false")]
    end_of_epoch_transaction_supported: bool,

    // Perform simple conservation checks keeping into account out of gas scenarios
    // while charging for storage.
    #[serde(skip_serializing_if = "is_false")]
    simple_conservation_checks: bool,

    // If true, use the new child object format type logging
    #[serde(skip_serializing_if = "is_false")]
    loaded_child_object_format_type: bool,

    // Enable random beacon protocol
    #[serde(skip_serializing_if = "is_false")]
    random_beacon: bool,

    // Enable bridge protocol
    #[serde(skip_serializing_if = "is_false")]
    bridge: bool,

    #[serde(skip_serializing_if = "is_false")]
    enable_effects_v2: bool,

    // If true, allow verify with legacy zklogin address
    #[serde(skip_serializing_if = "is_false")]
    verify_legacy_zklogin_address: bool,

    // Enable throughput aware consensus submission
    #[serde(skip_serializing_if = "is_false")]
    throughput_aware_consensus_submission: bool,

    // If true, recompute has_public_transfer from the type instead of what is stored in the object
    #[serde(skip_serializing_if = "is_false")]
    recompute_has_public_transfer_in_execution: bool,

    // If true, multisig containing zkLogin sig is accepted.
    #[serde(skip_serializing_if = "is_false")]
    accept_zklogin_in_multisig: bool,

    // If true, consensus prologue transaction also includes the consensus output digest.
    // It can be used to detect consensus output folk.
    #[serde(skip_serializing_if = "is_false")]
    include_consensus_digest_in_prologue: bool,

    // If true, use the hardened OTW check
    #[serde(skip_serializing_if = "is_false")]
    hardened_otw_check: bool,

    // If true allow calling receiving_object_id function
    #[serde(skip_serializing_if = "is_false")]
    allow_receiving_object_id: bool,

    // Enable the poseidon hash function
    #[serde(skip_serializing_if = "is_false")]
    enable_poseidon: bool,

    // If true, enable the coin deny list.
    #[serde(skip_serializing_if = "is_false")]
    enable_coin_deny_list: bool,

    // Enable native functions for group operations.
    #[serde(skip_serializing_if = "is_false")]
    enable_group_ops_native_functions: bool,

    // Enable native function for msm.
    #[serde(skip_serializing_if = "is_false")]
    enable_group_ops_native_function_msm: bool,

    // Reject functions with mutable Random.
    #[serde(skip_serializing_if = "is_false")]
    reject_mutable_random_on_entry_functions: bool,

    // Controls the behavior of per object congestion control in consensus handler.
    #[serde(skip_serializing_if = "PerObjectCongestionControlMode::is_none")]
    per_object_congestion_control_mode: PerObjectCongestionControlMode,

    // The consensus protocol to be used for the epoch.
    #[serde(skip_serializing_if = "ConsensusChoice::is_mysticeti")]
    consensus_choice: ConsensusChoice,

    // Consensus network to use.
    #[serde(skip_serializing_if = "ConsensusNetwork::is_tonic")]
    consensus_network: ConsensusNetwork,

    // Set the upper bound allowed for max_epoch in zklogin signature.
    #[serde(skip_serializing_if = "Option::is_none")]
    zklogin_max_epoch_upper_bound_delta: Option<u64>,

    // Controls leader scoring & schedule change in Mysticeti consensus.
    #[serde(skip_serializing_if = "is_false")]
    mysticeti_leader_scoring_and_schedule: bool,

    // Enable resharing of shared objects using the same initial shared version
    #[serde(skip_serializing_if = "is_false")]
    reshare_at_same_initial_version: bool,

    // Resolve Move abort locations to the package id instead of the runtime module ID.
    #[serde(skip_serializing_if = "is_false")]
    resolve_abort_locations_to_package_id: bool,

    // Enables the use of the Mysticeti committed sub dag digest to the `ConsensusCommitInfo` in
    // checkpoints. When disabled the default digest is used instead. It's important to have
    // this guarded behind a flag as it will lead to checkpoint forks.
    #[serde(skip_serializing_if = "is_false")]
    mysticeti_use_committed_subdag_digest: bool,

    // Enable VDF
    #[serde(skip_serializing_if = "is_false")]
    enable_vdf: bool,

    // Controls whether consensus handler should record consensus determined shared object version
    // assignments in consensus commit prologue transaction.
    // The purpose of doing this is to enable replaying transaction without transaction effects.
    #[serde(skip_serializing_if = "is_false")]
    record_consensus_determined_version_assignments_in_prologue: bool,

    // Run verification of framework upgrades using a new/fresh VM.
    #[serde(skip_serializing_if = "is_false")]
    fresh_vm_on_framework_upgrade: bool,

    // When set to true, the consensus commit prologue transaction will be placed first
    // in a consensus commit in checkpoints.
    // If a checkpoint contains multiple consensus commit, say [cm1][cm2]. The each commit's
    // consensus commit prologue will be the first transaction in each segment:
    //     [ccp1, rest cm1][ccp2, rest cm2]
    // The reason to prepose the prologue transaction is to provide information for transaction
    // cancellation.
    #[serde(skip_serializing_if = "is_false")]
    prepend_prologue_tx_in_consensus_commit_in_checkpoints: bool,

    // Set number of leaders per round for Mysticeti commits.
    #[serde(skip_serializing_if = "Option::is_none")]
    mysticeti_num_leaders_per_round: Option<usize>,

    // Enable Soft Bundle (SIP-19).
    #[serde(skip_serializing_if = "is_false")]
    soft_bundle: bool,

    // If true, enable the coin deny list V2.
    #[serde(skip_serializing_if = "is_false")]
    enable_coin_deny_list_v2: bool,

    // Enable passkey auth (SIP-9)
    #[serde(skip_serializing_if = "is_false")]
    passkey_auth: bool,

    // Use AuthorityCapabilitiesV2
    #[serde(skip_serializing_if = "is_false")]
    authority_capabilities_v2: bool,

    // Rethrow type layout errors during serialization instead of trying to convert them.
    #[serde(skip_serializing_if = "is_false")]
    rethrow_serialization_type_layout_errors: bool,
}

fn is_false(b: &bool) -> bool {
    !b
}

fn is_empty(b: &BTreeSet<String>) -> bool {
    b.is_empty()
}

/// Ordering mechanism for transactions in one Narwhal consensus output.
#[derive(Default, Copy, Clone, PartialEq, Eq, Serialize, Debug)]
pub enum ConsensusTransactionOrdering {
    /// No ordering. Transactions are processed in the order they appear in the
    /// consensus output.
    #[default]
    None,
    /// Order transactions by gas price, highest first.
    ByGasPrice,
}

impl ConsensusTransactionOrdering {
    pub fn is_none(&self) -> bool {
        matches!(self, ConsensusTransactionOrdering::None)
    }
}

// The config for per object congestion control in consensus handler.
#[derive(Default, Copy, Clone, PartialEq, Eq, Serialize, Debug)]
pub enum PerObjectCongestionControlMode {
    #[default]
    None, // No congestion control.
    TotalGasBudget, // Use txn gas budget as execution cost.
    TotalTxCount,   // Use total txn count as execution cost.
}

impl PerObjectCongestionControlMode {
    pub fn is_none(&self) -> bool {
        matches!(self, PerObjectCongestionControlMode::None)
    }
}

// Configuration options for consensus algorithm.
#[derive(Default, Copy, Clone, PartialEq, Eq, Serialize, Debug)]
pub enum ConsensusChoice {
    #[default]
    Mysticeti,
}

impl ConsensusChoice {
    pub fn is_mysticeti(&self) -> bool {
        matches!(self, ConsensusChoice::Mysticeti)
    }
}

// Configuration options for consensus network.
#[derive(Default, Copy, Clone, PartialEq, Eq, Serialize, Debug)]
pub enum ConsensusNetwork {
    #[default]
    Tonic,
}

impl ConsensusNetwork {
    pub fn is_tonic(&self) -> bool {
        matches!(self, ConsensusNetwork::Tonic)
    }
}

/// Constants that change the behavior of the protocol.
///
/// The value of each constant here must be fixed for a given protocol version.
/// To change the value of a constant, advance the protocol version, and add
/// support for it in `get_for_version` under the new version number.
/// (below).
///
/// To add a new field to this struct, use the following procedure:
/// - Advance the protocol version.
/// - Add the field as a private `Option<T>` to the struct.
/// - Initialize the field to `None` in prior protocol versions.
/// - Initialize the field to `Some(val)` for your new protocol version.
/// - Add a public getter that simply unwraps the field.
/// - Two public getters of the form `field(&self) -> field_type` and
///   `field_as_option(&self) -> Option<field_type>` will be automatically
///   generated for you.
/// Example for a field: `new_constant: Option<u64>`
/// ```rust,ignore
///      pub fn new_constant(&self) -> u64 {
///         self.new_constant.expect(Self::CONSTANT_ERR_MSG)
///     }
///      pub fn new_constant_as_option(&self) -> Option<u64> {
///         self.new_constant.expect(Self::CONSTANT_ERR_MSG)
///     }
/// ```
/// With `pub fn new_constant(&self) -> u64`, if the constant is accessed in a
/// protocol version in which it is not defined, the validator will crash.
/// (Crashing is necessary because this type of error would almost always result
/// in forking if not prevented here). If you don't want the validator to crash,
/// you can use the `pub fn new_constant_as_option(&self) -> Option<u64>`
/// getter, which will return `None` if the field is not defined at that
/// version.
/// - If you want a customized getter, you can add a method in the impl.
#[skip_serializing_none]
#[derive(Clone, Serialize, Debug, ProtocolConfigAccessors)]
pub struct ProtocolConfig {
    pub version: ProtocolVersion,

    feature_flags: FeatureFlags,

    // ==== Transaction input limits ====
    /// Maximum serialized size of a transaction (in bytes).
    max_tx_size_bytes: Option<u64>,

    /// Maximum number of input objects to a transaction. Enforced by the
    /// transaction input checker
    max_input_objects: Option<u64>,

    /// Max size of objects a transaction can write to disk after completion.
    /// Enforce by the Iota adapter. This is the sum of the serialized size
    /// of all objects written to disk. The max size of individual objects
    /// on the other hand is `max_move_object_size`.
    max_size_written_objects: Option<u64>,
    /// Max size of objects a system transaction can write to disk after
    /// completion. Enforce by the Iota adapter. Similar to
    /// `max_size_written_objects` but for system transactions.
    max_size_written_objects_system_tx: Option<u64>,

    /// Maximum size of serialized transaction effects.
    max_serialized_tx_effects_size_bytes: Option<u64>,

    /// Maximum size of serialized transaction effects for system transactions.
    max_serialized_tx_effects_size_bytes_system_tx: Option<u64>,

    /// Maximum number of gas payment objects for a transaction.
    max_gas_payment_objects: Option<u32>,

    /// Maximum number of modules in a Publish transaction.
    max_modules_in_publish: Option<u32>,

    /// Maximum number of transitive dependencies in a package when publishing.
    max_package_dependencies: Option<u32>,

    /// Maximum number of arguments in a move call or a
    /// ProgrammableTransaction's TransferObjects command.
    max_arguments: Option<u32>,

    /// Maximum number of total type arguments, computed recursively.
    max_type_arguments: Option<u32>,

    /// Maximum depth of an individual type argument.
    max_type_argument_depth: Option<u32>,

    /// Maximum size of a Pure CallArg.
    max_pure_argument_size: Option<u32>,

    /// Maximum number of Commands in a ProgrammableTransaction.
    max_programmable_tx_commands: Option<u32>,

    // ==== Move VM, Move bytecode verifier, and execution limits ===
    /// Maximum Move bytecode version the VM understands. All older versions are
    /// accepted.
    move_binary_format_version: Option<u32>,
    min_move_binary_format_version: Option<u32>,

    /// Configuration controlling binary tables size.
    binary_module_handles: Option<u16>,
    binary_struct_handles: Option<u16>,
    binary_function_handles: Option<u16>,
    binary_function_instantiations: Option<u16>,
    binary_signatures: Option<u16>,
    binary_constant_pool: Option<u16>,
    binary_identifiers: Option<u16>,
    binary_address_identifiers: Option<u16>,
    binary_struct_defs: Option<u16>,
    binary_struct_def_instantiations: Option<u16>,
    binary_function_defs: Option<u16>,
    binary_field_handles: Option<u16>,
    binary_field_instantiations: Option<u16>,
    binary_friend_decls: Option<u16>,
    binary_enum_defs: Option<u16>,
    binary_enum_def_instantiations: Option<u16>,
    binary_variant_handles: Option<u16>,
    binary_variant_instantiation_handles: Option<u16>,

    /// Maximum size of the `contents` part of an object, in bytes. Enforced by
    /// the Iota adapter when effects are produced.
    max_move_object_size: Option<u64>,

    // TODO: Option<increase to 500 KB. currently, publishing a package > 500 KB exceeds the max
    // computation gas cost
    /// Maximum size of a Move package object, in bytes. Enforced by the Iota
    /// adapter at the end of a publish transaction.
    max_move_package_size: Option<u64>,

    /// Max number of publish or upgrade commands allowed in a programmable
    /// transaction block.
    max_publish_or_upgrade_per_ptb: Option<u64>,

    /// Maximum gas budget in NANOS that a transaction can use.
    max_tx_gas: Option<u64>,

    /// Maximum amount of the proposed gas price in NANOS (defined in the
    /// transaction).
    max_gas_price: Option<u64>,

    /// The max computation bucket for gas. This is the max that can be charged
    /// for computation.
    max_gas_computation_bucket: Option<u64>,

    // Define the value used to round up computation gas charges
    gas_rounding_step: Option<u64>,

    /// Maximum number of nested loops. Enforced by the Move bytecode verifier.
    max_loop_depth: Option<u64>,

    /// Maximum number of type arguments that can be bound to generic type
    /// parameters. Enforced by the Move bytecode verifier.
    max_generic_instantiation_length: Option<u64>,

    /// Maximum number of parameters that a Move function can have. Enforced by
    /// the Move bytecode verifier.
    max_function_parameters: Option<u64>,

    /// Maximum number of basic blocks that a Move function can have. Enforced
    /// by the Move bytecode verifier.
    max_basic_blocks: Option<u64>,

    /// Maximum stack size value. Enforced by the Move bytecode verifier.
    max_value_stack_size: Option<u64>,

    /// Maximum number of "type nodes", a metric for how big a SignatureToken
    /// will be when expanded into a fully qualified type. Enforced by the Move
    /// bytecode verifier.
    max_type_nodes: Option<u64>,

    /// Maximum number of push instructions in one function. Enforced by the
    /// Move bytecode verifier.
    max_push_size: Option<u64>,

    /// Maximum number of struct definitions in a module. Enforced by the Move
    /// bytecode verifier.
    max_struct_definitions: Option<u64>,

    /// Maximum number of function definitions in a module. Enforced by the Move
    /// bytecode verifier.
    max_function_definitions: Option<u64>,

    /// Maximum number of fields allowed in a struct definition. Enforced by the
    /// Move bytecode verifier.
    max_fields_in_struct: Option<u64>,

    /// Maximum dependency depth. Enforced by the Move linker when loading
    /// dependent modules.
    max_dependency_depth: Option<u64>,

    /// Maximum number of Move events that a single transaction can emit.
    /// Enforced by the VM during execution.
    max_num_event_emit: Option<u64>,

    /// Maximum number of new IDs that a single transaction can create. Enforced
    /// by the VM during execution.
    max_num_new_move_object_ids: Option<u64>,

    /// Maximum number of new IDs that a single system transaction can create.
    /// Enforced by the VM during execution.
    max_num_new_move_object_ids_system_tx: Option<u64>,

    /// Maximum number of IDs that a single transaction can delete. Enforced by
    /// the VM during execution.
    max_num_deleted_move_object_ids: Option<u64>,

    /// Maximum number of IDs that a single system transaction can delete.
    /// Enforced by the VM during execution.
    max_num_deleted_move_object_ids_system_tx: Option<u64>,

    /// Maximum number of IDs that a single transaction can transfer. Enforced
    /// by the VM during execution.
    max_num_transferred_move_object_ids: Option<u64>,

    /// Maximum number of IDs that a single system transaction can transfer.
    /// Enforced by the VM during execution.
    max_num_transferred_move_object_ids_system_tx: Option<u64>,

    /// Maximum size of a Move user event. Enforced by the VM during execution.
    max_event_emit_size: Option<u64>,

    /// Maximum size of a Move user event. Enforced by the VM during execution.
    max_event_emit_size_total: Option<u64>,

    /// Maximum length of a vector in Move. Enforced by the VM during execution,
    /// and for constants, by the verifier.
    max_move_vector_len: Option<u64>,

    /// Maximum length of an `Identifier` in Move. Enforced by the bytecode
    /// verifier at signing.
    max_move_identifier_len: Option<u64>,

    /// Maximum depth of a Move value within the VM.
    max_move_value_depth: Option<u64>,

    /// Maximum number of variants in an enum. Enforced by the bytecode verifier
    /// at signing.
    max_move_enum_variants: Option<u64>,

    /// Maximum number of back edges in Move function. Enforced by the bytecode
    /// verifier at signing.
    max_back_edges_per_function: Option<u64>,

    /// Maximum number of back edges in Move module. Enforced by the bytecode
    /// verifier at signing.
    max_back_edges_per_module: Option<u64>,

    /// Maximum number of meter `ticks` spent verifying a Move function.
    /// Enforced by the bytecode verifier at signing.
    max_verifier_meter_ticks_per_function: Option<u64>,

    /// Maximum number of meter `ticks` spent verifying a Move function.
    /// Enforced by the bytecode verifier at signing.
    max_meter_ticks_per_module: Option<u64>,

    /// Maximum number of meter `ticks` spent verifying a Move package. Enforced
    /// by the bytecode verifier at signing.
    max_meter_ticks_per_package: Option<u64>,

    // === Object runtime internal operation limits ====
    // These affect dynamic fields
    /// Maximum number of cached objects in the object runtime ObjectStore.
    /// Enforced by object runtime during execution
    object_runtime_max_num_cached_objects: Option<u64>,

    /// Maximum number of cached objects in the object runtime ObjectStore in
    /// system transaction. Enforced by object runtime during execution
    object_runtime_max_num_cached_objects_system_tx: Option<u64>,

    /// Maximum number of stored objects accessed by object runtime ObjectStore.
    /// Enforced by object runtime during execution
    object_runtime_max_num_store_entries: Option<u64>,

    /// Maximum number of stored objects accessed by object runtime ObjectStore
    /// in system transaction. Enforced by object runtime during execution
    object_runtime_max_num_store_entries_system_tx: Option<u64>,

    // === Execution gas costs ====
    /// Base cost for any Iota transaction
    base_tx_cost_fixed: Option<u64>,

    /// Additional cost for a transaction that publishes a package
    /// i.e., the base cost of such a transaction is base_tx_cost_fixed +
    /// package_publish_cost_fixed
    package_publish_cost_fixed: Option<u64>,

    /// Cost per byte of a Move call transaction
    /// i.e., the cost of such a transaction is base_cost +
    /// (base_tx_cost_per_byte * size)
    base_tx_cost_per_byte: Option<u64>,

    /// Cost per byte for a transaction that publishes a package
    package_publish_cost_per_byte: Option<u64>,

    // Per-byte cost of reading an object during transaction execution
    obj_access_cost_read_per_byte: Option<u64>,

    // Per-byte cost of writing an object during transaction execution
    obj_access_cost_mutate_per_byte: Option<u64>,

    // Per-byte cost of deleting an object during transaction execution
    obj_access_cost_delete_per_byte: Option<u64>,

    /// Per-byte cost charged for each input object to a transaction.
    /// Meant to approximate the cost of checking locks for each object
    // TODO: Option<I'm not sure that this cost makes sense. Checking locks is "free"
    // in the sense that an invalid tx that can never be committed/pay gas can
    // force validators to check an arbitrary number of locks. If those checks are
    // "free" for invalid transactions, why charge for them in valid transactions
    // TODO: Option<if we keep this, I think we probably want it to be a fixed cost rather
    // than a per-byte cost. checking an object lock should not require loading an
    // entire object, just consulting an ID -> tx digest map
    obj_access_cost_verify_per_byte: Option<u64>,

    /// === Gas version. gas model ===

    /// Gas model version, what code we are using to charge gas
    gas_model_version: Option<u64>,

    /// === Storage gas costs ===

    /// Per-byte cost of storing an object in the Iota global object store. Some
    /// of this cost may be refundable if the object is later freed
    obj_data_cost_refundable: Option<u64>,

    // Per-byte cost of storing an object in the Iota transaction log (e.g., in
    // CertifiedTransactionEffects) This depends on the size of various fields including the
    // effects TODO: Option<I don't fully understand this^ and more details would be useful
    obj_metadata_cost_non_refundable: Option<u64>,

    /// === Tokenomics ===

    // TODO: Option<this should be changed to u64.
    /// Sender of a txn that touches an object will get this percent of the
    /// storage rebate back. In basis point.
    storage_rebate_rate: Option<u64>,

    /// The share of rewards that will be slashed and redistributed is 50%.
    /// In basis point.
    reward_slashing_rate: Option<u64>,

    /// Unit gas price, Nanos per internal gas unit.
    storage_gas_price: Option<u64>,

    /// The number of tokens that the set of validators should receive per
    /// epoch.
    validator_target_reward: Option<u64>,

    /// === Core Protocol ===

    /// Max number of transactions per checkpoint.
    /// Note that this is a protocol constant and not a config as validators
    /// must have this set to the same value, otherwise they *will* fork.
    max_transactions_per_checkpoint: Option<u64>,

    /// Max size of a checkpoint in bytes.
    /// Note that this is a protocol constant and not a config as validators
    /// must have this set to the same value, otherwise they *will* fork.
    max_checkpoint_size_bytes: Option<u64>,

    /// A protocol upgrade always requires 2f+1 stake to agree. We support a
    /// buffer of additional stake (as a fraction of f, expressed in basis
    /// points) that is required before an upgrade can happen automatically.
    /// 10000bps would indicate that complete unanimity is required (all
    /// 3f+1 must vote), while 0bps would indicate that 2f+1 is sufficient.
    buffer_stake_for_protocol_upgrade_bps: Option<u64>,

    // === Native Function Costs ===

    // `address` module
    // Cost params for the Move native function `address::from_bytes(bytes: vector<u8>)`
    address_from_bytes_cost_base: Option<u64>,
    // Cost params for the Move native function `address::to_u256(address): u256`
    address_to_u256_cost_base: Option<u64>,
    // Cost params for the Move native function `address::from_u256(u256): address`
    address_from_u256_cost_base: Option<u64>,

    // `config` module
    // Cost params for the Move native function `read_setting_impl<Name: copy + drop + store,
    // SettingValue: key + store, SettingDataValue: store, Value: copy + drop + store,
    // >(config: address, name: address, current_epoch: u64): Option<Value>`
    config_read_setting_impl_cost_base: Option<u64>,
    config_read_setting_impl_cost_per_byte: Option<u64>,

    // `dynamic_field` module
    // Cost params for the Move native function `hash_type_and_key<K: copy + drop + store>(parent:
    // address, k: K): address`
    dynamic_field_hash_type_and_key_cost_base: Option<u64>,
    dynamic_field_hash_type_and_key_type_cost_per_byte: Option<u64>,
    dynamic_field_hash_type_and_key_value_cost_per_byte: Option<u64>,
    dynamic_field_hash_type_and_key_type_tag_cost_per_byte: Option<u64>,
    // Cost params for the Move native function `add_child_object<Child: key>(parent: address,
    // child: Child)`
    dynamic_field_add_child_object_cost_base: Option<u64>,
    dynamic_field_add_child_object_type_cost_per_byte: Option<u64>,
    dynamic_field_add_child_object_value_cost_per_byte: Option<u64>,
    dynamic_field_add_child_object_struct_tag_cost_per_byte: Option<u64>,
    // Cost params for the Move native function `borrow_child_object_mut<Child: key>(parent: &mut
    // UID, id: address): &mut Child`
    dynamic_field_borrow_child_object_cost_base: Option<u64>,
    dynamic_field_borrow_child_object_child_ref_cost_per_byte: Option<u64>,
    dynamic_field_borrow_child_object_type_cost_per_byte: Option<u64>,
    // Cost params for the Move native function `remove_child_object<Child: key>(parent: address,
    // id: address): Child`
    dynamic_field_remove_child_object_cost_base: Option<u64>,
    dynamic_field_remove_child_object_child_cost_per_byte: Option<u64>,
    dynamic_field_remove_child_object_type_cost_per_byte: Option<u64>,
    // Cost params for the Move native function `has_child_object(parent: address, id: address):
    // bool`
    dynamic_field_has_child_object_cost_base: Option<u64>,
    // Cost params for the Move native function `has_child_object_with_ty<Child: key>(parent:
    // address, id: address): bool`
    dynamic_field_has_child_object_with_ty_cost_base: Option<u64>,
    dynamic_field_has_child_object_with_ty_type_cost_per_byte: Option<u64>,
    dynamic_field_has_child_object_with_ty_type_tag_cost_per_byte: Option<u64>,

    // `event` module
    // Cost params for the Move native function `event::emit<T: copy + drop>(event: T)`
    event_emit_cost_base: Option<u64>,
    event_emit_value_size_derivation_cost_per_byte: Option<u64>,
    event_emit_tag_size_derivation_cost_per_byte: Option<u64>,
    event_emit_output_cost_per_byte: Option<u64>,

    //  `object` module
    // Cost params for the Move native function `borrow_uid<T: key>(obj: &T): &UID`
    object_borrow_uid_cost_base: Option<u64>,
    // Cost params for the Move native function `delete_impl(id: address)`
    object_delete_impl_cost_base: Option<u64>,
    // Cost params for the Move native function `record_new_uid(id: address)`
    object_record_new_uid_cost_base: Option<u64>,

    // Transfer
    // Cost params for the Move native function `transfer_impl<T: key>(obj: T, recipient: address)`
    transfer_transfer_internal_cost_base: Option<u64>,
    // Cost params for the Move native function `freeze_object<T: key>(obj: T)`
    transfer_freeze_object_cost_base: Option<u64>,
    // Cost params for the Move native function `share_object<T: key>(obj: T)`
    transfer_share_object_cost_base: Option<u64>,
    // Cost params for the Move native function
    // `receive_object<T: key>(p: &mut UID, recv: Receiving<T>T)`
    transfer_receive_object_cost_base: Option<u64>,

    // TxContext
    // Cost params for the Move native function `transfer_impl<T: key>(obj: T, recipient: address)`
    tx_context_derive_id_cost_base: Option<u64>,

    // Types
    // Cost params for the Move native function `is_one_time_witness<T: drop>(_: &T): bool`
    types_is_one_time_witness_cost_base: Option<u64>,
    types_is_one_time_witness_type_tag_cost_per_byte: Option<u64>,
    types_is_one_time_witness_type_cost_per_byte: Option<u64>,

    // Validator
    // Cost params for the Move native function `validate_metadata_bcs(metadata: vector<u8>)`
    validator_validate_metadata_cost_base: Option<u64>,
    validator_validate_metadata_data_cost_per_byte: Option<u64>,

    // Crypto natives
    crypto_invalid_arguments_cost: Option<u64>,
    // bls12381::bls12381_min_sig_verify
    bls12381_bls12381_min_sig_verify_cost_base: Option<u64>,
    bls12381_bls12381_min_sig_verify_msg_cost_per_byte: Option<u64>,
    bls12381_bls12381_min_sig_verify_msg_cost_per_block: Option<u64>,

    // bls12381::bls12381_min_pk_verify
    bls12381_bls12381_min_pk_verify_cost_base: Option<u64>,
    bls12381_bls12381_min_pk_verify_msg_cost_per_byte: Option<u64>,
    bls12381_bls12381_min_pk_verify_msg_cost_per_block: Option<u64>,

    // ecdsa_k1::ecrecover
    ecdsa_k1_ecrecover_keccak256_cost_base: Option<u64>,
    ecdsa_k1_ecrecover_keccak256_msg_cost_per_byte: Option<u64>,
    ecdsa_k1_ecrecover_keccak256_msg_cost_per_block: Option<u64>,
    ecdsa_k1_ecrecover_sha256_cost_base: Option<u64>,
    ecdsa_k1_ecrecover_sha256_msg_cost_per_byte: Option<u64>,
    ecdsa_k1_ecrecover_sha256_msg_cost_per_block: Option<u64>,

    // ecdsa_k1::decompress_pubkey
    ecdsa_k1_decompress_pubkey_cost_base: Option<u64>,

    // ecdsa_k1::secp256k1_verify
    ecdsa_k1_secp256k1_verify_keccak256_cost_base: Option<u64>,
    ecdsa_k1_secp256k1_verify_keccak256_msg_cost_per_byte: Option<u64>,
    ecdsa_k1_secp256k1_verify_keccak256_msg_cost_per_block: Option<u64>,
    ecdsa_k1_secp256k1_verify_sha256_cost_base: Option<u64>,
    ecdsa_k1_secp256k1_verify_sha256_msg_cost_per_byte: Option<u64>,
    ecdsa_k1_secp256k1_verify_sha256_msg_cost_per_block: Option<u64>,

    // ecdsa_r1::ecrecover
    ecdsa_r1_ecrecover_keccak256_cost_base: Option<u64>,
    ecdsa_r1_ecrecover_keccak256_msg_cost_per_byte: Option<u64>,
    ecdsa_r1_ecrecover_keccak256_msg_cost_per_block: Option<u64>,
    ecdsa_r1_ecrecover_sha256_cost_base: Option<u64>,
    ecdsa_r1_ecrecover_sha256_msg_cost_per_byte: Option<u64>,
    ecdsa_r1_ecrecover_sha256_msg_cost_per_block: Option<u64>,

    // ecdsa_r1::secp256k1_verify
    ecdsa_r1_secp256r1_verify_keccak256_cost_base: Option<u64>,
    ecdsa_r1_secp256r1_verify_keccak256_msg_cost_per_byte: Option<u64>,
    ecdsa_r1_secp256r1_verify_keccak256_msg_cost_per_block: Option<u64>,
    ecdsa_r1_secp256r1_verify_sha256_cost_base: Option<u64>,
    ecdsa_r1_secp256r1_verify_sha256_msg_cost_per_byte: Option<u64>,
    ecdsa_r1_secp256r1_verify_sha256_msg_cost_per_block: Option<u64>,

    // ecvrf::verify
    ecvrf_ecvrf_verify_cost_base: Option<u64>,
    ecvrf_ecvrf_verify_alpha_string_cost_per_byte: Option<u64>,
    ecvrf_ecvrf_verify_alpha_string_cost_per_block: Option<u64>,

    // ed25519
    ed25519_ed25519_verify_cost_base: Option<u64>,
    ed25519_ed25519_verify_msg_cost_per_byte: Option<u64>,
    ed25519_ed25519_verify_msg_cost_per_block: Option<u64>,

    // groth16::prepare_verifying_key
    groth16_prepare_verifying_key_bls12381_cost_base: Option<u64>,
    groth16_prepare_verifying_key_bn254_cost_base: Option<u64>,

    // groth16::verify_groth16_proof_internal
    groth16_verify_groth16_proof_internal_bls12381_cost_base: Option<u64>,
    groth16_verify_groth16_proof_internal_bls12381_cost_per_public_input: Option<u64>,
    groth16_verify_groth16_proof_internal_bn254_cost_base: Option<u64>,
    groth16_verify_groth16_proof_internal_bn254_cost_per_public_input: Option<u64>,
    groth16_verify_groth16_proof_internal_public_input_cost_per_byte: Option<u64>,

    // hash::blake2b256
    hash_blake2b256_cost_base: Option<u64>,
    hash_blake2b256_data_cost_per_byte: Option<u64>,
    hash_blake2b256_data_cost_per_block: Option<u64>,

    // hash::keccak256
    hash_keccak256_cost_base: Option<u64>,
    hash_keccak256_data_cost_per_byte: Option<u64>,
    hash_keccak256_data_cost_per_block: Option<u64>,

    // poseidon::poseidon_bn254
    poseidon_bn254_cost_base: Option<u64>,
    poseidon_bn254_cost_per_block: Option<u64>,

    // group_ops
    group_ops_bls12381_decode_scalar_cost: Option<u64>,
    group_ops_bls12381_decode_g1_cost: Option<u64>,
    group_ops_bls12381_decode_g2_cost: Option<u64>,
    group_ops_bls12381_decode_gt_cost: Option<u64>,
    group_ops_bls12381_scalar_add_cost: Option<u64>,
    group_ops_bls12381_g1_add_cost: Option<u64>,
    group_ops_bls12381_g2_add_cost: Option<u64>,
    group_ops_bls12381_gt_add_cost: Option<u64>,
    group_ops_bls12381_scalar_sub_cost: Option<u64>,
    group_ops_bls12381_g1_sub_cost: Option<u64>,
    group_ops_bls12381_g2_sub_cost: Option<u64>,
    group_ops_bls12381_gt_sub_cost: Option<u64>,
    group_ops_bls12381_scalar_mul_cost: Option<u64>,
    group_ops_bls12381_g1_mul_cost: Option<u64>,
    group_ops_bls12381_g2_mul_cost: Option<u64>,
    group_ops_bls12381_gt_mul_cost: Option<u64>,
    group_ops_bls12381_scalar_div_cost: Option<u64>,
    group_ops_bls12381_g1_div_cost: Option<u64>,
    group_ops_bls12381_g2_div_cost: Option<u64>,
    group_ops_bls12381_gt_div_cost: Option<u64>,
    group_ops_bls12381_g1_hash_to_base_cost: Option<u64>,
    group_ops_bls12381_g2_hash_to_base_cost: Option<u64>,
    group_ops_bls12381_g1_hash_to_cost_per_byte: Option<u64>,
    group_ops_bls12381_g2_hash_to_cost_per_byte: Option<u64>,
    group_ops_bls12381_g1_msm_base_cost: Option<u64>,
    group_ops_bls12381_g2_msm_base_cost: Option<u64>,
    group_ops_bls12381_g1_msm_base_cost_per_input: Option<u64>,
    group_ops_bls12381_g2_msm_base_cost_per_input: Option<u64>,
    group_ops_bls12381_msm_max_len: Option<u32>,
    group_ops_bls12381_pairing_cost: Option<u64>,

    // hmac::hmac_sha3_256
    hmac_hmac_sha3_256_cost_base: Option<u64>,
    hmac_hmac_sha3_256_input_cost_per_byte: Option<u64>,
    hmac_hmac_sha3_256_input_cost_per_block: Option<u64>,

    // zklogin::check_zklogin_id
    check_zklogin_id_cost_base: Option<u64>,
    // zklogin::check_zklogin_issuer
    check_zklogin_issuer_cost_base: Option<u64>,

    vdf_verify_vdf_cost: Option<u64>,
    vdf_hash_to_input_cost: Option<u64>,

    // Stdlib costs
    bcs_per_byte_serialized_cost: Option<u64>,
    bcs_legacy_min_output_size_cost: Option<u64>,
    bcs_failure_cost: Option<u64>,

    hash_sha2_256_base_cost: Option<u64>,
    hash_sha2_256_per_byte_cost: Option<u64>,
    hash_sha2_256_legacy_min_input_len_cost: Option<u64>,
    hash_sha3_256_base_cost: Option<u64>,
    hash_sha3_256_per_byte_cost: Option<u64>,
    hash_sha3_256_legacy_min_input_len_cost: Option<u64>,
    type_name_get_base_cost: Option<u64>,
    type_name_get_per_byte_cost: Option<u64>,

    string_check_utf8_base_cost: Option<u64>,
    string_check_utf8_per_byte_cost: Option<u64>,
    string_is_char_boundary_base_cost: Option<u64>,
    string_sub_string_base_cost: Option<u64>,
    string_sub_string_per_byte_cost: Option<u64>,
    string_index_of_base_cost: Option<u64>,
    string_index_of_per_byte_pattern_cost: Option<u64>,
    string_index_of_per_byte_searched_cost: Option<u64>,

    vector_empty_base_cost: Option<u64>,
    vector_length_base_cost: Option<u64>,
    vector_push_back_base_cost: Option<u64>,
    vector_push_back_legacy_per_abstract_memory_unit_cost: Option<u64>,
    vector_borrow_base_cost: Option<u64>,
    vector_pop_back_base_cost: Option<u64>,
    vector_destroy_empty_base_cost: Option<u64>,
    vector_swap_base_cost: Option<u64>,
    debug_print_base_cost: Option<u64>,
    debug_print_stack_trace_base_cost: Option<u64>,

    /// === Execution Version ===
    execution_version: Option<u64>,

    // Dictates the threshold (percentage of stake) that is used to calculate the "bad" nodes to be
    // swapped when creating the consensus schedule. The values should be of the range [0 - 33].
    // Anything above 33 (f) will not be allowed.
    consensus_bad_nodes_stake_threshold: Option<u64>,

    max_jwk_votes_per_validator_per_epoch: Option<u64>,
    // The maximum age of a JWK in epochs before it is removed from the AuthenticatorState object.
    // Applied at the end of an epoch as a delta from the new epoch value, so setting this to 1
    // will cause the new epoch to start with JWKs from the previous epoch still valid.
    max_age_of_jwk_in_epochs: Option<u64>,

    /// === random beacon ===

    /// Maximum allowed precision loss when reducing voting weights for the
    /// random beacon protocol.
    random_beacon_reduction_allowed_delta: Option<u16>,

    /// Minimum number of shares below which voting weights will not be reduced
    /// for the random beacon protocol.
    random_beacon_reduction_lower_bound: Option<u32>,

    /// Consensus Round after which DKG should be aborted and randomness
    /// disabled for the epoch, if it hasn't already completed.
    random_beacon_dkg_timeout_round: Option<u32>,

    /// Minimum interval between consecutive rounds of generated randomness.
    random_beacon_min_round_interval_ms: Option<u64>,

    /// Version of the random beacon DKG protocol.
    /// 0 was deprecated (and currently not supported), 1 is the default
    /// version.
    random_beacon_dkg_version: Option<u64>,

    /// The maximum serialised transaction size (in bytes) accepted by
    /// consensus. That should be bigger than the `max_tx_size_bytes` with
    /// some additional headroom.
    consensus_max_transaction_size_bytes: Option<u64>,
    /// The maximum size of transactions included in a consensus block.
    consensus_max_transactions_in_block_bytes: Option<u64>,
    /// The maximum number of transactions included in a consensus block.
    consensus_max_num_transactions_in_block: Option<u64>,

    /// The max accumulated txn execution cost per object in a Narwhal commit.
    /// Transactions in a checkpoint will be deferred once their touch
    /// shared objects hit this limit. This config is meant to be used when
    /// consensus protocol is Narwhal, where each consensus commit
    /// corresponding to 1 checkpoint (or 2 if randomness is enabled)
    max_accumulated_txn_cost_per_object_in_narwhal_commit: Option<u64>,

    /// The max number of consensus rounds a transaction can be deferred due to
    /// shared object congestion. Transactions will be cancelled after this
    /// many rounds.
    max_deferral_rounds_for_congestion_control: Option<u64>,

    /// Minimum interval of commit timestamps between consecutive checkpoints.
    min_checkpoint_interval_ms: Option<u64>,

    /// Version number to use for version_specific_data in `CheckpointSummary`.
    checkpoint_summary_version_specific_data: Option<u64>,

    /// The max number of transactions that can be included in a single Soft
    /// Bundle.
    max_soft_bundle_size: Option<u64>,

    /// Whether to try to form bridge committee
    // Note: this is not a feature flag because we want to distinguish between
    // `None` and `Some(false)`, as committee was already finalized on Testnet.
    bridge_should_try_to_finalize_committee: Option<bool>,

    /// The max accumulated txn execution cost per object in a mysticeti.
    /// Transactions in a commit will be deferred once their touch shared
    /// objects hit this limit. This config plays the same role as
    /// `max_accumulated_txn_cost_per_object_in_narwhal_commit`
    /// but for mysticeti commits due to that mysticeti has higher commit rate.
    max_accumulated_txn_cost_per_object_in_mysticeti_commit: Option<u64>,
}

// feature flags
impl ProtocolConfig {
    // Add checks for feature flag support here, e.g.:
    // pub fn check_new_protocol_feature_supported(&self) -> Result<(), Error> {
    //     if self.feature_flags.new_protocol_feature_supported {
    //         Ok(())
    //     } else {
    //         Err(Error(format!(
    //             "new_protocol_feature is not supported at {:?}",
    //             self.version
    //         )))
    //     }
    // }

    pub fn allow_receiving_object_id(&self) -> bool {
        self.feature_flags.allow_receiving_object_id
    }

    pub fn get_advance_epoch_start_time_in_safe_mode(&self) -> bool {
        self.feature_flags.advance_epoch_start_time_in_safe_mode
    }

    pub fn missing_type_is_compatibility_error(&self) -> bool {
        self.feature_flags.missing_type_is_compatibility_error
    }

    pub fn consensus_order_end_of_epoch_last(&self) -> bool {
        self.feature_flags.consensus_order_end_of_epoch_last
    }

    pub fn disable_invariant_violation_check_in_swap_loc(&self) -> bool {
        self.feature_flags
            .disable_invariant_violation_check_in_swap_loc
    }

    pub fn advance_to_highest_supported_protocol_version(&self) -> bool {
        self.feature_flags
            .advance_to_highest_supported_protocol_version
    }

    pub fn ban_entry_init(&self) -> bool {
        self.feature_flags.ban_entry_init
    }

    pub fn no_extraneous_module_bytes(&self) -> bool {
        self.feature_flags.no_extraneous_module_bytes
    }

    pub fn zklogin_auth(&self) -> bool {
        self.feature_flags.zklogin_auth
    }

    pub fn zklogin_supported_providers(&self) -> &BTreeSet<String> {
        &self.feature_flags.zklogin_supported_providers
    }

    pub fn consensus_transaction_ordering(&self) -> ConsensusTransactionOrdering {
        self.feature_flags.consensus_transaction_ordering
    }

    pub fn simplified_unwrap_then_delete(&self) -> bool {
        self.feature_flags.simplified_unwrap_then_delete
    }

    pub fn shared_object_deletion(&self) -> bool {
        self.feature_flags.shared_object_deletion
    }

    pub fn loaded_child_object_format(&self) -> bool {
        self.feature_flags.loaded_child_object_format
    }

    pub fn enable_jwk_consensus_updates(&self) -> bool {
        let ret = self.feature_flags.enable_jwk_consensus_updates;
        if ret {
            // jwk updates required end-of-epoch transactions
            assert!(self.feature_flags.end_of_epoch_transaction_supported);
        }
        ret
    }

    pub fn simple_conservation_checks(&self) -> bool {
        self.feature_flags.simple_conservation_checks
    }

    pub fn loaded_child_object_format_type(&self) -> bool {
        self.feature_flags.loaded_child_object_format_type
    }

    pub fn end_of_epoch_transaction_supported(&self) -> bool {
        let ret = self.feature_flags.end_of_epoch_transaction_supported;
        if !ret {
            // jwk updates required end-of-epoch transactions
            assert!(!self.feature_flags.enable_jwk_consensus_updates);
        }
        ret
    }

    pub fn recompute_has_public_transfer_in_execution(&self) -> bool {
        self.feature_flags
            .recompute_has_public_transfer_in_execution
    }

    // this function only exists for readability in the genesis code.
    pub fn create_authenticator_state_in_genesis(&self) -> bool {
        self.enable_jwk_consensus_updates()
    }

    pub fn random_beacon(&self) -> bool {
        self.feature_flags.random_beacon
    }

    pub fn dkg_version(&self) -> u64 {
        // Version 0 was deprecated and removed, the default is 1 if not set.
        self.random_beacon_dkg_version.unwrap_or(1)
    }

    pub fn enable_bridge(&self) -> bool {
        let ret = self.feature_flags.bridge;
        if ret {
            // bridge required end-of-epoch transactions
            assert!(self.feature_flags.end_of_epoch_transaction_supported);
        }
        ret
    }

    pub fn should_try_to_finalize_bridge_committee(&self) -> bool {
        if !self.enable_bridge() {
            return false;
        }
        // In the older protocol version, always try to finalize the committee.
        self.bridge_should_try_to_finalize_committee.unwrap_or(true)
    }

    pub fn enable_effects_v2(&self) -> bool {
        self.feature_flags.enable_effects_v2
    }

    pub fn verify_legacy_zklogin_address(&self) -> bool {
        self.feature_flags.verify_legacy_zklogin_address
    }

    pub fn accept_zklogin_in_multisig(&self) -> bool {
        self.feature_flags.accept_zklogin_in_multisig
    }

    pub fn zklogin_max_epoch_upper_bound_delta(&self) -> Option<u64> {
        self.feature_flags.zklogin_max_epoch_upper_bound_delta
    }

    pub fn throughput_aware_consensus_submission(&self) -> bool {
        self.feature_flags.throughput_aware_consensus_submission
    }

    pub fn include_consensus_digest_in_prologue(&self) -> bool {
        self.feature_flags.include_consensus_digest_in_prologue
    }

    pub fn record_consensus_determined_version_assignments_in_prologue(&self) -> bool {
        self.feature_flags
            .record_consensus_determined_version_assignments_in_prologue
    }

    pub fn prepend_prologue_tx_in_consensus_commit_in_checkpoints(&self) -> bool {
        self.feature_flags
            .prepend_prologue_tx_in_consensus_commit_in_checkpoints
    }

    pub fn hardened_otw_check(&self) -> bool {
        self.feature_flags.hardened_otw_check
    }

    pub fn enable_poseidon(&self) -> bool {
        self.feature_flags.enable_poseidon
    }

    pub fn enable_coin_deny_list_v1(&self) -> bool {
        self.feature_flags.enable_coin_deny_list
    }

    pub fn enable_coin_deny_list_v2(&self) -> bool {
        self.feature_flags.enable_coin_deny_list_v2
    }

    pub fn enable_group_ops_native_functions(&self) -> bool {
        self.feature_flags.enable_group_ops_native_functions
    }

    pub fn enable_group_ops_native_function_msm(&self) -> bool {
        self.feature_flags.enable_group_ops_native_function_msm
    }

    pub fn reject_mutable_random_on_entry_functions(&self) -> bool {
        self.feature_flags.reject_mutable_random_on_entry_functions
    }

    pub fn per_object_congestion_control_mode(&self) -> PerObjectCongestionControlMode {
        self.feature_flags.per_object_congestion_control_mode
    }

    pub fn consensus_choice(&self) -> ConsensusChoice {
        self.feature_flags.consensus_choice
    }

    pub fn consensus_network(&self) -> ConsensusNetwork {
        self.feature_flags.consensus_network
    }

    pub fn mysticeti_leader_scoring_and_schedule(&self) -> bool {
        self.feature_flags.mysticeti_leader_scoring_and_schedule
    }

    pub fn reshare_at_same_initial_version(&self) -> bool {
        self.feature_flags.reshare_at_same_initial_version
    }

    pub fn resolve_abort_locations_to_package_id(&self) -> bool {
        self.feature_flags.resolve_abort_locations_to_package_id
    }

    pub fn mysticeti_use_committed_subdag_digest(&self) -> bool {
        self.feature_flags.mysticeti_use_committed_subdag_digest
    }

    pub fn enable_vdf(&self) -> bool {
        self.feature_flags.enable_vdf
    }

    pub fn fresh_vm_on_framework_upgrade(&self) -> bool {
        self.feature_flags.fresh_vm_on_framework_upgrade
    }

    pub fn mysticeti_num_leaders_per_round(&self) -> Option<usize> {
        self.feature_flags.mysticeti_num_leaders_per_round
    }

    pub fn soft_bundle(&self) -> bool {
        self.feature_flags.soft_bundle
    }

    pub fn passkey_auth(&self) -> bool {
        self.feature_flags.passkey_auth
    }

    pub fn authority_capabilities_v2(&self) -> bool {
        self.feature_flags.authority_capabilities_v2
    }

    pub fn max_transaction_size_bytes(&self) -> u64 {
        // Provide a default value if protocol config version is too low.
        self.consensus_max_transaction_size_bytes
            .unwrap_or(256 * 1024)
    }

    pub fn max_transactions_in_block_bytes(&self) -> u64 {
        // Provide a default value if protocol config version is too low.
        self.consensus_max_transactions_in_block_bytes
            .unwrap_or(512 * 1024)
    }

    pub fn max_num_transactions_in_block(&self) -> u64 {
        // 500 is the value used before this field is introduced.
        self.consensus_max_num_transactions_in_block.unwrap_or(500)
    }

    pub fn rethrow_serialization_type_layout_errors(&self) -> bool {
        self.feature_flags.rethrow_serialization_type_layout_errors
    }
}

#[cfg(not(msim))]
static POISON_VERSION_METHODS: AtomicBool = AtomicBool::new(false);

// Use a thread local in sim tests for test isolation.
#[cfg(msim)]
thread_local! {
    static POISON_VERSION_METHODS: AtomicBool = AtomicBool::new(false);
}

// Instantiations for each protocol version.
impl ProtocolConfig {
    /// Get the value ProtocolConfig that are in effect during the given
    /// protocol version.
    pub fn get_for_version(version: ProtocolVersion, chain: Chain) -> Self {
        // ProtocolVersion can be deserialized so we need to check it here as well.
        assert!(
            version >= ProtocolVersion::MIN,
            "Network protocol version is {:?}, but the minimum supported version by the binary is {:?}. Please upgrade the binary.",
            version,
            ProtocolVersion::MIN.0,
        );
        assert!(
            version <= ProtocolVersion::MAX_ALLOWED,
            "Network protocol version is {:?}, but the maximum supported version by the binary is {:?}. Please upgrade the binary.",
            version,
            ProtocolVersion::MAX_ALLOWED.0,
        );

        let mut ret = Self::get_for_version_impl(version, chain);
        ret.version = version;

        CONFIG_OVERRIDE.with(|ovr| {
            if let Some(override_fn) = &*ovr.borrow() {
                warn!(
                    "overriding ProtocolConfig settings with custom settings (you should not see this log outside of tests)"
                );
                override_fn(version, ret)
            } else {
                ret
            }
        })
    }

    /// Get the value ProtocolConfig that are in effect during the given
    /// protocol version. Or none if the version is not supported.
    pub fn get_for_version_if_supported(version: ProtocolVersion, chain: Chain) -> Option<Self> {
        if version.0 >= ProtocolVersion::MIN.0 && version.0 <= ProtocolVersion::MAX_ALLOWED.0 {
            let mut ret = Self::get_for_version_impl(version, chain);
            ret.version = version;
            Some(ret)
        } else {
            None
        }
    }

    #[cfg(not(msim))]
    pub fn poison_get_for_min_version() {
        POISON_VERSION_METHODS.store(true, Ordering::Relaxed);
    }

    #[cfg(not(msim))]
    fn load_poison_get_for_min_version() -> bool {
        POISON_VERSION_METHODS.load(Ordering::Relaxed)
    }

    #[cfg(msim)]
    pub fn poison_get_for_min_version() {
        POISON_VERSION_METHODS.with(|p| p.store(true, Ordering::Relaxed));
    }

    #[cfg(msim)]
    fn load_poison_get_for_min_version() -> bool {
        POISON_VERSION_METHODS.with(|p| p.load(Ordering::Relaxed))
    }

    /// Convenience to get the constants at the current minimum supported
    /// version. Mainly used by client code that may not yet be
    /// protocol-version aware.
    pub fn get_for_min_version() -> Self {
        if Self::load_poison_get_for_min_version() {
            panic!("get_for_min_version called on validator");
        }
        ProtocolConfig::get_for_version(ProtocolVersion::MIN, Chain::Unknown)
    }

    /// CAREFUL! - You probably want to use `get_for_version` instead.
    ///
    /// Convenience to get the constants at the current maximum supported
    /// version. Mainly used by genesis. Note well that this function uses
    /// the max version supported locally by the node, which is not
    /// necessarily the current version of the network. ALSO, this function
    /// disregards chain specific config (by using Chain::Unknown), thereby
    /// potentially returning a protocol config that is incorrect for some
    /// feature flags. Definitely safe for testing and for protocol version
    /// 11 and prior.
    #[allow(non_snake_case)]
    pub fn get_for_max_version_UNSAFE() -> Self {
        if Self::load_poison_get_for_min_version() {
            panic!("get_for_max_version_UNSAFE called on validator");
        }
        ProtocolConfig::get_for_version(ProtocolVersion::MAX, Chain::Unknown)
    }

    fn get_for_version_impl(version: ProtocolVersion, chain: Chain) -> Self {
        #[cfg(msim)]
        {
            // populate the fake simulator version # with a different base tx cost.
            if version == ProtocolVersion::MAX_ALLOWED {
                let mut config = Self::get_for_version_impl(version - 1, Chain::Unknown);
                config.base_tx_cost_fixed = Some(config.base_tx_cost_fixed() + 1000);
                return config;
            }
        }

        // IMPORTANT: Never modify the value of any constant for a pre-existing protocol
        // version. To change the values here you must create a new protocol
        // version with the new values!
        let mut cfg = Self {
            version,

            feature_flags: Default::default(),

            max_tx_size_bytes: Some(128 * 1024),
            // We need this number to be at least 100x less than
            // `max_serialized_tx_effects_size_bytes`otherwise effects can be huge
            max_input_objects: Some(2048),
            max_serialized_tx_effects_size_bytes: Some(512 * 1024),
            max_serialized_tx_effects_size_bytes_system_tx: Some(512 * 1024 * 16),
            max_gas_payment_objects: Some(256),
            max_modules_in_publish: Some(64),
            max_package_dependencies: Some(32),
            max_arguments: Some(512),
            max_type_arguments: Some(16),
            max_type_argument_depth: Some(16),
            max_pure_argument_size: Some(16 * 1024),
            max_programmable_tx_commands: Some(1024),
            move_binary_format_version: Some(7),
            min_move_binary_format_version: Some(6),
            binary_module_handles: Some(100),
            binary_struct_handles: Some(300),
            binary_function_handles: Some(1500),
            binary_function_instantiations: Some(750),
            binary_signatures: Some(1000),
            binary_constant_pool: Some(4000),
            binary_identifiers: Some(10000),
            binary_address_identifiers: Some(100),
            binary_struct_defs: Some(200),
            binary_struct_def_instantiations: Some(100),
            binary_function_defs: Some(1000),
            binary_field_handles: Some(500),
            binary_field_instantiations: Some(250),
            binary_friend_decls: Some(100),
            binary_enum_defs: None,
            binary_enum_def_instantiations: None,
            binary_variant_handles: None,
            binary_variant_instantiation_handles: None,
            max_move_object_size: Some(250 * 1024),
            max_move_package_size: Some(100 * 1024),
            max_publish_or_upgrade_per_ptb: Some(5),
            // max gas budget is in NANOS and an absolute value 50IOTA
            max_tx_gas: Some(50_000_000_000),
            max_gas_price: Some(100_000),
            max_gas_computation_bucket: Some(5_000_000),
            max_loop_depth: Some(5),
            max_generic_instantiation_length: Some(32),
            max_function_parameters: Some(128),
            max_basic_blocks: Some(1024),
            max_value_stack_size: Some(1024),
            max_type_nodes: Some(256),
            max_push_size: Some(10000),
            max_struct_definitions: Some(200),
            max_function_definitions: Some(1000),
            max_fields_in_struct: Some(32),
            max_dependency_depth: Some(100),
            max_num_event_emit: Some(1024),
            max_num_new_move_object_ids: Some(2048),
            max_num_new_move_object_ids_system_tx: Some(2048 * 16),
            max_num_deleted_move_object_ids: Some(2048),
            max_num_deleted_move_object_ids_system_tx: Some(2048 * 16),
            max_num_transferred_move_object_ids: Some(2048),
            max_num_transferred_move_object_ids_system_tx: Some(2048 * 16),
            max_event_emit_size: Some(250 * 1024),
            max_move_vector_len: Some(256 * 1024),

            max_back_edges_per_function: Some(10_000),
            max_back_edges_per_module: Some(10_000),

            max_verifier_meter_ticks_per_function: Some(16_000_000),

            max_meter_ticks_per_module: Some(16_000_000),
            max_meter_ticks_per_package: Some(16_000_000),

            object_runtime_max_num_cached_objects: Some(1000),
            object_runtime_max_num_cached_objects_system_tx: Some(1000 * 16),
            object_runtime_max_num_store_entries: Some(1000),
            object_runtime_max_num_store_entries_system_tx: Some(1000 * 16),
            // min gas budget is in NANOS and an absolute value 1000 NANOS or 0.000001IOTA
            base_tx_cost_fixed: Some(1_000),
            package_publish_cost_fixed: Some(1_000),
            base_tx_cost_per_byte: Some(0),
            package_publish_cost_per_byte: Some(80),
            obj_access_cost_read_per_byte: Some(15),
            obj_access_cost_mutate_per_byte: Some(40),
            obj_access_cost_delete_per_byte: Some(40),
            obj_access_cost_verify_per_byte: Some(200),
            obj_data_cost_refundable: Some(100),
            obj_metadata_cost_non_refundable: Some(50),
            gas_model_version: Some(8),
            storage_rebate_rate: Some(10000),
            // Change reward slashing rate to 100%.
            reward_slashing_rate: Some(10000),
            storage_gas_price: Some(76),
            // The initial target reward for validators per epoch.
            // Refer to the IOTA tokenomics for the origin of this value.
            validator_target_reward: Some(767_000 * 1_000_000_000),
            max_transactions_per_checkpoint: Some(10_000),
            max_checkpoint_size_bytes: Some(30 * 1024 * 1024),

            // For now, perform upgrades with a bare quorum of validators.
            buffer_stake_for_protocol_upgrade_bps: Some(5000),

            // === Native Function Costs ===
            // `address` module
            // Cost params for the Move native function `address::from_bytes(bytes: vector<u8>)`
            address_from_bytes_cost_base: Some(52),
            // Cost params for the Move native function `address::to_u256(address): u256`
            address_to_u256_cost_base: Some(52),
            // Cost params for the Move native function `address::from_u256(u256): address`
            address_from_u256_cost_base: Some(52),

            // `config` module
            // Cost params for the Move native function `read_setting_impl``
            config_read_setting_impl_cost_base: Some(100),
            config_read_setting_impl_cost_per_byte: Some(40),

            // `dynamic_field` module
            // Cost params for the Move native function `hash_type_and_key<K: copy + drop +
            // store>(parent: address, k: K): address`
            dynamic_field_hash_type_and_key_cost_base: Some(100),
            dynamic_field_hash_type_and_key_type_cost_per_byte: Some(2),
            dynamic_field_hash_type_and_key_value_cost_per_byte: Some(2),
            dynamic_field_hash_type_and_key_type_tag_cost_per_byte: Some(2),
            // Cost params for the Move native function `add_child_object<Child: key>(parent:
            // address, child: Child)`
            dynamic_field_add_child_object_cost_base: Some(100),
            dynamic_field_add_child_object_type_cost_per_byte: Some(10),
            dynamic_field_add_child_object_value_cost_per_byte: Some(10),
            dynamic_field_add_child_object_struct_tag_cost_per_byte: Some(10),
            // Cost params for the Move native function `borrow_child_object_mut<Child: key>(parent:
            // &mut UID, id: address): &mut Child`
            dynamic_field_borrow_child_object_cost_base: Some(100),
            dynamic_field_borrow_child_object_child_ref_cost_per_byte: Some(10),
            dynamic_field_borrow_child_object_type_cost_per_byte: Some(10),
            // Cost params for the Move native function `remove_child_object<Child: key>(parent:
            // address, id: address): Child`
            dynamic_field_remove_child_object_cost_base: Some(100),
            dynamic_field_remove_child_object_child_cost_per_byte: Some(2),
            dynamic_field_remove_child_object_type_cost_per_byte: Some(2),
            // Cost params for the Move native function `has_child_object(parent: address, id:
            // address): bool`
            dynamic_field_has_child_object_cost_base: Some(100),
            // Cost params for the Move native function `has_child_object_with_ty<Child:
            // key>(parent: address, id: address): bool`
            dynamic_field_has_child_object_with_ty_cost_base: Some(100),
            dynamic_field_has_child_object_with_ty_type_cost_per_byte: Some(2),
            dynamic_field_has_child_object_with_ty_type_tag_cost_per_byte: Some(2),

            // `event` module
            // Cost params for the Move native function `event::emit<T: copy + drop>(event: T)`
            event_emit_cost_base: Some(52),
            event_emit_value_size_derivation_cost_per_byte: Some(2),
            event_emit_tag_size_derivation_cost_per_byte: Some(5),
            event_emit_output_cost_per_byte: Some(10),

            //  `object` module
            // Cost params for the Move native function `borrow_uid<T: key>(obj: &T): &UID`
            object_borrow_uid_cost_base: Some(52),
            // Cost params for the Move native function `delete_impl(id: address)`
            object_delete_impl_cost_base: Some(52),
            // Cost params for the Move native function `record_new_uid(id: address)`
            object_record_new_uid_cost_base: Some(52),

            // `transfer` module
            // Cost params for the Move native function `transfer_impl<T: key>(obj: T, recipient:
            // address)`
            transfer_transfer_internal_cost_base: Some(52),
            // Cost params for the Move native function `freeze_object<T: key>(obj: T)`
            transfer_freeze_object_cost_base: Some(52),
            // Cost params for the Move native function `share_object<T: key>(obj: T)`
            transfer_share_object_cost_base: Some(52),
            transfer_receive_object_cost_base: Some(52),

            // `tx_context` module
            // Cost params for the Move native function `transfer_impl<T: key>(obj: T, recipient:
            // address)`
            tx_context_derive_id_cost_base: Some(52),

            // `types` module
            // Cost params for the Move native function `is_one_time_witness<T: drop>(_: &T): bool`
            types_is_one_time_witness_cost_base: Some(52),
            types_is_one_time_witness_type_tag_cost_per_byte: Some(2),
            types_is_one_time_witness_type_cost_per_byte: Some(2),

            // `validator` module
            // Cost params for the Move native function `validate_metadata_bcs(metadata:
            // vector<u8>)`
            validator_validate_metadata_cost_base: Some(52),
            validator_validate_metadata_data_cost_per_byte: Some(2),

            // Crypto
            crypto_invalid_arguments_cost: Some(100),
            // bls12381::bls12381_min_pk_verify
            bls12381_bls12381_min_sig_verify_cost_base: Some(52),
            bls12381_bls12381_min_sig_verify_msg_cost_per_byte: Some(2),
            bls12381_bls12381_min_sig_verify_msg_cost_per_block: Some(2),

            // bls12381::bls12381_min_pk_verify
            bls12381_bls12381_min_pk_verify_cost_base: Some(52),
            bls12381_bls12381_min_pk_verify_msg_cost_per_byte: Some(2),
            bls12381_bls12381_min_pk_verify_msg_cost_per_block: Some(2),

            // ecdsa_k1::ecrecover
            ecdsa_k1_ecrecover_keccak256_cost_base: Some(52),
            ecdsa_k1_ecrecover_keccak256_msg_cost_per_byte: Some(2),
            ecdsa_k1_ecrecover_keccak256_msg_cost_per_block: Some(2),
            ecdsa_k1_ecrecover_sha256_cost_base: Some(52),
            ecdsa_k1_ecrecover_sha256_msg_cost_per_byte: Some(2),
            ecdsa_k1_ecrecover_sha256_msg_cost_per_block: Some(2),

            // ecdsa_k1::decompress_pubkey
            ecdsa_k1_decompress_pubkey_cost_base: Some(52),

            // ecdsa_k1::secp256k1_verify
            ecdsa_k1_secp256k1_verify_keccak256_cost_base: Some(52),
            ecdsa_k1_secp256k1_verify_keccak256_msg_cost_per_byte: Some(2),
            ecdsa_k1_secp256k1_verify_keccak256_msg_cost_per_block: Some(2),
            ecdsa_k1_secp256k1_verify_sha256_cost_base: Some(52),
            ecdsa_k1_secp256k1_verify_sha256_msg_cost_per_byte: Some(2),
            ecdsa_k1_secp256k1_verify_sha256_msg_cost_per_block: Some(2),

            // ecdsa_r1::ecrecover
            ecdsa_r1_ecrecover_keccak256_cost_base: Some(52),
            ecdsa_r1_ecrecover_keccak256_msg_cost_per_byte: Some(2),
            ecdsa_r1_ecrecover_keccak256_msg_cost_per_block: Some(2),
            ecdsa_r1_ecrecover_sha256_cost_base: Some(52),
            ecdsa_r1_ecrecover_sha256_msg_cost_per_byte: Some(2),
            ecdsa_r1_ecrecover_sha256_msg_cost_per_block: Some(2),

            // ecdsa_r1::secp256k1_verify
            ecdsa_r1_secp256r1_verify_keccak256_cost_base: Some(52),
            ecdsa_r1_secp256r1_verify_keccak256_msg_cost_per_byte: Some(2),
            ecdsa_r1_secp256r1_verify_keccak256_msg_cost_per_block: Some(2),
            ecdsa_r1_secp256r1_verify_sha256_cost_base: Some(52),
            ecdsa_r1_secp256r1_verify_sha256_msg_cost_per_byte: Some(2),
            ecdsa_r1_secp256r1_verify_sha256_msg_cost_per_block: Some(2),

            // ecvrf::verify
            ecvrf_ecvrf_verify_cost_base: Some(52),
            ecvrf_ecvrf_verify_alpha_string_cost_per_byte: Some(2),
            ecvrf_ecvrf_verify_alpha_string_cost_per_block: Some(2),

            // ed25519
            ed25519_ed25519_verify_cost_base: Some(52),
            ed25519_ed25519_verify_msg_cost_per_byte: Some(2),
            ed25519_ed25519_verify_msg_cost_per_block: Some(2),

            // groth16::prepare_verifying_key
            groth16_prepare_verifying_key_bls12381_cost_base: Some(52),
            groth16_prepare_verifying_key_bn254_cost_base: Some(52),

            // groth16::verify_groth16_proof_internal
            groth16_verify_groth16_proof_internal_bls12381_cost_base: Some(52),
            groth16_verify_groth16_proof_internal_bls12381_cost_per_public_input: Some(2),
            groth16_verify_groth16_proof_internal_bn254_cost_base: Some(52),
            groth16_verify_groth16_proof_internal_bn254_cost_per_public_input: Some(2),
            groth16_verify_groth16_proof_internal_public_input_cost_per_byte: Some(2),

            // hash::blake2b256
            hash_blake2b256_cost_base: Some(52),
            hash_blake2b256_data_cost_per_byte: Some(2),
            hash_blake2b256_data_cost_per_block: Some(2),
            // hash::keccak256
            hash_keccak256_cost_base: Some(52),
            hash_keccak256_data_cost_per_byte: Some(2),
            hash_keccak256_data_cost_per_block: Some(2),

            poseidon_bn254_cost_base: None,
            poseidon_bn254_cost_per_block: None,

            // hmac::hmac_sha3_256
            hmac_hmac_sha3_256_cost_base: Some(52),
            hmac_hmac_sha3_256_input_cost_per_byte: Some(2),
            hmac_hmac_sha3_256_input_cost_per_block: Some(2),

            // group ops
            group_ops_bls12381_decode_scalar_cost: Some(52),
            group_ops_bls12381_decode_g1_cost: Some(52),
            group_ops_bls12381_decode_g2_cost: Some(52),
            group_ops_bls12381_decode_gt_cost: Some(52),
            group_ops_bls12381_scalar_add_cost: Some(52),
            group_ops_bls12381_g1_add_cost: Some(52),
            group_ops_bls12381_g2_add_cost: Some(52),
            group_ops_bls12381_gt_add_cost: Some(52),
            group_ops_bls12381_scalar_sub_cost: Some(52),
            group_ops_bls12381_g1_sub_cost: Some(52),
            group_ops_bls12381_g2_sub_cost: Some(52),
            group_ops_bls12381_gt_sub_cost: Some(52),
            group_ops_bls12381_scalar_mul_cost: Some(52),
            group_ops_bls12381_g1_mul_cost: Some(52),
            group_ops_bls12381_g2_mul_cost: Some(52),
            group_ops_bls12381_gt_mul_cost: Some(52),
            group_ops_bls12381_scalar_div_cost: Some(52),
            group_ops_bls12381_g1_div_cost: Some(52),
            group_ops_bls12381_g2_div_cost: Some(52),
            group_ops_bls12381_gt_div_cost: Some(52),
            group_ops_bls12381_g1_hash_to_base_cost: Some(52),
            group_ops_bls12381_g2_hash_to_base_cost: Some(52),
            group_ops_bls12381_g1_hash_to_cost_per_byte: Some(2),
            group_ops_bls12381_g2_hash_to_cost_per_byte: Some(2),
            group_ops_bls12381_g1_msm_base_cost: Some(52),
            group_ops_bls12381_g2_msm_base_cost: Some(52),
            group_ops_bls12381_g1_msm_base_cost_per_input: Some(52),
            group_ops_bls12381_g2_msm_base_cost_per_input: Some(52),
            group_ops_bls12381_msm_max_len: Some(32),
            group_ops_bls12381_pairing_cost: Some(52),

            // zklogin::check_zklogin_id
            check_zklogin_id_cost_base: Some(200),
            // zklogin::check_zklogin_issuer
            check_zklogin_issuer_cost_base: Some(200),

            vdf_verify_vdf_cost: None,
            vdf_hash_to_input_cost: None,

            bcs_per_byte_serialized_cost: Some(2),
            bcs_legacy_min_output_size_cost: Some(1),
            bcs_failure_cost: Some(52),
            hash_sha2_256_base_cost: Some(52),
            hash_sha2_256_per_byte_cost: Some(2),
            hash_sha2_256_legacy_min_input_len_cost: Some(1),
            hash_sha3_256_base_cost: Some(52),
            hash_sha3_256_per_byte_cost: Some(2),
            hash_sha3_256_legacy_min_input_len_cost: Some(1),
            type_name_get_base_cost: Some(52),
            type_name_get_per_byte_cost: Some(2),
            string_check_utf8_base_cost: Some(52),
            string_check_utf8_per_byte_cost: Some(2),
            string_is_char_boundary_base_cost: Some(52),
            string_sub_string_base_cost: Some(52),
            string_sub_string_per_byte_cost: Some(2),
            string_index_of_base_cost: Some(52),
            string_index_of_per_byte_pattern_cost: Some(2),
            string_index_of_per_byte_searched_cost: Some(2),
            vector_empty_base_cost: Some(52),
            vector_length_base_cost: Some(52),
            vector_push_back_base_cost: Some(52),
            vector_push_back_legacy_per_abstract_memory_unit_cost: Some(2),
            vector_borrow_base_cost: Some(52),
            vector_pop_back_base_cost: Some(52),
            vector_destroy_empty_base_cost: Some(52),
            vector_swap_base_cost: Some(52),
            debug_print_base_cost: Some(52),
            debug_print_stack_trace_base_cost: Some(52),

            max_size_written_objects: Some(5 * 1000 * 1000),
            // max size of written objects during a system TXn to allow for larger writes
            // akin to `max_size_written_objects` but for system TXns
            max_size_written_objects_system_tx: Some(50 * 1000 * 1000),

            // Limits the length of a Move identifier
            max_move_identifier_len: Some(128),
            max_move_value_depth: Some(128),
            max_move_enum_variants: None,

            gas_rounding_step: Some(1_000),

            execution_version: Some(1),

            // We maintain the same total size limit for events, but increase the number of
            // events that can be emitted.
            max_event_emit_size_total: Some(
                256 /* former event count limit */ * 250 * 1024, // size limit per event
            ),

            // Taking a baby step approach, we consider only 20% by stake as bad nodes so we
            // have a 80% by stake of nodes participating in the leader committee. That
            // allow us for more redundancy in case we have validators
            // under performing - since the responsibility is shared
            // amongst more nodes. We can increase that once we do have
            // higher confidence.
            consensus_bad_nodes_stake_threshold: Some(20),

            // Max of 10 votes per hour.
            max_jwk_votes_per_validator_per_epoch: Some(240),

            max_age_of_jwk_in_epochs: Some(1),

            consensus_max_transaction_size_bytes: Some(256 * 1024), // 256KB

            // Assume 1KB per transaction and 500 transactions per block.
            consensus_max_transactions_in_block_bytes: Some(512 * 1024),

            random_beacon_reduction_allowed_delta: Some(800),

            random_beacon_reduction_lower_bound: Some(1000),
            random_beacon_dkg_timeout_round: Some(3000),
            random_beacon_min_round_interval_ms: Some(500),

            random_beacon_dkg_version: Some(1),

            // Assume 20_000 TPS * 5% max stake per validator / (minimum) 4 blocks per round
            // = 250 transactions per block maximum Using a higher limit
            // that is 512, to account for bursty traffic and system transactions.
            consensus_max_num_transactions_in_block: Some(512),

            max_accumulated_txn_cost_per_object_in_narwhal_commit: Some(100),

            max_deferral_rounds_for_congestion_control: Some(10),

            min_checkpoint_interval_ms: Some(200),

            checkpoint_summary_version_specific_data: Some(1),

            max_soft_bundle_size: Some(5),

            bridge_should_try_to_finalize_committee: None,

            max_accumulated_txn_cost_per_object_in_mysticeti_commit: Some(10),
            // When adding a new constant, set it to None in the earliest version, like this:
            // new_constant: None,
        };

        cfg.feature_flags.advance_epoch_start_time_in_safe_mode = true;
        cfg.feature_flags.missing_type_is_compatibility_error = true;
        cfg.feature_flags.consensus_order_end_of_epoch_last = true;
        cfg.feature_flags
            .disable_invariant_violation_check_in_swap_loc = true;
        cfg.feature_flags.no_extraneous_module_bytes = true;
        cfg.feature_flags
            .advance_to_highest_supported_protocol_version = true;
        cfg.feature_flags.consensus_transaction_ordering = ConsensusTransactionOrdering::ByGasPrice;
        cfg.feature_flags.simplified_unwrap_then_delete = true;
        cfg.feature_flags.loaded_child_object_format = true;
        cfg.feature_flags.loaded_child_object_format_type = true;
        cfg.feature_flags.simple_conservation_checks = true;
        cfg.feature_flags.end_of_epoch_transaction_supported = true;
        cfg.feature_flags.enable_effects_v2 = true;

        cfg.feature_flags.recompute_has_public_transfer_in_execution = true;
        cfg.feature_flags.shared_object_deletion = true;
        cfg.feature_flags.hardened_otw_check = true;
        cfg.feature_flags.allow_receiving_object_id = true;
        cfg.feature_flags.enable_coin_deny_list = true;
        cfg.feature_flags.reject_mutable_random_on_entry_functions = true;

        // Enable group ops and all networks (but not msm)
        cfg.feature_flags.enable_group_ops_native_functions = true;

        // zkLogin related flags
        {
            cfg.feature_flags.zklogin_auth = false;
            cfg.feature_flags.enable_jwk_consensus_updates = false;
            // zklogin_supported_providers config is deprecated, zklogin
            // signature verifier will use the fetched jwk map to determine
            // whether the provider is supported based on node config.
            cfg.feature_flags.zklogin_supported_providers = BTreeSet::default();
            cfg.feature_flags.zklogin_max_epoch_upper_bound_delta = Some(30);
            cfg.feature_flags.accept_zklogin_in_multisig = false;
            cfg.feature_flags.verify_legacy_zklogin_address = true;
        }

        // Following flags are implied by the execution version.
        // Once support for earlier protocol versions is dropped, these flags can be
        // removed:
<<<<<<< HEAD
        cfg.feature_flags.loaded_child_objects_fixed = true;
=======
        cfg.feature_flags
            .disallow_change_struct_type_params_on_upgrade = true;
>>>>>>> 8a958a3a
        cfg.feature_flags.ban_entry_init = true;

        // Enable consensus digest in consensus commit prologue on all networks..
        cfg.feature_flags.include_consensus_digest_in_prologue = true;
        // Enable Mysticeti on mainnet.
        cfg.feature_flags.consensus_choice = ConsensusChoice::Mysticeti;
        // Use tonic networking for Mysticeti.
        cfg.feature_flags.consensus_network = ConsensusNetwork::Tonic;
        // Enable leader scoring & schedule change on mainnet for mysticeti.
        cfg.feature_flags.mysticeti_leader_scoring_and_schedule = true;

        // Enable resharing at same initial version
        cfg.feature_flags.reshare_at_same_initial_version = true;

        // Enable resolving abort code IDs to package ID instead of runtime module ID
        cfg.feature_flags.resolve_abort_locations_to_package_id = true;

        // Enable random beacon.
        cfg.feature_flags.random_beacon = true;

        // Enable the committed sub dag digest inclusion on the commit output
        cfg.feature_flags.mysticeti_use_committed_subdag_digest = true;

        // Enable consensus commit prologue V3.
        cfg.feature_flags
            .record_consensus_determined_version_assignments_in_prologue = true;
        cfg.feature_flags
            .prepend_prologue_tx_in_consensus_commit_in_checkpoints = true;

        // Run Move verification on framework upgrades in its own VM
        cfg.feature_flags.fresh_vm_on_framework_upgrade = true;

        cfg.feature_flags.mysticeti_num_leaders_per_round = Some(1);

        cfg.feature_flags.enable_coin_deny_list_v2 = true;

        // Enable soft bundle.
        cfg.feature_flags.soft_bundle = true;

        cfg.feature_flags.per_object_congestion_control_mode =
            PerObjectCongestionControlMode::TotalTxCount;

        // Do not allow bridge committee to finalize on mainnet.
        cfg.bridge_should_try_to_finalize_committee = Some(chain != Chain::Mainnet);

        cfg.feature_flags.rethrow_serialization_type_layout_errors = true;

        cfg.feature_flags.bridge = false;

        // Devnet
        if chain != Chain::Mainnet && chain != Chain::Testnet {
            cfg.feature_flags.enable_poseidon = true;
            cfg.poseidon_bn254_cost_base = Some(260);
            cfg.poseidon_bn254_cost_per_block = Some(10);

            cfg.feature_flags.enable_group_ops_native_function_msm = true;

            cfg.feature_flags.enable_vdf = true;
            // Set to 30x and 2x the cost of a signature verification for now. This
            // should be updated along with other native crypto functions.
            cfg.vdf_verify_vdf_cost = Some(1500);
            cfg.vdf_hash_to_input_cost = Some(100);

            cfg.feature_flags.passkey_auth = true;

            cfg.feature_flags.authority_capabilities_v2 = true;
        }

        // TODO: remove the never_loop attribute when the version 2 is added.
        #[allow(clippy::never_loop)]
        for cur in 2..=version.0 {
            match cur {
                1 => unreachable!(),

                // Use this template when making changes:
                //
                //     // modify an existing constant.
                //     move_binary_format_version: Some(7),
                //
                //     // Add a new constant (which is set to None in prior versions).
                //     new_constant: Some(new_value),
                //
                //     // Remove a constant (ensure that it is never accessed during this version).
                //     max_move_object_size: None,
                _ => panic!("unsupported version {:?}", version),
            }
        }
        cfg
    }

    // Extract the bytecode verifier config from this protocol config. `for_signing`
    // indicates whether this config is used for verification during signing or
    // execution.
    pub fn verifier_config(&self, for_signing: bool) -> VerifierConfig {
        let (max_back_edges_per_function, max_back_edges_per_module) = if for_signing {
            (
                Some(self.max_back_edges_per_function() as usize),
                Some(self.max_back_edges_per_module() as usize),
            )
        } else {
            (None, None)
        };

        VerifierConfig {
            max_loop_depth: Some(self.max_loop_depth() as usize),
            max_generic_instantiation_length: Some(self.max_generic_instantiation_length() as usize),
            max_function_parameters: Some(self.max_function_parameters() as usize),
            max_basic_blocks: Some(self.max_basic_blocks() as usize),
            max_value_stack_size: self.max_value_stack_size() as usize,
            max_type_nodes: Some(self.max_type_nodes() as usize),
            max_push_size: Some(self.max_push_size() as usize),
            max_dependency_depth: Some(self.max_dependency_depth() as usize),
            max_fields_in_struct: Some(self.max_fields_in_struct() as usize),
            max_function_definitions: Some(self.max_function_definitions() as usize),
            max_data_definitions: Some(self.max_struct_definitions() as usize),
            max_constant_vector_len: Some(self.max_move_vector_len()),
            max_back_edges_per_function,
            max_back_edges_per_module,
            max_basic_blocks_in_script: None,
            max_identifier_len: self.max_move_identifier_len_as_option(), /* Before protocol
                                                                           * version 9, there was
                                                                           * no limit */
            allow_receiving_object_id: self.allow_receiving_object_id(),
            reject_mutable_random_on_entry_functions: self
                .reject_mutable_random_on_entry_functions(),
            bytecode_version: self.move_binary_format_version(),
            max_variants_in_enum: self.max_move_enum_variants_as_option(),
        }
    }

    /// MeterConfig for metering packages during signing. It is NOT stable
    /// between binaries and cannot used during execution.
    pub fn meter_config_for_signing(&self) -> MeterConfig {
        MeterConfig {
            max_per_fun_meter_units: Some(2_200_000),
            max_per_mod_meter_units: Some(2_200_000),
            max_per_pkg_meter_units: Some(2_200_000),
        }
    }

    /// Override one or more settings in the config, for testing.
    /// This must be called at the beginning of the test, before
    /// get_for_(min|max)_version is called, since those functions cache
    /// their return value.
    pub fn apply_overrides_for_testing(
        override_fn: impl Fn(ProtocolVersion, Self) -> Self + Send + 'static,
    ) -> OverrideGuard {
        CONFIG_OVERRIDE.with(|ovr| {
            let mut cur = ovr.borrow_mut();
            assert!(cur.is_none(), "config override already present");
            *cur = Some(Box::new(override_fn));
            OverrideGuard
        })
    }
}

// Setters for tests.
// This is only needed for feature_flags. Please suffix each setter with
// `_for_testing`. Non-feature_flags should already have test setters defined
// through macros.
impl ProtocolConfig {
    pub fn set_advance_to_highest_supported_protocol_version_for_testing(&mut self, val: bool) {
        self.feature_flags
            .advance_to_highest_supported_protocol_version = val
    }
    pub fn set_zklogin_auth_for_testing(&mut self, val: bool) {
        self.feature_flags.zklogin_auth = val
    }
    pub fn set_enable_jwk_consensus_updates_for_testing(&mut self, val: bool) {
        self.feature_flags.enable_jwk_consensus_updates = val
    }
    pub fn set_random_beacon_for_testing(&mut self, val: bool) {
        self.feature_flags.random_beacon = val
    }

    pub fn set_accept_zklogin_in_multisig_for_testing(&mut self, val: bool) {
        self.feature_flags.accept_zklogin_in_multisig = val
    }

    pub fn set_shared_object_deletion_for_testing(&mut self, val: bool) {
        self.feature_flags.shared_object_deletion = val;
    }

    pub fn set_resolve_abort_locations_to_package_id_for_testing(&mut self, val: bool) {
        self.feature_flags.resolve_abort_locations_to_package_id = val;
    }

    pub fn set_reshare_at_same_initial_version_for_testing(&mut self, val: bool) {
        self.feature_flags.reshare_at_same_initial_version = val;
    }

    pub fn set_verify_legacy_zklogin_address_for_testing(&mut self, val: bool) {
        self.feature_flags.verify_legacy_zklogin_address = val
    }

    pub fn set_per_object_congestion_control_mode_for_testing(
        &mut self,
        val: PerObjectCongestionControlMode,
    ) {
        self.feature_flags.per_object_congestion_control_mode = val;
    }

    pub fn set_consensus_choice_for_testing(&mut self, val: ConsensusChoice) {
        self.feature_flags.consensus_choice = val;
    }

    pub fn set_consensus_network_for_testing(&mut self, val: ConsensusNetwork) {
        self.feature_flags.consensus_network = val;
    }

    pub fn set_zklogin_max_epoch_upper_bound_delta_for_testing(&mut self, val: Option<u64>) {
        self.feature_flags.zklogin_max_epoch_upper_bound_delta = val
    }
    pub fn set_disable_bridge_for_testing(&mut self) {
        self.feature_flags.bridge = false
    }

    pub fn set_mysticeti_leader_scoring_and_schedule_for_testing(&mut self, val: bool) {
        self.feature_flags.mysticeti_leader_scoring_and_schedule = val;
    }

    pub fn set_mysticeti_num_leaders_per_round_for_testing(&mut self, val: Option<usize>) {
        self.feature_flags.mysticeti_num_leaders_per_round = val;
    }

    pub fn set_enable_soft_bundle_for_testing(&mut self, val: bool) {
        self.feature_flags.soft_bundle = val;
    }

    pub fn set_passkey_auth_for_testing(&mut self, val: bool) {
        self.feature_flags.passkey_auth = val
    }
}

type OverrideFn = dyn Fn(ProtocolVersion, ProtocolConfig) -> ProtocolConfig + Send;

thread_local! {
    static CONFIG_OVERRIDE: RefCell<Option<Box<OverrideFn>>> = RefCell::new(None);
}

#[must_use]
pub struct OverrideGuard;

impl Drop for OverrideGuard {
    fn drop(&mut self) {
        info!("restoring override fn");
        CONFIG_OVERRIDE.with(|ovr| {
            *ovr.borrow_mut() = None;
        });
    }
}

/// Defines which limit got crossed.
/// The value which crossed the limit and value of the limit crossed are
/// embedded
#[derive(PartialEq, Eq)]
pub enum LimitThresholdCrossed {
    None,
    Soft(u128, u128),
    Hard(u128, u128),
}

/// Convenience function for comparing limit ranges
/// V::MAX must be at >= U::MAX and T::MAX
pub fn check_limit_in_range<T: Into<V>, U: Into<V>, V: PartialOrd + Into<u128>>(
    x: T,
    soft_limit: U,
    hard_limit: V,
) -> LimitThresholdCrossed {
    let x: V = x.into();
    let soft_limit: V = soft_limit.into();

    debug_assert!(soft_limit <= hard_limit);

    // It is important to preserve this comparison order because if soft_limit ==
    // hard_limit we want LimitThresholdCrossed::Hard
    if x >= hard_limit {
        LimitThresholdCrossed::Hard(x.into(), hard_limit.into())
    } else if x < soft_limit {
        LimitThresholdCrossed::None
    } else {
        LimitThresholdCrossed::Soft(x.into(), soft_limit.into())
    }
}

#[macro_export]
macro_rules! check_limit {
    ($x:expr, $hard:expr) => {
        check_limit!($x, $hard, $hard)
    };
    ($x:expr, $soft:expr, $hard:expr) => {
        check_limit_in_range($x as u64, $soft, $hard)
    };
}

/// Used to check which limits were crossed if the TX is metered (not system tx)
/// Args are: is_metered, value_to_check, metered_limit, unmetered_limit
/// metered_limit is always less than or equal to unmetered_hard_limit
#[macro_export]
macro_rules! check_limit_by_meter {
    ($is_metered:expr, $x:expr, $metered_limit:expr, $unmetered_hard_limit:expr, $metric:expr) => {{
        // If this is metered, we use the metered_limit limit as the upper bound
        let (h, metered_str) = if $is_metered {
            ($metered_limit, "metered")
        } else {
            // Unmetered gets more headroom
            ($unmetered_hard_limit, "unmetered")
        };
        use iota_protocol_config::check_limit_in_range;
        let result = check_limit_in_range($x as u64, $metered_limit, h);
        match result {
            LimitThresholdCrossed::None => {}
            LimitThresholdCrossed::Soft(_, _) => {
                $metric.with_label_values(&[metered_str, "soft"]).inc();
            }
            LimitThresholdCrossed::Hard(_, _) => {
                $metric.with_label_values(&[metered_str, "hard"]).inc();
            }
        };
        result
    }};
}

#[cfg(all(test, not(msim)))]
mod test {
    use insta::assert_yaml_snapshot;

    use super::*;

    #[test]
    fn snapshot_tests() {
        println!("\n============================================================================");
        println!("!                                                                          !");
        println!("! IMPORTANT: never update snapshots from this test. only add new versions! !");
        println!("!                                                                          !");
        println!("============================================================================\n");
        for chain_id in &[Chain::Unknown, Chain::Mainnet, Chain::Testnet] {
            // make Chain::Unknown snapshots compatible with pre-chain-id snapshots so that
            // we don't break the release-time compatibility tests. Once Chain
            // Id configs have been released everywhere, we can remove this and
            // only test Mainnet and Testnet
            let chain_str = match chain_id {
                Chain::Unknown => "".to_string(),
                _ => format!("{:?}_", chain_id),
            };
            for i in MIN_PROTOCOL_VERSION..=MAX_PROTOCOL_VERSION {
                let cur = ProtocolVersion::new(i);
                assert_yaml_snapshot!(
                    format!("{}version_{}", chain_str, cur.as_u64()),
                    ProtocolConfig::get_for_version(cur, *chain_id)
                );
            }
        }
    }

    #[test]
    fn test_getters() {
        let prot: ProtocolConfig =
            ProtocolConfig::get_for_version(ProtocolVersion::new(1), Chain::Unknown);
        assert_eq!(
            prot.max_arguments(),
            prot.max_arguments_as_option().unwrap()
        );
    }

    #[test]
    fn test_setters() {
        let mut prot: ProtocolConfig =
            ProtocolConfig::get_for_version(ProtocolVersion::new(1), Chain::Unknown);
        prot.set_max_arguments_for_testing(123);
        assert_eq!(prot.max_arguments(), 123);

        prot.set_max_arguments_from_str_for_testing("321".to_string());
        assert_eq!(prot.max_arguments(), 321);

        prot.disable_max_arguments_for_testing();
        assert_eq!(prot.max_arguments_as_option(), None);

        prot.set_attr_for_testing("max_arguments".to_string(), "456".to_string());
        assert_eq!(prot.max_arguments(), 456);
    }

    #[test]
    fn lookup_by_string_test() {
        let prot: ProtocolConfig =
            ProtocolConfig::get_for_version(ProtocolVersion::new(1), Chain::Mainnet);
        // Does not exist
        assert!(prot.lookup_attr("some random string".to_string()).is_none());

        assert!(
            prot.lookup_attr("max_arguments".to_string())
                == Some(ProtocolConfigValue::u32(prot.max_arguments())),
        );

        // We didnt have this in version 1 on Mainnet
        assert!(
            prot.lookup_attr("poseidon_bn254_cost_base".to_string())
                .is_none()
        );
        assert!(
            prot.attr_map()
                .get("poseidon_bn254_cost_base")
                .unwrap()
                .is_none()
        );

        // But we did in version 1 on Devnet
        let prot: ProtocolConfig =
            ProtocolConfig::get_for_version(ProtocolVersion::new(1), Chain::Unknown);

        assert!(
            prot.lookup_attr("poseidon_bn254_cost_base".to_string())
                == Some(ProtocolConfigValue::u64(prot.poseidon_bn254_cost_base()))
        );
        assert!(
            prot.attr_map().get("poseidon_bn254_cost_base").unwrap()
                == &Some(ProtocolConfigValue::u64(prot.poseidon_bn254_cost_base()))
        );

        // Check feature flags
        let prot: ProtocolConfig =
            ProtocolConfig::get_for_version(ProtocolVersion::new(1), Chain::Mainnet);
        // Does not exist
        assert!(
            prot.feature_flags
                .lookup_attr("some random string".to_owned())
                .is_none()
        );
        assert!(
            !prot
                .feature_flags
                .attr_map()
                .contains_key("some random string")
        );

        // Was false in v1 on Mainnet
        assert!(prot.feature_flags.lookup_attr("enable_poseidon".to_owned()) == Some(false));
        assert!(
            prot.feature_flags
                .attr_map()
                .get("enable_poseidon")
                .unwrap()
                == &false
        );
        let prot: ProtocolConfig =
            ProtocolConfig::get_for_version(ProtocolVersion::new(1), Chain::Unknown);
        // Was true from v1 and up on Devnet
        assert!(prot.feature_flags.lookup_attr("enable_poseidon".to_owned()) == Some(true));
        assert!(
            prot.feature_flags
                .attr_map()
                .get("enable_poseidon")
                .unwrap()
                == &true
        );
    }

    #[test]
    fn limit_range_fn_test() {
        let low = 100u32;
        let high = 10000u64;

        assert!(check_limit!(1u8, low, high) == LimitThresholdCrossed::None);
        assert!(matches!(
            check_limit!(255u16, low, high),
            LimitThresholdCrossed::Soft(255u128, 100)
        ));
        // This wont compile because lossy
        // assert!(check_limit!(100000000u128, low, high) ==
        // LimitThresholdCrossed::None); This wont compile because lossy
        // assert!(check_limit!(100000000usize, low, high) ==
        // LimitThresholdCrossed::None);

        assert!(matches!(
            check_limit!(2550000u64, low, high),
            LimitThresholdCrossed::Hard(2550000, 10000)
        ));

        assert!(matches!(
            check_limit!(2550000u64, high, high),
            LimitThresholdCrossed::Hard(2550000, 10000)
        ));

        assert!(matches!(
            check_limit!(1u8, high),
            LimitThresholdCrossed::None
        ));

        assert!(check_limit!(255u16, high) == LimitThresholdCrossed::None);

        assert!(matches!(
            check_limit!(2550000u64, high),
            LimitThresholdCrossed::Hard(2550000, 10000)
        ));
    }
}<|MERGE_RESOLUTION|>--- conflicted
+++ resolved
@@ -1928,12 +1928,6 @@
         // Following flags are implied by the execution version.
         // Once support for earlier protocol versions is dropped, these flags can be
         // removed:
-<<<<<<< HEAD
-        cfg.feature_flags.loaded_child_objects_fixed = true;
-=======
-        cfg.feature_flags
-            .disallow_change_struct_type_params_on_upgrade = true;
->>>>>>> 8a958a3a
         cfg.feature_flags.ban_entry_init = true;
 
         // Enable consensus digest in consensus commit prologue on all networks..
