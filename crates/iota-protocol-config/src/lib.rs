// Copyright (c) Mysten Labs, Inc.
// Modifications Copyright (c) 2024 IOTA Stiftung
// SPDX-License-Identifier: Apache-2.0

use std::{
    cell::RefCell,
    collections::BTreeSet,
    sync::atomic::{AtomicBool, Ordering},
};

use clap::*;
use iota_protocol_config_macros::{ProtocolConfigAccessors, ProtocolConfigFeatureFlagsGetters};
use move_vm_config::verifier::{MeterConfig, VerifierConfig};
use serde::{Deserialize, Serialize};
use serde_with::skip_serializing_none;
use tracing::{info, warn};

/// The minimum and maximum protocol versions supported by this build.
const MIN_PROTOCOL_VERSION: u64 = 1;
pub const MAX_PROTOCOL_VERSION: u64 = 1;

// Record history of protocol version allocations here:
//
// Version 1: Original version.
#[derive(Copy, Clone, Debug, Hash, Serialize, Deserialize, PartialEq, Eq, PartialOrd, Ord)]
pub struct ProtocolVersion(u64);

impl ProtocolVersion {
    // The minimum and maximum protocol version supported by this binary.
    // Counterintuitively, this constant may change over time as support for old
    // protocol versions is removed from the source. This ensures that when a
    // new network (such as a testnet) is created, its genesis committee will
    // use a protocol version that is actually supported by the binary.
    pub const MIN: Self = Self(MIN_PROTOCOL_VERSION);

    pub const MAX: Self = Self(MAX_PROTOCOL_VERSION);

    #[cfg(not(msim))]
    const MAX_ALLOWED: Self = Self::MAX;

    // We create one additional "fake" version in simulator builds so that we can
    // test upgrades.
    #[cfg(msim)]
    pub const MAX_ALLOWED: Self = Self(MAX_PROTOCOL_VERSION + 1);

    pub fn new(v: u64) -> Self {
        Self(v)
    }

    pub const fn as_u64(&self) -> u64 {
        self.0
    }

    // For serde deserialization - we don't define a Default impl because there
    // isn't a single universally appropriate default value.
    pub fn max() -> Self {
        Self::MAX
    }
}

impl From<u64> for ProtocolVersion {
    fn from(v: u64) -> Self {
        Self::new(v)
    }
}

impl std::ops::Sub<u64> for ProtocolVersion {
    type Output = Self;
    fn sub(self, rhs: u64) -> Self::Output {
        Self::new(self.0 - rhs)
    }
}

impl std::ops::Add<u64> for ProtocolVersion {
    type Output = Self;
    fn add(self, rhs: u64) -> Self::Output {
        Self::new(self.0 + rhs)
    }
}

#[derive(Clone, Serialize, Deserialize, Debug, PartialEq, Copy, PartialOrd, Ord, Eq, ValueEnum)]
pub enum Chain {
    Mainnet,
    Testnet,
    Unknown,
}

impl Default for Chain {
    fn default() -> Self {
        Self::Unknown
    }
}

impl Chain {
    pub fn as_str(self) -> &'static str {
        match self {
            Chain::Mainnet => "mainnet",
            Chain::Testnet => "testnet",
            Chain::Unknown => "unknown",
        }
    }
}

pub struct Error(pub String);

// TODO: There are quite a few non boolean values in the feature flags. We
// should move them out.
/// Records on/off feature flags that may vary at each protocol version.
#[derive(Default, Clone, Serialize, Debug, ProtocolConfigFeatureFlagsGetters)]
struct FeatureFlags {
    // Add feature flags here, e.g.:
    // new_protocol_feature: bool,
    // Disables unnecessary invariant check in the Move VM when swapping the value out of a local
    #[serde(skip_serializing_if = "is_false")]
    disable_invariant_violation_check_in_swap_loc: bool,
    // advance to highest supported protocol version at epoch change, instead of the next
    // consecutive protocol version.
    #[serde(skip_serializing_if = "is_false")]
    advance_to_highest_supported_protocol_version: bool,
    // If true, checks no extra bytes in a compiled module
    #[serde(skip_serializing_if = "is_false")]
    no_extraneous_module_bytes: bool,

    // Enable zklogin auth
    #[serde(skip_serializing_if = "is_false")]
    zklogin_auth: bool,
    // How we order transactions coming out of consensus before sending to execution.
    #[serde(skip_serializing_if = "ConsensusTransactionOrdering::is_none")]
    consensus_transaction_ordering: ConsensusTransactionOrdering,

    // If true, the ability to delete shared objects is in effect
    #[serde(skip_serializing_if = "is_false")]
    shared_object_deletion: bool,

    // A list of supported OIDC providers that can be used for zklogin.
    #[serde(skip_serializing_if = "is_empty")]
    zklogin_supported_providers: BTreeSet<String>,

    // If true, use the new child object format
    #[serde(skip_serializing_if = "is_false")]
    loaded_child_object_format: bool,

    #[serde(skip_serializing_if = "is_false")]
    enable_jwk_consensus_updates: bool,

    // If true, use the new child object format type logging
    #[serde(skip_serializing_if = "is_false")]
    loaded_child_object_format_type: bool,

    // Enable bridge protocol
    #[serde(skip_serializing_if = "is_false")]
    bridge: bool,

    // Enable throughput aware consensus submission
    #[serde(skip_serializing_if = "is_false")]
    throughput_aware_consensus_submission: bool,

    // If true, recompute has_public_transfer from the type instead of what is stored in the object
    #[serde(skip_serializing_if = "is_false")]
    recompute_has_public_transfer_in_execution: bool,

    // If true, multisig containing zkLogin sig is accepted.
    #[serde(skip_serializing_if = "is_false")]
    accept_zklogin_in_multisig: bool,

    // If true, use the hardened OTW check
    #[serde(skip_serializing_if = "is_false")]
    hardened_otw_check: bool,

    // Enable the poseidon hash function
    #[serde(skip_serializing_if = "is_false")]
    enable_poseidon: bool,

    // If true, enable the coin deny list.
    #[serde(skip_serializing_if = "is_false")]
    enable_coin_deny_list: bool,

    // Enable native functions for group operations.
    #[serde(skip_serializing_if = "is_false")]
    enable_group_ops_native_functions: bool,

    // Enable native function for msm.
    #[serde(skip_serializing_if = "is_false")]
    enable_group_ops_native_function_msm: bool,

    // Controls the behavior of per object congestion control in consensus handler.
    #[serde(skip_serializing_if = "PerObjectCongestionControlMode::is_none")]
    per_object_congestion_control_mode: PerObjectCongestionControlMode,

    // The consensus protocol to be used for the epoch.
    #[serde(skip_serializing_if = "ConsensusChoice::is_mysticeti")]
    consensus_choice: ConsensusChoice,

    // Consensus network to use.
    #[serde(skip_serializing_if = "ConsensusNetwork::is_tonic")]
    consensus_network: ConsensusNetwork,

    // Set the upper bound allowed for max_epoch in zklogin signature.
    #[serde(skip_serializing_if = "Option::is_none")]
    zklogin_max_epoch_upper_bound_delta: Option<u64>,

    // Controls leader scoring & schedule change in Mysticeti consensus.
    #[serde(skip_serializing_if = "is_false")]
    mysticeti_leader_scoring_and_schedule: bool,

    // Enable resharing of shared objects using the same initial shared version
    #[serde(skip_serializing_if = "is_false")]
    reshare_at_same_initial_version: bool,

    // Resolve Move abort locations to the package id instead of the runtime module ID.
    #[serde(skip_serializing_if = "is_false")]
    resolve_abort_locations_to_package_id: bool,

    // Enables the use of the Mysticeti committed sub dag digest to the `ConsensusCommitInfo` in
    // checkpoints. When disabled the default digest is used instead. It's important to have
    // this guarded behind a flag as it will lead to checkpoint forks.
    #[serde(skip_serializing_if = "is_false")]
    mysticeti_use_committed_subdag_digest: bool,

    // Enable VDF
    #[serde(skip_serializing_if = "is_false")]
    enable_vdf: bool,

    // Set number of leaders per round for Mysticeti commits.
    #[serde(skip_serializing_if = "Option::is_none")]
    mysticeti_num_leaders_per_round: Option<usize>,

    // Enable Soft Bundle (SIP-19).
    #[serde(skip_serializing_if = "is_false")]
    soft_bundle: bool,

    // If true, enable the coin deny list V2.
    #[serde(skip_serializing_if = "is_false")]
    enable_coin_deny_list_v2: bool,

    // Enable passkey auth (SIP-9)
    #[serde(skip_serializing_if = "is_false")]
    passkey_auth: bool,

    // Use AuthorityCapabilitiesV2
    #[serde(skip_serializing_if = "is_false")]
    authority_capabilities_v2: bool,

    // Rethrow type layout errors during serialization instead of trying to convert them.
    #[serde(skip_serializing_if = "is_false")]
    rethrow_serialization_type_layout_errors: bool,
}

fn is_false(b: &bool) -> bool {
    !b
}

fn is_empty(b: &BTreeSet<String>) -> bool {
    b.is_empty()
}

/// Ordering mechanism for transactions in one Narwhal consensus output.
#[derive(Default, Copy, Clone, PartialEq, Eq, Serialize, Debug)]
pub enum ConsensusTransactionOrdering {
    /// No ordering. Transactions are processed in the order they appear in the
    /// consensus output.
    #[default]
    None,
    /// Order transactions by gas price, highest first.
    ByGasPrice,
}

impl ConsensusTransactionOrdering {
    pub fn is_none(&self) -> bool {
        matches!(self, ConsensusTransactionOrdering::None)
    }
}

// The config for per object congestion control in consensus handler.
#[derive(Default, Copy, Clone, PartialEq, Eq, Serialize, Debug)]
pub enum PerObjectCongestionControlMode {
    #[default]
    None, // No congestion control.
    TotalGasBudget, // Use txn gas budget as execution cost.
    TotalTxCount,   // Use total txn count as execution cost.
}

impl PerObjectCongestionControlMode {
    pub fn is_none(&self) -> bool {
        matches!(self, PerObjectCongestionControlMode::None)
    }
}

// Configuration options for consensus algorithm.
#[derive(Default, Copy, Clone, PartialEq, Eq, Serialize, Debug)]
pub enum ConsensusChoice {
    #[default]
    Mysticeti,
}

impl ConsensusChoice {
    pub fn is_mysticeti(&self) -> bool {
        matches!(self, ConsensusChoice::Mysticeti)
    }
}

// Configuration options for consensus network.
#[derive(Default, Copy, Clone, PartialEq, Eq, Serialize, Debug)]
pub enum ConsensusNetwork {
    #[default]
    Tonic,
}

impl ConsensusNetwork {
    pub fn is_tonic(&self) -> bool {
        matches!(self, ConsensusNetwork::Tonic)
    }
}

/// Constants that change the behavior of the protocol.
///
/// The value of each constant here must be fixed for a given protocol version.
/// To change the value of a constant, advance the protocol version, and add
/// support for it in `get_for_version` under the new version number.
/// (below).
///
/// To add a new field to this struct, use the following procedure:
/// - Advance the protocol version.
/// - Add the field as a private `Option<T>` to the struct.
/// - Initialize the field to `None` in prior protocol versions.
/// - Initialize the field to `Some(val)` for your new protocol version.
/// - Add a public getter that simply unwraps the field.
/// - Two public getters of the form `field(&self) -> field_type` and
///   `field_as_option(&self) -> Option<field_type>` will be automatically
///   generated for you.
/// Example for a field: `new_constant: Option<u64>`
/// ```rust,ignore
///      pub fn new_constant(&self) -> u64 {
///         self.new_constant.expect(Self::CONSTANT_ERR_MSG)
///     }
///      pub fn new_constant_as_option(&self) -> Option<u64> {
///         self.new_constant.expect(Self::CONSTANT_ERR_MSG)
///     }
/// ```
/// With `pub fn new_constant(&self) -> u64`, if the constant is accessed in a
/// protocol version in which it is not defined, the validator will crash.
/// (Crashing is necessary because this type of error would almost always result
/// in forking if not prevented here). If you don't want the validator to crash,
/// you can use the `pub fn new_constant_as_option(&self) -> Option<u64>`
/// getter, which will return `None` if the field is not defined at that
/// version.
/// - If you want a customized getter, you can add a method in the impl.
#[skip_serializing_none]
#[derive(Clone, Serialize, Debug, ProtocolConfigAccessors)]
pub struct ProtocolConfig {
    pub version: ProtocolVersion,

    feature_flags: FeatureFlags,

    // ==== Transaction input limits ====
    /// Maximum serialized size of a transaction (in bytes).
    max_tx_size_bytes: Option<u64>,

    /// Maximum number of input objects to a transaction. Enforced by the
    /// transaction input checker
    max_input_objects: Option<u64>,

    /// Max size of objects a transaction can write to disk after completion.
    /// Enforce by the Iota adapter. This is the sum of the serialized size
    /// of all objects written to disk. The max size of individual objects
    /// on the other hand is `max_move_object_size`.
    max_size_written_objects: Option<u64>,
    /// Max size of objects a system transaction can write to disk after
    /// completion. Enforce by the Iota adapter. Similar to
    /// `max_size_written_objects` but for system transactions.
    max_size_written_objects_system_tx: Option<u64>,

    /// Maximum size of serialized transaction effects.
    max_serialized_tx_effects_size_bytes: Option<u64>,

    /// Maximum size of serialized transaction effects for system transactions.
    max_serialized_tx_effects_size_bytes_system_tx: Option<u64>,

    /// Maximum number of gas payment objects for a transaction.
    max_gas_payment_objects: Option<u32>,

    /// Maximum number of modules in a Publish transaction.
    max_modules_in_publish: Option<u32>,

    /// Maximum number of transitive dependencies in a package when publishing.
    max_package_dependencies: Option<u32>,

    /// Maximum number of arguments in a move call or a
    /// ProgrammableTransaction's TransferObjects command.
    max_arguments: Option<u32>,

    /// Maximum number of total type arguments, computed recursively.
    max_type_arguments: Option<u32>,

    /// Maximum depth of an individual type argument.
    max_type_argument_depth: Option<u32>,

    /// Maximum size of a Pure CallArg.
    max_pure_argument_size: Option<u32>,

    /// Maximum number of Commands in a ProgrammableTransaction.
    max_programmable_tx_commands: Option<u32>,

    // ==== Move VM, Move bytecode verifier, and execution limits ===
    /// Maximum Move bytecode version the VM understands. All older versions are
    /// accepted.
    move_binary_format_version: Option<u32>,
    min_move_binary_format_version: Option<u32>,

    /// Configuration controlling binary tables size.
    binary_module_handles: Option<u16>,
    binary_struct_handles: Option<u16>,
    binary_function_handles: Option<u16>,
    binary_function_instantiations: Option<u16>,
    binary_signatures: Option<u16>,
    binary_constant_pool: Option<u16>,
    binary_identifiers: Option<u16>,
    binary_address_identifiers: Option<u16>,
    binary_struct_defs: Option<u16>,
    binary_struct_def_instantiations: Option<u16>,
    binary_function_defs: Option<u16>,
    binary_field_handles: Option<u16>,
    binary_field_instantiations: Option<u16>,
    binary_friend_decls: Option<u16>,
    binary_enum_defs: Option<u16>,
    binary_enum_def_instantiations: Option<u16>,
    binary_variant_handles: Option<u16>,
    binary_variant_instantiation_handles: Option<u16>,

    /// Maximum size of the `contents` part of an object, in bytes. Enforced by
    /// the Iota adapter when effects are produced.
    max_move_object_size: Option<u64>,

    // TODO: Option<increase to 500 KB. currently, publishing a package > 500 KB exceeds the max
    // computation gas cost
    /// Maximum size of a Move package object, in bytes. Enforced by the Iota
    /// adapter at the end of a publish transaction.
    max_move_package_size: Option<u64>,

    /// Max number of publish or upgrade commands allowed in a programmable
    /// transaction block.
    max_publish_or_upgrade_per_ptb: Option<u64>,

    /// Maximum gas budget in NANOS that a transaction can use.
    max_tx_gas: Option<u64>,

    /// Maximum amount of the proposed gas price in NANOS (defined in the
    /// transaction).
    max_gas_price: Option<u64>,

    /// The max computation bucket for gas. This is the max that can be charged
    /// for computation.
    max_gas_computation_bucket: Option<u64>,

    // Define the value used to round up computation gas charges
    gas_rounding_step: Option<u64>,

    /// Maximum number of nested loops. Enforced by the Move bytecode verifier.
    max_loop_depth: Option<u64>,

    /// Maximum number of type arguments that can be bound to generic type
    /// parameters. Enforced by the Move bytecode verifier.
    max_generic_instantiation_length: Option<u64>,

    /// Maximum number of parameters that a Move function can have. Enforced by
    /// the Move bytecode verifier.
    max_function_parameters: Option<u64>,

    /// Maximum number of basic blocks that a Move function can have. Enforced
    /// by the Move bytecode verifier.
    max_basic_blocks: Option<u64>,

    /// Maximum stack size value. Enforced by the Move bytecode verifier.
    max_value_stack_size: Option<u64>,

    /// Maximum number of "type nodes", a metric for how big a SignatureToken
    /// will be when expanded into a fully qualified type. Enforced by the Move
    /// bytecode verifier.
    max_type_nodes: Option<u64>,

    /// Maximum number of push instructions in one function. Enforced by the
    /// Move bytecode verifier.
    max_push_size: Option<u64>,

    /// Maximum number of struct definitions in a module. Enforced by the Move
    /// bytecode verifier.
    max_struct_definitions: Option<u64>,

    /// Maximum number of function definitions in a module. Enforced by the Move
    /// bytecode verifier.
    max_function_definitions: Option<u64>,

    /// Maximum number of fields allowed in a struct definition. Enforced by the
    /// Move bytecode verifier.
    max_fields_in_struct: Option<u64>,

    /// Maximum dependency depth. Enforced by the Move linker when loading
    /// dependent modules.
    max_dependency_depth: Option<u64>,

    /// Maximum number of Move events that a single transaction can emit.
    /// Enforced by the VM during execution.
    max_num_event_emit: Option<u64>,

    /// Maximum number of new IDs that a single transaction can create. Enforced
    /// by the VM during execution.
    max_num_new_move_object_ids: Option<u64>,

    /// Maximum number of new IDs that a single system transaction can create.
    /// Enforced by the VM during execution.
    max_num_new_move_object_ids_system_tx: Option<u64>,

    /// Maximum number of IDs that a single transaction can delete. Enforced by
    /// the VM during execution.
    max_num_deleted_move_object_ids: Option<u64>,

    /// Maximum number of IDs that a single system transaction can delete.
    /// Enforced by the VM during execution.
    max_num_deleted_move_object_ids_system_tx: Option<u64>,

    /// Maximum number of IDs that a single transaction can transfer. Enforced
    /// by the VM during execution.
    max_num_transferred_move_object_ids: Option<u64>,

    /// Maximum number of IDs that a single system transaction can transfer.
    /// Enforced by the VM during execution.
    max_num_transferred_move_object_ids_system_tx: Option<u64>,

    /// Maximum size of a Move user event. Enforced by the VM during execution.
    max_event_emit_size: Option<u64>,

    /// Maximum size of a Move user event. Enforced by the VM during execution.
    max_event_emit_size_total: Option<u64>,

    /// Maximum length of a vector in Move. Enforced by the VM during execution,
    /// and for constants, by the verifier.
    max_move_vector_len: Option<u64>,

    /// Maximum length of an `Identifier` in Move. Enforced by the bytecode
    /// verifier at signing.
    max_move_identifier_len: Option<u64>,

    /// Maximum depth of a Move value within the VM.
    max_move_value_depth: Option<u64>,

    /// Maximum number of variants in an enum. Enforced by the bytecode verifier
    /// at signing.
    max_move_enum_variants: Option<u64>,

    /// Maximum number of back edges in Move function. Enforced by the bytecode
    /// verifier at signing.
    max_back_edges_per_function: Option<u64>,

    /// Maximum number of back edges in Move module. Enforced by the bytecode
    /// verifier at signing.
    max_back_edges_per_module: Option<u64>,

    /// Maximum number of meter `ticks` spent verifying a Move function.
    /// Enforced by the bytecode verifier at signing.
    max_verifier_meter_ticks_per_function: Option<u64>,

    /// Maximum number of meter `ticks` spent verifying a Move function.
    /// Enforced by the bytecode verifier at signing.
    max_meter_ticks_per_module: Option<u64>,

    /// Maximum number of meter `ticks` spent verifying a Move package. Enforced
    /// by the bytecode verifier at signing.
    max_meter_ticks_per_package: Option<u64>,

    // === Object runtime internal operation limits ====
    // These affect dynamic fields
    /// Maximum number of cached objects in the object runtime ObjectStore.
    /// Enforced by object runtime during execution
    object_runtime_max_num_cached_objects: Option<u64>,

    /// Maximum number of cached objects in the object runtime ObjectStore in
    /// system transaction. Enforced by object runtime during execution
    object_runtime_max_num_cached_objects_system_tx: Option<u64>,

    /// Maximum number of stored objects accessed by object runtime ObjectStore.
    /// Enforced by object runtime during execution
    object_runtime_max_num_store_entries: Option<u64>,

    /// Maximum number of stored objects accessed by object runtime ObjectStore
    /// in system transaction. Enforced by object runtime during execution
    object_runtime_max_num_store_entries_system_tx: Option<u64>,

    // === Execution gas costs ====
    /// Base cost for any Iota transaction
    base_tx_cost_fixed: Option<u64>,

    /// Additional cost for a transaction that publishes a package
    /// i.e., the base cost of such a transaction is base_tx_cost_fixed +
    /// package_publish_cost_fixed
    package_publish_cost_fixed: Option<u64>,

    /// Cost per byte of a Move call transaction
    /// i.e., the cost of such a transaction is base_cost +
    /// (base_tx_cost_per_byte * size)
    base_tx_cost_per_byte: Option<u64>,

    /// Cost per byte for a transaction that publishes a package
    package_publish_cost_per_byte: Option<u64>,

    // Per-byte cost of reading an object during transaction execution
    obj_access_cost_read_per_byte: Option<u64>,

    // Per-byte cost of writing an object during transaction execution
    obj_access_cost_mutate_per_byte: Option<u64>,

    // Per-byte cost of deleting an object during transaction execution
    obj_access_cost_delete_per_byte: Option<u64>,

    /// Per-byte cost charged for each input object to a transaction.
    /// Meant to approximate the cost of checking locks for each object
    // TODO: Option<I'm not sure that this cost makes sense. Checking locks is "free"
    // in the sense that an invalid tx that can never be committed/pay gas can
    // force validators to check an arbitrary number of locks. If those checks are
    // "free" for invalid transactions, why charge for them in valid transactions
    // TODO: Option<if we keep this, I think we probably want it to be a fixed cost rather
    // than a per-byte cost. checking an object lock should not require loading an
    // entire object, just consulting an ID -> tx digest map
    obj_access_cost_verify_per_byte: Option<u64>,

    /// === Gas version. gas model ===

    /// Gas model version, what code we are using to charge gas
    gas_model_version: Option<u64>,

    /// === Storage gas costs ===

    /// Per-byte cost of storing an object in the Iota global object store. Some
    /// of this cost may be refundable if the object is later freed
    obj_data_cost_refundable: Option<u64>,

    // Per-byte cost of storing an object in the Iota transaction log (e.g., in
    // CertifiedTransactionEffects) This depends on the size of various fields including the
    // effects TODO: Option<I don't fully understand this^ and more details would be useful
    obj_metadata_cost_non_refundable: Option<u64>,

    /// === Tokenomics ===

    // TODO: Option<this should be changed to u64.
    /// Sender of a txn that touches an object will get this percent of the
    /// storage rebate back. In basis point.
    storage_rebate_rate: Option<u64>,

    /// The share of rewards that will be slashed and redistributed is 50%.
    /// In basis point.
    reward_slashing_rate: Option<u64>,

    /// Unit gas price, Nanos per internal gas unit.
    storage_gas_price: Option<u64>,

    /// The number of tokens that the set of validators should receive per
    /// epoch.
    validator_target_reward: Option<u64>,

    /// === Core Protocol ===

    /// Max number of transactions per checkpoint.
    /// Note that this is a protocol constant and not a config as validators
    /// must have this set to the same value, otherwise they *will* fork.
    max_transactions_per_checkpoint: Option<u64>,

    /// Max size of a checkpoint in bytes.
    /// Note that this is a protocol constant and not a config as validators
    /// must have this set to the same value, otherwise they *will* fork.
    max_checkpoint_size_bytes: Option<u64>,

    /// A protocol upgrade always requires 2f+1 stake to agree. We support a
    /// buffer of additional stake (as a fraction of f, expressed in basis
    /// points) that is required before an upgrade can happen automatically.
    /// 10000bps would indicate that complete unanimity is required (all
    /// 3f+1 must vote), while 0bps would indicate that 2f+1 is sufficient.
    buffer_stake_for_protocol_upgrade_bps: Option<u64>,

    // === Native Function Costs ===

    // `address` module
    // Cost params for the Move native function `address::from_bytes(bytes: vector<u8>)`
    address_from_bytes_cost_base: Option<u64>,
    // Cost params for the Move native function `address::to_u256(address): u256`
    address_to_u256_cost_base: Option<u64>,
    // Cost params for the Move native function `address::from_u256(u256): address`
    address_from_u256_cost_base: Option<u64>,

    // `config` module
    // Cost params for the Move native function `read_setting_impl<Name: copy + drop + store,
    // SettingValue: key + store, SettingDataValue: store, Value: copy + drop + store,
    // >(config: address, name: address, current_epoch: u64): Option<Value>`
    config_read_setting_impl_cost_base: Option<u64>,
    config_read_setting_impl_cost_per_byte: Option<u64>,

    // `dynamic_field` module
    // Cost params for the Move native function `hash_type_and_key<K: copy + drop + store>(parent:
    // address, k: K): address`
    dynamic_field_hash_type_and_key_cost_base: Option<u64>,
    dynamic_field_hash_type_and_key_type_cost_per_byte: Option<u64>,
    dynamic_field_hash_type_and_key_value_cost_per_byte: Option<u64>,
    dynamic_field_hash_type_and_key_type_tag_cost_per_byte: Option<u64>,
    // Cost params for the Move native function `add_child_object<Child: key>(parent: address,
    // child: Child)`
    dynamic_field_add_child_object_cost_base: Option<u64>,
    dynamic_field_add_child_object_type_cost_per_byte: Option<u64>,
    dynamic_field_add_child_object_value_cost_per_byte: Option<u64>,
    dynamic_field_add_child_object_struct_tag_cost_per_byte: Option<u64>,
    // Cost params for the Move native function `borrow_child_object_mut<Child: key>(parent: &mut
    // UID, id: address): &mut Child`
    dynamic_field_borrow_child_object_cost_base: Option<u64>,
    dynamic_field_borrow_child_object_child_ref_cost_per_byte: Option<u64>,
    dynamic_field_borrow_child_object_type_cost_per_byte: Option<u64>,
    // Cost params for the Move native function `remove_child_object<Child: key>(parent: address,
    // id: address): Child`
    dynamic_field_remove_child_object_cost_base: Option<u64>,
    dynamic_field_remove_child_object_child_cost_per_byte: Option<u64>,
    dynamic_field_remove_child_object_type_cost_per_byte: Option<u64>,
    // Cost params for the Move native function `has_child_object(parent: address, id: address):
    // bool`
    dynamic_field_has_child_object_cost_base: Option<u64>,
    // Cost params for the Move native function `has_child_object_with_ty<Child: key>(parent:
    // address, id: address): bool`
    dynamic_field_has_child_object_with_ty_cost_base: Option<u64>,
    dynamic_field_has_child_object_with_ty_type_cost_per_byte: Option<u64>,
    dynamic_field_has_child_object_with_ty_type_tag_cost_per_byte: Option<u64>,

    // `event` module
    // Cost params for the Move native function `event::emit<T: copy + drop>(event: T)`
    event_emit_cost_base: Option<u64>,
    event_emit_value_size_derivation_cost_per_byte: Option<u64>,
    event_emit_tag_size_derivation_cost_per_byte: Option<u64>,
    event_emit_output_cost_per_byte: Option<u64>,

    //  `object` module
    // Cost params for the Move native function `borrow_uid<T: key>(obj: &T): &UID`
    object_borrow_uid_cost_base: Option<u64>,
    // Cost params for the Move native function `delete_impl(id: address)`
    object_delete_impl_cost_base: Option<u64>,
    // Cost params for the Move native function `record_new_uid(id: address)`
    object_record_new_uid_cost_base: Option<u64>,

    // Transfer
    // Cost params for the Move native function `transfer_impl<T: key>(obj: T, recipient: address)`
    transfer_transfer_internal_cost_base: Option<u64>,
    // Cost params for the Move native function `freeze_object<T: key>(obj: T)`
    transfer_freeze_object_cost_base: Option<u64>,
    // Cost params for the Move native function `share_object<T: key>(obj: T)`
    transfer_share_object_cost_base: Option<u64>,
    // Cost params for the Move native function
    // `receive_object<T: key>(p: &mut UID, recv: Receiving<T>T)`
    transfer_receive_object_cost_base: Option<u64>,

    // TxContext
    // Cost params for the Move native function `transfer_impl<T: key>(obj: T, recipient: address)`
    tx_context_derive_id_cost_base: Option<u64>,

    // Types
    // Cost params for the Move native function `is_one_time_witness<T: drop>(_: &T): bool`
    types_is_one_time_witness_cost_base: Option<u64>,
    types_is_one_time_witness_type_tag_cost_per_byte: Option<u64>,
    types_is_one_time_witness_type_cost_per_byte: Option<u64>,

    // Validator
    // Cost params for the Move native function `validate_metadata_bcs(metadata: vector<u8>)`
    validator_validate_metadata_cost_base: Option<u64>,
    validator_validate_metadata_data_cost_per_byte: Option<u64>,

    // Crypto natives
    crypto_invalid_arguments_cost: Option<u64>,
    // bls12381::bls12381_min_sig_verify
    bls12381_bls12381_min_sig_verify_cost_base: Option<u64>,
    bls12381_bls12381_min_sig_verify_msg_cost_per_byte: Option<u64>,
    bls12381_bls12381_min_sig_verify_msg_cost_per_block: Option<u64>,

    // bls12381::bls12381_min_pk_verify
    bls12381_bls12381_min_pk_verify_cost_base: Option<u64>,
    bls12381_bls12381_min_pk_verify_msg_cost_per_byte: Option<u64>,
    bls12381_bls12381_min_pk_verify_msg_cost_per_block: Option<u64>,

    // ecdsa_k1::ecrecover
    ecdsa_k1_ecrecover_keccak256_cost_base: Option<u64>,
    ecdsa_k1_ecrecover_keccak256_msg_cost_per_byte: Option<u64>,
    ecdsa_k1_ecrecover_keccak256_msg_cost_per_block: Option<u64>,
    ecdsa_k1_ecrecover_sha256_cost_base: Option<u64>,
    ecdsa_k1_ecrecover_sha256_msg_cost_per_byte: Option<u64>,
    ecdsa_k1_ecrecover_sha256_msg_cost_per_block: Option<u64>,

    // ecdsa_k1::decompress_pubkey
    ecdsa_k1_decompress_pubkey_cost_base: Option<u64>,

    // ecdsa_k1::secp256k1_verify
    ecdsa_k1_secp256k1_verify_keccak256_cost_base: Option<u64>,
    ecdsa_k1_secp256k1_verify_keccak256_msg_cost_per_byte: Option<u64>,
    ecdsa_k1_secp256k1_verify_keccak256_msg_cost_per_block: Option<u64>,
    ecdsa_k1_secp256k1_verify_sha256_cost_base: Option<u64>,
    ecdsa_k1_secp256k1_verify_sha256_msg_cost_per_byte: Option<u64>,
    ecdsa_k1_secp256k1_verify_sha256_msg_cost_per_block: Option<u64>,

    // ecdsa_r1::ecrecover
    ecdsa_r1_ecrecover_keccak256_cost_base: Option<u64>,
    ecdsa_r1_ecrecover_keccak256_msg_cost_per_byte: Option<u64>,
    ecdsa_r1_ecrecover_keccak256_msg_cost_per_block: Option<u64>,
    ecdsa_r1_ecrecover_sha256_cost_base: Option<u64>,
    ecdsa_r1_ecrecover_sha256_msg_cost_per_byte: Option<u64>,
    ecdsa_r1_ecrecover_sha256_msg_cost_per_block: Option<u64>,

    // ecdsa_r1::secp256k1_verify
    ecdsa_r1_secp256r1_verify_keccak256_cost_base: Option<u64>,
    ecdsa_r1_secp256r1_verify_keccak256_msg_cost_per_byte: Option<u64>,
    ecdsa_r1_secp256r1_verify_keccak256_msg_cost_per_block: Option<u64>,
    ecdsa_r1_secp256r1_verify_sha256_cost_base: Option<u64>,
    ecdsa_r1_secp256r1_verify_sha256_msg_cost_per_byte: Option<u64>,
    ecdsa_r1_secp256r1_verify_sha256_msg_cost_per_block: Option<u64>,

    // ecvrf::verify
    ecvrf_ecvrf_verify_cost_base: Option<u64>,
    ecvrf_ecvrf_verify_alpha_string_cost_per_byte: Option<u64>,
    ecvrf_ecvrf_verify_alpha_string_cost_per_block: Option<u64>,

    // ed25519
    ed25519_ed25519_verify_cost_base: Option<u64>,
    ed25519_ed25519_verify_msg_cost_per_byte: Option<u64>,
    ed25519_ed25519_verify_msg_cost_per_block: Option<u64>,

    // groth16::prepare_verifying_key
    groth16_prepare_verifying_key_bls12381_cost_base: Option<u64>,
    groth16_prepare_verifying_key_bn254_cost_base: Option<u64>,

    // groth16::verify_groth16_proof_internal
    groth16_verify_groth16_proof_internal_bls12381_cost_base: Option<u64>,
    groth16_verify_groth16_proof_internal_bls12381_cost_per_public_input: Option<u64>,
    groth16_verify_groth16_proof_internal_bn254_cost_base: Option<u64>,
    groth16_verify_groth16_proof_internal_bn254_cost_per_public_input: Option<u64>,
    groth16_verify_groth16_proof_internal_public_input_cost_per_byte: Option<u64>,

    // hash::blake2b256
    hash_blake2b256_cost_base: Option<u64>,
    hash_blake2b256_data_cost_per_byte: Option<u64>,
    hash_blake2b256_data_cost_per_block: Option<u64>,

    // hash::keccak256
    hash_keccak256_cost_base: Option<u64>,
    hash_keccak256_data_cost_per_byte: Option<u64>,
    hash_keccak256_data_cost_per_block: Option<u64>,

    // poseidon::poseidon_bn254
    poseidon_bn254_cost_base: Option<u64>,
    poseidon_bn254_cost_per_block: Option<u64>,

    // group_ops
    group_ops_bls12381_decode_scalar_cost: Option<u64>,
    group_ops_bls12381_decode_g1_cost: Option<u64>,
    group_ops_bls12381_decode_g2_cost: Option<u64>,
    group_ops_bls12381_decode_gt_cost: Option<u64>,
    group_ops_bls12381_scalar_add_cost: Option<u64>,
    group_ops_bls12381_g1_add_cost: Option<u64>,
    group_ops_bls12381_g2_add_cost: Option<u64>,
    group_ops_bls12381_gt_add_cost: Option<u64>,
    group_ops_bls12381_scalar_sub_cost: Option<u64>,
    group_ops_bls12381_g1_sub_cost: Option<u64>,
    group_ops_bls12381_g2_sub_cost: Option<u64>,
    group_ops_bls12381_gt_sub_cost: Option<u64>,
    group_ops_bls12381_scalar_mul_cost: Option<u64>,
    group_ops_bls12381_g1_mul_cost: Option<u64>,
    group_ops_bls12381_g2_mul_cost: Option<u64>,
    group_ops_bls12381_gt_mul_cost: Option<u64>,
    group_ops_bls12381_scalar_div_cost: Option<u64>,
    group_ops_bls12381_g1_div_cost: Option<u64>,
    group_ops_bls12381_g2_div_cost: Option<u64>,
    group_ops_bls12381_gt_div_cost: Option<u64>,
    group_ops_bls12381_g1_hash_to_base_cost: Option<u64>,
    group_ops_bls12381_g2_hash_to_base_cost: Option<u64>,
    group_ops_bls12381_g1_hash_to_cost_per_byte: Option<u64>,
    group_ops_bls12381_g2_hash_to_cost_per_byte: Option<u64>,
    group_ops_bls12381_g1_msm_base_cost: Option<u64>,
    group_ops_bls12381_g2_msm_base_cost: Option<u64>,
    group_ops_bls12381_g1_msm_base_cost_per_input: Option<u64>,
    group_ops_bls12381_g2_msm_base_cost_per_input: Option<u64>,
    group_ops_bls12381_msm_max_len: Option<u32>,
    group_ops_bls12381_pairing_cost: Option<u64>,

    // hmac::hmac_sha3_256
    hmac_hmac_sha3_256_cost_base: Option<u64>,
    hmac_hmac_sha3_256_input_cost_per_byte: Option<u64>,
    hmac_hmac_sha3_256_input_cost_per_block: Option<u64>,

    // zklogin::check_zklogin_id
    check_zklogin_id_cost_base: Option<u64>,
    // zklogin::check_zklogin_issuer
    check_zklogin_issuer_cost_base: Option<u64>,

    vdf_verify_vdf_cost: Option<u64>,
    vdf_hash_to_input_cost: Option<u64>,

    // Stdlib costs
    bcs_per_byte_serialized_cost: Option<u64>,
    bcs_legacy_min_output_size_cost: Option<u64>,
    bcs_failure_cost: Option<u64>,

    hash_sha2_256_base_cost: Option<u64>,
    hash_sha2_256_per_byte_cost: Option<u64>,
    hash_sha2_256_legacy_min_input_len_cost: Option<u64>,
    hash_sha3_256_base_cost: Option<u64>,
    hash_sha3_256_per_byte_cost: Option<u64>,
    hash_sha3_256_legacy_min_input_len_cost: Option<u64>,
    type_name_get_base_cost: Option<u64>,
    type_name_get_per_byte_cost: Option<u64>,

    string_check_utf8_base_cost: Option<u64>,
    string_check_utf8_per_byte_cost: Option<u64>,
    string_is_char_boundary_base_cost: Option<u64>,
    string_sub_string_base_cost: Option<u64>,
    string_sub_string_per_byte_cost: Option<u64>,
    string_index_of_base_cost: Option<u64>,
    string_index_of_per_byte_pattern_cost: Option<u64>,
    string_index_of_per_byte_searched_cost: Option<u64>,

    vector_empty_base_cost: Option<u64>,
    vector_length_base_cost: Option<u64>,
    vector_push_back_base_cost: Option<u64>,
    vector_push_back_legacy_per_abstract_memory_unit_cost: Option<u64>,
    vector_borrow_base_cost: Option<u64>,
    vector_pop_back_base_cost: Option<u64>,
    vector_destroy_empty_base_cost: Option<u64>,
    vector_swap_base_cost: Option<u64>,
    debug_print_base_cost: Option<u64>,
    debug_print_stack_trace_base_cost: Option<u64>,

    /// === Execution Version ===
    execution_version: Option<u64>,

    // Dictates the threshold (percentage of stake) that is used to calculate the "bad" nodes to be
    // swapped when creating the consensus schedule. The values should be of the range [0 - 33].
    // Anything above 33 (f) will not be allowed.
    consensus_bad_nodes_stake_threshold: Option<u64>,

    max_jwk_votes_per_validator_per_epoch: Option<u64>,
    // The maximum age of a JWK in epochs before it is removed from the AuthenticatorState object.
    // Applied at the end of an epoch as a delta from the new epoch value, so setting this to 1
    // will cause the new epoch to start with JWKs from the previous epoch still valid.
    max_age_of_jwk_in_epochs: Option<u64>,

    /// === random beacon ===

    /// Maximum allowed precision loss when reducing voting weights for the
    /// random beacon protocol.
    random_beacon_reduction_allowed_delta: Option<u16>,

    /// Minimum number of shares below which voting weights will not be reduced
    /// for the random beacon protocol.
    random_beacon_reduction_lower_bound: Option<u32>,

    /// Consensus Round after which DKG should be aborted and randomness
    /// disabled for the epoch, if it hasn't already completed.
    random_beacon_dkg_timeout_round: Option<u32>,

    /// Minimum interval between consecutive rounds of generated randomness.
    random_beacon_min_round_interval_ms: Option<u64>,

    /// Version of the random beacon DKG protocol.
    /// 0 was deprecated (and currently not supported), 1 is the default
    /// version.
    random_beacon_dkg_version: Option<u64>,

    /// The maximum serialised transaction size (in bytes) accepted by
    /// consensus. That should be bigger than the `max_tx_size_bytes` with
    /// some additional headroom.
    consensus_max_transaction_size_bytes: Option<u64>,
    /// The maximum size of transactions included in a consensus block.
    consensus_max_transactions_in_block_bytes: Option<u64>,
    /// The maximum number of transactions included in a consensus block.
    consensus_max_num_transactions_in_block: Option<u64>,

    /// The max accumulated txn execution cost per object in a Narwhal commit.
    /// Transactions in a checkpoint will be deferred once their touch
    /// shared objects hit this limit. This config is meant to be used when
    /// consensus protocol is Narwhal, where each consensus commit
    /// corresponding to 1 checkpoint (or 2 if randomness is enabled)
    max_accumulated_txn_cost_per_object_in_narwhal_commit: Option<u64>,

    /// The max number of consensus rounds a transaction can be deferred due to
    /// shared object congestion. Transactions will be cancelled after this
    /// many rounds.
    max_deferral_rounds_for_congestion_control: Option<u64>,

    /// Minimum interval of commit timestamps between consecutive checkpoints.
    min_checkpoint_interval_ms: Option<u64>,

    /// Version number to use for version_specific_data in `CheckpointSummary`.
    checkpoint_summary_version_specific_data: Option<u64>,

    /// The max number of transactions that can be included in a single Soft
    /// Bundle.
    max_soft_bundle_size: Option<u64>,

    /// Whether to try to form bridge committee
    // Note: this is not a feature flag because we want to distinguish between
    // `None` and `Some(false)`, as committee was already finalized on Testnet.
    bridge_should_try_to_finalize_committee: Option<bool>,

    /// The max accumulated txn execution cost per object in a mysticeti.
    /// Transactions in a commit will be deferred once their touch shared
    /// objects hit this limit. This config plays the same role as
    /// `max_accumulated_txn_cost_per_object_in_narwhal_commit`
    /// but for mysticeti commits due to that mysticeti has higher commit rate.
    max_accumulated_txn_cost_per_object_in_mysticeti_commit: Option<u64>,
}

// feature flags
impl ProtocolConfig {
    // Add checks for feature flag support here, e.g.:
    // pub fn check_new_protocol_feature_supported(&self) -> Result<(), Error> {
    //     if self.feature_flags.new_protocol_feature_supported {
    //         Ok(())
    //     } else {
    //         Err(Error(format!(
    //             "new_protocol_feature is not supported at {:?}",
    //             self.version
    //         )))
    //     }
    // }

    pub fn disable_invariant_violation_check_in_swap_loc(&self) -> bool {
        self.feature_flags
            .disable_invariant_violation_check_in_swap_loc
    }

    pub fn advance_to_highest_supported_protocol_version(&self) -> bool {
        self.feature_flags
            .advance_to_highest_supported_protocol_version
    }

    pub fn no_extraneous_module_bytes(&self) -> bool {
        self.feature_flags.no_extraneous_module_bytes
    }

    pub fn zklogin_auth(&self) -> bool {
        self.feature_flags.zklogin_auth
    }

    pub fn zklogin_supported_providers(&self) -> &BTreeSet<String> {
        &self.feature_flags.zklogin_supported_providers
    }

    pub fn consensus_transaction_ordering(&self) -> ConsensusTransactionOrdering {
        self.feature_flags.consensus_transaction_ordering
    }

    pub fn shared_object_deletion(&self) -> bool {
        self.feature_flags.shared_object_deletion
    }

    pub fn loaded_child_object_format(&self) -> bool {
        self.feature_flags.loaded_child_object_format
    }

    pub fn enable_jwk_consensus_updates(&self) -> bool {
        self.feature_flags.enable_jwk_consensus_updates
    }

    pub fn loaded_child_object_format_type(&self) -> bool {
        self.feature_flags.loaded_child_object_format_type
    }

    pub fn recompute_has_public_transfer_in_execution(&self) -> bool {
        self.feature_flags
            .recompute_has_public_transfer_in_execution
    }

    // this function only exists for readability in the genesis code.
    pub fn create_authenticator_state_in_genesis(&self) -> bool {
        self.enable_jwk_consensus_updates()
    }

    pub fn dkg_version(&self) -> u64 {
        // Version 0 was deprecated and removed, the default is 1 if not set.
        self.random_beacon_dkg_version.unwrap_or(1)
    }

    pub fn enable_bridge(&self) -> bool {
        self.feature_flags.bridge
    }

    pub fn should_try_to_finalize_bridge_committee(&self) -> bool {
        if !self.enable_bridge() {
            return false;
        }
        // In the older protocol version, always try to finalize the committee.
        self.bridge_should_try_to_finalize_committee.unwrap_or(true)
    }

    pub fn accept_zklogin_in_multisig(&self) -> bool {
        self.feature_flags.accept_zklogin_in_multisig
    }

    pub fn zklogin_max_epoch_upper_bound_delta(&self) -> Option<u64> {
        self.feature_flags.zklogin_max_epoch_upper_bound_delta
    }

    pub fn throughput_aware_consensus_submission(&self) -> bool {
        self.feature_flags.throughput_aware_consensus_submission
    }

    pub fn hardened_otw_check(&self) -> bool {
        self.feature_flags.hardened_otw_check
    }

    pub fn enable_poseidon(&self) -> bool {
        self.feature_flags.enable_poseidon
    }

    pub fn enable_coin_deny_list_v1(&self) -> bool {
        self.feature_flags.enable_coin_deny_list
    }

    pub fn enable_coin_deny_list_v2(&self) -> bool {
        self.feature_flags.enable_coin_deny_list_v2
    }

    pub fn enable_group_ops_native_functions(&self) -> bool {
        self.feature_flags.enable_group_ops_native_functions
    }

    pub fn enable_group_ops_native_function_msm(&self) -> bool {
        self.feature_flags.enable_group_ops_native_function_msm
    }

    pub fn per_object_congestion_control_mode(&self) -> PerObjectCongestionControlMode {
        self.feature_flags.per_object_congestion_control_mode
    }

    pub fn consensus_choice(&self) -> ConsensusChoice {
        self.feature_flags.consensus_choice
    }

    pub fn consensus_network(&self) -> ConsensusNetwork {
        self.feature_flags.consensus_network
    }

    pub fn mysticeti_leader_scoring_and_schedule(&self) -> bool {
        self.feature_flags.mysticeti_leader_scoring_and_schedule
    }

    pub fn reshare_at_same_initial_version(&self) -> bool {
        self.feature_flags.reshare_at_same_initial_version
    }

    pub fn resolve_abort_locations_to_package_id(&self) -> bool {
        self.feature_flags.resolve_abort_locations_to_package_id
    }

    pub fn mysticeti_use_committed_subdag_digest(&self) -> bool {
        self.feature_flags.mysticeti_use_committed_subdag_digest
    }

    pub fn enable_vdf(&self) -> bool {
        self.feature_flags.enable_vdf
    }

    pub fn mysticeti_num_leaders_per_round(&self) -> Option<usize> {
        self.feature_flags.mysticeti_num_leaders_per_round
    }

    pub fn soft_bundle(&self) -> bool {
        self.feature_flags.soft_bundle
    }

    pub fn passkey_auth(&self) -> bool {
        self.feature_flags.passkey_auth
    }

    pub fn authority_capabilities_v2(&self) -> bool {
        self.feature_flags.authority_capabilities_v2
    }

    pub fn max_transaction_size_bytes(&self) -> u64 {
        // Provide a default value if protocol config version is too low.
        self.consensus_max_transaction_size_bytes
            .unwrap_or(256 * 1024)
    }

    pub fn max_transactions_in_block_bytes(&self) -> u64 {
        // Provide a default value if protocol config version is too low.
        self.consensus_max_transactions_in_block_bytes
            .unwrap_or(512 * 1024)
    }

    pub fn max_num_transactions_in_block(&self) -> u64 {
        // 500 is the value used before this field is introduced.
        self.consensus_max_num_transactions_in_block.unwrap_or(500)
    }

    pub fn rethrow_serialization_type_layout_errors(&self) -> bool {
        self.feature_flags.rethrow_serialization_type_layout_errors
    }
}

#[cfg(not(msim))]
static POISON_VERSION_METHODS: AtomicBool = AtomicBool::new(false);

// Use a thread local in sim tests for test isolation.
#[cfg(msim)]
thread_local! {
    static POISON_VERSION_METHODS: AtomicBool = AtomicBool::new(false);
}

// Instantiations for each protocol version.
impl ProtocolConfig {
    /// Get the value ProtocolConfig that are in effect during the given
    /// protocol version.
    pub fn get_for_version(version: ProtocolVersion, chain: Chain) -> Self {
        // ProtocolVersion can be deserialized so we need to check it here as well.
        assert!(
            version >= ProtocolVersion::MIN,
            "Network protocol version is {:?}, but the minimum supported version by the binary is {:?}. Please upgrade the binary.",
            version,
            ProtocolVersion::MIN.0,
        );
        assert!(
            version <= ProtocolVersion::MAX_ALLOWED,
            "Network protocol version is {:?}, but the maximum supported version by the binary is {:?}. Please upgrade the binary.",
            version,
            ProtocolVersion::MAX_ALLOWED.0,
        );

        let mut ret = Self::get_for_version_impl(version, chain);
        ret.version = version;

        CONFIG_OVERRIDE.with(|ovr| {
            if let Some(override_fn) = &*ovr.borrow() {
                warn!(
                    "overriding ProtocolConfig settings with custom settings (you should not see this log outside of tests)"
                );
                override_fn(version, ret)
            } else {
                ret
            }
        })
    }

    /// Get the value ProtocolConfig that are in effect during the given
    /// protocol version. Or none if the version is not supported.
    pub fn get_for_version_if_supported(version: ProtocolVersion, chain: Chain) -> Option<Self> {
        if version.0 >= ProtocolVersion::MIN.0 && version.0 <= ProtocolVersion::MAX_ALLOWED.0 {
            let mut ret = Self::get_for_version_impl(version, chain);
            ret.version = version;
            Some(ret)
        } else {
            None
        }
    }

    #[cfg(not(msim))]
    pub fn poison_get_for_min_version() {
        POISON_VERSION_METHODS.store(true, Ordering::Relaxed);
    }

    #[cfg(not(msim))]
    fn load_poison_get_for_min_version() -> bool {
        POISON_VERSION_METHODS.load(Ordering::Relaxed)
    }

    #[cfg(msim)]
    pub fn poison_get_for_min_version() {
        POISON_VERSION_METHODS.with(|p| p.store(true, Ordering::Relaxed));
    }

    #[cfg(msim)]
    fn load_poison_get_for_min_version() -> bool {
        POISON_VERSION_METHODS.with(|p| p.load(Ordering::Relaxed))
    }

    /// Convenience to get the constants at the current minimum supported
    /// version. Mainly used by client code that may not yet be
    /// protocol-version aware.
    pub fn get_for_min_version() -> Self {
        if Self::load_poison_get_for_min_version() {
            panic!("get_for_min_version called on validator");
        }
        ProtocolConfig::get_for_version(ProtocolVersion::MIN, Chain::Unknown)
    }

    /// CAREFUL! - You probably want to use `get_for_version` instead.
    ///
    /// Convenience to get the constants at the current maximum supported
    /// version. Mainly used by genesis. Note well that this function uses
    /// the max version supported locally by the node, which is not
    /// necessarily the current version of the network. ALSO, this function
    /// disregards chain specific config (by using Chain::Unknown), thereby
    /// potentially returning a protocol config that is incorrect for some
    /// feature flags. Definitely safe for testing and for protocol version
    /// 11 and prior.
    #[allow(non_snake_case)]
    pub fn get_for_max_version_UNSAFE() -> Self {
        if Self::load_poison_get_for_min_version() {
            panic!("get_for_max_version_UNSAFE called on validator");
        }
        ProtocolConfig::get_for_version(ProtocolVersion::MAX, Chain::Unknown)
    }

    fn get_for_version_impl(version: ProtocolVersion, chain: Chain) -> Self {
        #[cfg(msim)]
        {
            // populate the fake simulator version # with a different base tx cost.
            if version == ProtocolVersion::MAX_ALLOWED {
                let mut config = Self::get_for_version_impl(version - 1, Chain::Unknown);
                config.base_tx_cost_fixed = Some(config.base_tx_cost_fixed() + 1000);
                return config;
            }
        }

        // IMPORTANT: Never modify the value of any constant for a pre-existing protocol
        // version. To change the values here you must create a new protocol
        // version with the new values!
        let mut cfg = Self {
            version,

            feature_flags: Default::default(),

            max_tx_size_bytes: Some(128 * 1024),
            // We need this number to be at least 100x less than
            // `max_serialized_tx_effects_size_bytes`otherwise effects can be huge
            max_input_objects: Some(2048),
            max_serialized_tx_effects_size_bytes: Some(512 * 1024),
            max_serialized_tx_effects_size_bytes_system_tx: Some(512 * 1024 * 16),
            max_gas_payment_objects: Some(256),
            max_modules_in_publish: Some(64),
            max_package_dependencies: Some(32),
            max_arguments: Some(512),
            max_type_arguments: Some(16),
            max_type_argument_depth: Some(16),
            max_pure_argument_size: Some(16 * 1024),
            max_programmable_tx_commands: Some(1024),
            move_binary_format_version: Some(7),
            min_move_binary_format_version: Some(6),
            binary_module_handles: Some(100),
            binary_struct_handles: Some(300),
            binary_function_handles: Some(1500),
            binary_function_instantiations: Some(750),
            binary_signatures: Some(1000),
            binary_constant_pool: Some(4000),
            binary_identifiers: Some(10000),
            binary_address_identifiers: Some(100),
            binary_struct_defs: Some(200),
            binary_struct_def_instantiations: Some(100),
            binary_function_defs: Some(1000),
            binary_field_handles: Some(500),
            binary_field_instantiations: Some(250),
            binary_friend_decls: Some(100),
            binary_enum_defs: None,
            binary_enum_def_instantiations: None,
            binary_variant_handles: None,
            binary_variant_instantiation_handles: None,
            max_move_object_size: Some(250 * 1024),
            max_move_package_size: Some(100 * 1024),
            max_publish_or_upgrade_per_ptb: Some(5),
            // max gas budget is in NANOS and an absolute value 50IOTA
            max_tx_gas: Some(50_000_000_000),
            max_gas_price: Some(100_000),
            max_gas_computation_bucket: Some(5_000_000),
            max_loop_depth: Some(5),
            max_generic_instantiation_length: Some(32),
            max_function_parameters: Some(128),
            max_basic_blocks: Some(1024),
            max_value_stack_size: Some(1024),
            max_type_nodes: Some(256),
            max_push_size: Some(10000),
            max_struct_definitions: Some(200),
            max_function_definitions: Some(1000),
            max_fields_in_struct: Some(32),
            max_dependency_depth: Some(100),
            max_num_event_emit: Some(1024),
            max_num_new_move_object_ids: Some(2048),
            max_num_new_move_object_ids_system_tx: Some(2048 * 16),
            max_num_deleted_move_object_ids: Some(2048),
            max_num_deleted_move_object_ids_system_tx: Some(2048 * 16),
            max_num_transferred_move_object_ids: Some(2048),
            max_num_transferred_move_object_ids_system_tx: Some(2048 * 16),
            max_event_emit_size: Some(250 * 1024),
            max_move_vector_len: Some(256 * 1024),

            max_back_edges_per_function: Some(10_000),
            max_back_edges_per_module: Some(10_000),

            max_verifier_meter_ticks_per_function: Some(16_000_000),

            max_meter_ticks_per_module: Some(16_000_000),
            max_meter_ticks_per_package: Some(16_000_000),

            object_runtime_max_num_cached_objects: Some(1000),
            object_runtime_max_num_cached_objects_system_tx: Some(1000 * 16),
            object_runtime_max_num_store_entries: Some(1000),
            object_runtime_max_num_store_entries_system_tx: Some(1000 * 16),
            // min gas budget is in NANOS and an absolute value 1000 NANOS or 0.000001IOTA
            base_tx_cost_fixed: Some(1_000),
            package_publish_cost_fixed: Some(1_000),
            base_tx_cost_per_byte: Some(0),
            package_publish_cost_per_byte: Some(80),
            obj_access_cost_read_per_byte: Some(15),
            obj_access_cost_mutate_per_byte: Some(40),
            obj_access_cost_delete_per_byte: Some(40),
            obj_access_cost_verify_per_byte: Some(200),
            obj_data_cost_refundable: Some(100),
            obj_metadata_cost_non_refundable: Some(50),
            gas_model_version: Some(8),
            storage_rebate_rate: Some(10000),
            // Change reward slashing rate to 100%.
            reward_slashing_rate: Some(10000),
            storage_gas_price: Some(76),
            // The initial target reward for validators per epoch.
            // Refer to the IOTA tokenomics for the origin of this value.
            validator_target_reward: Some(767_000 * 1_000_000_000),
            max_transactions_per_checkpoint: Some(10_000),
            max_checkpoint_size_bytes: Some(30 * 1024 * 1024),

            // For now, perform upgrades with a bare quorum of validators.
            buffer_stake_for_protocol_upgrade_bps: Some(5000),

            // === Native Function Costs ===
            // `address` module
            // Cost params for the Move native function `address::from_bytes(bytes: vector<u8>)`
            address_from_bytes_cost_base: Some(52),
            // Cost params for the Move native function `address::to_u256(address): u256`
            address_to_u256_cost_base: Some(52),
            // Cost params for the Move native function `address::from_u256(u256): address`
            address_from_u256_cost_base: Some(52),

            // `config` module
            // Cost params for the Move native function `read_setting_impl``
            config_read_setting_impl_cost_base: Some(100),
            config_read_setting_impl_cost_per_byte: Some(40),

            // `dynamic_field` module
            // Cost params for the Move native function `hash_type_and_key<K: copy + drop +
            // store>(parent: address, k: K): address`
            dynamic_field_hash_type_and_key_cost_base: Some(100),
            dynamic_field_hash_type_and_key_type_cost_per_byte: Some(2),
            dynamic_field_hash_type_and_key_value_cost_per_byte: Some(2),
            dynamic_field_hash_type_and_key_type_tag_cost_per_byte: Some(2),
            // Cost params for the Move native function `add_child_object<Child: key>(parent:
            // address, child: Child)`
            dynamic_field_add_child_object_cost_base: Some(100),
            dynamic_field_add_child_object_type_cost_per_byte: Some(10),
            dynamic_field_add_child_object_value_cost_per_byte: Some(10),
            dynamic_field_add_child_object_struct_tag_cost_per_byte: Some(10),
            // Cost params for the Move native function `borrow_child_object_mut<Child: key>(parent:
            // &mut UID, id: address): &mut Child`
            dynamic_field_borrow_child_object_cost_base: Some(100),
            dynamic_field_borrow_child_object_child_ref_cost_per_byte: Some(10),
            dynamic_field_borrow_child_object_type_cost_per_byte: Some(10),
            // Cost params for the Move native function `remove_child_object<Child: key>(parent:
            // address, id: address): Child`
            dynamic_field_remove_child_object_cost_base: Some(100),
            dynamic_field_remove_child_object_child_cost_per_byte: Some(2),
            dynamic_field_remove_child_object_type_cost_per_byte: Some(2),
            // Cost params for the Move native function `has_child_object(parent: address, id:
            // address): bool`
            dynamic_field_has_child_object_cost_base: Some(100),
            // Cost params for the Move native function `has_child_object_with_ty<Child:
            // key>(parent: address, id: address): bool`
            dynamic_field_has_child_object_with_ty_cost_base: Some(100),
            dynamic_field_has_child_object_with_ty_type_cost_per_byte: Some(2),
            dynamic_field_has_child_object_with_ty_type_tag_cost_per_byte: Some(2),

            // `event` module
            // Cost params for the Move native function `event::emit<T: copy + drop>(event: T)`
            event_emit_cost_base: Some(52),
            event_emit_value_size_derivation_cost_per_byte: Some(2),
            event_emit_tag_size_derivation_cost_per_byte: Some(5),
            event_emit_output_cost_per_byte: Some(10),

            //  `object` module
            // Cost params for the Move native function `borrow_uid<T: key>(obj: &T): &UID`
            object_borrow_uid_cost_base: Some(52),
            // Cost params for the Move native function `delete_impl(id: address)`
            object_delete_impl_cost_base: Some(52),
            // Cost params for the Move native function `record_new_uid(id: address)`
            object_record_new_uid_cost_base: Some(52),

            // `transfer` module
            // Cost params for the Move native function `transfer_impl<T: key>(obj: T, recipient:
            // address)`
            transfer_transfer_internal_cost_base: Some(52),
            // Cost params for the Move native function `freeze_object<T: key>(obj: T)`
            transfer_freeze_object_cost_base: Some(52),
            // Cost params for the Move native function `share_object<T: key>(obj: T)`
            transfer_share_object_cost_base: Some(52),
            transfer_receive_object_cost_base: Some(52),

            // `tx_context` module
            // Cost params for the Move native function `transfer_impl<T: key>(obj: T, recipient:
            // address)`
            tx_context_derive_id_cost_base: Some(52),

            // `types` module
            // Cost params for the Move native function `is_one_time_witness<T: drop>(_: &T): bool`
            types_is_one_time_witness_cost_base: Some(52),
            types_is_one_time_witness_type_tag_cost_per_byte: Some(2),
            types_is_one_time_witness_type_cost_per_byte: Some(2),

            // `validator` module
            // Cost params for the Move native function `validate_metadata_bcs(metadata:
            // vector<u8>)`
            validator_validate_metadata_cost_base: Some(52),
            validator_validate_metadata_data_cost_per_byte: Some(2),

            // Crypto
            crypto_invalid_arguments_cost: Some(100),
            // bls12381::bls12381_min_pk_verify
            bls12381_bls12381_min_sig_verify_cost_base: Some(52),
            bls12381_bls12381_min_sig_verify_msg_cost_per_byte: Some(2),
            bls12381_bls12381_min_sig_verify_msg_cost_per_block: Some(2),

            // bls12381::bls12381_min_pk_verify
            bls12381_bls12381_min_pk_verify_cost_base: Some(52),
            bls12381_bls12381_min_pk_verify_msg_cost_per_byte: Some(2),
            bls12381_bls12381_min_pk_verify_msg_cost_per_block: Some(2),

            // ecdsa_k1::ecrecover
            ecdsa_k1_ecrecover_keccak256_cost_base: Some(52),
            ecdsa_k1_ecrecover_keccak256_msg_cost_per_byte: Some(2),
            ecdsa_k1_ecrecover_keccak256_msg_cost_per_block: Some(2),
            ecdsa_k1_ecrecover_sha256_cost_base: Some(52),
            ecdsa_k1_ecrecover_sha256_msg_cost_per_byte: Some(2),
            ecdsa_k1_ecrecover_sha256_msg_cost_per_block: Some(2),

            // ecdsa_k1::decompress_pubkey
            ecdsa_k1_decompress_pubkey_cost_base: Some(52),

            // ecdsa_k1::secp256k1_verify
            ecdsa_k1_secp256k1_verify_keccak256_cost_base: Some(52),
            ecdsa_k1_secp256k1_verify_keccak256_msg_cost_per_byte: Some(2),
            ecdsa_k1_secp256k1_verify_keccak256_msg_cost_per_block: Some(2),
            ecdsa_k1_secp256k1_verify_sha256_cost_base: Some(52),
            ecdsa_k1_secp256k1_verify_sha256_msg_cost_per_byte: Some(2),
            ecdsa_k1_secp256k1_verify_sha256_msg_cost_per_block: Some(2),

            // ecdsa_r1::ecrecover
            ecdsa_r1_ecrecover_keccak256_cost_base: Some(52),
            ecdsa_r1_ecrecover_keccak256_msg_cost_per_byte: Some(2),
            ecdsa_r1_ecrecover_keccak256_msg_cost_per_block: Some(2),
            ecdsa_r1_ecrecover_sha256_cost_base: Some(52),
            ecdsa_r1_ecrecover_sha256_msg_cost_per_byte: Some(2),
            ecdsa_r1_ecrecover_sha256_msg_cost_per_block: Some(2),

            // ecdsa_r1::secp256k1_verify
            ecdsa_r1_secp256r1_verify_keccak256_cost_base: Some(52),
            ecdsa_r1_secp256r1_verify_keccak256_msg_cost_per_byte: Some(2),
            ecdsa_r1_secp256r1_verify_keccak256_msg_cost_per_block: Some(2),
            ecdsa_r1_secp256r1_verify_sha256_cost_base: Some(52),
            ecdsa_r1_secp256r1_verify_sha256_msg_cost_per_byte: Some(2),
            ecdsa_r1_secp256r1_verify_sha256_msg_cost_per_block: Some(2),

            // ecvrf::verify
            ecvrf_ecvrf_verify_cost_base: Some(52),
            ecvrf_ecvrf_verify_alpha_string_cost_per_byte: Some(2),
            ecvrf_ecvrf_verify_alpha_string_cost_per_block: Some(2),

            // ed25519
            ed25519_ed25519_verify_cost_base: Some(52),
            ed25519_ed25519_verify_msg_cost_per_byte: Some(2),
            ed25519_ed25519_verify_msg_cost_per_block: Some(2),

            // groth16::prepare_verifying_key
            groth16_prepare_verifying_key_bls12381_cost_base: Some(52),
            groth16_prepare_verifying_key_bn254_cost_base: Some(52),

            // groth16::verify_groth16_proof_internal
            groth16_verify_groth16_proof_internal_bls12381_cost_base: Some(52),
            groth16_verify_groth16_proof_internal_bls12381_cost_per_public_input: Some(2),
            groth16_verify_groth16_proof_internal_bn254_cost_base: Some(52),
            groth16_verify_groth16_proof_internal_bn254_cost_per_public_input: Some(2),
            groth16_verify_groth16_proof_internal_public_input_cost_per_byte: Some(2),

            // hash::blake2b256
            hash_blake2b256_cost_base: Some(52),
            hash_blake2b256_data_cost_per_byte: Some(2),
            hash_blake2b256_data_cost_per_block: Some(2),
            // hash::keccak256
            hash_keccak256_cost_base: Some(52),
            hash_keccak256_data_cost_per_byte: Some(2),
            hash_keccak256_data_cost_per_block: Some(2),

            poseidon_bn254_cost_base: None,
            poseidon_bn254_cost_per_block: None,

            // hmac::hmac_sha3_256
            hmac_hmac_sha3_256_cost_base: Some(52),
            hmac_hmac_sha3_256_input_cost_per_byte: Some(2),
            hmac_hmac_sha3_256_input_cost_per_block: Some(2),

            // group ops
            group_ops_bls12381_decode_scalar_cost: Some(52),
            group_ops_bls12381_decode_g1_cost: Some(52),
            group_ops_bls12381_decode_g2_cost: Some(52),
            group_ops_bls12381_decode_gt_cost: Some(52),
            group_ops_bls12381_scalar_add_cost: Some(52),
            group_ops_bls12381_g1_add_cost: Some(52),
            group_ops_bls12381_g2_add_cost: Some(52),
            group_ops_bls12381_gt_add_cost: Some(52),
            group_ops_bls12381_scalar_sub_cost: Some(52),
            group_ops_bls12381_g1_sub_cost: Some(52),
            group_ops_bls12381_g2_sub_cost: Some(52),
            group_ops_bls12381_gt_sub_cost: Some(52),
            group_ops_bls12381_scalar_mul_cost: Some(52),
            group_ops_bls12381_g1_mul_cost: Some(52),
            group_ops_bls12381_g2_mul_cost: Some(52),
            group_ops_bls12381_gt_mul_cost: Some(52),
            group_ops_bls12381_scalar_div_cost: Some(52),
            group_ops_bls12381_g1_div_cost: Some(52),
            group_ops_bls12381_g2_div_cost: Some(52),
            group_ops_bls12381_gt_div_cost: Some(52),
            group_ops_bls12381_g1_hash_to_base_cost: Some(52),
            group_ops_bls12381_g2_hash_to_base_cost: Some(52),
            group_ops_bls12381_g1_hash_to_cost_per_byte: Some(2),
            group_ops_bls12381_g2_hash_to_cost_per_byte: Some(2),
            group_ops_bls12381_g1_msm_base_cost: Some(52),
            group_ops_bls12381_g2_msm_base_cost: Some(52),
            group_ops_bls12381_g1_msm_base_cost_per_input: Some(52),
            group_ops_bls12381_g2_msm_base_cost_per_input: Some(52),
            group_ops_bls12381_msm_max_len: Some(32),
            group_ops_bls12381_pairing_cost: Some(52),

            // zklogin::check_zklogin_id
            check_zklogin_id_cost_base: Some(200),
            // zklogin::check_zklogin_issuer
            check_zklogin_issuer_cost_base: Some(200),

            vdf_verify_vdf_cost: None,
            vdf_hash_to_input_cost: None,

            bcs_per_byte_serialized_cost: Some(2),
            bcs_legacy_min_output_size_cost: Some(1),
            bcs_failure_cost: Some(52),
            hash_sha2_256_base_cost: Some(52),
            hash_sha2_256_per_byte_cost: Some(2),
            hash_sha2_256_legacy_min_input_len_cost: Some(1),
            hash_sha3_256_base_cost: Some(52),
            hash_sha3_256_per_byte_cost: Some(2),
            hash_sha3_256_legacy_min_input_len_cost: Some(1),
            type_name_get_base_cost: Some(52),
            type_name_get_per_byte_cost: Some(2),
            string_check_utf8_base_cost: Some(52),
            string_check_utf8_per_byte_cost: Some(2),
            string_is_char_boundary_base_cost: Some(52),
            string_sub_string_base_cost: Some(52),
            string_sub_string_per_byte_cost: Some(2),
            string_index_of_base_cost: Some(52),
            string_index_of_per_byte_pattern_cost: Some(2),
            string_index_of_per_byte_searched_cost: Some(2),
            vector_empty_base_cost: Some(52),
            vector_length_base_cost: Some(52),
            vector_push_back_base_cost: Some(52),
            vector_push_back_legacy_per_abstract_memory_unit_cost: Some(2),
            vector_borrow_base_cost: Some(52),
            vector_pop_back_base_cost: Some(52),
            vector_destroy_empty_base_cost: Some(52),
            vector_swap_base_cost: Some(52),
            debug_print_base_cost: Some(52),
            debug_print_stack_trace_base_cost: Some(52),

            max_size_written_objects: Some(5 * 1000 * 1000),
            // max size of written objects during a system TXn to allow for larger writes
            // akin to `max_size_written_objects` but for system TXns
            max_size_written_objects_system_tx: Some(50 * 1000 * 1000),

            // Limits the length of a Move identifier
            max_move_identifier_len: Some(128),
            max_move_value_depth: Some(128),
            max_move_enum_variants: None,

            gas_rounding_step: Some(1_000),

            execution_version: Some(1),

            // We maintain the same total size limit for events, but increase the number of
            // events that can be emitted.
            max_event_emit_size_total: Some(
                256 /* former event count limit */ * 250 * 1024, // size limit per event
            ),

            // Taking a baby step approach, we consider only 20% by stake as bad nodes so we
            // have a 80% by stake of nodes participating in the leader committee. That
            // allow us for more redundancy in case we have validators
            // under performing - since the responsibility is shared
            // amongst more nodes. We can increase that once we do have
            // higher confidence.
            consensus_bad_nodes_stake_threshold: Some(20),

            // Max of 10 votes per hour.
            max_jwk_votes_per_validator_per_epoch: Some(240),

            max_age_of_jwk_in_epochs: Some(1),

            consensus_max_transaction_size_bytes: Some(256 * 1024), // 256KB

            // Assume 1KB per transaction and 500 transactions per block.
            consensus_max_transactions_in_block_bytes: Some(512 * 1024),

            random_beacon_reduction_allowed_delta: Some(800),

            random_beacon_reduction_lower_bound: Some(1000),
            random_beacon_dkg_timeout_round: Some(3000),
            random_beacon_min_round_interval_ms: Some(500),

            random_beacon_dkg_version: Some(1),

            // Assume 20_000 TPS * 5% max stake per validator / (minimum) 4 blocks per round
            // = 250 transactions per block maximum Using a higher limit
            // that is 512, to account for bursty traffic and system transactions.
            consensus_max_num_transactions_in_block: Some(512),

            max_accumulated_txn_cost_per_object_in_narwhal_commit: Some(100),

            max_deferral_rounds_for_congestion_control: Some(10),

            min_checkpoint_interval_ms: Some(200),

            checkpoint_summary_version_specific_data: Some(1),

            max_soft_bundle_size: Some(5),

            bridge_should_try_to_finalize_committee: None,

            max_accumulated_txn_cost_per_object_in_mysticeti_commit: Some(10),
            // When adding a new constant, set it to None in the earliest version, like this:
            // new_constant: None,
        };

        cfg.feature_flags
            .disable_invariant_violation_check_in_swap_loc = true;
        cfg.feature_flags.no_extraneous_module_bytes = true;
        cfg.feature_flags
            .advance_to_highest_supported_protocol_version = true;
        cfg.feature_flags.consensus_transaction_ordering = ConsensusTransactionOrdering::ByGasPrice;
        cfg.feature_flags.loaded_child_object_format = true;
        cfg.feature_flags.loaded_child_object_format_type = true;

        cfg.feature_flags.recompute_has_public_transfer_in_execution = true;
        cfg.feature_flags.shared_object_deletion = true;
        cfg.feature_flags.hardened_otw_check = true;
        cfg.feature_flags.enable_coin_deny_list = true;

        // Enable group ops and all networks (but not msm)
        cfg.feature_flags.enable_group_ops_native_functions = true;

        // zkLogin related flags
        {
            cfg.feature_flags.zklogin_auth = false;
            cfg.feature_flags.enable_jwk_consensus_updates = false;
            // zklogin_supported_providers config is deprecated, zklogin
            // signature verifier will use the fetched jwk map to determine
            // whether the provider is supported based on node config.
            cfg.feature_flags.zklogin_supported_providers = BTreeSet::default();
            cfg.feature_flags.zklogin_max_epoch_upper_bound_delta = Some(30);
            cfg.feature_flags.accept_zklogin_in_multisig = false;
        }

        // Enable Mysticeti on mainnet.
        cfg.feature_flags.consensus_choice = ConsensusChoice::Mysticeti;
        // Use tonic networking for Mysticeti.
        cfg.feature_flags.consensus_network = ConsensusNetwork::Tonic;
        // Enable leader scoring & schedule change on mainnet for mysticeti.
        cfg.feature_flags.mysticeti_leader_scoring_and_schedule = true;

        // Enable resharing at same initial version
        cfg.feature_flags.reshare_at_same_initial_version = true;

        // Enable resolving abort code IDs to package ID instead of runtime module ID
        cfg.feature_flags.resolve_abort_locations_to_package_id = true;

        // Enable the committed sub dag digest inclusion on the commit output
        cfg.feature_flags.mysticeti_use_committed_subdag_digest = true;

        cfg.feature_flags.mysticeti_num_leaders_per_round = Some(1);

        cfg.feature_flags.enable_coin_deny_list_v2 = true;

        // Enable soft bundle.
        cfg.feature_flags.soft_bundle = true;

        cfg.feature_flags.per_object_congestion_control_mode =
            PerObjectCongestionControlMode::TotalTxCount;

        // Do not allow bridge committee to finalize on mainnet.
        cfg.bridge_should_try_to_finalize_committee = Some(chain != Chain::Mainnet);

        cfg.feature_flags.rethrow_serialization_type_layout_errors = true;

        cfg.feature_flags.bridge = false;

        // Devnet
        if chain != Chain::Mainnet && chain != Chain::Testnet {
            cfg.feature_flags.enable_poseidon = true;
            cfg.poseidon_bn254_cost_base = Some(260);
            cfg.poseidon_bn254_cost_per_block = Some(10);

            cfg.feature_flags.enable_group_ops_native_function_msm = true;

            cfg.feature_flags.enable_vdf = true;
            // Set to 30x and 2x the cost of a signature verification for now. This
            // should be updated along with other native crypto functions.
            cfg.vdf_verify_vdf_cost = Some(1500);
            cfg.vdf_hash_to_input_cost = Some(100);

            cfg.feature_flags.passkey_auth = true;

            cfg.feature_flags.authority_capabilities_v2 = true;
        }

        // TODO: remove the never_loop attribute when the version 2 is added.
        #[allow(clippy::never_loop)]
        for cur in 2..=version.0 {
            match cur {
                1 => unreachable!(),

                // Use this template when making changes:
                //
                //     // modify an existing constant.
                //     move_binary_format_version: Some(7),
                //
                //     // Add a new constant (which is set to None in prior versions).
                //     new_constant: Some(new_value),
                //
                //     // Remove a constant (ensure that it is never accessed during this version).
                //     max_move_object_size: None,
                _ => panic!("unsupported version {:?}", version),
            }
        }
        cfg
    }

    // Extract the bytecode verifier config from this protocol config. `for_signing`
    // indicates whether this config is used for verification during signing or
    // execution.
    pub fn verifier_config(&self, for_signing: bool) -> VerifierConfig {
        let (max_back_edges_per_function, max_back_edges_per_module) = if for_signing {
            (
                Some(self.max_back_edges_per_function() as usize),
                Some(self.max_back_edges_per_module() as usize),
            )
        } else {
            (None, None)
        };

        VerifierConfig {
            max_loop_depth: Some(self.max_loop_depth() as usize),
            max_generic_instantiation_length: Some(self.max_generic_instantiation_length() as usize),
            max_function_parameters: Some(self.max_function_parameters() as usize),
            max_basic_blocks: Some(self.max_basic_blocks() as usize),
            max_value_stack_size: self.max_value_stack_size() as usize,
            max_type_nodes: Some(self.max_type_nodes() as usize),
            max_push_size: Some(self.max_push_size() as usize),
            max_dependency_depth: Some(self.max_dependency_depth() as usize),
            max_fields_in_struct: Some(self.max_fields_in_struct() as usize),
            max_function_definitions: Some(self.max_function_definitions() as usize),
            max_data_definitions: Some(self.max_struct_definitions() as usize),
            max_constant_vector_len: Some(self.max_move_vector_len()),
            max_back_edges_per_function,
            max_back_edges_per_module,
            max_basic_blocks_in_script: None,
            max_identifier_len: self.max_move_identifier_len_as_option(), /* Before protocol
                                                                           * version 9, there was
                                                                           * no limit */
<<<<<<< HEAD
            allow_receiving_object_id: self.allow_receiving_object_id(),
=======
            reject_mutable_random_on_entry_functions: self
                .reject_mutable_random_on_entry_functions(),
>>>>>>> afd43b4c
            bytecode_version: self.move_binary_format_version(),
            max_variants_in_enum: self.max_move_enum_variants_as_option(),
        }
    }

    /// MeterConfig for metering packages during signing. It is NOT stable
    /// between binaries and cannot used during execution.
    pub fn meter_config_for_signing(&self) -> MeterConfig {
        MeterConfig {
            max_per_fun_meter_units: Some(2_200_000),
            max_per_mod_meter_units: Some(2_200_000),
            max_per_pkg_meter_units: Some(2_200_000),
        }
    }

    /// Override one or more settings in the config, for testing.
    /// This must be called at the beginning of the test, before
    /// get_for_(min|max)_version is called, since those functions cache
    /// their return value.
    pub fn apply_overrides_for_testing(
        override_fn: impl Fn(ProtocolVersion, Self) -> Self + Send + 'static,
    ) -> OverrideGuard {
        CONFIG_OVERRIDE.with(|ovr| {
            let mut cur = ovr.borrow_mut();
            assert!(cur.is_none(), "config override already present");
            *cur = Some(Box::new(override_fn));
            OverrideGuard
        })
    }
}

// Setters for tests.
// This is only needed for feature_flags. Please suffix each setter with
// `_for_testing`. Non-feature_flags should already have test setters defined
// through macros.
impl ProtocolConfig {
    pub fn set_advance_to_highest_supported_protocol_version_for_testing(&mut self, val: bool) {
        self.feature_flags
            .advance_to_highest_supported_protocol_version = val
    }
    pub fn set_zklogin_auth_for_testing(&mut self, val: bool) {
        self.feature_flags.zklogin_auth = val
    }
    pub fn set_enable_jwk_consensus_updates_for_testing(&mut self, val: bool) {
        self.feature_flags.enable_jwk_consensus_updates = val
    }

    pub fn set_accept_zklogin_in_multisig_for_testing(&mut self, val: bool) {
        self.feature_flags.accept_zklogin_in_multisig = val
    }

    pub fn set_shared_object_deletion_for_testing(&mut self, val: bool) {
        self.feature_flags.shared_object_deletion = val;
    }

    pub fn set_resolve_abort_locations_to_package_id_for_testing(&mut self, val: bool) {
        self.feature_flags.resolve_abort_locations_to_package_id = val;
    }

    pub fn set_reshare_at_same_initial_version_for_testing(&mut self, val: bool) {
        self.feature_flags.reshare_at_same_initial_version = val;
    }

    pub fn set_per_object_congestion_control_mode_for_testing(
        &mut self,
        val: PerObjectCongestionControlMode,
    ) {
        self.feature_flags.per_object_congestion_control_mode = val;
    }

    pub fn set_consensus_choice_for_testing(&mut self, val: ConsensusChoice) {
        self.feature_flags.consensus_choice = val;
    }

    pub fn set_consensus_network_for_testing(&mut self, val: ConsensusNetwork) {
        self.feature_flags.consensus_network = val;
    }

    pub fn set_zklogin_max_epoch_upper_bound_delta_for_testing(&mut self, val: Option<u64>) {
        self.feature_flags.zklogin_max_epoch_upper_bound_delta = val
    }
    pub fn set_disable_bridge_for_testing(&mut self) {
        self.feature_flags.bridge = false
    }

    pub fn set_mysticeti_leader_scoring_and_schedule_for_testing(&mut self, val: bool) {
        self.feature_flags.mysticeti_leader_scoring_and_schedule = val;
    }

    pub fn set_mysticeti_num_leaders_per_round_for_testing(&mut self, val: Option<usize>) {
        self.feature_flags.mysticeti_num_leaders_per_round = val;
    }

    pub fn set_enable_soft_bundle_for_testing(&mut self, val: bool) {
        self.feature_flags.soft_bundle = val;
    }

    pub fn set_passkey_auth_for_testing(&mut self, val: bool) {
        self.feature_flags.passkey_auth = val
    }
}

type OverrideFn = dyn Fn(ProtocolVersion, ProtocolConfig) -> ProtocolConfig + Send;

thread_local! {
    static CONFIG_OVERRIDE: RefCell<Option<Box<OverrideFn>>> = RefCell::new(None);
}

#[must_use]
pub struct OverrideGuard;

impl Drop for OverrideGuard {
    fn drop(&mut self) {
        info!("restoring override fn");
        CONFIG_OVERRIDE.with(|ovr| {
            *ovr.borrow_mut() = None;
        });
    }
}

/// Defines which limit got crossed.
/// The value which crossed the limit and value of the limit crossed are
/// embedded
#[derive(PartialEq, Eq)]
pub enum LimitThresholdCrossed {
    None,
    Soft(u128, u128),
    Hard(u128, u128),
}

/// Convenience function for comparing limit ranges
/// V::MAX must be at >= U::MAX and T::MAX
pub fn check_limit_in_range<T: Into<V>, U: Into<V>, V: PartialOrd + Into<u128>>(
    x: T,
    soft_limit: U,
    hard_limit: V,
) -> LimitThresholdCrossed {
    let x: V = x.into();
    let soft_limit: V = soft_limit.into();

    debug_assert!(soft_limit <= hard_limit);

    // It is important to preserve this comparison order because if soft_limit ==
    // hard_limit we want LimitThresholdCrossed::Hard
    if x >= hard_limit {
        LimitThresholdCrossed::Hard(x.into(), hard_limit.into())
    } else if x < soft_limit {
        LimitThresholdCrossed::None
    } else {
        LimitThresholdCrossed::Soft(x.into(), soft_limit.into())
    }
}

#[macro_export]
macro_rules! check_limit {
    ($x:expr, $hard:expr) => {
        check_limit!($x, $hard, $hard)
    };
    ($x:expr, $soft:expr, $hard:expr) => {
        check_limit_in_range($x as u64, $soft, $hard)
    };
}

/// Used to check which limits were crossed if the TX is metered (not system tx)
/// Args are: is_metered, value_to_check, metered_limit, unmetered_limit
/// metered_limit is always less than or equal to unmetered_hard_limit
#[macro_export]
macro_rules! check_limit_by_meter {
    ($is_metered:expr, $x:expr, $metered_limit:expr, $unmetered_hard_limit:expr, $metric:expr) => {{
        // If this is metered, we use the metered_limit limit as the upper bound
        let (h, metered_str) = if $is_metered {
            ($metered_limit, "metered")
        } else {
            // Unmetered gets more headroom
            ($unmetered_hard_limit, "unmetered")
        };
        use iota_protocol_config::check_limit_in_range;
        let result = check_limit_in_range($x as u64, $metered_limit, h);
        match result {
            LimitThresholdCrossed::None => {}
            LimitThresholdCrossed::Soft(_, _) => {
                $metric.with_label_values(&[metered_str, "soft"]).inc();
            }
            LimitThresholdCrossed::Hard(_, _) => {
                $metric.with_label_values(&[metered_str, "hard"]).inc();
            }
        };
        result
    }};
}

#[cfg(all(test, not(msim)))]
mod test {
    use insta::assert_yaml_snapshot;

    use super::*;

    #[test]
    fn snapshot_tests() {
        println!("\n============================================================================");
        println!("!                                                                          !");
        println!("! IMPORTANT: never update snapshots from this test. only add new versions! !");
        println!("!                                                                          !");
        println!("============================================================================\n");
        for chain_id in &[Chain::Unknown, Chain::Mainnet, Chain::Testnet] {
            // make Chain::Unknown snapshots compatible with pre-chain-id snapshots so that
            // we don't break the release-time compatibility tests. Once Chain
            // Id configs have been released everywhere, we can remove this and
            // only test Mainnet and Testnet
            let chain_str = match chain_id {
                Chain::Unknown => "".to_string(),
                _ => format!("{:?}_", chain_id),
            };
            for i in MIN_PROTOCOL_VERSION..=MAX_PROTOCOL_VERSION {
                let cur = ProtocolVersion::new(i);
                assert_yaml_snapshot!(
                    format!("{}version_{}", chain_str, cur.as_u64()),
                    ProtocolConfig::get_for_version(cur, *chain_id)
                );
            }
        }
    }

    #[test]
    fn test_getters() {
        let prot: ProtocolConfig =
            ProtocolConfig::get_for_version(ProtocolVersion::new(1), Chain::Unknown);
        assert_eq!(
            prot.max_arguments(),
            prot.max_arguments_as_option().unwrap()
        );
    }

    #[test]
    fn test_setters() {
        let mut prot: ProtocolConfig =
            ProtocolConfig::get_for_version(ProtocolVersion::new(1), Chain::Unknown);
        prot.set_max_arguments_for_testing(123);
        assert_eq!(prot.max_arguments(), 123);

        prot.set_max_arguments_from_str_for_testing("321".to_string());
        assert_eq!(prot.max_arguments(), 321);

        prot.disable_max_arguments_for_testing();
        assert_eq!(prot.max_arguments_as_option(), None);

        prot.set_attr_for_testing("max_arguments".to_string(), "456".to_string());
        assert_eq!(prot.max_arguments(), 456);
    }

    #[test]
    fn lookup_by_string_test() {
        let prot: ProtocolConfig =
            ProtocolConfig::get_for_version(ProtocolVersion::new(1), Chain::Mainnet);
        // Does not exist
        assert!(prot.lookup_attr("some random string".to_string()).is_none());

        assert!(
            prot.lookup_attr("max_arguments".to_string())
                == Some(ProtocolConfigValue::u32(prot.max_arguments())),
        );

        // We didnt have this in version 1 on Mainnet
        assert!(
            prot.lookup_attr("poseidon_bn254_cost_base".to_string())
                .is_none()
        );
        assert!(
            prot.attr_map()
                .get("poseidon_bn254_cost_base")
                .unwrap()
                .is_none()
        );

        // But we did in version 1 on Devnet
        let prot: ProtocolConfig =
            ProtocolConfig::get_for_version(ProtocolVersion::new(1), Chain::Unknown);

        assert!(
            prot.lookup_attr("poseidon_bn254_cost_base".to_string())
                == Some(ProtocolConfigValue::u64(prot.poseidon_bn254_cost_base()))
        );
        assert!(
            prot.attr_map().get("poseidon_bn254_cost_base").unwrap()
                == &Some(ProtocolConfigValue::u64(prot.poseidon_bn254_cost_base()))
        );

        // Check feature flags
        let prot: ProtocolConfig =
            ProtocolConfig::get_for_version(ProtocolVersion::new(1), Chain::Mainnet);
        // Does not exist
        assert!(
            prot.feature_flags
                .lookup_attr("some random string".to_owned())
                .is_none()
        );
        assert!(
            !prot
                .feature_flags
                .attr_map()
                .contains_key("some random string")
        );

        // Was false in v1 on Mainnet
        assert!(prot.feature_flags.lookup_attr("enable_poseidon".to_owned()) == Some(false));
        assert!(
            prot.feature_flags
                .attr_map()
                .get("enable_poseidon")
                .unwrap()
                == &false
        );
        let prot: ProtocolConfig =
            ProtocolConfig::get_for_version(ProtocolVersion::new(1), Chain::Unknown);
        // Was true from v1 and up on Devnet
        assert!(prot.feature_flags.lookup_attr("enable_poseidon".to_owned()) == Some(true));
        assert!(
            prot.feature_flags
                .attr_map()
                .get("enable_poseidon")
                .unwrap()
                == &true
        );
    }

    #[test]
    fn limit_range_fn_test() {
        let low = 100u32;
        let high = 10000u64;

        assert!(check_limit!(1u8, low, high) == LimitThresholdCrossed::None);
        assert!(matches!(
            check_limit!(255u16, low, high),
            LimitThresholdCrossed::Soft(255u128, 100)
        ));
        // This wont compile because lossy
        // assert!(check_limit!(100000000u128, low, high) ==
        // LimitThresholdCrossed::None); This wont compile because lossy
        // assert!(check_limit!(100000000usize, low, high) ==
        // LimitThresholdCrossed::None);

        assert!(matches!(
            check_limit!(2550000u64, low, high),
            LimitThresholdCrossed::Hard(2550000, 10000)
        ));

        assert!(matches!(
            check_limit!(2550000u64, high, high),
            LimitThresholdCrossed::Hard(2550000, 10000)
        ));

        assert!(matches!(
            check_limit!(1u8, high),
            LimitThresholdCrossed::None
        ));

        assert!(check_limit!(255u16, high) == LimitThresholdCrossed::None);

        assert!(matches!(
            check_limit!(2550000u64, high),
            LimitThresholdCrossed::Hard(2550000, 10000)
        ));
    }
}<|MERGE_RESOLUTION|>--- conflicted
+++ resolved
@@ -1862,12 +1862,6 @@
             max_identifier_len: self.max_move_identifier_len_as_option(), /* Before protocol
                                                                            * version 9, there was
                                                                            * no limit */
-<<<<<<< HEAD
-            allow_receiving_object_id: self.allow_receiving_object_id(),
-=======
-            reject_mutable_random_on_entry_functions: self
-                .reject_mutable_random_on_entry_functions(),
->>>>>>> afd43b4c
             bytecode_version: self.move_binary_format_version(),
             max_variants_in_enum: self.max_move_enum_variants_as_option(),
         }
