// Copyright (c) Mysten Labs, Inc.
// Modifications Copyright (c) 2024 IOTA Stiftung
// SPDX-License-Identifier: Apache-2.0

use std::{
    cell::RefCell,
    collections::BTreeSet,
    sync::atomic::{AtomicBool, Ordering},
};

use clap::*;
use iota_protocol_config_macros::{ProtocolConfigAccessors, ProtocolConfigFeatureFlagsGetters};
use move_vm_config::verifier::{MeterConfig, VerifierConfig};
use serde::{Deserialize, Serialize};
use serde_with::skip_serializing_none;
use tracing::{info, warn};

/// The minimum and maximum protocol versions supported by this build.
const MIN_PROTOCOL_VERSION: u64 = 1;
pub const MAX_PROTOCOL_VERSION: u64 = 1;

// Record history of protocol version allocations here:
//
// Version 1: Original version.
#[derive(Copy, Clone, Debug, Hash, Serialize, Deserialize, PartialEq, Eq, PartialOrd, Ord)]
pub struct ProtocolVersion(u64);

impl ProtocolVersion {
    // The minimum and maximum protocol version supported by this binary.
    // Counterintuitively, this constant may change over time as support for old
    // protocol versions is removed from the source. This ensures that when a
    // new network (such as a testnet) is created, its genesis committee will
    // use a protocol version that is actually supported by the binary.
    pub const MIN: Self = Self(MIN_PROTOCOL_VERSION);

    pub const MAX: Self = Self(MAX_PROTOCOL_VERSION);

    #[cfg(not(msim))]
    const MAX_ALLOWED: Self = Self::MAX;

    // We create one additional "fake" version in simulator builds so that we can
    // test upgrades.
    #[cfg(msim)]
    pub const MAX_ALLOWED: Self = Self(MAX_PROTOCOL_VERSION + 1);

    pub fn new(v: u64) -> Self {
        Self(v)
    }

    pub const fn as_u64(&self) -> u64 {
        self.0
    }

    // For serde deserialization - we don't define a Default impl because there
    // isn't a single universally appropriate default value.
    pub fn max() -> Self {
        Self::MAX
    }
}

impl From<u64> for ProtocolVersion {
    fn from(v: u64) -> Self {
        Self::new(v)
    }
}

impl std::ops::Sub<u64> for ProtocolVersion {
    type Output = Self;
    fn sub(self, rhs: u64) -> Self::Output {
        Self::new(self.0 - rhs)
    }
}

impl std::ops::Add<u64> for ProtocolVersion {
    type Output = Self;
    fn add(self, rhs: u64) -> Self::Output {
        Self::new(self.0 + rhs)
    }
}

#[derive(Clone, Serialize, Deserialize, Debug, PartialEq, Copy, PartialOrd, Ord, Eq, ValueEnum)]
pub enum Chain {
    Mainnet,
    Testnet,
    Unknown,
}

impl Default for Chain {
    fn default() -> Self {
        Self::Unknown
    }
}

impl Chain {
    pub fn as_str(self) -> &'static str {
        match self {
            Chain::Mainnet => "mainnet",
            Chain::Testnet => "testnet",
            Chain::Unknown => "unknown",
        }
    }
}

pub struct Error(pub String);

// TODO: There are quite a few non boolean values in the feature flags. We
// should move them out.
/// Records on/off feature flags that may vary at each protocol version.
#[derive(Default, Clone, Serialize, Debug, ProtocolConfigFeatureFlagsGetters)]
struct FeatureFlags {
    // Add feature flags here, e.g.:
    // new_protocol_feature: bool,
<<<<<<< HEAD
    // If true, apply the fix to correctly capturing loaded child object versions in execution's
    // object runtime.
    #[serde(skip_serializing_if = "is_false")]
    loaded_child_objects_fixed: bool,
    // If true, treat missing types in the upgraded modules when creating an upgraded package as a
    // compatibility error.
    #[serde(skip_serializing_if = "is_false")]
    missing_type_is_compatibility_error: bool,

    // DEPRECATED: this was an ephemeral feature flag only used by consensus handler, which has now
    // been deployed everywhere.
    #[serde(skip_serializing_if = "is_false")]
    consensus_order_end_of_epoch_last: bool,
=======
    // Pass epoch start time to advance_epoch safe mode function.
    #[serde(skip_serializing_if = "is_false")]
    advance_epoch_start_time_in_safe_mode: bool,
>>>>>>> 1a1e9bbf

    // Disables unnecessary invariant check in the Move VM when swapping the value out of a local
    #[serde(skip_serializing_if = "is_false")]
    disable_invariant_violation_check_in_swap_loc: bool,
    // advance to highest supported protocol version at epoch change, instead of the next
    // consecutive protocol version.
    #[serde(skip_serializing_if = "is_false")]
    advance_to_highest_supported_protocol_version: bool,
    // If true, disallow entry modifiers on entry functions
    #[serde(skip_serializing_if = "is_false")]
    ban_entry_init: bool,
    // If true, checks no extra bytes in a compiled module
    #[serde(skip_serializing_if = "is_false")]
    no_extraneous_module_bytes: bool,

    // Enable zklogin auth
    #[serde(skip_serializing_if = "is_false")]
    zklogin_auth: bool,
    // How we order transactions coming out of consensus before sending to execution.
    #[serde(skip_serializing_if = "ConsensusTransactionOrdering::is_none")]
    consensus_transaction_ordering: ConsensusTransactionOrdering,

    // Previously, the unwrapped_then_deleted field in TransactionEffects makes a distinction
    // between whether an object has existed in the store previously (i.e. whether there is a
    // tombstone). Such dependency makes effects generation inefficient, and requires us to
    // include wrapped tombstone in state root hash.
    // To prepare for effects V2, with this flag set to true, we simplify the definition of
    // unwrapped_then_deleted to always include unwrapped then deleted objects,
    // regardless of their previous state in the store.
    #[serde(skip_serializing_if = "is_false")]
    simplified_unwrap_then_delete: bool,

    // If true, the ability to delete shared objects is in effect
    #[serde(skip_serializing_if = "is_false")]
    shared_object_deletion: bool,

    // A list of supported OIDC providers that can be used for zklogin.
    #[serde(skip_serializing_if = "is_empty")]
    zklogin_supported_providers: BTreeSet<String>,

    // If true, use the new child object format
    #[serde(skip_serializing_if = "is_false")]
    loaded_child_object_format: bool,

    #[serde(skip_serializing_if = "is_false")]
    enable_jwk_consensus_updates: bool,

    // If true, use the new child object format type logging
    #[serde(skip_serializing_if = "is_false")]
    loaded_child_object_format_type: bool,

    // Enable random beacon protocol
    #[serde(skip_serializing_if = "is_false")]
    random_beacon: bool,

    // Enable bridge protocol
    #[serde(skip_serializing_if = "is_false")]
    bridge: bool,

    #[serde(skip_serializing_if = "is_false")]
    enable_effects_v2: bool,

    // If true, allow verify with legacy zklogin address
    #[serde(skip_serializing_if = "is_false")]
    verify_legacy_zklogin_address: bool,

    // Enable throughput aware consensus submission
    #[serde(skip_serializing_if = "is_false")]
    throughput_aware_consensus_submission: bool,

    // If true, recompute has_public_transfer from the type instead of what is stored in the object
    #[serde(skip_serializing_if = "is_false")]
    recompute_has_public_transfer_in_execution: bool,

    // If true, multisig containing zkLogin sig is accepted.
    #[serde(skip_serializing_if = "is_false")]
    accept_zklogin_in_multisig: bool,

    // If true, consensus prologue transaction also includes the consensus output digest.
    // It can be used to detect consensus output folk.
    #[serde(skip_serializing_if = "is_false")]
    include_consensus_digest_in_prologue: bool,

    // If true, use the hardened OTW check
    #[serde(skip_serializing_if = "is_false")]
    hardened_otw_check: bool,

    // If true allow calling receiving_object_id function
    #[serde(skip_serializing_if = "is_false")]
    allow_receiving_object_id: bool,

    // Enable the poseidon hash function
    #[serde(skip_serializing_if = "is_false")]
    enable_poseidon: bool,

    // If true, enable the coin deny list.
    #[serde(skip_serializing_if = "is_false")]
    enable_coin_deny_list: bool,

    // Enable native functions for group operations.
    #[serde(skip_serializing_if = "is_false")]
    enable_group_ops_native_functions: bool,

    // Enable native function for msm.
    #[serde(skip_serializing_if = "is_false")]
    enable_group_ops_native_function_msm: bool,

    // Reject functions with mutable Random.
    #[serde(skip_serializing_if = "is_false")]
    reject_mutable_random_on_entry_functions: bool,

    // Controls the behavior of per object congestion control in consensus handler.
    #[serde(skip_serializing_if = "PerObjectCongestionControlMode::is_none")]
    per_object_congestion_control_mode: PerObjectCongestionControlMode,

    // The consensus protocol to be used for the epoch.
    #[serde(skip_serializing_if = "ConsensusChoice::is_mysticeti")]
    consensus_choice: ConsensusChoice,

    // Consensus network to use.
    #[serde(skip_serializing_if = "ConsensusNetwork::is_tonic")]
    consensus_network: ConsensusNetwork,

    // Set the upper bound allowed for max_epoch in zklogin signature.
    #[serde(skip_serializing_if = "Option::is_none")]
    zklogin_max_epoch_upper_bound_delta: Option<u64>,

    // Controls leader scoring & schedule change in Mysticeti consensus.
    #[serde(skip_serializing_if = "is_false")]
    mysticeti_leader_scoring_and_schedule: bool,

    // Enable resharing of shared objects using the same initial shared version
    #[serde(skip_serializing_if = "is_false")]
    reshare_at_same_initial_version: bool,

    // Resolve Move abort locations to the package id instead of the runtime module ID.
    #[serde(skip_serializing_if = "is_false")]
    resolve_abort_locations_to_package_id: bool,

    // Enables the use of the Mysticeti committed sub dag digest to the `ConsensusCommitInfo` in
    // checkpoints. When disabled the default digest is used instead. It's important to have
    // this guarded behind a flag as it will lead to checkpoint forks.
    #[serde(skip_serializing_if = "is_false")]
    mysticeti_use_committed_subdag_digest: bool,

    // Enable VDF
    #[serde(skip_serializing_if = "is_false")]
    enable_vdf: bool,

    // Controls whether consensus handler should record consensus determined shared object version
    // assignments in consensus commit prologue transaction.
    // The purpose of doing this is to enable replaying transaction without transaction effects.
    #[serde(skip_serializing_if = "is_false")]
    record_consensus_determined_version_assignments_in_prologue: bool,

    // Run verification of framework upgrades using a new/fresh VM.
    #[serde(skip_serializing_if = "is_false")]
    fresh_vm_on_framework_upgrade: bool,

    // When set to true, the consensus commit prologue transaction will be placed first
    // in a consensus commit in checkpoints.
    // If a checkpoint contains multiple consensus commit, say [cm1][cm2]. The each commit's
    // consensus commit prologue will be the first transaction in each segment:
    //     [ccp1, rest cm1][ccp2, rest cm2]
    // The reason to prepose the prologue transaction is to provide information for transaction
    // cancellation.
    #[serde(skip_serializing_if = "is_false")]
    prepend_prologue_tx_in_consensus_commit_in_checkpoints: bool,

    // Set number of leaders per round for Mysticeti commits.
    #[serde(skip_serializing_if = "Option::is_none")]
    mysticeti_num_leaders_per_round: Option<usize>,

    // Enable Soft Bundle (SIP-19).
    #[serde(skip_serializing_if = "is_false")]
    soft_bundle: bool,

    // If true, enable the coin deny list V2.
    #[serde(skip_serializing_if = "is_false")]
    enable_coin_deny_list_v2: bool,

    // Enable passkey auth (SIP-9)
    #[serde(skip_serializing_if = "is_false")]
    passkey_auth: bool,

    // Use AuthorityCapabilitiesV2
    #[serde(skip_serializing_if = "is_false")]
    authority_capabilities_v2: bool,

    // Rethrow type layout errors during serialization instead of trying to convert them.
    #[serde(skip_serializing_if = "is_false")]
    rethrow_serialization_type_layout_errors: bool,
}

fn is_false(b: &bool) -> bool {
    !b
}

fn is_empty(b: &BTreeSet<String>) -> bool {
    b.is_empty()
}

/// Ordering mechanism for transactions in one Narwhal consensus output.
#[derive(Default, Copy, Clone, PartialEq, Eq, Serialize, Debug)]
pub enum ConsensusTransactionOrdering {
    /// No ordering. Transactions are processed in the order they appear in the
    /// consensus output.
    #[default]
    None,
    /// Order transactions by gas price, highest first.
    ByGasPrice,
}

impl ConsensusTransactionOrdering {
    pub fn is_none(&self) -> bool {
        matches!(self, ConsensusTransactionOrdering::None)
    }
}

// The config for per object congestion control in consensus handler.
#[derive(Default, Copy, Clone, PartialEq, Eq, Serialize, Debug)]
pub enum PerObjectCongestionControlMode {
    #[default]
    None, // No congestion control.
    TotalGasBudget, // Use txn gas budget as execution cost.
    TotalTxCount,   // Use total txn count as execution cost.
}

impl PerObjectCongestionControlMode {
    pub fn is_none(&self) -> bool {
        matches!(self, PerObjectCongestionControlMode::None)
    }
}

// Configuration options for consensus algorithm.
#[derive(Default, Copy, Clone, PartialEq, Eq, Serialize, Debug)]
pub enum ConsensusChoice {
    #[default]
    Mysticeti,
}

impl ConsensusChoice {
    pub fn is_mysticeti(&self) -> bool {
        matches!(self, ConsensusChoice::Mysticeti)
    }
}

// Configuration options for consensus network.
#[derive(Default, Copy, Clone, PartialEq, Eq, Serialize, Debug)]
pub enum ConsensusNetwork {
    #[default]
    Tonic,
}

impl ConsensusNetwork {
    pub fn is_tonic(&self) -> bool {
        matches!(self, ConsensusNetwork::Tonic)
    }
}

/// Constants that change the behavior of the protocol.
///
/// The value of each constant here must be fixed for a given protocol version.
/// To change the value of a constant, advance the protocol version, and add
/// support for it in `get_for_version` under the new version number.
/// (below).
///
/// To add a new field to this struct, use the following procedure:
/// - Advance the protocol version.
/// - Add the field as a private `Option<T>` to the struct.
/// - Initialize the field to `None` in prior protocol versions.
/// - Initialize the field to `Some(val)` for your new protocol version.
/// - Add a public getter that simply unwraps the field.
/// - Two public getters of the form `field(&self) -> field_type` and
///   `field_as_option(&self) -> Option<field_type>` will be automatically
///   generated for you.
/// Example for a field: `new_constant: Option<u64>`
/// ```rust,ignore
///      pub fn new_constant(&self) -> u64 {
///         self.new_constant.expect(Self::CONSTANT_ERR_MSG)
///     }
///      pub fn new_constant_as_option(&self) -> Option<u64> {
///         self.new_constant.expect(Self::CONSTANT_ERR_MSG)
///     }
/// ```
/// With `pub fn new_constant(&self) -> u64`, if the constant is accessed in a
/// protocol version in which it is not defined, the validator will crash.
/// (Crashing is necessary because this type of error would almost always result
/// in forking if not prevented here). If you don't want the validator to crash,
/// you can use the `pub fn new_constant_as_option(&self) -> Option<u64>`
/// getter, which will return `None` if the field is not defined at that
/// version.
/// - If you want a customized getter, you can add a method in the impl.
#[skip_serializing_none]
#[derive(Clone, Serialize, Debug, ProtocolConfigAccessors)]
pub struct ProtocolConfig {
    pub version: ProtocolVersion,

    feature_flags: FeatureFlags,

    // ==== Transaction input limits ====
    /// Maximum serialized size of a transaction (in bytes).
    max_tx_size_bytes: Option<u64>,

    /// Maximum number of input objects to a transaction. Enforced by the
    /// transaction input checker
    max_input_objects: Option<u64>,

    /// Max size of objects a transaction can write to disk after completion.
    /// Enforce by the Iota adapter. This is the sum of the serialized size
    /// of all objects written to disk. The max size of individual objects
    /// on the other hand is `max_move_object_size`.
    max_size_written_objects: Option<u64>,
    /// Max size of objects a system transaction can write to disk after
    /// completion. Enforce by the Iota adapter. Similar to
    /// `max_size_written_objects` but for system transactions.
    max_size_written_objects_system_tx: Option<u64>,

    /// Maximum size of serialized transaction effects.
    max_serialized_tx_effects_size_bytes: Option<u64>,

    /// Maximum size of serialized transaction effects for system transactions.
    max_serialized_tx_effects_size_bytes_system_tx: Option<u64>,

    /// Maximum number of gas payment objects for a transaction.
    max_gas_payment_objects: Option<u32>,

    /// Maximum number of modules in a Publish transaction.
    max_modules_in_publish: Option<u32>,

    /// Maximum number of transitive dependencies in a package when publishing.
    max_package_dependencies: Option<u32>,

    /// Maximum number of arguments in a move call or a
    /// ProgrammableTransaction's TransferObjects command.
    max_arguments: Option<u32>,

    /// Maximum number of total type arguments, computed recursively.
    max_type_arguments: Option<u32>,

    /// Maximum depth of an individual type argument.
    max_type_argument_depth: Option<u32>,

    /// Maximum size of a Pure CallArg.
    max_pure_argument_size: Option<u32>,

    /// Maximum number of Commands in a ProgrammableTransaction.
    max_programmable_tx_commands: Option<u32>,

    // ==== Move VM, Move bytecode verifier, and execution limits ===
    /// Maximum Move bytecode version the VM understands. All older versions are
    /// accepted.
    move_binary_format_version: Option<u32>,
    min_move_binary_format_version: Option<u32>,

    /// Configuration controlling binary tables size.
    binary_module_handles: Option<u16>,
    binary_struct_handles: Option<u16>,
    binary_function_handles: Option<u16>,
    binary_function_instantiations: Option<u16>,
    binary_signatures: Option<u16>,
    binary_constant_pool: Option<u16>,
    binary_identifiers: Option<u16>,
    binary_address_identifiers: Option<u16>,
    binary_struct_defs: Option<u16>,
    binary_struct_def_instantiations: Option<u16>,
    binary_function_defs: Option<u16>,
    binary_field_handles: Option<u16>,
    binary_field_instantiations: Option<u16>,
    binary_friend_decls: Option<u16>,
    binary_enum_defs: Option<u16>,
    binary_enum_def_instantiations: Option<u16>,
    binary_variant_handles: Option<u16>,
    binary_variant_instantiation_handles: Option<u16>,

    /// Maximum size of the `contents` part of an object, in bytes. Enforced by
    /// the Iota adapter when effects are produced.
    max_move_object_size: Option<u64>,

    // TODO: Option<increase to 500 KB. currently, publishing a package > 500 KB exceeds the max
    // computation gas cost
    /// Maximum size of a Move package object, in bytes. Enforced by the Iota
    /// adapter at the end of a publish transaction.
    max_move_package_size: Option<u64>,

    /// Max number of publish or upgrade commands allowed in a programmable
    /// transaction block.
    max_publish_or_upgrade_per_ptb: Option<u64>,

    /// Maximum gas budget in NANOS that a transaction can use.
    max_tx_gas: Option<u64>,

    /// Maximum amount of the proposed gas price in NANOS (defined in the
    /// transaction).
    max_gas_price: Option<u64>,

    /// The max computation bucket for gas. This is the max that can be charged
    /// for computation.
    max_gas_computation_bucket: Option<u64>,

    // Define the value used to round up computation gas charges
    gas_rounding_step: Option<u64>,

    /// Maximum number of nested loops. Enforced by the Move bytecode verifier.
    max_loop_depth: Option<u64>,

    /// Maximum number of type arguments that can be bound to generic type
    /// parameters. Enforced by the Move bytecode verifier.
    max_generic_instantiation_length: Option<u64>,

    /// Maximum number of parameters that a Move function can have. Enforced by
    /// the Move bytecode verifier.
    max_function_parameters: Option<u64>,

    /// Maximum number of basic blocks that a Move function can have. Enforced
    /// by the Move bytecode verifier.
    max_basic_blocks: Option<u64>,

    /// Maximum stack size value. Enforced by the Move bytecode verifier.
    max_value_stack_size: Option<u64>,

    /// Maximum number of "type nodes", a metric for how big a SignatureToken
    /// will be when expanded into a fully qualified type. Enforced by the Move
    /// bytecode verifier.
    max_type_nodes: Option<u64>,

    /// Maximum number of push instructions in one function. Enforced by the
    /// Move bytecode verifier.
    max_push_size: Option<u64>,

    /// Maximum number of struct definitions in a module. Enforced by the Move
    /// bytecode verifier.
    max_struct_definitions: Option<u64>,

    /// Maximum number of function definitions in a module. Enforced by the Move
    /// bytecode verifier.
    max_function_definitions: Option<u64>,

    /// Maximum number of fields allowed in a struct definition. Enforced by the
    /// Move bytecode verifier.
    max_fields_in_struct: Option<u64>,

    /// Maximum dependency depth. Enforced by the Move linker when loading
    /// dependent modules.
    max_dependency_depth: Option<u64>,

    /// Maximum number of Move events that a single transaction can emit.
    /// Enforced by the VM during execution.
    max_num_event_emit: Option<u64>,

    /// Maximum number of new IDs that a single transaction can create. Enforced
    /// by the VM during execution.
    max_num_new_move_object_ids: Option<u64>,

    /// Maximum number of new IDs that a single system transaction can create.
    /// Enforced by the VM during execution.
    max_num_new_move_object_ids_system_tx: Option<u64>,

    /// Maximum number of IDs that a single transaction can delete. Enforced by
    /// the VM during execution.
    max_num_deleted_move_object_ids: Option<u64>,

    /// Maximum number of IDs that a single system transaction can delete.
    /// Enforced by the VM during execution.
    max_num_deleted_move_object_ids_system_tx: Option<u64>,

    /// Maximum number of IDs that a single transaction can transfer. Enforced
    /// by the VM during execution.
    max_num_transferred_move_object_ids: Option<u64>,

    /// Maximum number of IDs that a single system transaction can transfer.
    /// Enforced by the VM during execution.
    max_num_transferred_move_object_ids_system_tx: Option<u64>,

    /// Maximum size of a Move user event. Enforced by the VM during execution.
    max_event_emit_size: Option<u64>,

    /// Maximum size of a Move user event. Enforced by the VM during execution.
    max_event_emit_size_total: Option<u64>,

    /// Maximum length of a vector in Move. Enforced by the VM during execution,
    /// and for constants, by the verifier.
    max_move_vector_len: Option<u64>,

    /// Maximum length of an `Identifier` in Move. Enforced by the bytecode
    /// verifier at signing.
    max_move_identifier_len: Option<u64>,

    /// Maximum depth of a Move value within the VM.
    max_move_value_depth: Option<u64>,

    /// Maximum number of variants in an enum. Enforced by the bytecode verifier
    /// at signing.
    max_move_enum_variants: Option<u64>,

    /// Maximum number of back edges in Move function. Enforced by the bytecode
    /// verifier at signing.
    max_back_edges_per_function: Option<u64>,

    /// Maximum number of back edges in Move module. Enforced by the bytecode
    /// verifier at signing.
    max_back_edges_per_module: Option<u64>,

    /// Maximum number of meter `ticks` spent verifying a Move function.
    /// Enforced by the bytecode verifier at signing.
    max_verifier_meter_ticks_per_function: Option<u64>,

    /// Maximum number of meter `ticks` spent verifying a Move function.
    /// Enforced by the bytecode verifier at signing.
    max_meter_ticks_per_module: Option<u64>,

    /// Maximum number of meter `ticks` spent verifying a Move package. Enforced
    /// by the bytecode verifier at signing.
    max_meter_ticks_per_package: Option<u64>,

    // === Object runtime internal operation limits ====
    // These affect dynamic fields
    /// Maximum number of cached objects in the object runtime ObjectStore.
    /// Enforced by object runtime during execution
    object_runtime_max_num_cached_objects: Option<u64>,

    /// Maximum number of cached objects in the object runtime ObjectStore in
    /// system transaction. Enforced by object runtime during execution
    object_runtime_max_num_cached_objects_system_tx: Option<u64>,

    /// Maximum number of stored objects accessed by object runtime ObjectStore.
    /// Enforced by object runtime during execution
    object_runtime_max_num_store_entries: Option<u64>,

    /// Maximum number of stored objects accessed by object runtime ObjectStore
    /// in system transaction. Enforced by object runtime during execution
    object_runtime_max_num_store_entries_system_tx: Option<u64>,

    // === Execution gas costs ====
    /// Base cost for any Iota transaction
    base_tx_cost_fixed: Option<u64>,

    /// Additional cost for a transaction that publishes a package
    /// i.e., the base cost of such a transaction is base_tx_cost_fixed +
    /// package_publish_cost_fixed
    package_publish_cost_fixed: Option<u64>,

    /// Cost per byte of a Move call transaction
    /// i.e., the cost of such a transaction is base_cost +
    /// (base_tx_cost_per_byte * size)
    base_tx_cost_per_byte: Option<u64>,

    /// Cost per byte for a transaction that publishes a package
    package_publish_cost_per_byte: Option<u64>,

    // Per-byte cost of reading an object during transaction execution
    obj_access_cost_read_per_byte: Option<u64>,

    // Per-byte cost of writing an object during transaction execution
    obj_access_cost_mutate_per_byte: Option<u64>,

    // Per-byte cost of deleting an object during transaction execution
    obj_access_cost_delete_per_byte: Option<u64>,

    /// Per-byte cost charged for each input object to a transaction.
    /// Meant to approximate the cost of checking locks for each object
    // TODO: Option<I'm not sure that this cost makes sense. Checking locks is "free"
    // in the sense that an invalid tx that can never be committed/pay gas can
    // force validators to check an arbitrary number of locks. If those checks are
    // "free" for invalid transactions, why charge for them in valid transactions
    // TODO: Option<if we keep this, I think we probably want it to be a fixed cost rather
    // than a per-byte cost. checking an object lock should not require loading an
    // entire object, just consulting an ID -> tx digest map
    obj_access_cost_verify_per_byte: Option<u64>,

    /// === Gas version. gas model ===

    /// Gas model version, what code we are using to charge gas
    gas_model_version: Option<u64>,

    /// === Storage gas costs ===

    /// Per-byte cost of storing an object in the Iota global object store. Some
    /// of this cost may be refundable if the object is later freed
    obj_data_cost_refundable: Option<u64>,

    // Per-byte cost of storing an object in the Iota transaction log (e.g., in
    // CertifiedTransactionEffects) This depends on the size of various fields including the
    // effects TODO: Option<I don't fully understand this^ and more details would be useful
    obj_metadata_cost_non_refundable: Option<u64>,

    /// === Tokenomics ===

    // TODO: Option<this should be changed to u64.
    /// Sender of a txn that touches an object will get this percent of the
    /// storage rebate back. In basis point.
    storage_rebate_rate: Option<u64>,

    /// The share of rewards that will be slashed and redistributed is 50%.
    /// In basis point.
    reward_slashing_rate: Option<u64>,

    /// Unit gas price, Nanos per internal gas unit.
    storage_gas_price: Option<u64>,

    /// The number of tokens that the set of validators should receive per
    /// epoch.
    validator_target_reward: Option<u64>,

    /// === Core Protocol ===

    /// Max number of transactions per checkpoint.
    /// Note that this is a protocol constant and not a config as validators
    /// must have this set to the same value, otherwise they *will* fork.
    max_transactions_per_checkpoint: Option<u64>,

    /// Max size of a checkpoint in bytes.
    /// Note that this is a protocol constant and not a config as validators
    /// must have this set to the same value, otherwise they *will* fork.
    max_checkpoint_size_bytes: Option<u64>,

    /// A protocol upgrade always requires 2f+1 stake to agree. We support a
    /// buffer of additional stake (as a fraction of f, expressed in basis
    /// points) that is required before an upgrade can happen automatically.
    /// 10000bps would indicate that complete unanimity is required (all
    /// 3f+1 must vote), while 0bps would indicate that 2f+1 is sufficient.
    buffer_stake_for_protocol_upgrade_bps: Option<u64>,

    // === Native Function Costs ===

    // `address` module
    // Cost params for the Move native function `address::from_bytes(bytes: vector<u8>)`
    address_from_bytes_cost_base: Option<u64>,
    // Cost params for the Move native function `address::to_u256(address): u256`
    address_to_u256_cost_base: Option<u64>,
    // Cost params for the Move native function `address::from_u256(u256): address`
    address_from_u256_cost_base: Option<u64>,

    // `config` module
    // Cost params for the Move native function `read_setting_impl<Name: copy + drop + store,
    // SettingValue: key + store, SettingDataValue: store, Value: copy + drop + store,
    // >(config: address, name: address, current_epoch: u64): Option<Value>`
    config_read_setting_impl_cost_base: Option<u64>,
    config_read_setting_impl_cost_per_byte: Option<u64>,

    // `dynamic_field` module
    // Cost params for the Move native function `hash_type_and_key<K: copy + drop + store>(parent:
    // address, k: K): address`
    dynamic_field_hash_type_and_key_cost_base: Option<u64>,
    dynamic_field_hash_type_and_key_type_cost_per_byte: Option<u64>,
    dynamic_field_hash_type_and_key_value_cost_per_byte: Option<u64>,
    dynamic_field_hash_type_and_key_type_tag_cost_per_byte: Option<u64>,
    // Cost params for the Move native function `add_child_object<Child: key>(parent: address,
    // child: Child)`
    dynamic_field_add_child_object_cost_base: Option<u64>,
    dynamic_field_add_child_object_type_cost_per_byte: Option<u64>,
    dynamic_field_add_child_object_value_cost_per_byte: Option<u64>,
    dynamic_field_add_child_object_struct_tag_cost_per_byte: Option<u64>,
    // Cost params for the Move native function `borrow_child_object_mut<Child: key>(parent: &mut
    // UID, id: address): &mut Child`
    dynamic_field_borrow_child_object_cost_base: Option<u64>,
    dynamic_field_borrow_child_object_child_ref_cost_per_byte: Option<u64>,
    dynamic_field_borrow_child_object_type_cost_per_byte: Option<u64>,
    // Cost params for the Move native function `remove_child_object<Child: key>(parent: address,
    // id: address): Child`
    dynamic_field_remove_child_object_cost_base: Option<u64>,
    dynamic_field_remove_child_object_child_cost_per_byte: Option<u64>,
    dynamic_field_remove_child_object_type_cost_per_byte: Option<u64>,
    // Cost params for the Move native function `has_child_object(parent: address, id: address):
    // bool`
    dynamic_field_has_child_object_cost_base: Option<u64>,
    // Cost params for the Move native function `has_child_object_with_ty<Child: key>(parent:
    // address, id: address): bool`
    dynamic_field_has_child_object_with_ty_cost_base: Option<u64>,
    dynamic_field_has_child_object_with_ty_type_cost_per_byte: Option<u64>,
    dynamic_field_has_child_object_with_ty_type_tag_cost_per_byte: Option<u64>,

    // `event` module
    // Cost params for the Move native function `event::emit<T: copy + drop>(event: T)`
    event_emit_cost_base: Option<u64>,
    event_emit_value_size_derivation_cost_per_byte: Option<u64>,
    event_emit_tag_size_derivation_cost_per_byte: Option<u64>,
    event_emit_output_cost_per_byte: Option<u64>,

    //  `object` module
    // Cost params for the Move native function `borrow_uid<T: key>(obj: &T): &UID`
    object_borrow_uid_cost_base: Option<u64>,
    // Cost params for the Move native function `delete_impl(id: address)`
    object_delete_impl_cost_base: Option<u64>,
    // Cost params for the Move native function `record_new_uid(id: address)`
    object_record_new_uid_cost_base: Option<u64>,

    // Transfer
    // Cost params for the Move native function `transfer_impl<T: key>(obj: T, recipient: address)`
    transfer_transfer_internal_cost_base: Option<u64>,
    // Cost params for the Move native function `freeze_object<T: key>(obj: T)`
    transfer_freeze_object_cost_base: Option<u64>,
    // Cost params for the Move native function `share_object<T: key>(obj: T)`
    transfer_share_object_cost_base: Option<u64>,
    // Cost params for the Move native function
    // `receive_object<T: key>(p: &mut UID, recv: Receiving<T>T)`
    transfer_receive_object_cost_base: Option<u64>,

    // TxContext
    // Cost params for the Move native function `transfer_impl<T: key>(obj: T, recipient: address)`
    tx_context_derive_id_cost_base: Option<u64>,

    // Types
    // Cost params for the Move native function `is_one_time_witness<T: drop>(_: &T): bool`
    types_is_one_time_witness_cost_base: Option<u64>,
    types_is_one_time_witness_type_tag_cost_per_byte: Option<u64>,
    types_is_one_time_witness_type_cost_per_byte: Option<u64>,

    // Validator
    // Cost params for the Move native function `validate_metadata_bcs(metadata: vector<u8>)`
    validator_validate_metadata_cost_base: Option<u64>,
    validator_validate_metadata_data_cost_per_byte: Option<u64>,

    // Crypto natives
    crypto_invalid_arguments_cost: Option<u64>,
    // bls12381::bls12381_min_sig_verify
    bls12381_bls12381_min_sig_verify_cost_base: Option<u64>,
    bls12381_bls12381_min_sig_verify_msg_cost_per_byte: Option<u64>,
    bls12381_bls12381_min_sig_verify_msg_cost_per_block: Option<u64>,

    // bls12381::bls12381_min_pk_verify
    bls12381_bls12381_min_pk_verify_cost_base: Option<u64>,
    bls12381_bls12381_min_pk_verify_msg_cost_per_byte: Option<u64>,
    bls12381_bls12381_min_pk_verify_msg_cost_per_block: Option<u64>,

    // ecdsa_k1::ecrecover
    ecdsa_k1_ecrecover_keccak256_cost_base: Option<u64>,
    ecdsa_k1_ecrecover_keccak256_msg_cost_per_byte: Option<u64>,
    ecdsa_k1_ecrecover_keccak256_msg_cost_per_block: Option<u64>,
    ecdsa_k1_ecrecover_sha256_cost_base: Option<u64>,
    ecdsa_k1_ecrecover_sha256_msg_cost_per_byte: Option<u64>,
    ecdsa_k1_ecrecover_sha256_msg_cost_per_block: Option<u64>,

    // ecdsa_k1::decompress_pubkey
    ecdsa_k1_decompress_pubkey_cost_base: Option<u64>,

    // ecdsa_k1::secp256k1_verify
    ecdsa_k1_secp256k1_verify_keccak256_cost_base: Option<u64>,
    ecdsa_k1_secp256k1_verify_keccak256_msg_cost_per_byte: Option<u64>,
    ecdsa_k1_secp256k1_verify_keccak256_msg_cost_per_block: Option<u64>,
    ecdsa_k1_secp256k1_verify_sha256_cost_base: Option<u64>,
    ecdsa_k1_secp256k1_verify_sha256_msg_cost_per_byte: Option<u64>,
    ecdsa_k1_secp256k1_verify_sha256_msg_cost_per_block: Option<u64>,

    // ecdsa_r1::ecrecover
    ecdsa_r1_ecrecover_keccak256_cost_base: Option<u64>,
    ecdsa_r1_ecrecover_keccak256_msg_cost_per_byte: Option<u64>,
    ecdsa_r1_ecrecover_keccak256_msg_cost_per_block: Option<u64>,
    ecdsa_r1_ecrecover_sha256_cost_base: Option<u64>,
    ecdsa_r1_ecrecover_sha256_msg_cost_per_byte: Option<u64>,
    ecdsa_r1_ecrecover_sha256_msg_cost_per_block: Option<u64>,

    // ecdsa_r1::secp256k1_verify
    ecdsa_r1_secp256r1_verify_keccak256_cost_base: Option<u64>,
    ecdsa_r1_secp256r1_verify_keccak256_msg_cost_per_byte: Option<u64>,
    ecdsa_r1_secp256r1_verify_keccak256_msg_cost_per_block: Option<u64>,
    ecdsa_r1_secp256r1_verify_sha256_cost_base: Option<u64>,
    ecdsa_r1_secp256r1_verify_sha256_msg_cost_per_byte: Option<u64>,
    ecdsa_r1_secp256r1_verify_sha256_msg_cost_per_block: Option<u64>,

    // ecvrf::verify
    ecvrf_ecvrf_verify_cost_base: Option<u64>,
    ecvrf_ecvrf_verify_alpha_string_cost_per_byte: Option<u64>,
    ecvrf_ecvrf_verify_alpha_string_cost_per_block: Option<u64>,

    // ed25519
    ed25519_ed25519_verify_cost_base: Option<u64>,
    ed25519_ed25519_verify_msg_cost_per_byte: Option<u64>,
    ed25519_ed25519_verify_msg_cost_per_block: Option<u64>,

    // groth16::prepare_verifying_key
    groth16_prepare_verifying_key_bls12381_cost_base: Option<u64>,
    groth16_prepare_verifying_key_bn254_cost_base: Option<u64>,

    // groth16::verify_groth16_proof_internal
    groth16_verify_groth16_proof_internal_bls12381_cost_base: Option<u64>,
    groth16_verify_groth16_proof_internal_bls12381_cost_per_public_input: Option<u64>,
    groth16_verify_groth16_proof_internal_bn254_cost_base: Option<u64>,
    groth16_verify_groth16_proof_internal_bn254_cost_per_public_input: Option<u64>,
    groth16_verify_groth16_proof_internal_public_input_cost_per_byte: Option<u64>,

    // hash::blake2b256
    hash_blake2b256_cost_base: Option<u64>,
    hash_blake2b256_data_cost_per_byte: Option<u64>,
    hash_blake2b256_data_cost_per_block: Option<u64>,

    // hash::keccak256
    hash_keccak256_cost_base: Option<u64>,
    hash_keccak256_data_cost_per_byte: Option<u64>,
    hash_keccak256_data_cost_per_block: Option<u64>,

    // poseidon::poseidon_bn254
    poseidon_bn254_cost_base: Option<u64>,
    poseidon_bn254_cost_per_block: Option<u64>,

    // group_ops
    group_ops_bls12381_decode_scalar_cost: Option<u64>,
    group_ops_bls12381_decode_g1_cost: Option<u64>,
    group_ops_bls12381_decode_g2_cost: Option<u64>,
    group_ops_bls12381_decode_gt_cost: Option<u64>,
    group_ops_bls12381_scalar_add_cost: Option<u64>,
    group_ops_bls12381_g1_add_cost: Option<u64>,
    group_ops_bls12381_g2_add_cost: Option<u64>,
    group_ops_bls12381_gt_add_cost: Option<u64>,
    group_ops_bls12381_scalar_sub_cost: Option<u64>,
    group_ops_bls12381_g1_sub_cost: Option<u64>,
    group_ops_bls12381_g2_sub_cost: Option<u64>,
    group_ops_bls12381_gt_sub_cost: Option<u64>,
    group_ops_bls12381_scalar_mul_cost: Option<u64>,
    group_ops_bls12381_g1_mul_cost: Option<u64>,
    group_ops_bls12381_g2_mul_cost: Option<u64>,
    group_ops_bls12381_gt_mul_cost: Option<u64>,
    group_ops_bls12381_scalar_div_cost: Option<u64>,
    group_ops_bls12381_g1_div_cost: Option<u64>,
    group_ops_bls12381_g2_div_cost: Option<u64>,
    group_ops_bls12381_gt_div_cost: Option<u64>,
    group_ops_bls12381_g1_hash_to_base_cost: Option<u64>,
    group_ops_bls12381_g2_hash_to_base_cost: Option<u64>,
    group_ops_bls12381_g1_hash_to_cost_per_byte: Option<u64>,
    group_ops_bls12381_g2_hash_to_cost_per_byte: Option<u64>,
    group_ops_bls12381_g1_msm_base_cost: Option<u64>,
    group_ops_bls12381_g2_msm_base_cost: Option<u64>,
    group_ops_bls12381_g1_msm_base_cost_per_input: Option<u64>,
    group_ops_bls12381_g2_msm_base_cost_per_input: Option<u64>,
    group_ops_bls12381_msm_max_len: Option<u32>,
    group_ops_bls12381_pairing_cost: Option<u64>,

    // hmac::hmac_sha3_256
    hmac_hmac_sha3_256_cost_base: Option<u64>,
    hmac_hmac_sha3_256_input_cost_per_byte: Option<u64>,
    hmac_hmac_sha3_256_input_cost_per_block: Option<u64>,

    // zklogin::check_zklogin_id
    check_zklogin_id_cost_base: Option<u64>,
    // zklogin::check_zklogin_issuer
    check_zklogin_issuer_cost_base: Option<u64>,

    vdf_verify_vdf_cost: Option<u64>,
    vdf_hash_to_input_cost: Option<u64>,

    // Stdlib costs
    bcs_per_byte_serialized_cost: Option<u64>,
    bcs_legacy_min_output_size_cost: Option<u64>,
    bcs_failure_cost: Option<u64>,

    hash_sha2_256_base_cost: Option<u64>,
    hash_sha2_256_per_byte_cost: Option<u64>,
    hash_sha2_256_legacy_min_input_len_cost: Option<u64>,
    hash_sha3_256_base_cost: Option<u64>,
    hash_sha3_256_per_byte_cost: Option<u64>,
    hash_sha3_256_legacy_min_input_len_cost: Option<u64>,
    type_name_get_base_cost: Option<u64>,
    type_name_get_per_byte_cost: Option<u64>,

    string_check_utf8_base_cost: Option<u64>,
    string_check_utf8_per_byte_cost: Option<u64>,
    string_is_char_boundary_base_cost: Option<u64>,
    string_sub_string_base_cost: Option<u64>,
    string_sub_string_per_byte_cost: Option<u64>,
    string_index_of_base_cost: Option<u64>,
    string_index_of_per_byte_pattern_cost: Option<u64>,
    string_index_of_per_byte_searched_cost: Option<u64>,

    vector_empty_base_cost: Option<u64>,
    vector_length_base_cost: Option<u64>,
    vector_push_back_base_cost: Option<u64>,
    vector_push_back_legacy_per_abstract_memory_unit_cost: Option<u64>,
    vector_borrow_base_cost: Option<u64>,
    vector_pop_back_base_cost: Option<u64>,
    vector_destroy_empty_base_cost: Option<u64>,
    vector_swap_base_cost: Option<u64>,
    debug_print_base_cost: Option<u64>,
    debug_print_stack_trace_base_cost: Option<u64>,

    /// === Execution Version ===
    execution_version: Option<u64>,

    // Dictates the threshold (percentage of stake) that is used to calculate the "bad" nodes to be
    // swapped when creating the consensus schedule. The values should be of the range [0 - 33].
    // Anything above 33 (f) will not be allowed.
    consensus_bad_nodes_stake_threshold: Option<u64>,

    max_jwk_votes_per_validator_per_epoch: Option<u64>,
    // The maximum age of a JWK in epochs before it is removed from the AuthenticatorState object.
    // Applied at the end of an epoch as a delta from the new epoch value, so setting this to 1
    // will cause the new epoch to start with JWKs from the previous epoch still valid.
    max_age_of_jwk_in_epochs: Option<u64>,

    /// === random beacon ===

    /// Maximum allowed precision loss when reducing voting weights for the
    /// random beacon protocol.
    random_beacon_reduction_allowed_delta: Option<u16>,

    /// Minimum number of shares below which voting weights will not be reduced
    /// for the random beacon protocol.
    random_beacon_reduction_lower_bound: Option<u32>,

    /// Consensus Round after which DKG should be aborted and randomness
    /// disabled for the epoch, if it hasn't already completed.
    random_beacon_dkg_timeout_round: Option<u32>,

    /// Minimum interval between consecutive rounds of generated randomness.
    random_beacon_min_round_interval_ms: Option<u64>,

    /// Version of the random beacon DKG protocol.
    /// 0 was deprecated (and currently not supported), 1 is the default
    /// version.
    random_beacon_dkg_version: Option<u64>,

    /// The maximum serialised transaction size (in bytes) accepted by
    /// consensus. That should be bigger than the `max_tx_size_bytes` with
    /// some additional headroom.
    consensus_max_transaction_size_bytes: Option<u64>,
    /// The maximum size of transactions included in a consensus block.
    consensus_max_transactions_in_block_bytes: Option<u64>,
    /// The maximum number of transactions included in a consensus block.
    consensus_max_num_transactions_in_block: Option<u64>,

    /// The max accumulated txn execution cost per object in a Narwhal commit.
    /// Transactions in a checkpoint will be deferred once their touch
    /// shared objects hit this limit. This config is meant to be used when
    /// consensus protocol is Narwhal, where each consensus commit
    /// corresponding to 1 checkpoint (or 2 if randomness is enabled)
    max_accumulated_txn_cost_per_object_in_narwhal_commit: Option<u64>,

    /// The max number of consensus rounds a transaction can be deferred due to
    /// shared object congestion. Transactions will be cancelled after this
    /// many rounds.
    max_deferral_rounds_for_congestion_control: Option<u64>,

    /// Minimum interval of commit timestamps between consecutive checkpoints.
    min_checkpoint_interval_ms: Option<u64>,

    /// Version number to use for version_specific_data in `CheckpointSummary`.
    checkpoint_summary_version_specific_data: Option<u64>,

    /// The max number of transactions that can be included in a single Soft
    /// Bundle.
    max_soft_bundle_size: Option<u64>,

    /// Whether to try to form bridge committee
    // Note: this is not a feature flag because we want to distinguish between
    // `None` and `Some(false)`, as committee was already finalized on Testnet.
    bridge_should_try_to_finalize_committee: Option<bool>,

    /// The max accumulated txn execution cost per object in a mysticeti.
    /// Transactions in a commit will be deferred once their touch shared
    /// objects hit this limit. This config plays the same role as
    /// `max_accumulated_txn_cost_per_object_in_narwhal_commit`
    /// but for mysticeti commits due to that mysticeti has higher commit rate.
    max_accumulated_txn_cost_per_object_in_mysticeti_commit: Option<u64>,
}

// feature flags
impl ProtocolConfig {
    // Add checks for feature flag support here, e.g.:
    // pub fn check_new_protocol_feature_supported(&self) -> Result<(), Error> {
    //     if self.feature_flags.new_protocol_feature_supported {
    //         Ok(())
    //     } else {
    //         Err(Error(format!(
    //             "new_protocol_feature is not supported at {:?}",
    //             self.version
    //         )))
    //     }
    // }

    pub fn allow_receiving_object_id(&self) -> bool {
        self.feature_flags.allow_receiving_object_id
    }

<<<<<<< HEAD
    pub fn loaded_child_objects_fixed(&self) -> bool {
        self.feature_flags.loaded_child_objects_fixed
    }

    pub fn missing_type_is_compatibility_error(&self) -> bool {
        self.feature_flags.missing_type_is_compatibility_error
    }

    pub fn consensus_order_end_of_epoch_last(&self) -> bool {
        self.feature_flags.consensus_order_end_of_epoch_last
=======
    pub fn get_advance_epoch_start_time_in_safe_mode(&self) -> bool {
        self.feature_flags.advance_epoch_start_time_in_safe_mode
>>>>>>> 1a1e9bbf
    }

    pub fn disable_invariant_violation_check_in_swap_loc(&self) -> bool {
        self.feature_flags
            .disable_invariant_violation_check_in_swap_loc
    }

    pub fn advance_to_highest_supported_protocol_version(&self) -> bool {
        self.feature_flags
            .advance_to_highest_supported_protocol_version
    }

    pub fn ban_entry_init(&self) -> bool {
        self.feature_flags.ban_entry_init
    }

    pub fn no_extraneous_module_bytes(&self) -> bool {
        self.feature_flags.no_extraneous_module_bytes
    }

    pub fn zklogin_auth(&self) -> bool {
        self.feature_flags.zklogin_auth
    }

    pub fn zklogin_supported_providers(&self) -> &BTreeSet<String> {
        &self.feature_flags.zklogin_supported_providers
    }

    pub fn consensus_transaction_ordering(&self) -> ConsensusTransactionOrdering {
        self.feature_flags.consensus_transaction_ordering
    }

    pub fn simplified_unwrap_then_delete(&self) -> bool {
        self.feature_flags.simplified_unwrap_then_delete
    }

    pub fn shared_object_deletion(&self) -> bool {
        self.feature_flags.shared_object_deletion
    }

    pub fn loaded_child_object_format(&self) -> bool {
        self.feature_flags.loaded_child_object_format
    }

    pub fn enable_jwk_consensus_updates(&self) -> bool {
        self.feature_flags.enable_jwk_consensus_updates
    }

    pub fn loaded_child_object_format_type(&self) -> bool {
        self.feature_flags.loaded_child_object_format_type
    }

    pub fn recompute_has_public_transfer_in_execution(&self) -> bool {
        self.feature_flags
            .recompute_has_public_transfer_in_execution
    }

    // this function only exists for readability in the genesis code.
    pub fn create_authenticator_state_in_genesis(&self) -> bool {
        self.enable_jwk_consensus_updates()
    }

    pub fn random_beacon(&self) -> bool {
        self.feature_flags.random_beacon
    }

    pub fn dkg_version(&self) -> u64 {
        // Version 0 was deprecated and removed, the default is 1 if not set.
        self.random_beacon_dkg_version.unwrap_or(1)
    }

    pub fn enable_bridge(&self) -> bool {
        self.feature_flags.bridge
    }

    pub fn should_try_to_finalize_bridge_committee(&self) -> bool {
        if !self.enable_bridge() {
            return false;
        }
        // In the older protocol version, always try to finalize the committee.
        self.bridge_should_try_to_finalize_committee.unwrap_or(true)
    }

    pub fn enable_effects_v2(&self) -> bool {
        self.feature_flags.enable_effects_v2
    }

    pub fn verify_legacy_zklogin_address(&self) -> bool {
        self.feature_flags.verify_legacy_zklogin_address
    }

    pub fn accept_zklogin_in_multisig(&self) -> bool {
        self.feature_flags.accept_zklogin_in_multisig
    }

    pub fn zklogin_max_epoch_upper_bound_delta(&self) -> Option<u64> {
        self.feature_flags.zklogin_max_epoch_upper_bound_delta
    }

    pub fn throughput_aware_consensus_submission(&self) -> bool {
        self.feature_flags.throughput_aware_consensus_submission
    }

    pub fn include_consensus_digest_in_prologue(&self) -> bool {
        self.feature_flags.include_consensus_digest_in_prologue
    }

    pub fn record_consensus_determined_version_assignments_in_prologue(&self) -> bool {
        self.feature_flags
            .record_consensus_determined_version_assignments_in_prologue
    }

    pub fn prepend_prologue_tx_in_consensus_commit_in_checkpoints(&self) -> bool {
        self.feature_flags
            .prepend_prologue_tx_in_consensus_commit_in_checkpoints
    }

    pub fn hardened_otw_check(&self) -> bool {
        self.feature_flags.hardened_otw_check
    }

    pub fn enable_poseidon(&self) -> bool {
        self.feature_flags.enable_poseidon
    }

    pub fn enable_coin_deny_list_v1(&self) -> bool {
        self.feature_flags.enable_coin_deny_list
    }

    pub fn enable_coin_deny_list_v2(&self) -> bool {
        self.feature_flags.enable_coin_deny_list_v2
    }

    pub fn enable_group_ops_native_functions(&self) -> bool {
        self.feature_flags.enable_group_ops_native_functions
    }

    pub fn enable_group_ops_native_function_msm(&self) -> bool {
        self.feature_flags.enable_group_ops_native_function_msm
    }

    pub fn reject_mutable_random_on_entry_functions(&self) -> bool {
        self.feature_flags.reject_mutable_random_on_entry_functions
    }

    pub fn per_object_congestion_control_mode(&self) -> PerObjectCongestionControlMode {
        self.feature_flags.per_object_congestion_control_mode
    }

    pub fn consensus_choice(&self) -> ConsensusChoice {
        self.feature_flags.consensus_choice
    }

    pub fn consensus_network(&self) -> ConsensusNetwork {
        self.feature_flags.consensus_network
    }

    pub fn mysticeti_leader_scoring_and_schedule(&self) -> bool {
        self.feature_flags.mysticeti_leader_scoring_and_schedule
    }

    pub fn reshare_at_same_initial_version(&self) -> bool {
        self.feature_flags.reshare_at_same_initial_version
    }

    pub fn resolve_abort_locations_to_package_id(&self) -> bool {
        self.feature_flags.resolve_abort_locations_to_package_id
    }

    pub fn mysticeti_use_committed_subdag_digest(&self) -> bool {
        self.feature_flags.mysticeti_use_committed_subdag_digest
    }

    pub fn enable_vdf(&self) -> bool {
        self.feature_flags.enable_vdf
    }

    pub fn fresh_vm_on_framework_upgrade(&self) -> bool {
        self.feature_flags.fresh_vm_on_framework_upgrade
    }

    pub fn mysticeti_num_leaders_per_round(&self) -> Option<usize> {
        self.feature_flags.mysticeti_num_leaders_per_round
    }

    pub fn soft_bundle(&self) -> bool {
        self.feature_flags.soft_bundle
    }

    pub fn passkey_auth(&self) -> bool {
        self.feature_flags.passkey_auth
    }

    pub fn authority_capabilities_v2(&self) -> bool {
        self.feature_flags.authority_capabilities_v2
    }

    pub fn max_transaction_size_bytes(&self) -> u64 {
        // Provide a default value if protocol config version is too low.
        self.consensus_max_transaction_size_bytes
            .unwrap_or(256 * 1024)
    }

    pub fn max_transactions_in_block_bytes(&self) -> u64 {
        // Provide a default value if protocol config version is too low.
        self.consensus_max_transactions_in_block_bytes
            .unwrap_or(512 * 1024)
    }

    pub fn max_num_transactions_in_block(&self) -> u64 {
        // 500 is the value used before this field is introduced.
        self.consensus_max_num_transactions_in_block.unwrap_or(500)
    }

    pub fn rethrow_serialization_type_layout_errors(&self) -> bool {
        self.feature_flags.rethrow_serialization_type_layout_errors
    }
}

#[cfg(not(msim))]
static POISON_VERSION_METHODS: AtomicBool = AtomicBool::new(false);

// Use a thread local in sim tests for test isolation.
#[cfg(msim)]
thread_local! {
    static POISON_VERSION_METHODS: AtomicBool = AtomicBool::new(false);
}

// Instantiations for each protocol version.
impl ProtocolConfig {
    /// Get the value ProtocolConfig that are in effect during the given
    /// protocol version.
    pub fn get_for_version(version: ProtocolVersion, chain: Chain) -> Self {
        // ProtocolVersion can be deserialized so we need to check it here as well.
        assert!(
            version >= ProtocolVersion::MIN,
            "Network protocol version is {:?}, but the minimum supported version by the binary is {:?}. Please upgrade the binary.",
            version,
            ProtocolVersion::MIN.0,
        );
        assert!(
            version <= ProtocolVersion::MAX_ALLOWED,
            "Network protocol version is {:?}, but the maximum supported version by the binary is {:?}. Please upgrade the binary.",
            version,
            ProtocolVersion::MAX_ALLOWED.0,
        );

        let mut ret = Self::get_for_version_impl(version, chain);
        ret.version = version;

        CONFIG_OVERRIDE.with(|ovr| {
            if let Some(override_fn) = &*ovr.borrow() {
                warn!(
                    "overriding ProtocolConfig settings with custom settings (you should not see this log outside of tests)"
                );
                override_fn(version, ret)
            } else {
                ret
            }
        })
    }

    /// Get the value ProtocolConfig that are in effect during the given
    /// protocol version. Or none if the version is not supported.
    pub fn get_for_version_if_supported(version: ProtocolVersion, chain: Chain) -> Option<Self> {
        if version.0 >= ProtocolVersion::MIN.0 && version.0 <= ProtocolVersion::MAX_ALLOWED.0 {
            let mut ret = Self::get_for_version_impl(version, chain);
            ret.version = version;
            Some(ret)
        } else {
            None
        }
    }

    #[cfg(not(msim))]
    pub fn poison_get_for_min_version() {
        POISON_VERSION_METHODS.store(true, Ordering::Relaxed);
    }

    #[cfg(not(msim))]
    fn load_poison_get_for_min_version() -> bool {
        POISON_VERSION_METHODS.load(Ordering::Relaxed)
    }

    #[cfg(msim)]
    pub fn poison_get_for_min_version() {
        POISON_VERSION_METHODS.with(|p| p.store(true, Ordering::Relaxed));
    }

    #[cfg(msim)]
    fn load_poison_get_for_min_version() -> bool {
        POISON_VERSION_METHODS.with(|p| p.load(Ordering::Relaxed))
    }

    /// Convenience to get the constants at the current minimum supported
    /// version. Mainly used by client code that may not yet be
    /// protocol-version aware.
    pub fn get_for_min_version() -> Self {
        if Self::load_poison_get_for_min_version() {
            panic!("get_for_min_version called on validator");
        }
        ProtocolConfig::get_for_version(ProtocolVersion::MIN, Chain::Unknown)
    }

    /// CAREFUL! - You probably want to use `get_for_version` instead.
    ///
    /// Convenience to get the constants at the current maximum supported
    /// version. Mainly used by genesis. Note well that this function uses
    /// the max version supported locally by the node, which is not
    /// necessarily the current version of the network. ALSO, this function
    /// disregards chain specific config (by using Chain::Unknown), thereby
    /// potentially returning a protocol config that is incorrect for some
    /// feature flags. Definitely safe for testing and for protocol version
    /// 11 and prior.
    #[allow(non_snake_case)]
    pub fn get_for_max_version_UNSAFE() -> Self {
        if Self::load_poison_get_for_min_version() {
            panic!("get_for_max_version_UNSAFE called on validator");
        }
        ProtocolConfig::get_for_version(ProtocolVersion::MAX, Chain::Unknown)
    }

    fn get_for_version_impl(version: ProtocolVersion, chain: Chain) -> Self {
        #[cfg(msim)]
        {
            // populate the fake simulator version # with a different base tx cost.
            if version == ProtocolVersion::MAX_ALLOWED {
                let mut config = Self::get_for_version_impl(version - 1, Chain::Unknown);
                config.base_tx_cost_fixed = Some(config.base_tx_cost_fixed() + 1000);
                return config;
            }
        }

        // IMPORTANT: Never modify the value of any constant for a pre-existing protocol
        // version. To change the values here you must create a new protocol
        // version with the new values!
        let mut cfg = Self {
            version,

            feature_flags: Default::default(),

            max_tx_size_bytes: Some(128 * 1024),
            // We need this number to be at least 100x less than
            // `max_serialized_tx_effects_size_bytes`otherwise effects can be huge
            max_input_objects: Some(2048),
            max_serialized_tx_effects_size_bytes: Some(512 * 1024),
            max_serialized_tx_effects_size_bytes_system_tx: Some(512 * 1024 * 16),
            max_gas_payment_objects: Some(256),
            max_modules_in_publish: Some(64),
            max_package_dependencies: Some(32),
            max_arguments: Some(512),
            max_type_arguments: Some(16),
            max_type_argument_depth: Some(16),
            max_pure_argument_size: Some(16 * 1024),
            max_programmable_tx_commands: Some(1024),
            move_binary_format_version: Some(7),
            min_move_binary_format_version: Some(6),
            binary_module_handles: Some(100),
            binary_struct_handles: Some(300),
            binary_function_handles: Some(1500),
            binary_function_instantiations: Some(750),
            binary_signatures: Some(1000),
            binary_constant_pool: Some(4000),
            binary_identifiers: Some(10000),
            binary_address_identifiers: Some(100),
            binary_struct_defs: Some(200),
            binary_struct_def_instantiations: Some(100),
            binary_function_defs: Some(1000),
            binary_field_handles: Some(500),
            binary_field_instantiations: Some(250),
            binary_friend_decls: Some(100),
            binary_enum_defs: None,
            binary_enum_def_instantiations: None,
            binary_variant_handles: None,
            binary_variant_instantiation_handles: None,
            max_move_object_size: Some(250 * 1024),
            max_move_package_size: Some(100 * 1024),
            max_publish_or_upgrade_per_ptb: Some(5),
            // max gas budget is in NANOS and an absolute value 50IOTA
            max_tx_gas: Some(50_000_000_000),
            max_gas_price: Some(100_000),
            max_gas_computation_bucket: Some(5_000_000),
            max_loop_depth: Some(5),
            max_generic_instantiation_length: Some(32),
            max_function_parameters: Some(128),
            max_basic_blocks: Some(1024),
            max_value_stack_size: Some(1024),
            max_type_nodes: Some(256),
            max_push_size: Some(10000),
            max_struct_definitions: Some(200),
            max_function_definitions: Some(1000),
            max_fields_in_struct: Some(32),
            max_dependency_depth: Some(100),
            max_num_event_emit: Some(1024),
            max_num_new_move_object_ids: Some(2048),
            max_num_new_move_object_ids_system_tx: Some(2048 * 16),
            max_num_deleted_move_object_ids: Some(2048),
            max_num_deleted_move_object_ids_system_tx: Some(2048 * 16),
            max_num_transferred_move_object_ids: Some(2048),
            max_num_transferred_move_object_ids_system_tx: Some(2048 * 16),
            max_event_emit_size: Some(250 * 1024),
            max_move_vector_len: Some(256 * 1024),

            max_back_edges_per_function: Some(10_000),
            max_back_edges_per_module: Some(10_000),

            max_verifier_meter_ticks_per_function: Some(16_000_000),

            max_meter_ticks_per_module: Some(16_000_000),
            max_meter_ticks_per_package: Some(16_000_000),

            object_runtime_max_num_cached_objects: Some(1000),
            object_runtime_max_num_cached_objects_system_tx: Some(1000 * 16),
            object_runtime_max_num_store_entries: Some(1000),
            object_runtime_max_num_store_entries_system_tx: Some(1000 * 16),
            // min gas budget is in NANOS and an absolute value 1000 NANOS or 0.000001IOTA
            base_tx_cost_fixed: Some(1_000),
            package_publish_cost_fixed: Some(1_000),
            base_tx_cost_per_byte: Some(0),
            package_publish_cost_per_byte: Some(80),
            obj_access_cost_read_per_byte: Some(15),
            obj_access_cost_mutate_per_byte: Some(40),
            obj_access_cost_delete_per_byte: Some(40),
            obj_access_cost_verify_per_byte: Some(200),
            obj_data_cost_refundable: Some(100),
            obj_metadata_cost_non_refundable: Some(50),
            gas_model_version: Some(8),
            storage_rebate_rate: Some(10000),
            // Change reward slashing rate to 100%.
            reward_slashing_rate: Some(10000),
            storage_gas_price: Some(76),
            // The initial target reward for validators per epoch.
            // Refer to the IOTA tokenomics for the origin of this value.
            validator_target_reward: Some(767_000 * 1_000_000_000),
            max_transactions_per_checkpoint: Some(10_000),
            max_checkpoint_size_bytes: Some(30 * 1024 * 1024),

            // For now, perform upgrades with a bare quorum of validators.
            buffer_stake_for_protocol_upgrade_bps: Some(5000),

            // === Native Function Costs ===
            // `address` module
            // Cost params for the Move native function `address::from_bytes(bytes: vector<u8>)`
            address_from_bytes_cost_base: Some(52),
            // Cost params for the Move native function `address::to_u256(address): u256`
            address_to_u256_cost_base: Some(52),
            // Cost params for the Move native function `address::from_u256(u256): address`
            address_from_u256_cost_base: Some(52),

            // `config` module
            // Cost params for the Move native function `read_setting_impl``
            config_read_setting_impl_cost_base: Some(100),
            config_read_setting_impl_cost_per_byte: Some(40),

            // `dynamic_field` module
            // Cost params for the Move native function `hash_type_and_key<K: copy + drop +
            // store>(parent: address, k: K): address`
            dynamic_field_hash_type_and_key_cost_base: Some(100),
            dynamic_field_hash_type_and_key_type_cost_per_byte: Some(2),
            dynamic_field_hash_type_and_key_value_cost_per_byte: Some(2),
            dynamic_field_hash_type_and_key_type_tag_cost_per_byte: Some(2),
            // Cost params for the Move native function `add_child_object<Child: key>(parent:
            // address, child: Child)`
            dynamic_field_add_child_object_cost_base: Some(100),
            dynamic_field_add_child_object_type_cost_per_byte: Some(10),
            dynamic_field_add_child_object_value_cost_per_byte: Some(10),
            dynamic_field_add_child_object_struct_tag_cost_per_byte: Some(10),
            // Cost params for the Move native function `borrow_child_object_mut<Child: key>(parent:
            // &mut UID, id: address): &mut Child`
            dynamic_field_borrow_child_object_cost_base: Some(100),
            dynamic_field_borrow_child_object_child_ref_cost_per_byte: Some(10),
            dynamic_field_borrow_child_object_type_cost_per_byte: Some(10),
            // Cost params for the Move native function `remove_child_object<Child: key>(parent:
            // address, id: address): Child`
            dynamic_field_remove_child_object_cost_base: Some(100),
            dynamic_field_remove_child_object_child_cost_per_byte: Some(2),
            dynamic_field_remove_child_object_type_cost_per_byte: Some(2),
            // Cost params for the Move native function `has_child_object(parent: address, id:
            // address): bool`
            dynamic_field_has_child_object_cost_base: Some(100),
            // Cost params for the Move native function `has_child_object_with_ty<Child:
            // key>(parent: address, id: address): bool`
            dynamic_field_has_child_object_with_ty_cost_base: Some(100),
            dynamic_field_has_child_object_with_ty_type_cost_per_byte: Some(2),
            dynamic_field_has_child_object_with_ty_type_tag_cost_per_byte: Some(2),

            // `event` module
            // Cost params for the Move native function `event::emit<T: copy + drop>(event: T)`
            event_emit_cost_base: Some(52),
            event_emit_value_size_derivation_cost_per_byte: Some(2),
            event_emit_tag_size_derivation_cost_per_byte: Some(5),
            event_emit_output_cost_per_byte: Some(10),

            //  `object` module
            // Cost params for the Move native function `borrow_uid<T: key>(obj: &T): &UID`
            object_borrow_uid_cost_base: Some(52),
            // Cost params for the Move native function `delete_impl(id: address)`
            object_delete_impl_cost_base: Some(52),
            // Cost params for the Move native function `record_new_uid(id: address)`
            object_record_new_uid_cost_base: Some(52),

            // `transfer` module
            // Cost params for the Move native function `transfer_impl<T: key>(obj: T, recipient:
            // address)`
            transfer_transfer_internal_cost_base: Some(52),
            // Cost params for the Move native function `freeze_object<T: key>(obj: T)`
            transfer_freeze_object_cost_base: Some(52),
            // Cost params for the Move native function `share_object<T: key>(obj: T)`
            transfer_share_object_cost_base: Some(52),
            transfer_receive_object_cost_base: Some(52),

            // `tx_context` module
            // Cost params for the Move native function `transfer_impl<T: key>(obj: T, recipient:
            // address)`
            tx_context_derive_id_cost_base: Some(52),

            // `types` module
            // Cost params for the Move native function `is_one_time_witness<T: drop>(_: &T): bool`
            types_is_one_time_witness_cost_base: Some(52),
            types_is_one_time_witness_type_tag_cost_per_byte: Some(2),
            types_is_one_time_witness_type_cost_per_byte: Some(2),

            // `validator` module
            // Cost params for the Move native function `validate_metadata_bcs(metadata:
            // vector<u8>)`
            validator_validate_metadata_cost_base: Some(52),
            validator_validate_metadata_data_cost_per_byte: Some(2),

            // Crypto
            crypto_invalid_arguments_cost: Some(100),
            // bls12381::bls12381_min_pk_verify
            bls12381_bls12381_min_sig_verify_cost_base: Some(52),
            bls12381_bls12381_min_sig_verify_msg_cost_per_byte: Some(2),
            bls12381_bls12381_min_sig_verify_msg_cost_per_block: Some(2),

            // bls12381::bls12381_min_pk_verify
            bls12381_bls12381_min_pk_verify_cost_base: Some(52),
            bls12381_bls12381_min_pk_verify_msg_cost_per_byte: Some(2),
            bls12381_bls12381_min_pk_verify_msg_cost_per_block: Some(2),

            // ecdsa_k1::ecrecover
            ecdsa_k1_ecrecover_keccak256_cost_base: Some(52),
            ecdsa_k1_ecrecover_keccak256_msg_cost_per_byte: Some(2),
            ecdsa_k1_ecrecover_keccak256_msg_cost_per_block: Some(2),
            ecdsa_k1_ecrecover_sha256_cost_base: Some(52),
            ecdsa_k1_ecrecover_sha256_msg_cost_per_byte: Some(2),
            ecdsa_k1_ecrecover_sha256_msg_cost_per_block: Some(2),

            // ecdsa_k1::decompress_pubkey
            ecdsa_k1_decompress_pubkey_cost_base: Some(52),

            // ecdsa_k1::secp256k1_verify
            ecdsa_k1_secp256k1_verify_keccak256_cost_base: Some(52),
            ecdsa_k1_secp256k1_verify_keccak256_msg_cost_per_byte: Some(2),
            ecdsa_k1_secp256k1_verify_keccak256_msg_cost_per_block: Some(2),
            ecdsa_k1_secp256k1_verify_sha256_cost_base: Some(52),
            ecdsa_k1_secp256k1_verify_sha256_msg_cost_per_byte: Some(2),
            ecdsa_k1_secp256k1_verify_sha256_msg_cost_per_block: Some(2),

            // ecdsa_r1::ecrecover
            ecdsa_r1_ecrecover_keccak256_cost_base: Some(52),
            ecdsa_r1_ecrecover_keccak256_msg_cost_per_byte: Some(2),
            ecdsa_r1_ecrecover_keccak256_msg_cost_per_block: Some(2),
            ecdsa_r1_ecrecover_sha256_cost_base: Some(52),
            ecdsa_r1_ecrecover_sha256_msg_cost_per_byte: Some(2),
            ecdsa_r1_ecrecover_sha256_msg_cost_per_block: Some(2),

            // ecdsa_r1::secp256k1_verify
            ecdsa_r1_secp256r1_verify_keccak256_cost_base: Some(52),
            ecdsa_r1_secp256r1_verify_keccak256_msg_cost_per_byte: Some(2),
            ecdsa_r1_secp256r1_verify_keccak256_msg_cost_per_block: Some(2),
            ecdsa_r1_secp256r1_verify_sha256_cost_base: Some(52),
            ecdsa_r1_secp256r1_verify_sha256_msg_cost_per_byte: Some(2),
            ecdsa_r1_secp256r1_verify_sha256_msg_cost_per_block: Some(2),

            // ecvrf::verify
            ecvrf_ecvrf_verify_cost_base: Some(52),
            ecvrf_ecvrf_verify_alpha_string_cost_per_byte: Some(2),
            ecvrf_ecvrf_verify_alpha_string_cost_per_block: Some(2),

            // ed25519
            ed25519_ed25519_verify_cost_base: Some(52),
            ed25519_ed25519_verify_msg_cost_per_byte: Some(2),
            ed25519_ed25519_verify_msg_cost_per_block: Some(2),

            // groth16::prepare_verifying_key
            groth16_prepare_verifying_key_bls12381_cost_base: Some(52),
            groth16_prepare_verifying_key_bn254_cost_base: Some(52),

            // groth16::verify_groth16_proof_internal
            groth16_verify_groth16_proof_internal_bls12381_cost_base: Some(52),
            groth16_verify_groth16_proof_internal_bls12381_cost_per_public_input: Some(2),
            groth16_verify_groth16_proof_internal_bn254_cost_base: Some(52),
            groth16_verify_groth16_proof_internal_bn254_cost_per_public_input: Some(2),
            groth16_verify_groth16_proof_internal_public_input_cost_per_byte: Some(2),

            // hash::blake2b256
            hash_blake2b256_cost_base: Some(52),
            hash_blake2b256_data_cost_per_byte: Some(2),
            hash_blake2b256_data_cost_per_block: Some(2),
            // hash::keccak256
            hash_keccak256_cost_base: Some(52),
            hash_keccak256_data_cost_per_byte: Some(2),
            hash_keccak256_data_cost_per_block: Some(2),

            poseidon_bn254_cost_base: None,
            poseidon_bn254_cost_per_block: None,

            // hmac::hmac_sha3_256
            hmac_hmac_sha3_256_cost_base: Some(52),
            hmac_hmac_sha3_256_input_cost_per_byte: Some(2),
            hmac_hmac_sha3_256_input_cost_per_block: Some(2),

            // group ops
            group_ops_bls12381_decode_scalar_cost: Some(52),
            group_ops_bls12381_decode_g1_cost: Some(52),
            group_ops_bls12381_decode_g2_cost: Some(52),
            group_ops_bls12381_decode_gt_cost: Some(52),
            group_ops_bls12381_scalar_add_cost: Some(52),
            group_ops_bls12381_g1_add_cost: Some(52),
            group_ops_bls12381_g2_add_cost: Some(52),
            group_ops_bls12381_gt_add_cost: Some(52),
            group_ops_bls12381_scalar_sub_cost: Some(52),
            group_ops_bls12381_g1_sub_cost: Some(52),
            group_ops_bls12381_g2_sub_cost: Some(52),
            group_ops_bls12381_gt_sub_cost: Some(52),
            group_ops_bls12381_scalar_mul_cost: Some(52),
            group_ops_bls12381_g1_mul_cost: Some(52),
            group_ops_bls12381_g2_mul_cost: Some(52),
            group_ops_bls12381_gt_mul_cost: Some(52),
            group_ops_bls12381_scalar_div_cost: Some(52),
            group_ops_bls12381_g1_div_cost: Some(52),
            group_ops_bls12381_g2_div_cost: Some(52),
            group_ops_bls12381_gt_div_cost: Some(52),
            group_ops_bls12381_g1_hash_to_base_cost: Some(52),
            group_ops_bls12381_g2_hash_to_base_cost: Some(52),
            group_ops_bls12381_g1_hash_to_cost_per_byte: Some(2),
            group_ops_bls12381_g2_hash_to_cost_per_byte: Some(2),
            group_ops_bls12381_g1_msm_base_cost: Some(52),
            group_ops_bls12381_g2_msm_base_cost: Some(52),
            group_ops_bls12381_g1_msm_base_cost_per_input: Some(52),
            group_ops_bls12381_g2_msm_base_cost_per_input: Some(52),
            group_ops_bls12381_msm_max_len: Some(32),
            group_ops_bls12381_pairing_cost: Some(52),

            // zklogin::check_zklogin_id
            check_zklogin_id_cost_base: Some(200),
            // zklogin::check_zklogin_issuer
            check_zklogin_issuer_cost_base: Some(200),

            vdf_verify_vdf_cost: None,
            vdf_hash_to_input_cost: None,

            bcs_per_byte_serialized_cost: Some(2),
            bcs_legacy_min_output_size_cost: Some(1),
            bcs_failure_cost: Some(52),
            hash_sha2_256_base_cost: Some(52),
            hash_sha2_256_per_byte_cost: Some(2),
            hash_sha2_256_legacy_min_input_len_cost: Some(1),
            hash_sha3_256_base_cost: Some(52),
            hash_sha3_256_per_byte_cost: Some(2),
            hash_sha3_256_legacy_min_input_len_cost: Some(1),
            type_name_get_base_cost: Some(52),
            type_name_get_per_byte_cost: Some(2),
            string_check_utf8_base_cost: Some(52),
            string_check_utf8_per_byte_cost: Some(2),
            string_is_char_boundary_base_cost: Some(52),
            string_sub_string_base_cost: Some(52),
            string_sub_string_per_byte_cost: Some(2),
            string_index_of_base_cost: Some(52),
            string_index_of_per_byte_pattern_cost: Some(2),
            string_index_of_per_byte_searched_cost: Some(2),
            vector_empty_base_cost: Some(52),
            vector_length_base_cost: Some(52),
            vector_push_back_base_cost: Some(52),
            vector_push_back_legacy_per_abstract_memory_unit_cost: Some(2),
            vector_borrow_base_cost: Some(52),
            vector_pop_back_base_cost: Some(52),
            vector_destroy_empty_base_cost: Some(52),
            vector_swap_base_cost: Some(52),
            debug_print_base_cost: Some(52),
            debug_print_stack_trace_base_cost: Some(52),

            max_size_written_objects: Some(5 * 1000 * 1000),
            // max size of written objects during a system TXn to allow for larger writes
            // akin to `max_size_written_objects` but for system TXns
            max_size_written_objects_system_tx: Some(50 * 1000 * 1000),

            // Limits the length of a Move identifier
            max_move_identifier_len: Some(128),
            max_move_value_depth: Some(128),
            max_move_enum_variants: None,

            gas_rounding_step: Some(1_000),

            execution_version: Some(1),

            // We maintain the same total size limit for events, but increase the number of
            // events that can be emitted.
            max_event_emit_size_total: Some(
                256 /* former event count limit */ * 250 * 1024, // size limit per event
            ),

            // Taking a baby step approach, we consider only 20% by stake as bad nodes so we
            // have a 80% by stake of nodes participating in the leader committee. That
            // allow us for more redundancy in case we have validators
            // under performing - since the responsibility is shared
            // amongst more nodes. We can increase that once we do have
            // higher confidence.
            consensus_bad_nodes_stake_threshold: Some(20),

            // Max of 10 votes per hour.
            max_jwk_votes_per_validator_per_epoch: Some(240),

            max_age_of_jwk_in_epochs: Some(1),

            consensus_max_transaction_size_bytes: Some(256 * 1024), // 256KB

            // Assume 1KB per transaction and 500 transactions per block.
            consensus_max_transactions_in_block_bytes: Some(512 * 1024),

            random_beacon_reduction_allowed_delta: Some(800),

            random_beacon_reduction_lower_bound: Some(1000),
            random_beacon_dkg_timeout_round: Some(3000),
            random_beacon_min_round_interval_ms: Some(500),

            random_beacon_dkg_version: Some(1),

            // Assume 20_000 TPS * 5% max stake per validator / (minimum) 4 blocks per round
            // = 250 transactions per block maximum Using a higher limit
            // that is 512, to account for bursty traffic and system transactions.
            consensus_max_num_transactions_in_block: Some(512),

            max_accumulated_txn_cost_per_object_in_narwhal_commit: Some(100),

            max_deferral_rounds_for_congestion_control: Some(10),

            min_checkpoint_interval_ms: Some(200),

            checkpoint_summary_version_specific_data: Some(1),

            max_soft_bundle_size: Some(5),

            bridge_should_try_to_finalize_committee: None,

            max_accumulated_txn_cost_per_object_in_mysticeti_commit: Some(10),
            // When adding a new constant, set it to None in the earliest version, like this:
            // new_constant: None,
        };

<<<<<<< HEAD
        cfg.feature_flags.missing_type_is_compatibility_error = true;
        cfg.feature_flags.consensus_order_end_of_epoch_last = true;
=======
        cfg.feature_flags.advance_epoch_start_time_in_safe_mode = true;
>>>>>>> 1a1e9bbf
        cfg.feature_flags
            .disable_invariant_violation_check_in_swap_loc = true;
        cfg.feature_flags.no_extraneous_module_bytes = true;
        cfg.feature_flags
            .advance_to_highest_supported_protocol_version = true;
        cfg.feature_flags.consensus_transaction_ordering = ConsensusTransactionOrdering::ByGasPrice;
        cfg.feature_flags.simplified_unwrap_then_delete = true;
        cfg.feature_flags.loaded_child_object_format = true;
        cfg.feature_flags.loaded_child_object_format_type = true;
        cfg.feature_flags.enable_effects_v2 = true;

        cfg.feature_flags.recompute_has_public_transfer_in_execution = true;
        cfg.feature_flags.shared_object_deletion = true;
        cfg.feature_flags.hardened_otw_check = true;
        cfg.feature_flags.allow_receiving_object_id = true;
        cfg.feature_flags.enable_coin_deny_list = true;
        cfg.feature_flags.reject_mutable_random_on_entry_functions = true;

        // Enable group ops and all networks (but not msm)
        cfg.feature_flags.enable_group_ops_native_functions = true;

        // zkLogin related flags
        {
            cfg.feature_flags.zklogin_auth = false;
            cfg.feature_flags.enable_jwk_consensus_updates = false;
            // zklogin_supported_providers config is deprecated, zklogin
            // signature verifier will use the fetched jwk map to determine
            // whether the provider is supported based on node config.
            cfg.feature_flags.zklogin_supported_providers = BTreeSet::default();
            cfg.feature_flags.zklogin_max_epoch_upper_bound_delta = Some(30);
            cfg.feature_flags.accept_zklogin_in_multisig = false;
            cfg.feature_flags.verify_legacy_zklogin_address = true;
        }

        // Following flags are implied by the execution version.
        // Once support for earlier protocol versions is dropped, these flags can be
        // removed:
        cfg.feature_flags.ban_entry_init = true;

        // Enable consensus digest in consensus commit prologue on all networks..
        cfg.feature_flags.include_consensus_digest_in_prologue = true;
        // Enable Mysticeti on mainnet.
        cfg.feature_flags.consensus_choice = ConsensusChoice::Mysticeti;
        // Use tonic networking for Mysticeti.
        cfg.feature_flags.consensus_network = ConsensusNetwork::Tonic;
        // Enable leader scoring & schedule change on mainnet for mysticeti.
        cfg.feature_flags.mysticeti_leader_scoring_and_schedule = true;

        // Enable resharing at same initial version
        cfg.feature_flags.reshare_at_same_initial_version = true;

        // Enable resolving abort code IDs to package ID instead of runtime module ID
        cfg.feature_flags.resolve_abort_locations_to_package_id = true;

        // Enable random beacon.
        cfg.feature_flags.random_beacon = true;

        // Enable the committed sub dag digest inclusion on the commit output
        cfg.feature_flags.mysticeti_use_committed_subdag_digest = true;

        // Enable consensus commit prologue V3.
        cfg.feature_flags
            .record_consensus_determined_version_assignments_in_prologue = true;
        cfg.feature_flags
            .prepend_prologue_tx_in_consensus_commit_in_checkpoints = true;

        // Run Move verification on framework upgrades in its own VM
        cfg.feature_flags.fresh_vm_on_framework_upgrade = true;

        cfg.feature_flags.mysticeti_num_leaders_per_round = Some(1);

        cfg.feature_flags.enable_coin_deny_list_v2 = true;

        // Enable soft bundle.
        cfg.feature_flags.soft_bundle = true;

        cfg.feature_flags.per_object_congestion_control_mode =
            PerObjectCongestionControlMode::TotalTxCount;

        // Do not allow bridge committee to finalize on mainnet.
        cfg.bridge_should_try_to_finalize_committee = Some(chain != Chain::Mainnet);

        cfg.feature_flags.rethrow_serialization_type_layout_errors = true;

        cfg.feature_flags.bridge = false;

        // Devnet
        if chain != Chain::Mainnet && chain != Chain::Testnet {
            cfg.feature_flags.enable_poseidon = true;
            cfg.poseidon_bn254_cost_base = Some(260);
            cfg.poseidon_bn254_cost_per_block = Some(10);

            cfg.feature_flags.enable_group_ops_native_function_msm = true;

            cfg.feature_flags.enable_vdf = true;
            // Set to 30x and 2x the cost of a signature verification for now. This
            // should be updated along with other native crypto functions.
            cfg.vdf_verify_vdf_cost = Some(1500);
            cfg.vdf_hash_to_input_cost = Some(100);

            cfg.feature_flags.passkey_auth = true;

            cfg.feature_flags.authority_capabilities_v2 = true;
        }

        // TODO: remove the never_loop attribute when the version 2 is added.
        #[allow(clippy::never_loop)]
        for cur in 2..=version.0 {
            match cur {
                1 => unreachable!(),

                // Use this template when making changes:
                //
                //     // modify an existing constant.
                //     move_binary_format_version: Some(7),
                //
                //     // Add a new constant (which is set to None in prior versions).
                //     new_constant: Some(new_value),
                //
                //     // Remove a constant (ensure that it is never accessed during this version).
                //     max_move_object_size: None,
                _ => panic!("unsupported version {:?}", version),
            }
        }
        cfg
    }

    // Extract the bytecode verifier config from this protocol config. `for_signing`
    // indicates whether this config is used for verification during signing or
    // execution.
    pub fn verifier_config(&self, for_signing: bool) -> VerifierConfig {
        let (max_back_edges_per_function, max_back_edges_per_module) = if for_signing {
            (
                Some(self.max_back_edges_per_function() as usize),
                Some(self.max_back_edges_per_module() as usize),
            )
        } else {
            (None, None)
        };

        VerifierConfig {
            max_loop_depth: Some(self.max_loop_depth() as usize),
            max_generic_instantiation_length: Some(self.max_generic_instantiation_length() as usize),
            max_function_parameters: Some(self.max_function_parameters() as usize),
            max_basic_blocks: Some(self.max_basic_blocks() as usize),
            max_value_stack_size: self.max_value_stack_size() as usize,
            max_type_nodes: Some(self.max_type_nodes() as usize),
            max_push_size: Some(self.max_push_size() as usize),
            max_dependency_depth: Some(self.max_dependency_depth() as usize),
            max_fields_in_struct: Some(self.max_fields_in_struct() as usize),
            max_function_definitions: Some(self.max_function_definitions() as usize),
            max_data_definitions: Some(self.max_struct_definitions() as usize),
            max_constant_vector_len: Some(self.max_move_vector_len()),
            max_back_edges_per_function,
            max_back_edges_per_module,
            max_basic_blocks_in_script: None,
            max_identifier_len: self.max_move_identifier_len_as_option(), /* Before protocol
                                                                           * version 9, there was
                                                                           * no limit */
            allow_receiving_object_id: self.allow_receiving_object_id(),
            reject_mutable_random_on_entry_functions: self
                .reject_mutable_random_on_entry_functions(),
            bytecode_version: self.move_binary_format_version(),
            max_variants_in_enum: self.max_move_enum_variants_as_option(),
        }
    }

    /// MeterConfig for metering packages during signing. It is NOT stable
    /// between binaries and cannot used during execution.
    pub fn meter_config_for_signing(&self) -> MeterConfig {
        MeterConfig {
            max_per_fun_meter_units: Some(2_200_000),
            max_per_mod_meter_units: Some(2_200_000),
            max_per_pkg_meter_units: Some(2_200_000),
        }
    }

    /// Override one or more settings in the config, for testing.
    /// This must be called at the beginning of the test, before
    /// get_for_(min|max)_version is called, since those functions cache
    /// their return value.
    pub fn apply_overrides_for_testing(
        override_fn: impl Fn(ProtocolVersion, Self) -> Self + Send + 'static,
    ) -> OverrideGuard {
        CONFIG_OVERRIDE.with(|ovr| {
            let mut cur = ovr.borrow_mut();
            assert!(cur.is_none(), "config override already present");
            *cur = Some(Box::new(override_fn));
            OverrideGuard
        })
    }
}

// Setters for tests.
// This is only needed for feature_flags. Please suffix each setter with
// `_for_testing`. Non-feature_flags should already have test setters defined
// through macros.
impl ProtocolConfig {
    pub fn set_advance_to_highest_supported_protocol_version_for_testing(&mut self, val: bool) {
        self.feature_flags
            .advance_to_highest_supported_protocol_version = val
    }
    pub fn set_zklogin_auth_for_testing(&mut self, val: bool) {
        self.feature_flags.zklogin_auth = val
    }
    pub fn set_enable_jwk_consensus_updates_for_testing(&mut self, val: bool) {
        self.feature_flags.enable_jwk_consensus_updates = val
    }
    pub fn set_random_beacon_for_testing(&mut self, val: bool) {
        self.feature_flags.random_beacon = val
    }

    pub fn set_accept_zklogin_in_multisig_for_testing(&mut self, val: bool) {
        self.feature_flags.accept_zklogin_in_multisig = val
    }

    pub fn set_shared_object_deletion_for_testing(&mut self, val: bool) {
        self.feature_flags.shared_object_deletion = val;
    }

    pub fn set_resolve_abort_locations_to_package_id_for_testing(&mut self, val: bool) {
        self.feature_flags.resolve_abort_locations_to_package_id = val;
    }

    pub fn set_reshare_at_same_initial_version_for_testing(&mut self, val: bool) {
        self.feature_flags.reshare_at_same_initial_version = val;
    }

    pub fn set_verify_legacy_zklogin_address_for_testing(&mut self, val: bool) {
        self.feature_flags.verify_legacy_zklogin_address = val
    }

    pub fn set_per_object_congestion_control_mode_for_testing(
        &mut self,
        val: PerObjectCongestionControlMode,
    ) {
        self.feature_flags.per_object_congestion_control_mode = val;
    }

    pub fn set_consensus_choice_for_testing(&mut self, val: ConsensusChoice) {
        self.feature_flags.consensus_choice = val;
    }

    pub fn set_consensus_network_for_testing(&mut self, val: ConsensusNetwork) {
        self.feature_flags.consensus_network = val;
    }

    pub fn set_zklogin_max_epoch_upper_bound_delta_for_testing(&mut self, val: Option<u64>) {
        self.feature_flags.zklogin_max_epoch_upper_bound_delta = val
    }
    pub fn set_disable_bridge_for_testing(&mut self) {
        self.feature_flags.bridge = false
    }

    pub fn set_mysticeti_leader_scoring_and_schedule_for_testing(&mut self, val: bool) {
        self.feature_flags.mysticeti_leader_scoring_and_schedule = val;
    }

    pub fn set_mysticeti_num_leaders_per_round_for_testing(&mut self, val: Option<usize>) {
        self.feature_flags.mysticeti_num_leaders_per_round = val;
    }

    pub fn set_enable_soft_bundle_for_testing(&mut self, val: bool) {
        self.feature_flags.soft_bundle = val;
    }

    pub fn set_passkey_auth_for_testing(&mut self, val: bool) {
        self.feature_flags.passkey_auth = val
    }
}

type OverrideFn = dyn Fn(ProtocolVersion, ProtocolConfig) -> ProtocolConfig + Send;

thread_local! {
    static CONFIG_OVERRIDE: RefCell<Option<Box<OverrideFn>>> = RefCell::new(None);
}

#[must_use]
pub struct OverrideGuard;

impl Drop for OverrideGuard {
    fn drop(&mut self) {
        info!("restoring override fn");
        CONFIG_OVERRIDE.with(|ovr| {
            *ovr.borrow_mut() = None;
        });
    }
}

/// Defines which limit got crossed.
/// The value which crossed the limit and value of the limit crossed are
/// embedded
#[derive(PartialEq, Eq)]
pub enum LimitThresholdCrossed {
    None,
    Soft(u128, u128),
    Hard(u128, u128),
}

/// Convenience function for comparing limit ranges
/// V::MAX must be at >= U::MAX and T::MAX
pub fn check_limit_in_range<T: Into<V>, U: Into<V>, V: PartialOrd + Into<u128>>(
    x: T,
    soft_limit: U,
    hard_limit: V,
) -> LimitThresholdCrossed {
    let x: V = x.into();
    let soft_limit: V = soft_limit.into();

    debug_assert!(soft_limit <= hard_limit);

    // It is important to preserve this comparison order because if soft_limit ==
    // hard_limit we want LimitThresholdCrossed::Hard
    if x >= hard_limit {
        LimitThresholdCrossed::Hard(x.into(), hard_limit.into())
    } else if x < soft_limit {
        LimitThresholdCrossed::None
    } else {
        LimitThresholdCrossed::Soft(x.into(), soft_limit.into())
    }
}

#[macro_export]
macro_rules! check_limit {
    ($x:expr, $hard:expr) => {
        check_limit!($x, $hard, $hard)
    };
    ($x:expr, $soft:expr, $hard:expr) => {
        check_limit_in_range($x as u64, $soft, $hard)
    };
}

/// Used to check which limits were crossed if the TX is metered (not system tx)
/// Args are: is_metered, value_to_check, metered_limit, unmetered_limit
/// metered_limit is always less than or equal to unmetered_hard_limit
#[macro_export]
macro_rules! check_limit_by_meter {
    ($is_metered:expr, $x:expr, $metered_limit:expr, $unmetered_hard_limit:expr, $metric:expr) => {{
        // If this is metered, we use the metered_limit limit as the upper bound
        let (h, metered_str) = if $is_metered {
            ($metered_limit, "metered")
        } else {
            // Unmetered gets more headroom
            ($unmetered_hard_limit, "unmetered")
        };
        use iota_protocol_config::check_limit_in_range;
        let result = check_limit_in_range($x as u64, $metered_limit, h);
        match result {
            LimitThresholdCrossed::None => {}
            LimitThresholdCrossed::Soft(_, _) => {
                $metric.with_label_values(&[metered_str, "soft"]).inc();
            }
            LimitThresholdCrossed::Hard(_, _) => {
                $metric.with_label_values(&[metered_str, "hard"]).inc();
            }
        };
        result
    }};
}

#[cfg(all(test, not(msim)))]
mod test {
    use insta::assert_yaml_snapshot;

    use super::*;

    #[test]
    fn snapshot_tests() {
        println!("\n============================================================================");
        println!("!                                                                          !");
        println!("! IMPORTANT: never update snapshots from this test. only add new versions! !");
        println!("!                                                                          !");
        println!("============================================================================\n");
        for chain_id in &[Chain::Unknown, Chain::Mainnet, Chain::Testnet] {
            // make Chain::Unknown snapshots compatible with pre-chain-id snapshots so that
            // we don't break the release-time compatibility tests. Once Chain
            // Id configs have been released everywhere, we can remove this and
            // only test Mainnet and Testnet
            let chain_str = match chain_id {
                Chain::Unknown => "".to_string(),
                _ => format!("{:?}_", chain_id),
            };
            for i in MIN_PROTOCOL_VERSION..=MAX_PROTOCOL_VERSION {
                let cur = ProtocolVersion::new(i);
                assert_yaml_snapshot!(
                    format!("{}version_{}", chain_str, cur.as_u64()),
                    ProtocolConfig::get_for_version(cur, *chain_id)
                );
            }
        }
    }

    #[test]
    fn test_getters() {
        let prot: ProtocolConfig =
            ProtocolConfig::get_for_version(ProtocolVersion::new(1), Chain::Unknown);
        assert_eq!(
            prot.max_arguments(),
            prot.max_arguments_as_option().unwrap()
        );
    }

    #[test]
    fn test_setters() {
        let mut prot: ProtocolConfig =
            ProtocolConfig::get_for_version(ProtocolVersion::new(1), Chain::Unknown);
        prot.set_max_arguments_for_testing(123);
        assert_eq!(prot.max_arguments(), 123);

        prot.set_max_arguments_from_str_for_testing("321".to_string());
        assert_eq!(prot.max_arguments(), 321);

        prot.disable_max_arguments_for_testing();
        assert_eq!(prot.max_arguments_as_option(), None);

        prot.set_attr_for_testing("max_arguments".to_string(), "456".to_string());
        assert_eq!(prot.max_arguments(), 456);
    }

    #[test]
    fn lookup_by_string_test() {
        let prot: ProtocolConfig =
            ProtocolConfig::get_for_version(ProtocolVersion::new(1), Chain::Mainnet);
        // Does not exist
        assert!(prot.lookup_attr("some random string".to_string()).is_none());

        assert!(
            prot.lookup_attr("max_arguments".to_string())
                == Some(ProtocolConfigValue::u32(prot.max_arguments())),
        );

        // We didnt have this in version 1 on Mainnet
        assert!(
            prot.lookup_attr("poseidon_bn254_cost_base".to_string())
                .is_none()
        );
        assert!(
            prot.attr_map()
                .get("poseidon_bn254_cost_base")
                .unwrap()
                .is_none()
        );

        // But we did in version 1 on Devnet
        let prot: ProtocolConfig =
            ProtocolConfig::get_for_version(ProtocolVersion::new(1), Chain::Unknown);

        assert!(
            prot.lookup_attr("poseidon_bn254_cost_base".to_string())
                == Some(ProtocolConfigValue::u64(prot.poseidon_bn254_cost_base()))
        );
        assert!(
            prot.attr_map().get("poseidon_bn254_cost_base").unwrap()
                == &Some(ProtocolConfigValue::u64(prot.poseidon_bn254_cost_base()))
        );

        // Check feature flags
        let prot: ProtocolConfig =
            ProtocolConfig::get_for_version(ProtocolVersion::new(1), Chain::Mainnet);
        // Does not exist
        assert!(
            prot.feature_flags
                .lookup_attr("some random string".to_owned())
                .is_none()
        );
        assert!(
            !prot
                .feature_flags
                .attr_map()
                .contains_key("some random string")
        );

        // Was false in v1 on Mainnet
        assert!(prot.feature_flags.lookup_attr("enable_poseidon".to_owned()) == Some(false));
        assert!(
            prot.feature_flags
                .attr_map()
                .get("enable_poseidon")
                .unwrap()
                == &false
        );
        let prot: ProtocolConfig =
            ProtocolConfig::get_for_version(ProtocolVersion::new(1), Chain::Unknown);
        // Was true from v1 and up on Devnet
        assert!(prot.feature_flags.lookup_attr("enable_poseidon".to_owned()) == Some(true));
        assert!(
            prot.feature_flags
                .attr_map()
                .get("enable_poseidon")
                .unwrap()
                == &true
        );
    }

    #[test]
    fn limit_range_fn_test() {
        let low = 100u32;
        let high = 10000u64;

        assert!(check_limit!(1u8, low, high) == LimitThresholdCrossed::None);
        assert!(matches!(
            check_limit!(255u16, low, high),
            LimitThresholdCrossed::Soft(255u128, 100)
        ));
        // This wont compile because lossy
        // assert!(check_limit!(100000000u128, low, high) ==
        // LimitThresholdCrossed::None); This wont compile because lossy
        // assert!(check_limit!(100000000usize, low, high) ==
        // LimitThresholdCrossed::None);

        assert!(matches!(
            check_limit!(2550000u64, low, high),
            LimitThresholdCrossed::Hard(2550000, 10000)
        ));

        assert!(matches!(
            check_limit!(2550000u64, high, high),
            LimitThresholdCrossed::Hard(2550000, 10000)
        ));

        assert!(matches!(
            check_limit!(1u8, high),
            LimitThresholdCrossed::None
        ));

        assert!(check_limit!(255u16, high) == LimitThresholdCrossed::None);

        assert!(matches!(
            check_limit!(2550000u64, high),
            LimitThresholdCrossed::Hard(2550000, 10000)
        ));
    }
}<|MERGE_RESOLUTION|>--- conflicted
+++ resolved
@@ -110,26 +110,6 @@
 struct FeatureFlags {
     // Add feature flags here, e.g.:
     // new_protocol_feature: bool,
-<<<<<<< HEAD
-    // If true, apply the fix to correctly capturing loaded child object versions in execution's
-    // object runtime.
-    #[serde(skip_serializing_if = "is_false")]
-    loaded_child_objects_fixed: bool,
-    // If true, treat missing types in the upgraded modules when creating an upgraded package as a
-    // compatibility error.
-    #[serde(skip_serializing_if = "is_false")]
-    missing_type_is_compatibility_error: bool,
-
-    // DEPRECATED: this was an ephemeral feature flag only used by consensus handler, which has now
-    // been deployed everywhere.
-    #[serde(skip_serializing_if = "is_false")]
-    consensus_order_end_of_epoch_last: bool,
-=======
-    // Pass epoch start time to advance_epoch safe mode function.
-    #[serde(skip_serializing_if = "is_false")]
-    advance_epoch_start_time_in_safe_mode: bool,
->>>>>>> 1a1e9bbf
-
     // Disables unnecessary invariant check in the Move VM when swapping the value out of a local
     #[serde(skip_serializing_if = "is_false")]
     disable_invariant_violation_check_in_swap_loc: bool,
@@ -1099,23 +1079,6 @@
 
     pub fn allow_receiving_object_id(&self) -> bool {
         self.feature_flags.allow_receiving_object_id
-    }
-
-<<<<<<< HEAD
-    pub fn loaded_child_objects_fixed(&self) -> bool {
-        self.feature_flags.loaded_child_objects_fixed
-    }
-
-    pub fn missing_type_is_compatibility_error(&self) -> bool {
-        self.feature_flags.missing_type_is_compatibility_error
-    }
-
-    pub fn consensus_order_end_of_epoch_last(&self) -> bool {
-        self.feature_flags.consensus_order_end_of_epoch_last
-=======
-    pub fn get_advance_epoch_start_time_in_safe_mode(&self) -> bool {
-        self.feature_flags.advance_epoch_start_time_in_safe_mode
->>>>>>> 1a1e9bbf
     }
 
     pub fn disable_invariant_violation_check_in_swap_loc(&self) -> bool {
@@ -1867,12 +1830,6 @@
             // new_constant: None,
         };
 
-<<<<<<< HEAD
-        cfg.feature_flags.missing_type_is_compatibility_error = true;
-        cfg.feature_flags.consensus_order_end_of_epoch_last = true;
-=======
-        cfg.feature_flags.advance_epoch_start_time_in_safe_mode = true;
->>>>>>> 1a1e9bbf
         cfg.feature_flags
             .disable_invariant_violation_check_in_swap_loc = true;
         cfg.feature_flags.no_extraneous_module_bytes = true;
