--- conflicted
+++ resolved
@@ -8,11 +8,7 @@
 created: object(1,0), object(1,1), object(1,2), object(1,3), object(1,4), object(1,5), object(1,6), object(1,7), object(1,8), object(1,9), object(1,10)
 mutated: object(0,0)
 unchanged_shared: 0x0000000000000000000000000000000000000000000000000000000000000403
-<<<<<<< HEAD
-gas summary: computation_cost: 1000000, computation_cost_burned: 1000000, storage_cost: 34260800,  storage_rebate: 0, non_refundable_storage_fee: 0
-=======
 gas summary: computation_cost: 1000000, storage_cost: 34177200,  storage_rebate: 0, non_refundable_storage_fee: 0
->>>>>>> 1a2e8e4d
 
 task 2, lines 62-64:
 //# view-object 1,0
@@ -49,11 +45,7 @@
 events: Event { package_id: iota, transaction_module: Identifier("coin"), sender: A, type_: StructTag { address: iota, module: Identifier("deny_list"), name: Identifier("PerTypeConfigCreated"), type_params: [] }, contents: [0, 0, 0, 0, 0, 0, 0, 0, 98, 52, 98, 102, 54, 53, 50, 102, 50, 57, 101, 97, 99, 101, 100, 101, 55, 51, 102, 49, 49, 54, 50, 55, 101, 51, 53, 49, 51, 48, 53, 51, 57, 54, 102, 56, 100, 100, 48, 100, 52, 98, 48, 51, 98, 56, 49, 100, 99, 57, 57, 54, 52, 54, 51, 50, 101, 99, 50, 56, 56, 51, 48, 57, 54, 58, 58, 114, 101, 103, 117, 108, 97, 116, 101, 100, 95, 99, 111, 105, 110, 50, 58, 58, 82, 69, 71, 85, 76, 65, 84, 69, 68, 95, 67, 79, 73, 78, 50, 227, 141, 101, 138, 169, 244, 7, 146, 12, 116, 123, 110, 203, 78, 202, 249, 84, 223, 143, 1, 197, 97, 211, 82, 105, 65, 237, 171, 221, 101, 250, 91] }
 created: object(4,0), object(4,1), object(4,2)
 mutated: 0x0000000000000000000000000000000000000000000000000000000000000403, object(0,0), object(1,5)
-<<<<<<< HEAD
-gas summary: computation_cost: 1000000, computation_cost_burned: 1000000, storage_cost: 12220800,  storage_rebate: 2789200, non_refundable_storage_fee: 0
-=======
 gas summary: computation_cost: 1000000, storage_cost: 12175200,  storage_rebate: 2774000, non_refundable_storage_fee: 0
->>>>>>> 1a2e8e4d
 
 task 5, lines 70-71:
 //# programmable --sender A --inputs object(1,0) object(1,1) @A
