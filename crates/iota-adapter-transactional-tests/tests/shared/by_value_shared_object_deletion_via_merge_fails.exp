processed 24 tasks

init:
A: object(0,0)

task 1, lines 14-63:
//# publish
created: object(1,0)
mutated: object(0,1)
<<<<<<< HEAD
gas summary: computation_cost: 1000000, computation_cost_burned: 1000000, storage_cost: 9279600,  storage_rebate: 0, non_refundable_storage_fee: 0
=======
gas summary: computation_cost: 1000000, storage_cost: 9272000,  storage_rebate: 0, non_refundable_storage_fee: 0
>>>>>>> 1a2e8e4d

task 2, line 65:
//# run t2::o2::mint_owned_coin
created: object(2,0)
mutated: object(0,1)
<<<<<<< HEAD
gas summary: computation_cost: 1000000, computation_cost_burned: 1000000, storage_cost: 1976000,  storage_rebate: 988000, non_refundable_storage_fee: 0
=======
gas summary: computation_cost: 1000000, storage_cost: 1960800,  storage_rebate: 980400, non_refundable_storage_fee: 0
>>>>>>> 1a2e8e4d

task 3, line 67:
//# run t2::o2::mint_shared_coin
created: object(3,0)
mutated: object(0,1)
<<<<<<< HEAD
gas summary: computation_cost: 1000000, computation_cost_burned: 1000000, storage_cost: 1976000,  storage_rebate: 988000, non_refundable_storage_fee: 0
=======
gas summary: computation_cost: 1000000, storage_cost: 1960800,  storage_rebate: 980400, non_refundable_storage_fee: 0
>>>>>>> 1a2e8e4d

task 4, line 69:
//# run t2::o2::mint_shared_obj
created: object(4,0)
mutated: object(0,1)
<<<<<<< HEAD
gas summary: computation_cost: 1000000, computation_cost_burned: 1000000, storage_cost: 2226800,  storage_rebate: 988000, non_refundable_storage_fee: 0
=======
gas summary: computation_cost: 1000000, storage_cost: 2211600,  storage_rebate: 980400, non_refundable_storage_fee: 0
>>>>>>> 1a2e8e4d

task 5, line 71:
//# view-object 2,0
Owner: Account Address ( A )
Version: 3
Contents: iota::coin::Coin<iota::iota::IOTA> {
    id: iota::object::UID {
        id: iota::object::ID {
            bytes: fake(2,0),
        },
    },
    balance: iota::balance::Balance<iota::iota::IOTA> {
        value: 0u64,
    },
}

task 6, line 73:
//# view-object 3,0
Owner: Shared( 4 )
Version: 4
Contents: iota::coin::Coin<iota::iota::IOTA> {
    id: iota::object::UID {
        id: iota::object::ID {
            bytes: fake(3,0),
        },
    },
    balance: iota::balance::Balance<iota::iota::IOTA> {
        value: 0u64,
    },
}

task 7, lines 75-77:
//# view-object 4,0
Owner: Shared( 5 )
Version: 5
Contents: t2::o2::Obj2 {
    id: iota::object::UID {
        id: iota::object::ID {
            bytes: fake(4,0),
        },
    },
}

task 8, lines 78-82:
//# programmable --sender A --inputs object(2,0) object(3,0)
//> 0: MergeCoins(Input(1), [Input(0)]);
//> 1: t2::o2::freezer(Input(1));
// Merge and then try to add as dof
Error: Transaction Effects Status: The shared object operation is not allowed.
Debug of error: SharedObjectOperationNotAllowed at command None

task 9, lines 83-87:
//# programmable --sender A --inputs object(2,0) object(3,0) object(4,0)
//> 0: MergeCoins(Input(1), [Input(0)]);
//> 1: t2::o2::dofer(Input(2), Input(1));
// Merge and then try to add as df
Error: Transaction Effects Status: The shared object operation is not allowed.
Debug of error: SharedObjectOperationNotAllowed at command None

task 10, lines 88-92:
//# programmable --sender A --inputs object(2,0) object(3,0) object(4,0)
//> 0: MergeCoins(Input(1), [Input(0)]);
//> 1: t2::o2::dfer(Input(2), Input(1));
// Merge and then try to transfer it
Error: Transaction Effects Status: The shared object operation is not allowed.
Debug of error: SharedObjectOperationNotAllowed at command None

task 11, lines 93-97:
//# programmable --sender A --inputs object(2,0) object(3,0) object(4,0)
//> 0: MergeCoins(Input(1), [Input(0)]);
//> 1: t2::o2::transferer(Input(1));
// Merge and then try to transfer it with PTB transfer
Error: Transaction Effects Status: The shared object operation is not allowed.
Debug of error: SharedObjectOperationNotAllowed at command None

task 12, lines 98-102:
//# programmable --sender A --inputs object(2,0) object(3,0) object(4,0) @A
//> 0: MergeCoins(Input(1), [Input(0)]);
//> 1: TransferObjects([Input(1)], Input(3));
// **Merge shared into shared**
Error: Transaction Effects Status: The shared object operation is not allowed.
Debug of error: SharedObjectOperationNotAllowed at command None

task 13, line 104:
//# run t2::o2::mint_shared_coin
created: object(13,0)
mutated: object(0,1)
<<<<<<< HEAD
gas summary: computation_cost: 1000000, computation_cost_burned: 1000000, storage_cost: 1976000,  storage_rebate: 988000, non_refundable_storage_fee: 0
=======
gas summary: computation_cost: 1000000, storage_cost: 1960800,  storage_rebate: 980400, non_refundable_storage_fee: 0
>>>>>>> 1a2e8e4d

task 14, line 106:
//# run t2::o2::mint_shared_coin
created: object(14,0)
mutated: object(0,1)
<<<<<<< HEAD
gas summary: computation_cost: 1000000, computation_cost_burned: 1000000, storage_cost: 1976000,  storage_rebate: 988000, non_refundable_storage_fee: 0
=======
gas summary: computation_cost: 1000000, storage_cost: 1960800,  storage_rebate: 980400, non_refundable_storage_fee: 0
>>>>>>> 1a2e8e4d

task 15, line 108:
//# run t2::o2::mint_shared_obj
created: object(15,0)
mutated: object(0,1)
<<<<<<< HEAD
gas summary: computation_cost: 1000000, computation_cost_burned: 1000000, storage_cost: 2226800,  storage_rebate: 988000, non_refundable_storage_fee: 0
=======
gas summary: computation_cost: 1000000, storage_cost: 2211600,  storage_rebate: 980400, non_refundable_storage_fee: 0
>>>>>>> 1a2e8e4d

task 16, line 110:
//# view-object 13,0
Owner: Shared( 6 )
Version: 6
Contents: iota::coin::Coin<iota::iota::IOTA> {
    id: iota::object::UID {
        id: iota::object::ID {
            bytes: fake(13,0),
        },
    },
    balance: iota::balance::Balance<iota::iota::IOTA> {
        value: 0u64,
    },
}

task 17, line 112:
//# view-object 14,0
Owner: Shared( 7 )
Version: 7
Contents: iota::coin::Coin<iota::iota::IOTA> {
    id: iota::object::UID {
        id: iota::object::ID {
            bytes: fake(14,0),
        },
    },
    balance: iota::balance::Balance<iota::iota::IOTA> {
        value: 0u64,
    },
}

task 18, lines 114-116:
//# view-object 15,0
Owner: Shared( 8 )
Version: 8
Contents: t2::o2::Obj2 {
    id: iota::object::UID {
        id: iota::object::ID {
            bytes: fake(15,0),
        },
    },
}

task 19, lines 117-121:
//# programmable --sender A --inputs object(13,0) object(14,0)
//> 0: MergeCoins(Input(1), [Input(0)]);
//> 1: t2::o2::freezer(Input(1));
// Merge and then try to add as dof
Error: Transaction Effects Status: The shared object operation is not allowed.
Debug of error: SharedObjectOperationNotAllowed at command None

task 20, lines 122-126:
//# programmable --sender A --inputs object(13,0) object(14,0) object(15,0)
//> 0: MergeCoins(Input(1), [Input(0)]);
//> 1: t2::o2::dofer(Input(2), Input(1));
// Merge and then try to add as df
Error: Transaction Effects Status: The shared object operation is not allowed.
Debug of error: SharedObjectOperationNotAllowed at command None

task 21, lines 127-131:
//# programmable --sender A --inputs object(13,0) object(14,0) object(15,0)
//> 0: MergeCoins(Input(1), [Input(0)]);
//> 1: t2::o2::dfer(Input(2), Input(1));
// Merge and then try to transfer it
Error: Transaction Effects Status: The shared object operation is not allowed.
Debug of error: SharedObjectOperationNotAllowed at command None

task 22, lines 132-136:
//# programmable --sender A --inputs object(13,0) object(14,0) object(15,0)
//> 0: MergeCoins(Input(1), [Input(0)]);
//> 1: t2::o2::transferer(Input(1));
// Merge and then try to transfer it with PTB transfer
Error: Transaction Effects Status: The shared object operation is not allowed.
Debug of error: SharedObjectOperationNotAllowed at command None

task 23, lines 137-139:
//# programmable --sender A --inputs object(13,0) object(14,0) object(15,0) @A
//> 0: MergeCoins(Input(1), [Input(0)]);
//> 1: TransferObjects([Input(1)], Input(3));
Error: Transaction Effects Status: The shared object operation is not allowed.
Debug of error: SharedObjectOperationNotAllowed at command None<|MERGE_RESOLUTION|>--- conflicted
+++ resolved
@@ -7,41 +7,25 @@
 //# publish
 created: object(1,0)
 mutated: object(0,1)
-<<<<<<< HEAD
-gas summary: computation_cost: 1000000, computation_cost_burned: 1000000, storage_cost: 9279600,  storage_rebate: 0, non_refundable_storage_fee: 0
-=======
 gas summary: computation_cost: 1000000, storage_cost: 9272000,  storage_rebate: 0, non_refundable_storage_fee: 0
->>>>>>> 1a2e8e4d
 
 task 2, line 65:
 //# run t2::o2::mint_owned_coin
 created: object(2,0)
 mutated: object(0,1)
-<<<<<<< HEAD
-gas summary: computation_cost: 1000000, computation_cost_burned: 1000000, storage_cost: 1976000,  storage_rebate: 988000, non_refundable_storage_fee: 0
-=======
-gas summary: computation_cost: 1000000, storage_cost: 1960800,  storage_rebate: 980400, non_refundable_storage_fee: 0
->>>>>>> 1a2e8e4d
+gas summary: computation_cost: 1000000, storage_cost: 1960800,  storage_rebate: 980400, non_refundable_storage_fee: 0
 
 task 3, line 67:
 //# run t2::o2::mint_shared_coin
 created: object(3,0)
 mutated: object(0,1)
-<<<<<<< HEAD
-gas summary: computation_cost: 1000000, computation_cost_burned: 1000000, storage_cost: 1976000,  storage_rebate: 988000, non_refundable_storage_fee: 0
-=======
-gas summary: computation_cost: 1000000, storage_cost: 1960800,  storage_rebate: 980400, non_refundable_storage_fee: 0
->>>>>>> 1a2e8e4d
+gas summary: computation_cost: 1000000, storage_cost: 1960800,  storage_rebate: 980400, non_refundable_storage_fee: 0
 
 task 4, line 69:
 //# run t2::o2::mint_shared_obj
 created: object(4,0)
 mutated: object(0,1)
-<<<<<<< HEAD
-gas summary: computation_cost: 1000000, computation_cost_burned: 1000000, storage_cost: 2226800,  storage_rebate: 988000, non_refundable_storage_fee: 0
-=======
 gas summary: computation_cost: 1000000, storage_cost: 2211600,  storage_rebate: 980400, non_refundable_storage_fee: 0
->>>>>>> 1a2e8e4d
 
 task 5, line 71:
 //# view-object 2,0
@@ -129,31 +113,19 @@
 //# run t2::o2::mint_shared_coin
 created: object(13,0)
 mutated: object(0,1)
-<<<<<<< HEAD
-gas summary: computation_cost: 1000000, computation_cost_burned: 1000000, storage_cost: 1976000,  storage_rebate: 988000, non_refundable_storage_fee: 0
-=======
-gas summary: computation_cost: 1000000, storage_cost: 1960800,  storage_rebate: 980400, non_refundable_storage_fee: 0
->>>>>>> 1a2e8e4d
+gas summary: computation_cost: 1000000, storage_cost: 1960800,  storage_rebate: 980400, non_refundable_storage_fee: 0
 
 task 14, line 106:
 //# run t2::o2::mint_shared_coin
 created: object(14,0)
 mutated: object(0,1)
-<<<<<<< HEAD
-gas summary: computation_cost: 1000000, computation_cost_burned: 1000000, storage_cost: 1976000,  storage_rebate: 988000, non_refundable_storage_fee: 0
-=======
-gas summary: computation_cost: 1000000, storage_cost: 1960800,  storage_rebate: 980400, non_refundable_storage_fee: 0
->>>>>>> 1a2e8e4d
+gas summary: computation_cost: 1000000, storage_cost: 1960800,  storage_rebate: 980400, non_refundable_storage_fee: 0
 
 task 15, line 108:
 //# run t2::o2::mint_shared_obj
 created: object(15,0)
 mutated: object(0,1)
-<<<<<<< HEAD
-gas summary: computation_cost: 1000000, computation_cost_burned: 1000000, storage_cost: 2226800,  storage_rebate: 988000, non_refundable_storage_fee: 0
-=======
 gas summary: computation_cost: 1000000, storage_cost: 2211600,  storage_rebate: 980400, non_refundable_storage_fee: 0
->>>>>>> 1a2e8e4d
 
 task 16, line 110:
 //# view-object 13,0
