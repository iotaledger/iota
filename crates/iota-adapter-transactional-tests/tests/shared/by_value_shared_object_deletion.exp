--- conflicted
+++ resolved
@@ -4,31 +4,19 @@
 //# publish
 created: object(1,0)
 mutated: object(0,0)
-<<<<<<< HEAD
-gas summary: computation_cost: 1000000, computation_cost_burned: 1000000, storage_cost: 5342800,  storage_rebate: 0, non_refundable_storage_fee: 0
-=======
 gas summary: computation_cost: 1000000, storage_cost: 5335200,  storage_rebate: 0, non_refundable_storage_fee: 0
->>>>>>> 1a2e8e4d
 
 task 2, lines 29-37:
 //# publish --dependencies t2
 created: object(2,0)
 mutated: object(0,0)
-<<<<<<< HEAD
-gas summary: computation_cost: 1000000, computation_cost_burned: 1000000, storage_cost: 4453600,  storage_rebate: 988000, non_refundable_storage_fee: 0
-=======
 gas summary: computation_cost: 1000000, storage_cost: 4446000,  storage_rebate: 980400, non_refundable_storage_fee: 0
->>>>>>> 1a2e8e4d
 
 task 3, line 39:
 //# run t2::o2::create
 created: object(3,0)
 mutated: object(0,0)
-<<<<<<< HEAD
-gas summary: computation_cost: 1000000, computation_cost_burned: 1000000, storage_cost: 2226800,  storage_rebate: 988000, non_refundable_storage_fee: 0
-=======
 gas summary: computation_cost: 1000000, storage_cost: 2211600,  storage_rebate: 980400, non_refundable_storage_fee: 0
->>>>>>> 1a2e8e4d
 
 task 4, lines 41-43:
 //# view-object 3,0
@@ -46,21 +34,13 @@
 //# run t1::o1::consume_o2 --args object(3,0)
 mutated: object(0,0)
 deleted: object(3,0)
-<<<<<<< HEAD
-gas summary: computation_cost: 1000000, computation_cost_burned: 1000000, storage_cost: 988000,  storage_rebate: 2226800, non_refundable_storage_fee: 0
-=======
 gas summary: computation_cost: 1000000, storage_cost: 980400,  storage_rebate: 2211600, non_refundable_storage_fee: 0
->>>>>>> 1a2e8e4d
 
 task 6, line 46:
 //# run t2::o2::create
 created: object(6,0)
 mutated: object(0,0)
-<<<<<<< HEAD
-gas summary: computation_cost: 1000000, computation_cost_burned: 1000000, storage_cost: 2226800,  storage_rebate: 988000, non_refundable_storage_fee: 0
-=======
 gas summary: computation_cost: 1000000, storage_cost: 2211600,  storage_rebate: 980400, non_refundable_storage_fee: 0
->>>>>>> 1a2e8e4d
 
 task 7, lines 48-50:
 //# view-object 6,0
@@ -78,8 +58,4 @@
 //# run t2::o2::consume_o2 --args object(6,0)
 mutated: object(0,0)
 deleted: object(6,0)
-<<<<<<< HEAD
-gas summary: computation_cost: 1000000, computation_cost_burned: 1000000, storage_cost: 988000,  storage_rebate: 2226800, non_refundable_storage_fee: 0
-=======
-gas summary: computation_cost: 1000000, storage_cost: 980400,  storage_rebate: 2211600, non_refundable_storage_fee: 0
->>>>>>> 1a2e8e4d
+gas summary: computation_cost: 1000000, storage_cost: 980400,  storage_rebate: 2211600, non_refundable_storage_fee: 0