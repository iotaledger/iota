processed 11 tasks

task 1, lines 7-36:
//# publish
created: object(1,0)
mutated: object(0,0)
<<<<<<< HEAD
gas summary: computation_cost: 1000000, computation_cost_burned: 1000000, storage_cost: 6399200,  storage_rebate: 0, non_refundable_storage_fee: 0
=======
gas summary: computation_cost: 1000000, storage_cost: 6391600,  storage_rebate: 0, non_refundable_storage_fee: 0
>>>>>>> 1a2e8e4d

task 2, line 38:
//# run t2::o2::create
created: object(2,0)
mutated: object(0,0)
<<<<<<< HEAD
gas summary: computation_cost: 1000000, computation_cost_burned: 1000000, storage_cost: 2226800,  storage_rebate: 988000, non_refundable_storage_fee: 0
=======
gas summary: computation_cost: 1000000, storage_cost: 2211600,  storage_rebate: 980400, non_refundable_storage_fee: 0
>>>>>>> 1a2e8e4d

task 3, line 40:
//# run t2::o2::create
created: object(3,0)
mutated: object(0,0)
<<<<<<< HEAD
gas summary: computation_cost: 1000000, computation_cost_burned: 1000000, storage_cost: 2226800,  storage_rebate: 988000, non_refundable_storage_fee: 0
=======
gas summary: computation_cost: 1000000, storage_cost: 2211600,  storage_rebate: 980400, non_refundable_storage_fee: 0
>>>>>>> 1a2e8e4d

task 4, line 42:
//# view-object 2,0
Owner: Shared( 3 )
Version: 3
Contents: t2::o2::Obj2 {
    id: iota::object::UID {
        id: iota::object::ID {
            bytes: fake(2,0),
        },
    },
}

task 5, lines 44-46:
//# view-object 3,0
Owner: Shared( 4 )
Version: 4
Contents: t2::o2::Obj2 {
    id: iota::object::UID {
        id: iota::object::ID {
            bytes: fake(3,0),
        },
    },
}

task 6, lines 47-49:
//# programmable --inputs object(2,0) object(3,0)
//> 0: t2::o2::id<t2::o2::Obj2>(Input(1));
//> 1: t2::o2::deleter(Result(0));
mutated: object(0,0), object(2,0)
deleted: object(3,0)
<<<<<<< HEAD
gas summary: computation_cost: 1000000, computation_cost_burned: 1000000, storage_cost: 2226800,  storage_rebate: 3465600, non_refundable_storage_fee: 0
=======
gas summary: computation_cost: 1000000, storage_cost: 2211600,  storage_rebate: 3442800, non_refundable_storage_fee: 0
>>>>>>> 1a2e8e4d

task 7, line 51:
//# run t2::o2::mint_shared_coin
created: object(7,0)
mutated: object(0,0)
<<<<<<< HEAD
gas summary: computation_cost: 1000000, computation_cost_burned: 1000000, storage_cost: 1976000,  storage_rebate: 988000, non_refundable_storage_fee: 0
=======
gas summary: computation_cost: 1000000, storage_cost: 1960800,  storage_rebate: 980400, non_refundable_storage_fee: 0
>>>>>>> 1a2e8e4d

task 8, lines 53-55:
//# view-object 7,0
Owner: Shared( 6 )
Version: 6
Contents: iota::coin::Coin<iota::iota::IOTA> {
    id: iota::object::UID {
        id: iota::object::ID {
            bytes: fake(7,0),
        },
    },
    balance: iota::balance::Balance<iota::iota::IOTA> {
        value: 0u64,
    },
}

task 9, lines 56-62:
//# programmable --inputs 0 object(7,0) @0x0
//> 0: t2::o2::id<iota::coin::Coin<iota::iota::IOTA>>(Input(1));
//> 1: SplitCoins(Result(0), [Input(0)]);
//> 2: TransferObjects([Result(1)], Input(2));
//> 3: t2::o2::share_coin(Result(0));
// Try to call public_share_object directly -- this should work because the coin has `store`.
created: object(9,0)
mutated: object(0,0), object(7,0)
<<<<<<< HEAD
gas summary: computation_cost: 1000000, computation_cost_burned: 1000000, storage_cost: 2964000,  storage_rebate: 1976000, non_refundable_storage_fee: 0
=======
gas summary: computation_cost: 1000000, storage_cost: 2941200,  storage_rebate: 1960800, non_refundable_storage_fee: 0
>>>>>>> 1a2e8e4d

task 10, lines 63-67:
//# programmable --inputs 0 object(7,0) @0x0
//> 0: t2::o2::id<iota::coin::Coin<iota::iota::IOTA>>(Input(1));
//> 1: SplitCoins(Result(0), [Input(0)]);
//> 2: TransferObjects([Result(1)], Input(2));
//> 3: iota::transfer::public_share_object<iota::coin::Coin<iota::iota::IOTA>>(Result(0));
created: object(10,0)
mutated: object(0,0), object(7,0)
<<<<<<< HEAD
gas summary: computation_cost: 1000000, computation_cost_burned: 1000000, storage_cost: 2964000,  storage_rebate: 1976000, non_refundable_storage_fee: 0
=======
gas summary: computation_cost: 1000000, storage_cost: 2941200,  storage_rebate: 1960800, non_refundable_storage_fee: 0
>>>>>>> 1a2e8e4d
<|MERGE_RESOLUTION|>--- conflicted
+++ resolved
@@ -4,31 +4,19 @@
 //# publish
 created: object(1,0)
 mutated: object(0,0)
-<<<<<<< HEAD
-gas summary: computation_cost: 1000000, computation_cost_burned: 1000000, storage_cost: 6399200,  storage_rebate: 0, non_refundable_storage_fee: 0
-=======
 gas summary: computation_cost: 1000000, storage_cost: 6391600,  storage_rebate: 0, non_refundable_storage_fee: 0
->>>>>>> 1a2e8e4d
 
 task 2, line 38:
 //# run t2::o2::create
 created: object(2,0)
 mutated: object(0,0)
-<<<<<<< HEAD
-gas summary: computation_cost: 1000000, computation_cost_burned: 1000000, storage_cost: 2226800,  storage_rebate: 988000, non_refundable_storage_fee: 0
-=======
 gas summary: computation_cost: 1000000, storage_cost: 2211600,  storage_rebate: 980400, non_refundable_storage_fee: 0
->>>>>>> 1a2e8e4d
 
 task 3, line 40:
 //# run t2::o2::create
 created: object(3,0)
 mutated: object(0,0)
-<<<<<<< HEAD
-gas summary: computation_cost: 1000000, computation_cost_burned: 1000000, storage_cost: 2226800,  storage_rebate: 988000, non_refundable_storage_fee: 0
-=======
 gas summary: computation_cost: 1000000, storage_cost: 2211600,  storage_rebate: 980400, non_refundable_storage_fee: 0
->>>>>>> 1a2e8e4d
 
 task 4, line 42:
 //# view-object 2,0
@@ -60,21 +48,13 @@
 //> 1: t2::o2::deleter(Result(0));
 mutated: object(0,0), object(2,0)
 deleted: object(3,0)
-<<<<<<< HEAD
-gas summary: computation_cost: 1000000, computation_cost_burned: 1000000, storage_cost: 2226800,  storage_rebate: 3465600, non_refundable_storage_fee: 0
-=======
 gas summary: computation_cost: 1000000, storage_cost: 2211600,  storage_rebate: 3442800, non_refundable_storage_fee: 0
->>>>>>> 1a2e8e4d
 
 task 7, line 51:
 //# run t2::o2::mint_shared_coin
 created: object(7,0)
 mutated: object(0,0)
-<<<<<<< HEAD
-gas summary: computation_cost: 1000000, computation_cost_burned: 1000000, storage_cost: 1976000,  storage_rebate: 988000, non_refundable_storage_fee: 0
-=======
 gas summary: computation_cost: 1000000, storage_cost: 1960800,  storage_rebate: 980400, non_refundable_storage_fee: 0
->>>>>>> 1a2e8e4d
 
 task 8, lines 53-55:
 //# view-object 7,0
@@ -100,11 +80,7 @@
 // Try to call public_share_object directly -- this should work because the coin has `store`.
 created: object(9,0)
 mutated: object(0,0), object(7,0)
-<<<<<<< HEAD
-gas summary: computation_cost: 1000000, computation_cost_burned: 1000000, storage_cost: 2964000,  storage_rebate: 1976000, non_refundable_storage_fee: 0
-=======
 gas summary: computation_cost: 1000000, storage_cost: 2941200,  storage_rebate: 1960800, non_refundable_storage_fee: 0
->>>>>>> 1a2e8e4d
 
 task 10, lines 63-67:
 //# programmable --inputs 0 object(7,0) @0x0
@@ -114,8 +90,4 @@
 //> 3: iota::transfer::public_share_object<iota::coin::Coin<iota::iota::IOTA>>(Result(0));
 created: object(10,0)
 mutated: object(0,0), object(7,0)
-<<<<<<< HEAD
-gas summary: computation_cost: 1000000, computation_cost_burned: 1000000, storage_cost: 2964000,  storage_rebate: 1976000, non_refundable_storage_fee: 0
-=======
-gas summary: computation_cost: 1000000, storage_cost: 2941200,  storage_rebate: 1960800, non_refundable_storage_fee: 0
->>>>>>> 1a2e8e4d
+gas summary: computation_cost: 1000000, storage_cost: 2941200,  storage_rebate: 1960800, non_refundable_storage_fee: 0