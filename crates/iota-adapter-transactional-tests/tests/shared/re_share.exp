processed 12 tasks

task 1, lines 9-30:
//# publish
created: object(1,0)
mutated: object(0,0)
<<<<<<< HEAD
gas summary: computation_cost: 1000000, computation_cost_burned: 1000000, storage_cost: 5882400,  storage_rebate: 0, non_refundable_storage_fee: 0
=======
gas summary: computation_cost: 1000000, storage_cost: 5874800,  storage_rebate: 0, non_refundable_storage_fee: 0
>>>>>>> 1a2e8e4d

task 2, line 32:
//# run t2::o2::create
created: object(2,0)
mutated: object(0,0)
<<<<<<< HEAD
gas summary: computation_cost: 1000000, computation_cost_burned: 1000000, storage_cost: 2226800,  storage_rebate: 988000, non_refundable_storage_fee: 0
=======
gas summary: computation_cost: 1000000, storage_cost: 2211600,  storage_rebate: 980400, non_refundable_storage_fee: 0
>>>>>>> 1a2e8e4d

task 3, line 34:
//# view-object 2,0
Owner: Shared( 3 )
Version: 3
Contents: t2::o2::Obj2 {
    id: iota::object::UID {
        id: iota::object::ID {
            bytes: fake(2,0),
        },
    },
}

task 4, line 36:
//# run t2::o2::mut_o2 --args object(2,0)
mutated: object(0,0), object(2,0)
<<<<<<< HEAD
gas summary: computation_cost: 1000000, computation_cost_burned: 1000000, storage_cost: 2226800,  storage_rebate: 2226800, non_refundable_storage_fee: 0
=======
gas summary: computation_cost: 1000000, storage_cost: 2211600,  storage_rebate: 2211600, non_refundable_storage_fee: 0
>>>>>>> 1a2e8e4d

task 5, line 38:
//# view-object 2,0
Owner: Shared( 3 )
Version: 4
Contents: t2::o2::Obj2 {
    id: iota::object::UID {
        id: iota::object::ID {
            bytes: fake(2,0),
        },
    },
}

task 6, line 40:
//# run t2::o2::re_share_o2 --args object(2,0)
mutated: object(0,0), object(2,0)
<<<<<<< HEAD
gas summary: computation_cost: 1000000, computation_cost_burned: 1000000, storage_cost: 2226800,  storage_rebate: 2226800, non_refundable_storage_fee: 0
=======
gas summary: computation_cost: 1000000, storage_cost: 2211600,  storage_rebate: 2211600, non_refundable_storage_fee: 0
>>>>>>> 1a2e8e4d

task 7, line 42:
//# view-object 2,0
Owner: Shared( 3 )
Version: 5
Contents: t2::o2::Obj2 {
    id: iota::object::UID {
        id: iota::object::ID {
            bytes: fake(2,0),
        },
    },
}

task 8, line 44:
//# run t2::o2::re_share_non_public_o2 --args object(2,0)
mutated: object(0,0), object(2,0)
<<<<<<< HEAD
gas summary: computation_cost: 1000000, computation_cost_burned: 1000000, storage_cost: 2226800,  storage_rebate: 2226800, non_refundable_storage_fee: 0
=======
gas summary: computation_cost: 1000000, storage_cost: 2211600,  storage_rebate: 2211600, non_refundable_storage_fee: 0
>>>>>>> 1a2e8e4d

task 9, line 46:
//# view-object 2,0
Owner: Shared( 3 )
Version: 6
Contents: t2::o2::Obj2 {
    id: iota::object::UID {
        id: iota::object::ID {
            bytes: fake(2,0),
        },
    },
}

task 10, line 48:
//# run t2::o2::mut_o2 --args object(2,0)
mutated: object(0,0), object(2,0)
<<<<<<< HEAD
gas summary: computation_cost: 1000000, computation_cost_burned: 1000000, storage_cost: 2226800,  storage_rebate: 2226800, non_refundable_storage_fee: 0
=======
gas summary: computation_cost: 1000000, storage_cost: 2211600,  storage_rebate: 2211600, non_refundable_storage_fee: 0
>>>>>>> 1a2e8e4d

task 11, line 50:
//# view-object 2,0
Owner: Shared( 3 )
Version: 7
Contents: t2::o2::Obj2 {
    id: iota::object::UID {
        id: iota::object::ID {
            bytes: fake(2,0),
        },
    },
}<|MERGE_RESOLUTION|>--- conflicted
+++ resolved
@@ -4,21 +4,13 @@
 //# publish
 created: object(1,0)
 mutated: object(0,0)
-<<<<<<< HEAD
-gas summary: computation_cost: 1000000, computation_cost_burned: 1000000, storage_cost: 5882400,  storage_rebate: 0, non_refundable_storage_fee: 0
-=======
 gas summary: computation_cost: 1000000, storage_cost: 5874800,  storage_rebate: 0, non_refundable_storage_fee: 0
->>>>>>> 1a2e8e4d
 
 task 2, line 32:
 //# run t2::o2::create
 created: object(2,0)
 mutated: object(0,0)
-<<<<<<< HEAD
-gas summary: computation_cost: 1000000, computation_cost_burned: 1000000, storage_cost: 2226800,  storage_rebate: 988000, non_refundable_storage_fee: 0
-=======
 gas summary: computation_cost: 1000000, storage_cost: 2211600,  storage_rebate: 980400, non_refundable_storage_fee: 0
->>>>>>> 1a2e8e4d
 
 task 3, line 34:
 //# view-object 2,0
@@ -35,11 +27,7 @@
 task 4, line 36:
 //# run t2::o2::mut_o2 --args object(2,0)
 mutated: object(0,0), object(2,0)
-<<<<<<< HEAD
-gas summary: computation_cost: 1000000, computation_cost_burned: 1000000, storage_cost: 2226800,  storage_rebate: 2226800, non_refundable_storage_fee: 0
-=======
 gas summary: computation_cost: 1000000, storage_cost: 2211600,  storage_rebate: 2211600, non_refundable_storage_fee: 0
->>>>>>> 1a2e8e4d
 
 task 5, line 38:
 //# view-object 2,0
@@ -56,11 +44,7 @@
 task 6, line 40:
 //# run t2::o2::re_share_o2 --args object(2,0)
 mutated: object(0,0), object(2,0)
-<<<<<<< HEAD
-gas summary: computation_cost: 1000000, computation_cost_burned: 1000000, storage_cost: 2226800,  storage_rebate: 2226800, non_refundable_storage_fee: 0
-=======
 gas summary: computation_cost: 1000000, storage_cost: 2211600,  storage_rebate: 2211600, non_refundable_storage_fee: 0
->>>>>>> 1a2e8e4d
 
 task 7, line 42:
 //# view-object 2,0
@@ -77,11 +61,7 @@
 task 8, line 44:
 //# run t2::o2::re_share_non_public_o2 --args object(2,0)
 mutated: object(0,0), object(2,0)
-<<<<<<< HEAD
-gas summary: computation_cost: 1000000, computation_cost_burned: 1000000, storage_cost: 2226800,  storage_rebate: 2226800, non_refundable_storage_fee: 0
-=======
 gas summary: computation_cost: 1000000, storage_cost: 2211600,  storage_rebate: 2211600, non_refundable_storage_fee: 0
->>>>>>> 1a2e8e4d
 
 task 9, line 46:
 //# view-object 2,0
@@ -98,11 +78,7 @@
 task 10, line 48:
 //# run t2::o2::mut_o2 --args object(2,0)
 mutated: object(0,0), object(2,0)
-<<<<<<< HEAD
-gas summary: computation_cost: 1000000, computation_cost_burned: 1000000, storage_cost: 2226800,  storage_rebate: 2226800, non_refundable_storage_fee: 0
-=======
 gas summary: computation_cost: 1000000, storage_cost: 2211600,  storage_rebate: 2211600, non_refundable_storage_fee: 0
->>>>>>> 1a2e8e4d
 
 task 11, line 50:
 //# view-object 2,0
