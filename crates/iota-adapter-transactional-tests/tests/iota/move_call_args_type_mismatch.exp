processed 4 tasks

task 1, lines 7-14:
//# publish
created: object(1,0)
mutated: object(0,0)
<<<<<<< HEAD
gas summary: computation_cost: 1000000, computation_cost_burned: 1000000, storage_cost: 3420000,  storage_rebate: 0, non_refundable_storage_fee: 0
=======
gas summary: computation_cost: 1000000, storage_cost: 3412400,  storage_rebate: 0, non_refundable_storage_fee: 0
>>>>>>> 1a2e8e4d

task 2, lines 15-17:
//# run Test::M::create --args 10
Error: Transaction Effects Status: Arity mismatch for Move function. The number of arguments does not match the number of parameters
Execution Error: ExecutionError: ExecutionError { inner: ExecutionErrorInner { kind: ArityMismatch, source: Some("Expected 2 arguments calling function 'create', but found 1"), command: Some(0) } }

task 3, line 18:
//# run Test::M::create --args 10 10
Error: Transaction Effects Status: Invalid command argument at 1. The argument cannot be deserialized into a value of the specified type
Execution Error: ExecutionError: ExecutionError { inner: ExecutionErrorInner { kind: CommandArgumentError { arg_idx: 1, kind: InvalidBCSBytes }, source: Some("Function expects address but provided argument's value does not match"), command: Some(0) } }<|MERGE_RESOLUTION|>--- conflicted
+++ resolved
@@ -4,11 +4,7 @@
 //# publish
 created: object(1,0)
 mutated: object(0,0)
-<<<<<<< HEAD
-gas summary: computation_cost: 1000000, computation_cost_burned: 1000000, storage_cost: 3420000,  storage_rebate: 0, non_refundable_storage_fee: 0
-=======
 gas summary: computation_cost: 1000000, storage_cost: 3412400,  storage_rebate: 0, non_refundable_storage_fee: 0
->>>>>>> 1a2e8e4d
 
 task 2, lines 15-17:
 //# run Test::M::create --args 10
