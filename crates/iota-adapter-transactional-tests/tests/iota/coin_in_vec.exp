--- conflicted
+++ resolved
@@ -7,11 +7,7 @@
 //# publish --sender A
 created: object(1,0), object(1,1)
 mutated: object(0,0)
-<<<<<<< HEAD
-gas summary: computation_cost: 1000000, computation_cost_burned: 1000000, storage_cost: 7942000,  storage_rebate: 0, non_refundable_storage_fee: 0
-=======
 gas summary: computation_cost: 1000000, storage_cost: 7926800,  storage_rebate: 0, non_refundable_storage_fee: 0
->>>>>>> 1a2e8e4d
 
 task 2, lines 31-33:
 //# programmable --sender A --inputs 10 @A
@@ -19,28 +15,16 @@
 //> TransferObjects([Result(0)], Input(1))
 created: object(2,0)
 mutated: object(0,0)
-<<<<<<< HEAD
-gas summary: computation_cost: 1000000, computation_cost_burned: 1000000, storage_cost: 1976000,  storage_rebate: 988000, non_refundable_storage_fee: 0
-=======
 gas summary: computation_cost: 1000000, storage_cost: 1960800,  storage_rebate: 980400, non_refundable_storage_fee: 0
->>>>>>> 1a2e8e4d
 
 task 3, line 35:
 //# run test::coin_in_vec::deposit --args object(1,0) object(2,0) --sender A
 mutated: object(0,0), object(1,0)
 wrapped: object(2,0)
-<<<<<<< HEAD
-gas summary: computation_cost: 1000000, computation_cost_burned: 1000000, storage_cost: 2629600,  storage_rebate: 3313600, non_refundable_storage_fee: 0
-=======
 gas summary: computation_cost: 1000000, storage_cost: 2614400,  storage_rebate: 3290800, non_refundable_storage_fee: 0
->>>>>>> 1a2e8e4d
 
 task 4, line 37:
 //# run test::coin_in_vec::withdraw --args object(1,0) --sender A
 mutated: object(0,0), object(1,0)
 unwrapped: object(2,0)
-<<<<<<< HEAD
-gas summary: computation_cost: 1000000, computation_cost_burned: 1000000, storage_cost: 3313600,  storage_rebate: 2629600, non_refundable_storage_fee: 0
-=======
-gas summary: computation_cost: 1000000, storage_cost: 3290800,  storage_rebate: 2614400, non_refundable_storage_fee: 0
->>>>>>> 1a2e8e4d
+gas summary: computation_cost: 1000000, storage_cost: 3290800,  storage_rebate: 2614400, non_refundable_storage_fee: 0