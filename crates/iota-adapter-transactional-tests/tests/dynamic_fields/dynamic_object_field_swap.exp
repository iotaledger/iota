processed 8 tasks

init:
A: object(0,0)

task 1, lines 7-60:
//# publish
created: object(1,0)
mutated: object(0,1)
<<<<<<< HEAD
gas summary: computation_cost: 1000000, computation_cost_burned: 1000000, storage_cost: 8937600,  storage_rebate: 0, non_refundable_storage_fee: 0
=======
gas summary: computation_cost: 1000000, storage_cost: 8930000,  storage_rebate: 0, non_refundable_storage_fee: 0
>>>>>>> 1a2e8e4d

task 2, line 62:
//# run test::m::parent --sender A
created: object(2,0)
mutated: object(0,0)
<<<<<<< HEAD
gas summary: computation_cost: 1000000, computation_cost_burned: 1000000, storage_cost: 2470000,  storage_rebate: 0, non_refundable_storage_fee: 0
=======
gas summary: computation_cost: 1000000, storage_cost: 2454800,  storage_rebate: 0, non_refundable_storage_fee: 0
>>>>>>> 1a2e8e4d

task 3, line 64:
//# run test::m::child --sender A
created: object(3,0)
mutated: object(0,0)
<<<<<<< HEAD
gas summary: computation_cost: 1000000, computation_cost_burned: 1000000, storage_cost: 2287600,  storage_rebate: 988000, non_refundable_storage_fee: 0
=======
gas summary: computation_cost: 1000000, storage_cost: 2272400,  storage_rebate: 980400, non_refundable_storage_fee: 0
>>>>>>> 1a2e8e4d

task 4, line 66:
//# run test::m::add_field --sender A --args object(2,0) object(3,0)
created: object(4,0)
mutated: object(0,0), object(2,0), object(3,0)
<<<<<<< HEAD
gas summary: computation_cost: 1000000, computation_cost_burned: 1000000, storage_cost: 6224400,  storage_rebate: 3769600, non_refundable_storage_fee: 0
=======
gas summary: computation_cost: 1000000, storage_cost: 6194000,  storage_rebate: 3746800, non_refundable_storage_fee: 0
>>>>>>> 1a2e8e4d

task 5, line 68:
//# view-object 3,0
Owner: Object ID: ( fake(4,0) )
Version: 4
Contents: test::m::Child {
    id: iota::object::UID {
        id: iota::object::ID {
            bytes: fake(3,0),
        },
    },
    value: 0u64,
}

task 6, line 70:
//# run test::m::buy --sender A --args object(2,0)
created: object(6,0)
mutated: object(0,0), object(2,0), object(3,0)
deleted: object(4,0)
<<<<<<< HEAD
gas summary: computation_cost: 1000000, computation_cost_burned: 1000000, storage_cost: 5251600,  storage_rebate: 6224400, non_refundable_storage_fee: 0
=======
gas summary: computation_cost: 1000000, storage_cost: 5221200,  storage_rebate: 6194000, non_refundable_storage_fee: 0
>>>>>>> 1a2e8e4d

task 7, line 72:
//# view-object 3,0
Owner: Account Address ( A )
Version: 5
Contents: test::m::Child {
    id: iota::object::UID {
        id: iota::object::ID {
            bytes: fake(3,0),
        },
    },
    value: 0u64,
}<|MERGE_RESOLUTION|>--- conflicted
+++ resolved
@@ -7,41 +7,25 @@
 //# publish
 created: object(1,0)
 mutated: object(0,1)
-<<<<<<< HEAD
-gas summary: computation_cost: 1000000, computation_cost_burned: 1000000, storage_cost: 8937600,  storage_rebate: 0, non_refundable_storage_fee: 0
-=======
 gas summary: computation_cost: 1000000, storage_cost: 8930000,  storage_rebate: 0, non_refundable_storage_fee: 0
->>>>>>> 1a2e8e4d
 
 task 2, line 62:
 //# run test::m::parent --sender A
 created: object(2,0)
 mutated: object(0,0)
-<<<<<<< HEAD
-gas summary: computation_cost: 1000000, computation_cost_burned: 1000000, storage_cost: 2470000,  storage_rebate: 0, non_refundable_storage_fee: 0
-=======
 gas summary: computation_cost: 1000000, storage_cost: 2454800,  storage_rebate: 0, non_refundable_storage_fee: 0
->>>>>>> 1a2e8e4d
 
 task 3, line 64:
 //# run test::m::child --sender A
 created: object(3,0)
 mutated: object(0,0)
-<<<<<<< HEAD
-gas summary: computation_cost: 1000000, computation_cost_burned: 1000000, storage_cost: 2287600,  storage_rebate: 988000, non_refundable_storage_fee: 0
-=======
 gas summary: computation_cost: 1000000, storage_cost: 2272400,  storage_rebate: 980400, non_refundable_storage_fee: 0
->>>>>>> 1a2e8e4d
 
 task 4, line 66:
 //# run test::m::add_field --sender A --args object(2,0) object(3,0)
 created: object(4,0)
 mutated: object(0,0), object(2,0), object(3,0)
-<<<<<<< HEAD
-gas summary: computation_cost: 1000000, computation_cost_burned: 1000000, storage_cost: 6224400,  storage_rebate: 3769600, non_refundable_storage_fee: 0
-=======
 gas summary: computation_cost: 1000000, storage_cost: 6194000,  storage_rebate: 3746800, non_refundable_storage_fee: 0
->>>>>>> 1a2e8e4d
 
 task 5, line 68:
 //# view-object 3,0
@@ -61,11 +45,7 @@
 created: object(6,0)
 mutated: object(0,0), object(2,0), object(3,0)
 deleted: object(4,0)
-<<<<<<< HEAD
-gas summary: computation_cost: 1000000, computation_cost_burned: 1000000, storage_cost: 5251600,  storage_rebate: 6224400, non_refundable_storage_fee: 0
-=======
 gas summary: computation_cost: 1000000, storage_cost: 5221200,  storage_rebate: 6194000, non_refundable_storage_fee: 0
->>>>>>> 1a2e8e4d
 
 task 7, line 72:
 //# view-object 3,0
