--- conflicted
+++ resolved
@@ -7,79 +7,47 @@
 //# publish
 created: object(1,0)
 mutated: object(0,1)
-<<<<<<< HEAD
-gas summary: computation_cost: 1000000, computation_cost_burned: 1000000, storage_cost: 9614000,  storage_rebate: 0, non_refundable_storage_fee: 0
-=======
 gas summary: computation_cost: 1000000, storage_cost: 9606400,  storage_rebate: 0, non_refundable_storage_fee: 0
->>>>>>> 1a2e8e4d
 
 task 2, lines 55-57:
 //# run test::m1::create --sender A
 created: object(2,0)
 mutated: object(0,0)
-<<<<<<< HEAD
-gas summary: computation_cost: 1000000, computation_cost_burned: 1000000, storage_cost: 2249600,  storage_rebate: 0, non_refundable_storage_fee: 0
-=======
 gas summary: computation_cost: 1000000, storage_cost: 2234400,  storage_rebate: 0, non_refundable_storage_fee: 0
->>>>>>> 1a2e8e4d
 
 task 3, line 58:
 //# run test::m1::add_child --args object(2,0) --sender A
 created: object(3,0), object(3,1)
 mutated: object(0,0), object(2,0)
-<<<<<<< HEAD
-gas summary: computation_cost: 1000000, computation_cost_burned: 1000000, storage_cost: 5950800,  storage_rebate: 2249600, non_refundable_storage_fee: 0
-=======
 gas summary: computation_cost: 1000000, storage_cost: 5920400,  storage_rebate: 2234400, non_refundable_storage_fee: 0
->>>>>>> 1a2e8e4d
 
 task 4, lines 60-62:
 //# run test::m1::transfer_child --args object(2,0) --sender A
 mutated: object(0,0), object(2,0), object(3,1)
 deleted: object(3,0)
-<<<<<<< HEAD
-gas summary: computation_cost: 1000000, computation_cost_burned: 1000000, storage_cost: 3496000,  storage_rebate: 5950800, non_refundable_storage_fee: 0
-=======
 gas summary: computation_cost: 1000000, storage_cost: 3473200,  storage_rebate: 5920400, non_refundable_storage_fee: 0
->>>>>>> 1a2e8e4d
 
 task 5, line 63:
 //# run test::m1::add_child --args object(2,0) --sender A
 created: object(3,0), object(5,0)
 mutated: object(0,0), object(2,0)
-<<<<<<< HEAD
-gas summary: computation_cost: 1000000, computation_cost_burned: 1000000, storage_cost: 5950800,  storage_rebate: 2249600, non_refundable_storage_fee: 0
-=======
 gas summary: computation_cost: 1000000, storage_cost: 5920400,  storage_rebate: 2234400, non_refundable_storage_fee: 0
->>>>>>> 1a2e8e4d
 
 task 6, lines 65-67:
 //# run test::m1::delete_child --args object(2,0) --sender A
 mutated: object(0,0), object(2,0)
 deleted: object(3,0), object(5,0)
-<<<<<<< HEAD
-gas summary: computation_cost: 1000000, computation_cost_burned: 1000000, storage_cost: 2249600,  storage_rebate: 5950800, non_refundable_storage_fee: 0
-=======
 gas summary: computation_cost: 1000000, storage_cost: 2234400,  storage_rebate: 5920400, non_refundable_storage_fee: 0
->>>>>>> 1a2e8e4d
 
 task 7, line 68:
 //# run test::m1::add_child --args object(2,0) --sender A
 created: object(3,0), object(7,0)
 mutated: object(0,0), object(2,0)
-<<<<<<< HEAD
-gas summary: computation_cost: 1000000, computation_cost_burned: 1000000, storage_cost: 5950800,  storage_rebate: 2249600, non_refundable_storage_fee: 0
-=======
 gas summary: computation_cost: 1000000, storage_cost: 5920400,  storage_rebate: 2234400, non_refundable_storage_fee: 0
->>>>>>> 1a2e8e4d
 
 task 8, line 70:
 //# run test::m1::wrap_child --args object(2,0) --sender A
 mutated: object(0,0), object(2,0)
 deleted: object(3,0)
 wrapped: object(7,0)
-<<<<<<< HEAD
-gas summary: computation_cost: 1000000, computation_cost_burned: 1000000, storage_cost: 2492800,  storage_rebate: 5950800, non_refundable_storage_fee: 0
-=======
-gas summary: computation_cost: 1000000, storage_cost: 2477600,  storage_rebate: 5920400, non_refundable_storage_fee: 0
->>>>>>> 1a2e8e4d
+gas summary: computation_cost: 1000000, storage_cost: 2477600,  storage_rebate: 5920400, non_refundable_storage_fee: 0