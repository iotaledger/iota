processed 10 tasks

init:
A: object(0,0)

task 1, lines 12-88:
//# publish
created: object(1,0)
mutated: object(0,1)
<<<<<<< HEAD
gas summary: computation_cost: 1000000, computation_cost_burned: 1000000, storage_cost: 12897200,  storage_rebate: 0, non_refundable_storage_fee: 0
=======
gas summary: computation_cost: 1000000, storage_cost: 12889600,  storage_rebate: 0, non_refundable_storage_fee: 0
>>>>>>> 1a2e8e4d

task 2, line 90:
//# run test::m1::create --sender A
created: object(2,0), object(2,1), object(2,2)
mutated: object(0,0)
<<<<<<< HEAD
gas summary: computation_cost: 1000000, computation_cost_burned: 1000000, storage_cost: 4689200,  storage_rebate: 0, non_refundable_storage_fee: 0
=======
gas summary: computation_cost: 1000000, storage_cost: 4658800,  storage_rebate: 0, non_refundable_storage_fee: 0
>>>>>>> 1a2e8e4d

task 3, line 92:
//# run test::m1::test_dof --args object(2,2) receiving(2,0) receiving(2,1) --sender A
mutated: object(0,0), object(2,0), object(2,2)
deleted: object(2,1)
<<<<<<< HEAD
gas summary: computation_cost: 1000000, computation_cost_burned: 1000000, storage_cost: 3465600,  storage_rebate: 4689200, non_refundable_storage_fee: 0
=======
gas summary: computation_cost: 1000000, storage_cost: 3442800,  storage_rebate: 4658800, non_refundable_storage_fee: 0
>>>>>>> 1a2e8e4d

task 4, line 94:
//# run test::m1::create --sender A
created: object(4,0), object(4,1), object(4,2)
mutated: object(0,0)
<<<<<<< HEAD
gas summary: computation_cost: 1000000, computation_cost_burned: 1000000, storage_cost: 4689200,  storage_rebate: 988000, non_refundable_storage_fee: 0
=======
gas summary: computation_cost: 1000000, storage_cost: 4658800,  storage_rebate: 980400, non_refundable_storage_fee: 0
>>>>>>> 1a2e8e4d

task 5, line 96:
//# run test::m1::test_df --args object(4,2) receiving(4,0) receiving(4,1) --sender A
mutated: object(0,0), object(4,0), object(4,2)
deleted: object(4,1)
<<<<<<< HEAD
gas summary: computation_cost: 1000000, computation_cost_burned: 1000000, storage_cost: 3465600,  storage_rebate: 4689200, non_refundable_storage_fee: 0
=======
gas summary: computation_cost: 1000000, storage_cost: 3442800,  storage_rebate: 4658800, non_refundable_storage_fee: 0
>>>>>>> 1a2e8e4d

task 6, line 98:
//# run test::m1::create --sender A
created: object(6,0), object(6,1), object(6,2)
mutated: object(0,0)
<<<<<<< HEAD
gas summary: computation_cost: 1000000, computation_cost_burned: 1000000, storage_cost: 4689200,  storage_rebate: 988000, non_refundable_storage_fee: 0
=======
gas summary: computation_cost: 1000000, storage_cost: 4658800,  storage_rebate: 980400, non_refundable_storage_fee: 0
>>>>>>> 1a2e8e4d

task 7, line 100:
//# run test::m1::test_dof_wrapper --args object(6,2) receiving(6,0) receiving(6,1) --sender A
created: object(7,0)
mutated: object(0,0), object(6,2)
wrapped: object(6,0)
<<<<<<< HEAD
gas summary: computation_cost: 1000000, computation_cost_burned: 1000000, storage_cost: 4050800,  storage_rebate: 3465600, non_refundable_storage_fee: 0
=======
gas summary: computation_cost: 1000000, storage_cost: 4028000,  storage_rebate: 3442800, non_refundable_storage_fee: 0
>>>>>>> 1a2e8e4d

task 8, line 102:
//# run test::m1::create --sender A
created: object(8,0), object(8,1), object(8,2)
mutated: object(0,0)
<<<<<<< HEAD
gas summary: computation_cost: 1000000, computation_cost_burned: 1000000, storage_cost: 4689200,  storage_rebate: 988000, non_refundable_storage_fee: 0
=======
gas summary: computation_cost: 1000000, storage_cost: 4658800,  storage_rebate: 980400, non_refundable_storage_fee: 0
>>>>>>> 1a2e8e4d

task 9, line 104:
//# run test::m1::test_df_wrapper --args object(8,2) receiving(8,0) receiving(8,1) --sender A
created: object(9,0)
mutated: object(0,0), object(8,2)
wrapped: object(8,0)
<<<<<<< HEAD
gas summary: computation_cost: 1000000, computation_cost_burned: 1000000, storage_cost: 4050800,  storage_rebate: 3465600, non_refundable_storage_fee: 0
=======
gas summary: computation_cost: 1000000, storage_cost: 4028000,  storage_rebate: 3442800, non_refundable_storage_fee: 0
>>>>>>> 1a2e8e4d
<|MERGE_RESOLUTION|>--- conflicted
+++ resolved
@@ -7,90 +7,54 @@
 //# publish
 created: object(1,0)
 mutated: object(0,1)
-<<<<<<< HEAD
-gas summary: computation_cost: 1000000, computation_cost_burned: 1000000, storage_cost: 12897200,  storage_rebate: 0, non_refundable_storage_fee: 0
-=======
 gas summary: computation_cost: 1000000, storage_cost: 12889600,  storage_rebate: 0, non_refundable_storage_fee: 0
->>>>>>> 1a2e8e4d
 
 task 2, line 90:
 //# run test::m1::create --sender A
 created: object(2,0), object(2,1), object(2,2)
 mutated: object(0,0)
-<<<<<<< HEAD
-gas summary: computation_cost: 1000000, computation_cost_burned: 1000000, storage_cost: 4689200,  storage_rebate: 0, non_refundable_storage_fee: 0
-=======
 gas summary: computation_cost: 1000000, storage_cost: 4658800,  storage_rebate: 0, non_refundable_storage_fee: 0
->>>>>>> 1a2e8e4d
 
 task 3, line 92:
 //# run test::m1::test_dof --args object(2,2) receiving(2,0) receiving(2,1) --sender A
 mutated: object(0,0), object(2,0), object(2,2)
 deleted: object(2,1)
-<<<<<<< HEAD
-gas summary: computation_cost: 1000000, computation_cost_burned: 1000000, storage_cost: 3465600,  storage_rebate: 4689200, non_refundable_storage_fee: 0
-=======
 gas summary: computation_cost: 1000000, storage_cost: 3442800,  storage_rebate: 4658800, non_refundable_storage_fee: 0
->>>>>>> 1a2e8e4d
 
 task 4, line 94:
 //# run test::m1::create --sender A
 created: object(4,0), object(4,1), object(4,2)
 mutated: object(0,0)
-<<<<<<< HEAD
-gas summary: computation_cost: 1000000, computation_cost_burned: 1000000, storage_cost: 4689200,  storage_rebate: 988000, non_refundable_storage_fee: 0
-=======
 gas summary: computation_cost: 1000000, storage_cost: 4658800,  storage_rebate: 980400, non_refundable_storage_fee: 0
->>>>>>> 1a2e8e4d
 
 task 5, line 96:
 //# run test::m1::test_df --args object(4,2) receiving(4,0) receiving(4,1) --sender A
 mutated: object(0,0), object(4,0), object(4,2)
 deleted: object(4,1)
-<<<<<<< HEAD
-gas summary: computation_cost: 1000000, computation_cost_burned: 1000000, storage_cost: 3465600,  storage_rebate: 4689200, non_refundable_storage_fee: 0
-=======
 gas summary: computation_cost: 1000000, storage_cost: 3442800,  storage_rebate: 4658800, non_refundable_storage_fee: 0
->>>>>>> 1a2e8e4d
 
 task 6, line 98:
 //# run test::m1::create --sender A
 created: object(6,0), object(6,1), object(6,2)
 mutated: object(0,0)
-<<<<<<< HEAD
-gas summary: computation_cost: 1000000, computation_cost_burned: 1000000, storage_cost: 4689200,  storage_rebate: 988000, non_refundable_storage_fee: 0
-=======
 gas summary: computation_cost: 1000000, storage_cost: 4658800,  storage_rebate: 980400, non_refundable_storage_fee: 0
->>>>>>> 1a2e8e4d
 
 task 7, line 100:
 //# run test::m1::test_dof_wrapper --args object(6,2) receiving(6,0) receiving(6,1) --sender A
 created: object(7,0)
 mutated: object(0,0), object(6,2)
 wrapped: object(6,0)
-<<<<<<< HEAD
-gas summary: computation_cost: 1000000, computation_cost_burned: 1000000, storage_cost: 4050800,  storage_rebate: 3465600, non_refundable_storage_fee: 0
-=======
 gas summary: computation_cost: 1000000, storage_cost: 4028000,  storage_rebate: 3442800, non_refundable_storage_fee: 0
->>>>>>> 1a2e8e4d
 
 task 8, line 102:
 //# run test::m1::create --sender A
 created: object(8,0), object(8,1), object(8,2)
 mutated: object(0,0)
-<<<<<<< HEAD
-gas summary: computation_cost: 1000000, computation_cost_burned: 1000000, storage_cost: 4689200,  storage_rebate: 988000, non_refundable_storage_fee: 0
-=======
 gas summary: computation_cost: 1000000, storage_cost: 4658800,  storage_rebate: 980400, non_refundable_storage_fee: 0
->>>>>>> 1a2e8e4d
 
 task 9, line 104:
 //# run test::m1::test_df_wrapper --args object(8,2) receiving(8,0) receiving(8,1) --sender A
 created: object(9,0)
 mutated: object(0,0), object(8,2)
 wrapped: object(8,0)
-<<<<<<< HEAD
-gas summary: computation_cost: 1000000, computation_cost_burned: 1000000, storage_cost: 4050800,  storage_rebate: 3465600, non_refundable_storage_fee: 0
-=======
-gas summary: computation_cost: 1000000, storage_cost: 4028000,  storage_rebate: 3442800, non_refundable_storage_fee: 0
->>>>>>> 1a2e8e4d
+gas summary: computation_cost: 1000000, storage_cost: 4028000,  storage_rebate: 3442800, non_refundable_storage_fee: 0