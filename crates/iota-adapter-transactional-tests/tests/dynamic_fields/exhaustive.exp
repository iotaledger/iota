processed 11 tasks

init:
A: object(0,0)

task 1, lines 10-78:
//# publish
created: object(1,0)
mutated: object(0,1)
<<<<<<< HEAD
gas summary: computation_cost: 1000000, computation_cost_burned: 1000000, storage_cost: 12205600,  storage_rebate: 0, non_refundable_storage_fee: 0
=======
gas summary: computation_cost: 1000000, storage_cost: 12198000,  storage_rebate: 0, non_refundable_storage_fee: 0
>>>>>>> 1a2e8e4d

task 2, line 80:
//# run a::m::t0 --sender A
created: object(2,0)
mutated: object(0,0)
<<<<<<< HEAD
gas summary: computation_cost: 1000000, computation_cost_burned: 1000000, storage_cost: 2211600,  storage_rebate: 0, non_refundable_storage_fee: 0
=======
gas summary: computation_cost: 1000000, storage_cost: 2196400,  storage_rebate: 0, non_refundable_storage_fee: 0
>>>>>>> 1a2e8e4d

task 3, line 82:
//# run a::m::t1 --sender A --args object(2,0)
created: object(3,0), object(3,1), object(3,2)
mutated: object(0,0), object(2,0)
<<<<<<< HEAD
gas summary: computation_cost: 1000000, computation_cost_burned: 1000000, storage_cost: 6513200,  storage_rebate: 2211600, non_refundable_storage_fee: 0
=======
gas summary: computation_cost: 1000000, storage_cost: 6475200,  storage_rebate: 2196400, non_refundable_storage_fee: 0
>>>>>>> 1a2e8e4d

task 4, line 84:
//# run a::m::t2 --sender A --args object(2,0)
mutated: object(0,0), object(2,0)
<<<<<<< HEAD
gas summary: computation_cost: 1000000, computation_cost_burned: 1000000, storage_cost: 2211600,  storage_rebate: 2211600, non_refundable_storage_fee: 0
=======
gas summary: computation_cost: 1000000, storage_cost: 2196400,  storage_rebate: 2196400, non_refundable_storage_fee: 0
>>>>>>> 1a2e8e4d

task 5, line 86:
//# run a::m::t3 --sender A --args object(2,0)
mutated: object(0,0), object(2,0)
<<<<<<< HEAD
gas summary: computation_cost: 1000000, computation_cost_burned: 1000000, storage_cost: 2211600,  storage_rebate: 2211600, non_refundable_storage_fee: 0
=======
gas summary: computation_cost: 1000000, storage_cost: 2196400,  storage_rebate: 2196400, non_refundable_storage_fee: 0
>>>>>>> 1a2e8e4d

task 6, line 88:
//# run a::m::t4 --sender A --args object(2,0)
mutated: object(0,0), object(2,0), object(3,0), object(3,1), object(3,2)
<<<<<<< HEAD
gas summary: computation_cost: 1000000, computation_cost_burned: 1000000, storage_cost: 6513200,  storage_rebate: 6513200, non_refundable_storage_fee: 0
=======
gas summary: computation_cost: 1000000, storage_cost: 6475200,  storage_rebate: 6475200, non_refundable_storage_fee: 0
>>>>>>> 1a2e8e4d

task 7, line 90:
//# run a::m::t5 --sender A --args object(2,0)
mutated: object(0,0), object(2,0)
<<<<<<< HEAD
gas summary: computation_cost: 1000000, computation_cost_burned: 1000000, storage_cost: 2211600,  storage_rebate: 2211600, non_refundable_storage_fee: 0
=======
gas summary: computation_cost: 1000000, storage_cost: 2196400,  storage_rebate: 2196400, non_refundable_storage_fee: 0
>>>>>>> 1a2e8e4d

task 8, line 92:
//# run a::m::t6 --sender A --args object(2,0)
mutated: object(0,0), object(2,0)
deleted: object(3,1), object(3,2)
<<<<<<< HEAD
gas summary: computation_cost: 1000000, computation_cost_burned: 1000000, storage_cost: 2211600,  storage_rebate: 5099600, non_refundable_storage_fee: 0
=======
gas summary: computation_cost: 1000000, storage_cost: 2196400,  storage_rebate: 5069200, non_refundable_storage_fee: 0
>>>>>>> 1a2e8e4d

task 9, line 94:
//# run a::m::t7 --sender A --args object(2,0)
mutated: object(0,0), object(2,0)
<<<<<<< HEAD
gas summary: computation_cost: 1000000, computation_cost_burned: 1000000, storage_cost: 2211600,  storage_rebate: 2211600, non_refundable_storage_fee: 0
=======
gas summary: computation_cost: 1000000, storage_cost: 2196400,  storage_rebate: 2196400, non_refundable_storage_fee: 0
>>>>>>> 1a2e8e4d

task 10, line 96:
//# run a::m::t8 --sender A --args object(2,0)
mutated: object(0,0)
deleted: object(2,0)
<<<<<<< HEAD
gas summary: computation_cost: 1000000, computation_cost_burned: 1000000, storage_cost: 988000,  storage_rebate: 2211600, non_refundable_storage_fee: 0
=======
gas summary: computation_cost: 1000000, storage_cost: 980400,  storage_rebate: 2196400, non_refundable_storage_fee: 0
>>>>>>> 1a2e8e4d
<|MERGE_RESOLUTION|>--- conflicted
+++ resolved
@@ -7,93 +7,53 @@
 //# publish
 created: object(1,0)
 mutated: object(0,1)
-<<<<<<< HEAD
-gas summary: computation_cost: 1000000, computation_cost_burned: 1000000, storage_cost: 12205600,  storage_rebate: 0, non_refundable_storage_fee: 0
-=======
 gas summary: computation_cost: 1000000, storage_cost: 12198000,  storage_rebate: 0, non_refundable_storage_fee: 0
->>>>>>> 1a2e8e4d
 
 task 2, line 80:
 //# run a::m::t0 --sender A
 created: object(2,0)
 mutated: object(0,0)
-<<<<<<< HEAD
-gas summary: computation_cost: 1000000, computation_cost_burned: 1000000, storage_cost: 2211600,  storage_rebate: 0, non_refundable_storage_fee: 0
-=======
 gas summary: computation_cost: 1000000, storage_cost: 2196400,  storage_rebate: 0, non_refundable_storage_fee: 0
->>>>>>> 1a2e8e4d
 
 task 3, line 82:
 //# run a::m::t1 --sender A --args object(2,0)
 created: object(3,0), object(3,1), object(3,2)
 mutated: object(0,0), object(2,0)
-<<<<<<< HEAD
-gas summary: computation_cost: 1000000, computation_cost_burned: 1000000, storage_cost: 6513200,  storage_rebate: 2211600, non_refundable_storage_fee: 0
-=======
 gas summary: computation_cost: 1000000, storage_cost: 6475200,  storage_rebate: 2196400, non_refundable_storage_fee: 0
->>>>>>> 1a2e8e4d
 
 task 4, line 84:
 //# run a::m::t2 --sender A --args object(2,0)
 mutated: object(0,0), object(2,0)
-<<<<<<< HEAD
-gas summary: computation_cost: 1000000, computation_cost_burned: 1000000, storage_cost: 2211600,  storage_rebate: 2211600, non_refundable_storage_fee: 0
-=======
 gas summary: computation_cost: 1000000, storage_cost: 2196400,  storage_rebate: 2196400, non_refundable_storage_fee: 0
->>>>>>> 1a2e8e4d
 
 task 5, line 86:
 //# run a::m::t3 --sender A --args object(2,0)
 mutated: object(0,0), object(2,0)
-<<<<<<< HEAD
-gas summary: computation_cost: 1000000, computation_cost_burned: 1000000, storage_cost: 2211600,  storage_rebate: 2211600, non_refundable_storage_fee: 0
-=======
 gas summary: computation_cost: 1000000, storage_cost: 2196400,  storage_rebate: 2196400, non_refundable_storage_fee: 0
->>>>>>> 1a2e8e4d
 
 task 6, line 88:
 //# run a::m::t4 --sender A --args object(2,0)
 mutated: object(0,0), object(2,0), object(3,0), object(3,1), object(3,2)
-<<<<<<< HEAD
-gas summary: computation_cost: 1000000, computation_cost_burned: 1000000, storage_cost: 6513200,  storage_rebate: 6513200, non_refundable_storage_fee: 0
-=======
 gas summary: computation_cost: 1000000, storage_cost: 6475200,  storage_rebate: 6475200, non_refundable_storage_fee: 0
->>>>>>> 1a2e8e4d
 
 task 7, line 90:
 //# run a::m::t5 --sender A --args object(2,0)
 mutated: object(0,0), object(2,0)
-<<<<<<< HEAD
-gas summary: computation_cost: 1000000, computation_cost_burned: 1000000, storage_cost: 2211600,  storage_rebate: 2211600, non_refundable_storage_fee: 0
-=======
 gas summary: computation_cost: 1000000, storage_cost: 2196400,  storage_rebate: 2196400, non_refundable_storage_fee: 0
->>>>>>> 1a2e8e4d
 
 task 8, line 92:
 //# run a::m::t6 --sender A --args object(2,0)
 mutated: object(0,0), object(2,0)
 deleted: object(3,1), object(3,2)
-<<<<<<< HEAD
-gas summary: computation_cost: 1000000, computation_cost_burned: 1000000, storage_cost: 2211600,  storage_rebate: 5099600, non_refundable_storage_fee: 0
-=======
 gas summary: computation_cost: 1000000, storage_cost: 2196400,  storage_rebate: 5069200, non_refundable_storage_fee: 0
->>>>>>> 1a2e8e4d
 
 task 9, line 94:
 //# run a::m::t7 --sender A --args object(2,0)
 mutated: object(0,0), object(2,0)
-<<<<<<< HEAD
-gas summary: computation_cost: 1000000, computation_cost_burned: 1000000, storage_cost: 2211600,  storage_rebate: 2211600, non_refundable_storage_fee: 0
-=======
 gas summary: computation_cost: 1000000, storage_cost: 2196400,  storage_rebate: 2196400, non_refundable_storage_fee: 0
->>>>>>> 1a2e8e4d
 
 task 10, line 96:
 //# run a::m::t8 --sender A --args object(2,0)
 mutated: object(0,0)
 deleted: object(2,0)
-<<<<<<< HEAD
-gas summary: computation_cost: 1000000, computation_cost_burned: 1000000, storage_cost: 988000,  storage_rebate: 2211600, non_refundable_storage_fee: 0
-=======
-gas summary: computation_cost: 1000000, storage_cost: 980400,  storage_rebate: 2196400, non_refundable_storage_fee: 0
->>>>>>> 1a2e8e4d
+gas summary: computation_cost: 1000000, storage_cost: 980400,  storage_rebate: 2196400, non_refundable_storage_fee: 0