--- conflicted
+++ resolved
@@ -7,94 +7,53 @@
 //# publish
 created: object(1,0)
 mutated: object(0,1)
-<<<<<<< HEAD
-gas summary: computation_cost: 1000000, computation_cost_burned: 1000000, storage_cost: 13482400,  storage_rebate: 0, non_refundable_storage_fee: 0
-=======
 gas summary: computation_cost: 1000000, storage_cost: 13474800,  storage_rebate: 0, non_refundable_storage_fee: 0
->>>>>>> 1a2e8e4d
 
 task 2, line 105:
 //# run a::m::t0 --sender A
 created: object(2,0)
 mutated: object(0,0)
-<<<<<<< HEAD
-gas summary: computation_cost: 1000000, computation_cost_burned: 1000000, storage_cost: 2211600,  storage_rebate: 0, non_refundable_storage_fee: 0
-=======
 gas summary: computation_cost: 1000000, storage_cost: 2196400,  storage_rebate: 0, non_refundable_storage_fee: 0
->>>>>>> 1a2e8e4d
 
 task 3, line 107:
 //# run a::m::t1 --sender A --args object(2,0)
 created: object(3,0), object(3,1), object(3,2), object(3,3), object(3,4), object(3,5)
 mutated: object(0,0), object(2,0)
-<<<<<<< HEAD
-gas summary: computation_cost: 1000000, computation_cost_burned: 1000000, storage_cost: 13421600,  storage_rebate: 2211600, non_refundable_storage_fee: 0
-=======
 gas summary: computation_cost: 1000000, storage_cost: 13360800,  storage_rebate: 2196400, non_refundable_storage_fee: 0
->>>>>>> 1a2e8e4d
 
 task 4, line 109:
 //# run a::m::t2 --sender A --args object(2,0)
 mutated: object(0,0), object(2,0)
-<<<<<<< HEAD
-gas summary: computation_cost: 1000000, computation_cost_burned: 1000000, storage_cost: 2211600,  storage_rebate: 2211600, non_refundable_storage_fee: 0
-=======
 gas summary: computation_cost: 1000000, storage_cost: 2196400,  storage_rebate: 2196400, non_refundable_storage_fee: 0
->>>>>>> 1a2e8e4d
 
 task 5, line 111:
 //# run a::m::t3 --sender A --args object(2,0)
 mutated: object(0,0), object(2,0)
-<<<<<<< HEAD
-gas summary: computation_cost: 1000000, computation_cost_burned: 1000000, storage_cost: 2211600,  storage_rebate: 2211600, non_refundable_storage_fee: 0
-=======
 gas summary: computation_cost: 1000000, storage_cost: 2196400,  storage_rebate: 2196400, non_refundable_storage_fee: 0
->>>>>>> 1a2e8e4d
 
 task 6, line 113:
 //# run a::m::t4 --sender A --args object(2,0)
 mutated: object(0,0), object(2,0), object(3,0), object(3,1), object(3,2)
-<<<<<<< HEAD
-gas summary: computation_cost: 1000000, computation_cost_burned: 1000000, storage_cost: 6156000,  storage_rebate: 6156000, non_refundable_storage_fee: 0
-=======
 gas summary: computation_cost: 1000000, storage_cost: 6118000,  storage_rebate: 6118000, non_refundable_storage_fee: 0
->>>>>>> 1a2e8e4d
 
 task 7, line 115:
 //# run a::m::t5 --sender A --args object(2,0)
 mutated: object(0,0), object(2,0)
-<<<<<<< HEAD
-gas summary: computation_cost: 1000000, computation_cost_burned: 1000000, storage_cost: 2211600,  storage_rebate: 2211600, non_refundable_storage_fee: 0
-=======
 gas summary: computation_cost: 1000000, storage_cost: 2196400,  storage_rebate: 2196400, non_refundable_storage_fee: 0
->>>>>>> 1a2e8e4d
 
 task 8, line 117:
 //# run a::m::t6 --sender A --args object(2,0)
 mutated: object(0,0), object(2,0)
-<<<<<<< HEAD
-deleted: object(3,1), object(3,2), object(3,4), object(3,5)
-gas summary: computation_cost: 1000000, computation_cost_burned: 1000000, storage_cost: 2211600,  storage_rebate: 9705200, non_refundable_storage_fee: 0
-=======
 deleted: object(3,0), object(3,2), object(3,4), object(3,5)
 gas summary: computation_cost: 1000000, storage_cost: 2196400,  storage_rebate: 9659600, non_refundable_storage_fee: 0
->>>>>>> 1a2e8e4d
 
 task 9, line 119:
 //# run a::m::t7 --sender A --args object(2,0)
 mutated: object(0,0), object(2,0)
-<<<<<<< HEAD
-gas summary: computation_cost: 1000000, computation_cost_burned: 1000000, storage_cost: 2211600,  storage_rebate: 2211600, non_refundable_storage_fee: 0
-=======
 gas summary: computation_cost: 1000000, storage_cost: 2196400,  storage_rebate: 2196400, non_refundable_storage_fee: 0
->>>>>>> 1a2e8e4d
 
 task 10, line 121:
 //# run a::m::t8 --sender A --args object(2,0)
 mutated: object(0,0)
 deleted: object(2,0)
-<<<<<<< HEAD
-gas summary: computation_cost: 1000000, computation_cost_burned: 1000000, storage_cost: 988000,  storage_rebate: 2211600, non_refundable_storage_fee: 0
-=======
-gas summary: computation_cost: 1000000, storage_cost: 980400,  storage_rebate: 2196400, non_refundable_storage_fee: 0
->>>>>>> 1a2e8e4d
+gas summary: computation_cost: 1000000, storage_cost: 980400,  storage_rebate: 2196400, non_refundable_storage_fee: 0