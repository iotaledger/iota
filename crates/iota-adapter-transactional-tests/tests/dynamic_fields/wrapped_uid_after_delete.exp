processed 10 tasks

init:
A: object(0,0)

task 1, lines 11-83:
//# publish
created: object(1,0)
mutated: object(0,1)
<<<<<<< HEAD
gas summary: computation_cost: 1000000, computation_cost_burned: 1000000, storage_cost: 10229600,  storage_rebate: 0, non_refundable_storage_fee: 0
=======
gas summary: computation_cost: 1000000, storage_cost: 10222000,  storage_rebate: 0, non_refundable_storage_fee: 0
>>>>>>> 1a2e8e4d

task 2, line 85:
//# run a::m::t0 --sender A
created: object(2,0)
mutated: object(0,0)
<<<<<<< HEAD
gas summary: computation_cost: 1000000, computation_cost_burned: 1000000, storage_cost: 2211600,  storage_rebate: 0, non_refundable_storage_fee: 0
=======
gas summary: computation_cost: 1000000, storage_cost: 2196400,  storage_rebate: 0, non_refundable_storage_fee: 0
>>>>>>> 1a2e8e4d

task 3, line 87:
//# run a::m::t1 --sender A --args object(2,0)
created: object(3,0)
mutated: object(0,0), object(2,0)
<<<<<<< HEAD
gas summary: computation_cost: 1000000, computation_cost_burned: 1000000, storage_cost: 4248400,  storage_rebate: 2211600, non_refundable_storage_fee: 0
=======
gas summary: computation_cost: 1000000, storage_cost: 4225600,  storage_rebate: 2196400, non_refundable_storage_fee: 0
>>>>>>> 1a2e8e4d

task 4, line 89:
//# run a::m::t2 --sender A --args object(2,0)
mutated: object(0,0), object(2,0), object(3,0)
<<<<<<< HEAD
gas summary: computation_cost: 1000000, computation_cost_burned: 1000000, storage_cost: 4248400,  storage_rebate: 4248400, non_refundable_storage_fee: 0
=======
gas summary: computation_cost: 1000000, storage_cost: 4225600,  storage_rebate: 4225600, non_refundable_storage_fee: 0
>>>>>>> 1a2e8e4d

task 5, line 91:
//# run a::m::t3 --sender A --args object(2,0)
created: object(5,0)
mutated: object(0,0)
wrapped: object(2,0)
<<<<<<< HEAD
gas summary: computation_cost: 1000000, computation_cost_burned: 1000000, storage_cost: 2485200,  storage_rebate: 2211600, non_refundable_storage_fee: 0
=======
gas summary: computation_cost: 1000000, storage_cost: 2470000,  storage_rebate: 2196400, non_refundable_storage_fee: 0
>>>>>>> 1a2e8e4d

task 6, line 93:
//# view-object 3,0
Owner: Object ID: ( fake(2,0) )
Version: 4
Contents: iota::dynamic_field::Field<u64, a::m::Counter> {
    id: iota::object::UID {
        id: iota::object::ID {
            bytes: fake(3,0),
        },
    },
    name: 0u64,
    value: a::m::Counter {
        id: iota::object::UID {
            id: iota::object::ID {
                bytes: _,
            },
        },
        count: 1u64,
    },
}

task 7, line 95:
//# run a::m::t4 --sender A --args object(5,0)
mutated: object(0,0), object(5,0)
<<<<<<< HEAD
gas summary: computation_cost: 1000000, computation_cost_burned: 1000000, storage_cost: 2485200,  storage_rebate: 2485200, non_refundable_storage_fee: 0
=======
gas summary: computation_cost: 1000000, storage_cost: 2470000,  storage_rebate: 2470000, non_refundable_storage_fee: 0
>>>>>>> 1a2e8e4d

task 8, line 97:
//# run a::m::t5 --sender A --args object(5,0)
mutated: object(0,0)
deleted: object(5,0)
unwrapped_then_deleted: object(2,0)
<<<<<<< HEAD
gas summary: computation_cost: 1000000, computation_cost_burned: 1000000, storage_cost: 988000,  storage_rebate: 2485200, non_refundable_storage_fee: 0
=======
gas summary: computation_cost: 1000000, storage_cost: 980400,  storage_rebate: 2470000, non_refundable_storage_fee: 0
>>>>>>> 1a2e8e4d

task 9, line 99:
//# view-object 3,0
Owner: Object ID: ( fake(2,0) )
Version: 4
Contents: iota::dynamic_field::Field<u64, a::m::Counter> {
    id: iota::object::UID {
        id: iota::object::ID {
            bytes: fake(3,0),
        },
    },
    name: 0u64,
    value: a::m::Counter {
        id: iota::object::UID {
            id: iota::object::ID {
                bytes: _,
            },
        },
        count: 1u64,
    },
}<|MERGE_RESOLUTION|>--- conflicted
+++ resolved
@@ -7,51 +7,31 @@
 //# publish
 created: object(1,0)
 mutated: object(0,1)
-<<<<<<< HEAD
-gas summary: computation_cost: 1000000, computation_cost_burned: 1000000, storage_cost: 10229600,  storage_rebate: 0, non_refundable_storage_fee: 0
-=======
 gas summary: computation_cost: 1000000, storage_cost: 10222000,  storage_rebate: 0, non_refundable_storage_fee: 0
->>>>>>> 1a2e8e4d
 
 task 2, line 85:
 //# run a::m::t0 --sender A
 created: object(2,0)
 mutated: object(0,0)
-<<<<<<< HEAD
-gas summary: computation_cost: 1000000, computation_cost_burned: 1000000, storage_cost: 2211600,  storage_rebate: 0, non_refundable_storage_fee: 0
-=======
 gas summary: computation_cost: 1000000, storage_cost: 2196400,  storage_rebate: 0, non_refundable_storage_fee: 0
->>>>>>> 1a2e8e4d
 
 task 3, line 87:
 //# run a::m::t1 --sender A --args object(2,0)
 created: object(3,0)
 mutated: object(0,0), object(2,0)
-<<<<<<< HEAD
-gas summary: computation_cost: 1000000, computation_cost_burned: 1000000, storage_cost: 4248400,  storage_rebate: 2211600, non_refundable_storage_fee: 0
-=======
 gas summary: computation_cost: 1000000, storage_cost: 4225600,  storage_rebate: 2196400, non_refundable_storage_fee: 0
->>>>>>> 1a2e8e4d
 
 task 4, line 89:
 //# run a::m::t2 --sender A --args object(2,0)
 mutated: object(0,0), object(2,0), object(3,0)
-<<<<<<< HEAD
-gas summary: computation_cost: 1000000, computation_cost_burned: 1000000, storage_cost: 4248400,  storage_rebate: 4248400, non_refundable_storage_fee: 0
-=======
 gas summary: computation_cost: 1000000, storage_cost: 4225600,  storage_rebate: 4225600, non_refundable_storage_fee: 0
->>>>>>> 1a2e8e4d
 
 task 5, line 91:
 //# run a::m::t3 --sender A --args object(2,0)
 created: object(5,0)
 mutated: object(0,0)
 wrapped: object(2,0)
-<<<<<<< HEAD
-gas summary: computation_cost: 1000000, computation_cost_burned: 1000000, storage_cost: 2485200,  storage_rebate: 2211600, non_refundable_storage_fee: 0
-=======
 gas summary: computation_cost: 1000000, storage_cost: 2470000,  storage_rebate: 2196400, non_refundable_storage_fee: 0
->>>>>>> 1a2e8e4d
 
 task 6, line 93:
 //# view-object 3,0
@@ -77,22 +57,14 @@
 task 7, line 95:
 //# run a::m::t4 --sender A --args object(5,0)
 mutated: object(0,0), object(5,0)
-<<<<<<< HEAD
-gas summary: computation_cost: 1000000, computation_cost_burned: 1000000, storage_cost: 2485200,  storage_rebate: 2485200, non_refundable_storage_fee: 0
-=======
 gas summary: computation_cost: 1000000, storage_cost: 2470000,  storage_rebate: 2470000, non_refundable_storage_fee: 0
->>>>>>> 1a2e8e4d
 
 task 8, line 97:
 //# run a::m::t5 --sender A --args object(5,0)
 mutated: object(0,0)
 deleted: object(5,0)
 unwrapped_then_deleted: object(2,0)
-<<<<<<< HEAD
-gas summary: computation_cost: 1000000, computation_cost_burned: 1000000, storage_cost: 988000,  storage_rebate: 2485200, non_refundable_storage_fee: 0
-=======
 gas summary: computation_cost: 1000000, storage_cost: 980400,  storage_rebate: 2470000, non_refundable_storage_fee: 0
->>>>>>> 1a2e8e4d
 
 task 9, line 99:
 //# view-object 3,0
