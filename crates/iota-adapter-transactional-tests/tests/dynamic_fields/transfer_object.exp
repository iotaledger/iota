processed 11 tasks

init:
A: object(0,0)

task 1, lines 11-66:
//# publish
created: object(1,0)
mutated: object(0,1)
<<<<<<< HEAD
gas summary: computation_cost: 1000000, computation_cost_burned: 1000000, storage_cost: 9317600,  storage_rebate: 0, non_refundable_storage_fee: 0
=======
gas summary: computation_cost: 1000000, storage_cost: 9310000,  storage_rebate: 0, non_refundable_storage_fee: 0
>>>>>>> 1a2e8e4d

task 2, line 68:
//# run a::m::create --sender A
created: object(2,0)
mutated: object(0,0)
<<<<<<< HEAD
gas summary: computation_cost: 1000000, computation_cost_burned: 1000000, storage_cost: 2211600,  storage_rebate: 0, non_refundable_storage_fee: 0
=======
gas summary: computation_cost: 1000000, storage_cost: 2196400,  storage_rebate: 0, non_refundable_storage_fee: 0
>>>>>>> 1a2e8e4d

task 3, line 70:
//# run a::m::create --sender A
created: object(3,0)
mutated: object(0,0)
<<<<<<< HEAD
gas summary: computation_cost: 1000000, computation_cost_burned: 1000000, storage_cost: 2211600,  storage_rebate: 988000, non_refundable_storage_fee: 0
=======
gas summary: computation_cost: 1000000, storage_cost: 2196400,  storage_rebate: 980400, non_refundable_storage_fee: 0
>>>>>>> 1a2e8e4d

task 4, line 72:
//# run a::m::add_counter --sender A --args object(2,0)
created: object(4,0), object(4,1)
mutated: object(0,0), object(2,0)
<<<<<<< HEAD
gas summary: computation_cost: 1000000, computation_cost_burned: 1000000, storage_cost: 5981200,  storage_rebate: 2211600, non_refundable_storage_fee: 0
=======
gas summary: computation_cost: 1000000, storage_cost: 5950800,  storage_rebate: 2196400, non_refundable_storage_fee: 0
>>>>>>> 1a2e8e4d

task 5, line 74:
//# run a::m::obj_bump --sender A --args object(2,0)
mutated: object(0,0), object(2,0), object(4,0)
<<<<<<< HEAD
gas summary: computation_cost: 1000000, computation_cost_burned: 1000000, storage_cost: 3526400,  storage_rebate: 3526400, non_refundable_storage_fee: 0
=======
gas summary: computation_cost: 1000000, storage_cost: 3503600,  storage_rebate: 3503600, non_refundable_storage_fee: 0
>>>>>>> 1a2e8e4d

task 6, line 76:
//# run a::m::assert_count --sender A --args object(2,0) 1
mutated: object(0,0), object(2,0)
<<<<<<< HEAD
gas summary: computation_cost: 1000000, computation_cost_burned: 1000000, storage_cost: 2211600,  storage_rebate: 2211600, non_refundable_storage_fee: 0
=======
gas summary: computation_cost: 1000000, storage_cost: 2196400,  storage_rebate: 2196400, non_refundable_storage_fee: 0
>>>>>>> 1a2e8e4d

task 7, line 78:
//# run a::m::transfer --sender A --args object(2,0) object(3,0)
created: object(7,0)
mutated: object(0,0), object(2,0), object(3,0), object(4,0)
deleted: object(4,1)
<<<<<<< HEAD
gas summary: computation_cost: 1000000, computation_cost_burned: 1000000, storage_cost: 7204800,  storage_rebate: 7204800, non_refundable_storage_fee: 0
=======
gas summary: computation_cost: 1000000, storage_cost: 7166800,  storage_rebate: 7166800, non_refundable_storage_fee: 0
>>>>>>> 1a2e8e4d

task 8, line 80:
//# run a::m::obj_bump --sender A --args object(3,0)
mutated: object(0,0), object(3,0), object(4,0)
<<<<<<< HEAD
gas summary: computation_cost: 1000000, computation_cost_burned: 1000000, storage_cost: 3526400,  storage_rebate: 3526400, non_refundable_storage_fee: 0
=======
gas summary: computation_cost: 1000000, storage_cost: 3503600,  storage_rebate: 3503600, non_refundable_storage_fee: 0
>>>>>>> 1a2e8e4d

task 9, line 82:
//# run a::m::assert_count --sender A --args object(3,0) 2
mutated: object(0,0), object(3,0)
<<<<<<< HEAD
gas summary: computation_cost: 1000000, computation_cost_burned: 1000000, storage_cost: 2211600,  storage_rebate: 2211600, non_refundable_storage_fee: 0
=======
gas summary: computation_cost: 1000000, storage_cost: 2196400,  storage_rebate: 2196400, non_refundable_storage_fee: 0
>>>>>>> 1a2e8e4d

task 10, line 84:
//# run a::m::obj_bump --sender A --args object(2,0)
Error: Transaction Effects Status: Move Runtime Abort. Location: iota::dynamic_field::borrow_child_object_mut (function index 12) at offset 0, Abort Code: 1
Execution Error: ExecutionError: ExecutionError { inner: ExecutionErrorInner { kind: MoveAbort(MoveLocation { module: ModuleId { address: iota, name: Identifier("dynamic_field") }, function: 12, instruction: 0, function_name: Some("borrow_child_object_mut") }, 1), source: Some(VMError { major_status: ABORTED, sub_status: Some(1), message: None, exec_state: None, location: Module(ModuleId { address: iota, name: Identifier("dynamic_field") }), indices: [], offsets: [(FunctionDefinitionIndex(12), 0)] }), command: Some(0) } }<|MERGE_RESOLUTION|>--- conflicted
+++ resolved
@@ -7,88 +7,52 @@
 //# publish
 created: object(1,0)
 mutated: object(0,1)
-<<<<<<< HEAD
-gas summary: computation_cost: 1000000, computation_cost_burned: 1000000, storage_cost: 9317600,  storage_rebate: 0, non_refundable_storage_fee: 0
-=======
 gas summary: computation_cost: 1000000, storage_cost: 9310000,  storage_rebate: 0, non_refundable_storage_fee: 0
->>>>>>> 1a2e8e4d
 
 task 2, line 68:
 //# run a::m::create --sender A
 created: object(2,0)
 mutated: object(0,0)
-<<<<<<< HEAD
-gas summary: computation_cost: 1000000, computation_cost_burned: 1000000, storage_cost: 2211600,  storage_rebate: 0, non_refundable_storage_fee: 0
-=======
 gas summary: computation_cost: 1000000, storage_cost: 2196400,  storage_rebate: 0, non_refundable_storage_fee: 0
->>>>>>> 1a2e8e4d
 
 task 3, line 70:
 //# run a::m::create --sender A
 created: object(3,0)
 mutated: object(0,0)
-<<<<<<< HEAD
-gas summary: computation_cost: 1000000, computation_cost_burned: 1000000, storage_cost: 2211600,  storage_rebate: 988000, non_refundable_storage_fee: 0
-=======
 gas summary: computation_cost: 1000000, storage_cost: 2196400,  storage_rebate: 980400, non_refundable_storage_fee: 0
->>>>>>> 1a2e8e4d
 
 task 4, line 72:
 //# run a::m::add_counter --sender A --args object(2,0)
 created: object(4,0), object(4,1)
 mutated: object(0,0), object(2,0)
-<<<<<<< HEAD
-gas summary: computation_cost: 1000000, computation_cost_burned: 1000000, storage_cost: 5981200,  storage_rebate: 2211600, non_refundable_storage_fee: 0
-=======
 gas summary: computation_cost: 1000000, storage_cost: 5950800,  storage_rebate: 2196400, non_refundable_storage_fee: 0
->>>>>>> 1a2e8e4d
 
 task 5, line 74:
 //# run a::m::obj_bump --sender A --args object(2,0)
 mutated: object(0,0), object(2,0), object(4,0)
-<<<<<<< HEAD
-gas summary: computation_cost: 1000000, computation_cost_burned: 1000000, storage_cost: 3526400,  storage_rebate: 3526400, non_refundable_storage_fee: 0
-=======
 gas summary: computation_cost: 1000000, storage_cost: 3503600,  storage_rebate: 3503600, non_refundable_storage_fee: 0
->>>>>>> 1a2e8e4d
 
 task 6, line 76:
 //# run a::m::assert_count --sender A --args object(2,0) 1
 mutated: object(0,0), object(2,0)
-<<<<<<< HEAD
-gas summary: computation_cost: 1000000, computation_cost_burned: 1000000, storage_cost: 2211600,  storage_rebate: 2211600, non_refundable_storage_fee: 0
-=======
 gas summary: computation_cost: 1000000, storage_cost: 2196400,  storage_rebate: 2196400, non_refundable_storage_fee: 0
->>>>>>> 1a2e8e4d
 
 task 7, line 78:
 //# run a::m::transfer --sender A --args object(2,0) object(3,0)
 created: object(7,0)
 mutated: object(0,0), object(2,0), object(3,0), object(4,0)
 deleted: object(4,1)
-<<<<<<< HEAD
-gas summary: computation_cost: 1000000, computation_cost_burned: 1000000, storage_cost: 7204800,  storage_rebate: 7204800, non_refundable_storage_fee: 0
-=======
 gas summary: computation_cost: 1000000, storage_cost: 7166800,  storage_rebate: 7166800, non_refundable_storage_fee: 0
->>>>>>> 1a2e8e4d
 
 task 8, line 80:
 //# run a::m::obj_bump --sender A --args object(3,0)
 mutated: object(0,0), object(3,0), object(4,0)
-<<<<<<< HEAD
-gas summary: computation_cost: 1000000, computation_cost_burned: 1000000, storage_cost: 3526400,  storage_rebate: 3526400, non_refundable_storage_fee: 0
-=======
 gas summary: computation_cost: 1000000, storage_cost: 3503600,  storage_rebate: 3503600, non_refundable_storage_fee: 0
->>>>>>> 1a2e8e4d
 
 task 9, line 82:
 //# run a::m::assert_count --sender A --args object(3,0) 2
 mutated: object(0,0), object(3,0)
-<<<<<<< HEAD
-gas summary: computation_cost: 1000000, computation_cost_burned: 1000000, storage_cost: 2211600,  storage_rebate: 2211600, non_refundable_storage_fee: 0
-=======
 gas summary: computation_cost: 1000000, storage_cost: 2196400,  storage_rebate: 2196400, non_refundable_storage_fee: 0
->>>>>>> 1a2e8e4d
 
 task 10, line 84:
 //# run a::m::obj_bump --sender A --args object(2,0)
