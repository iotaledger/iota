--- conflicted
+++ resolved
@@ -4,32 +4,20 @@
 //# publish
 created: object(1,0)
 mutated: object(0,0)
-<<<<<<< HEAD
-gas summary: computation_cost: 1000000, computation_cost_burned: 1000000, storage_cost: 7182000,  storage_rebate: 0, non_refundable_storage_fee: 0
-=======
 gas summary: computation_cost: 1000000, storage_cost: 7174400,  storage_rebate: 0, non_refundable_storage_fee: 0
->>>>>>> 1a2e8e4d
 
 task 2, line 36:
 //# run tto::M1::start
 created: object(2,0), object(2,1)
 mutated: object(0,0)
-<<<<<<< HEAD
-gas summary: computation_cost: 1000000, computation_cost_burned: 1000000, storage_cost: 3420000,  storage_rebate: 988000, non_refundable_storage_fee: 0
-=======
 gas summary: computation_cost: 1000000, storage_cost: 3397200,  storage_rebate: 980400, non_refundable_storage_fee: 0
->>>>>>> 1a2e8e4d
 
 task 3, lines 38-41:
 //# programmable --inputs object(2,0) receiving(2,1)
 //> tto::M1::send_back(Input(0), Input(1))
 // Include the receiving argument, but don't use it at the PTB level
 mutated: object(0,0), object(2,0), object(2,1)
-<<<<<<< HEAD
-gas summary: computation_cost: 1000000, computation_cost_burned: 1000000, storage_cost: 3420000,  storage_rebate: 3420000, non_refundable_storage_fee: 0
-=======
 gas summary: computation_cost: 1000000, storage_cost: 3397200,  storage_rebate: 3397200, non_refundable_storage_fee: 0
->>>>>>> 1a2e8e4d
 
 task 4, lines 42-46:
 //# programmable --inputs object(2,0) receiving(2,1)
@@ -37,18 +25,10 @@
 // Include the receiving argument, but don't use it at the Move level. The
 // receiving object should not be mutated by this.
 mutated: object(0,0), object(2,0)
-<<<<<<< HEAD
-gas summary: computation_cost: 1000000, computation_cost_burned: 1000000, storage_cost: 2204000,  storage_rebate: 2204000, non_refundable_storage_fee: 0
-=======
 gas summary: computation_cost: 1000000, storage_cost: 2188800,  storage_rebate: 2188800, non_refundable_storage_fee: 0
->>>>>>> 1a2e8e4d
 
 task 5, lines 47-48:
 //# programmable --inputs object(2,0) receiving(2,1)
 //> tto::M1::nop_with_receiver(Input(0), Input(1))
 mutated: object(0,0), object(2,0)
-<<<<<<< HEAD
-gas summary: computation_cost: 1000000, computation_cost_burned: 1000000, storage_cost: 2204000,  storage_rebate: 2204000, non_refundable_storage_fee: 0
-=======
-gas summary: computation_cost: 1000000, storage_cost: 2188800,  storage_rebate: 2188800, non_refundable_storage_fee: 0
->>>>>>> 1a2e8e4d
+gas summary: computation_cost: 1000000, storage_cost: 2188800,  storage_rebate: 2188800, non_refundable_storage_fee: 0