--- conflicted
+++ resolved
@@ -7,21 +7,13 @@
 //# publish
 created: object(1,0)
 mutated: object(0,1)
-<<<<<<< HEAD
-gas summary: computation_cost: 1000000, computation_cost_burned: 1000000, storage_cost: 6634800,  storage_rebate: 0, non_refundable_storage_fee: 0
-=======
 gas summary: computation_cost: 1000000, storage_cost: 6627200,  storage_rebate: 0, non_refundable_storage_fee: 0
->>>>>>> 1a2e8e4d
 
 task 2, line 31:
 //# run tto::M1::start --sender A
 created: object(2,0), object(2,1), object(2,2)
 mutated: object(0,0)
-<<<<<<< HEAD
-gas summary: computation_cost: 1000000, computation_cost_burned: 1000000, storage_cost: 5996400,  storage_rebate: 0, non_refundable_storage_fee: 0
-=======
 gas summary: computation_cost: 1000000, storage_cost: 5966000,  storage_rebate: 0, non_refundable_storage_fee: 0
->>>>>>> 1a2e8e4d
 
 task 3, line 33:
 //# view-object 2,0
