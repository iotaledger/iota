processed 22 tasks

task 1, lines 7-78:
//# publish
created: object(1,0)
mutated: object(0,0)
<<<<<<< HEAD
gas summary: computation_cost: 1000000, computation_cost_burned: 1000000, storage_cost: 11286000,  storage_rebate: 0, non_refundable_storage_fee: 0
=======
gas summary: computation_cost: 1000000, storage_cost: 11278400,  storage_rebate: 0, non_refundable_storage_fee: 0
>>>>>>> 1a2e8e4d

task 2, line 80:
//# run tto::M1::start
created: object(2,0), object(2,1), object(2,2), object(2,3), object(2,4)
mutated: object(0,0)
<<<<<<< HEAD
gas summary: computation_cost: 1000000, computation_cost_burned: 1000000, storage_cost: 7068000,  storage_rebate: 988000, non_refundable_storage_fee: 0
=======
gas summary: computation_cost: 1000000, storage_cost: 7022400,  storage_rebate: 980400, non_refundable_storage_fee: 0
>>>>>>> 1a2e8e4d

task 3, line 82:
//# view-object 2,0
Owner: Account Address ( _ )
Version: 3
Contents: tto::M1::A {
    id: iota::object::UID {
        id: iota::object::ID {
            bytes: fake(2,0),
        },
    },
}

task 4, line 84:
//# view-object 2,1
Owner: Account Address ( fake(2,0) )
Version: 3
Contents: tto::M1::B {
    id: iota::object::UID {
        id: iota::object::ID {
            bytes: fake(2,1),
        },
    },
}

task 5, line 86:
//# view-object 2,2
Owner: Account Address ( fake(2,0) )
Version: 3
Contents: tto::M1::B {
    id: iota::object::UID {
        id: iota::object::ID {
            bytes: fake(2,2),
        },
    },
}

task 6, line 88:
//# view-object 2,3
Owner: Account Address ( fake(2,0) )
Version: 3
Contents: tto::M1::B {
    id: iota::object::UID {
        id: iota::object::ID {
            bytes: fake(2,3),
        },
    },
}

task 7, lines 90-92:
//# view-object 2,4
Owner: Account Address ( fake(2,0) )
Version: 3
Contents: tto::M1::B {
    id: iota::object::UID {
        id: iota::object::ID {
            bytes: fake(2,4),
        },
    },
}

task 8, lines 93-96:
//# programmable --inputs object(2,0) receiving(2,1) receiving(2,2) receiving(2,3) receiving(2,4)
//> 0: MakeMoveVec<iota::transfer::Receiving<tto::M1::B>>([Input(1), Input(2), Input(3), Input(4)]);
// Make the Move vec and pass, but never receive
mutated: object(0,0), object(2,0)
<<<<<<< HEAD
gas summary: computation_cost: 1000000, computation_cost_burned: 1000000, storage_cost: 2204000,  storage_rebate: 2204000, non_refundable_storage_fee: 0
=======
gas summary: computation_cost: 1000000, storage_cost: 2188800,  storage_rebate: 2188800, non_refundable_storage_fee: 0
>>>>>>> 1a2e8e4d

task 9, lines 97-101:
//# programmable --inputs object(2,0) receiving(2,1) receiving(2,2) receiving(2,3) receiving(2,4)
//> 0: MakeMoveVec<iota::transfer::Receiving<tto::M1::B>>([Input(1), Input(2), Input(3), Input(4)]);
//> 1: tto::M1::receive_none(Input(0), Result(0));
// Make the Move vec of receiving arguments and then receive all but the last. Only the ince we receive should be mutated
mutated: object(0,0), object(2,0)
<<<<<<< HEAD
gas summary: computation_cost: 1000000, computation_cost_burned: 1000000, storage_cost: 2204000,  storage_rebate: 2204000, non_refundable_storage_fee: 0
=======
gas summary: computation_cost: 1000000, storage_cost: 2188800,  storage_rebate: 2188800, non_refundable_storage_fee: 0
>>>>>>> 1a2e8e4d

task 10, lines 102-106:
//# programmable --inputs object(2,0) receiving(2,1) receiving(2,2) receiving(2,3) receiving(2,4)
//> 0: MakeMoveVec<iota::transfer::Receiving<tto::M1::B>>([Input(1), Input(2), Input(3), Input(4)]);
//> 1: tto::M1::receive_all_but_last(Input(0), Result(0));
// Make the Move vec of receiving arguments, pass to a function by immref, then later use the vec to receive all of them
mutated: object(0,0), object(2,0), object(2,2), object(2,3), object(2,4)
<<<<<<< HEAD
gas summary: computation_cost: 1000000, computation_cost_burned: 1000000, storage_cost: 5852000,  storage_rebate: 5852000, non_refundable_storage_fee: 0
=======
gas summary: computation_cost: 1000000, storage_cost: 5814000,  storage_rebate: 5814000, non_refundable_storage_fee: 0
>>>>>>> 1a2e8e4d

task 11, lines 107-112:
//# programmable --inputs object(2,0) receiving(2,1) receiving(2,2) receiving(2,3) receiving(2,4)
//> 0: MakeMoveVec<iota::transfer::Receiving<tto::M1::B>>([Input(1), Input(2), Input(3), Input(4)]);
//> 1: tto::M1::receive_none_by_immref(Input(0), Result(0));
//> 2: tto::M1::receive_all_send_back(Input(0), Result(0));
// Make the Move vec of receiving arguments, pass to a function by mutref, then later use the vec to receive all of them
mutated: object(0,0), object(2,0), object(2,1), object(2,2), object(2,3), object(2,4)
<<<<<<< HEAD
gas summary: computation_cost: 1000000, computation_cost_burned: 1000000, storage_cost: 7068000,  storage_rebate: 7068000, non_refundable_storage_fee: 0
=======
gas summary: computation_cost: 1000000, storage_cost: 7022400,  storage_rebate: 7022400, non_refundable_storage_fee: 0
>>>>>>> 1a2e8e4d

task 12, lines 113-118:
//# programmable --inputs object(2,0) receiving(2,1) receiving(2,2) receiving(2,3) receiving(2,4)
//> 0: MakeMoveVec<iota::transfer::Receiving<tto::M1::B>>([Input(1), Input(2), Input(3), Input(4)]);
//> 1: tto::M1::receive_none_by_mutref(Input(0), Result(0));
//> 2: tto::M1::receive_all_send_back(Input(0), Result(0));
// Make the Move vec of receiving arguments, pass to a function by mutref and receive some
mutated: object(0,0), object(2,0), object(2,1), object(2,2), object(2,3), object(2,4)
<<<<<<< HEAD
gas summary: computation_cost: 1000000, computation_cost_burned: 1000000, storage_cost: 7068000,  storage_rebate: 7068000, non_refundable_storage_fee: 0
=======
gas summary: computation_cost: 1000000, storage_cost: 7022400,  storage_rebate: 7022400, non_refundable_storage_fee: 0
>>>>>>> 1a2e8e4d

task 13, lines 119-124:
//# programmable --inputs object(2,0) receiving(2,1) receiving(2,2) receiving(2,3) receiving(2,4)
//> 0: MakeMoveVec<iota::transfer::Receiving<tto::M1::B>>([Input(1), Input(2), Input(3), Input(4)]);
//> 1: tto::M1::receive_all_but_last_by_mut_ref(Input(0), Result(0));
//> 2: tto::M1::receive_all_by_mut_ref(Input(0), Result(0));
// Make the Move vec of receiving arguments, pass to a function by mutref, receive some, then pass by mutref again to receive the rest
mutated: object(0,0), object(2,0), object(2,1), object(2,2), object(2,3), object(2,4)
<<<<<<< HEAD
gas summary: computation_cost: 1000000, computation_cost_burned: 1000000, storage_cost: 7068000,  storage_rebate: 7068000, non_refundable_storage_fee: 0
=======
gas summary: computation_cost: 1000000, storage_cost: 7022400,  storage_rebate: 7022400, non_refundable_storage_fee: 0
>>>>>>> 1a2e8e4d

task 14, lines 125-130:
//# programmable --inputs object(2,0) receiving(2,1) receiving(2,2) receiving(2,3) receiving(2,4)
//> 0: MakeMoveVec<iota::transfer::Receiving<tto::M1::B>>([Input(1), Input(2), Input(3), Input(4)]);
//> 1: tto::M1::receive_all_but_last_by_mut_ref(Input(0), Result(0));
//> 2: tto::M1::receive_all_by_mut_ref(Input(0), Result(0));
// Make the Move vec of receiving arguments, pass to a function by mutref, receive some, then pass by value to receive the rest
mutated: object(0,0), object(2,0), object(2,1), object(2,2), object(2,3), object(2,4)
<<<<<<< HEAD
gas summary: computation_cost: 1000000, computation_cost_burned: 1000000, storage_cost: 7068000,  storage_rebate: 7068000, non_refundable_storage_fee: 0
=======
gas summary: computation_cost: 1000000, storage_cost: 7022400,  storage_rebate: 7022400, non_refundable_storage_fee: 0
>>>>>>> 1a2e8e4d

task 15, lines 131-136:
//# programmable --inputs object(2,0) receiving(2,1) receiving(2,2) receiving(2,3) receiving(2,4)
//> 0: MakeMoveVec<iota::transfer::Receiving<tto::M1::B>>([Input(1), Input(2), Input(3), Input(4)]);
//> 1: tto::M1::receive_all_but_last_by_mut_ref(Input(0), Result(0));
//> 2: tto::M1::receive_all_send_back(Input(0), Result(0));
// Make the Move vec of receiving arguments and then receive all of them
mutated: object(0,0), object(2,0), object(2,1), object(2,2), object(2,3), object(2,4)
<<<<<<< HEAD
gas summary: computation_cost: 1000000, computation_cost_burned: 1000000, storage_cost: 7068000,  storage_rebate: 7068000, non_refundable_storage_fee: 0
=======
gas summary: computation_cost: 1000000, storage_cost: 7022400,  storage_rebate: 7022400, non_refundable_storage_fee: 0
>>>>>>> 1a2e8e4d

task 16, lines 137-139:
//# programmable --inputs object(2,0) receiving(2,1) receiving(2,2) receiving(2,3) receiving(2,4)
//> 0: MakeMoveVec<iota::transfer::Receiving<tto::M1::B>>([Input(1), Input(2), Input(3), Input(4)]);
//> 1: tto::M1::receive_all(Input(0), Result(0));
mutated: object(0,0), object(2,0), object(2,1), object(2,2), object(2,3), object(2,4)
<<<<<<< HEAD
gas summary: computation_cost: 1000000, computation_cost_burned: 1000000, storage_cost: 7068000,  storage_rebate: 7068000, non_refundable_storage_fee: 0
=======
gas summary: computation_cost: 1000000, storage_cost: 7022400,  storage_rebate: 7022400, non_refundable_storage_fee: 0
>>>>>>> 1a2e8e4d

task 17, line 141:
//# view-object 2,0
Owner: Account Address ( _ )
Version: 12
Contents: tto::M1::A {
    id: iota::object::UID {
        id: iota::object::ID {
            bytes: fake(2,0),
        },
    },
}

task 18, line 143:
//# view-object 2,1
Owner: Account Address ( _ )
Version: 12
Contents: tto::M1::B {
    id: iota::object::UID {
        id: iota::object::ID {
            bytes: fake(2,1),
        },
    },
}

task 19, line 145:
//# view-object 2,2
Owner: Account Address ( _ )
Version: 12
Contents: tto::M1::B {
    id: iota::object::UID {
        id: iota::object::ID {
            bytes: fake(2,2),
        },
    },
}

task 20, line 147:
//# view-object 2,3
Owner: Account Address ( _ )
Version: 12
Contents: tto::M1::B {
    id: iota::object::UID {
        id: iota::object::ID {
            bytes: fake(2,3),
        },
    },
}

task 21, line 149:
//# view-object 2,4
Owner: Account Address ( _ )
Version: 12
Contents: tto::M1::B {
    id: iota::object::UID {
        id: iota::object::ID {
            bytes: fake(2,4),
        },
    },
}<|MERGE_RESOLUTION|>--- conflicted
+++ resolved
@@ -4,21 +4,13 @@
 //# publish
 created: object(1,0)
 mutated: object(0,0)
-<<<<<<< HEAD
-gas summary: computation_cost: 1000000, computation_cost_burned: 1000000, storage_cost: 11286000,  storage_rebate: 0, non_refundable_storage_fee: 0
-=======
 gas summary: computation_cost: 1000000, storage_cost: 11278400,  storage_rebate: 0, non_refundable_storage_fee: 0
->>>>>>> 1a2e8e4d
 
 task 2, line 80:
 //# run tto::M1::start
 created: object(2,0), object(2,1), object(2,2), object(2,3), object(2,4)
 mutated: object(0,0)
-<<<<<<< HEAD
-gas summary: computation_cost: 1000000, computation_cost_burned: 1000000, storage_cost: 7068000,  storage_rebate: 988000, non_refundable_storage_fee: 0
-=======
 gas summary: computation_cost: 1000000, storage_cost: 7022400,  storage_rebate: 980400, non_refundable_storage_fee: 0
->>>>>>> 1a2e8e4d
 
 task 3, line 82:
 //# view-object 2,0
@@ -85,11 +77,7 @@
 //> 0: MakeMoveVec<iota::transfer::Receiving<tto::M1::B>>([Input(1), Input(2), Input(3), Input(4)]);
 // Make the Move vec and pass, but never receive
 mutated: object(0,0), object(2,0)
-<<<<<<< HEAD
-gas summary: computation_cost: 1000000, computation_cost_burned: 1000000, storage_cost: 2204000,  storage_rebate: 2204000, non_refundable_storage_fee: 0
-=======
 gas summary: computation_cost: 1000000, storage_cost: 2188800,  storage_rebate: 2188800, non_refundable_storage_fee: 0
->>>>>>> 1a2e8e4d
 
 task 9, lines 97-101:
 //# programmable --inputs object(2,0) receiving(2,1) receiving(2,2) receiving(2,3) receiving(2,4)
@@ -97,11 +85,7 @@
 //> 1: tto::M1::receive_none(Input(0), Result(0));
 // Make the Move vec of receiving arguments and then receive all but the last. Only the ince we receive should be mutated
 mutated: object(0,0), object(2,0)
-<<<<<<< HEAD
-gas summary: computation_cost: 1000000, computation_cost_burned: 1000000, storage_cost: 2204000,  storage_rebate: 2204000, non_refundable_storage_fee: 0
-=======
 gas summary: computation_cost: 1000000, storage_cost: 2188800,  storage_rebate: 2188800, non_refundable_storage_fee: 0
->>>>>>> 1a2e8e4d
 
 task 10, lines 102-106:
 //# programmable --inputs object(2,0) receiving(2,1) receiving(2,2) receiving(2,3) receiving(2,4)
@@ -109,11 +93,7 @@
 //> 1: tto::M1::receive_all_but_last(Input(0), Result(0));
 // Make the Move vec of receiving arguments, pass to a function by immref, then later use the vec to receive all of them
 mutated: object(0,0), object(2,0), object(2,2), object(2,3), object(2,4)
-<<<<<<< HEAD
-gas summary: computation_cost: 1000000, computation_cost_burned: 1000000, storage_cost: 5852000,  storage_rebate: 5852000, non_refundable_storage_fee: 0
-=======
 gas summary: computation_cost: 1000000, storage_cost: 5814000,  storage_rebate: 5814000, non_refundable_storage_fee: 0
->>>>>>> 1a2e8e4d
 
 task 11, lines 107-112:
 //# programmable --inputs object(2,0) receiving(2,1) receiving(2,2) receiving(2,3) receiving(2,4)
@@ -122,11 +102,7 @@
 //> 2: tto::M1::receive_all_send_back(Input(0), Result(0));
 // Make the Move vec of receiving arguments, pass to a function by mutref, then later use the vec to receive all of them
 mutated: object(0,0), object(2,0), object(2,1), object(2,2), object(2,3), object(2,4)
-<<<<<<< HEAD
-gas summary: computation_cost: 1000000, computation_cost_burned: 1000000, storage_cost: 7068000,  storage_rebate: 7068000, non_refundable_storage_fee: 0
-=======
-gas summary: computation_cost: 1000000, storage_cost: 7022400,  storage_rebate: 7022400, non_refundable_storage_fee: 0
->>>>>>> 1a2e8e4d
+gas summary: computation_cost: 1000000, storage_cost: 7022400,  storage_rebate: 7022400, non_refundable_storage_fee: 0
 
 task 12, lines 113-118:
 //# programmable --inputs object(2,0) receiving(2,1) receiving(2,2) receiving(2,3) receiving(2,4)
@@ -135,11 +111,7 @@
 //> 2: tto::M1::receive_all_send_back(Input(0), Result(0));
 // Make the Move vec of receiving arguments, pass to a function by mutref and receive some
 mutated: object(0,0), object(2,0), object(2,1), object(2,2), object(2,3), object(2,4)
-<<<<<<< HEAD
-gas summary: computation_cost: 1000000, computation_cost_burned: 1000000, storage_cost: 7068000,  storage_rebate: 7068000, non_refundable_storage_fee: 0
-=======
-gas summary: computation_cost: 1000000, storage_cost: 7022400,  storage_rebate: 7022400, non_refundable_storage_fee: 0
->>>>>>> 1a2e8e4d
+gas summary: computation_cost: 1000000, storage_cost: 7022400,  storage_rebate: 7022400, non_refundable_storage_fee: 0
 
 task 13, lines 119-124:
 //# programmable --inputs object(2,0) receiving(2,1) receiving(2,2) receiving(2,3) receiving(2,4)
@@ -148,11 +120,7 @@
 //> 2: tto::M1::receive_all_by_mut_ref(Input(0), Result(0));
 // Make the Move vec of receiving arguments, pass to a function by mutref, receive some, then pass by mutref again to receive the rest
 mutated: object(0,0), object(2,0), object(2,1), object(2,2), object(2,3), object(2,4)
-<<<<<<< HEAD
-gas summary: computation_cost: 1000000, computation_cost_burned: 1000000, storage_cost: 7068000,  storage_rebate: 7068000, non_refundable_storage_fee: 0
-=======
-gas summary: computation_cost: 1000000, storage_cost: 7022400,  storage_rebate: 7022400, non_refundable_storage_fee: 0
->>>>>>> 1a2e8e4d
+gas summary: computation_cost: 1000000, storage_cost: 7022400,  storage_rebate: 7022400, non_refundable_storage_fee: 0
 
 task 14, lines 125-130:
 //# programmable --inputs object(2,0) receiving(2,1) receiving(2,2) receiving(2,3) receiving(2,4)
@@ -161,11 +129,7 @@
 //> 2: tto::M1::receive_all_by_mut_ref(Input(0), Result(0));
 // Make the Move vec of receiving arguments, pass to a function by mutref, receive some, then pass by value to receive the rest
 mutated: object(0,0), object(2,0), object(2,1), object(2,2), object(2,3), object(2,4)
-<<<<<<< HEAD
-gas summary: computation_cost: 1000000, computation_cost_burned: 1000000, storage_cost: 7068000,  storage_rebate: 7068000, non_refundable_storage_fee: 0
-=======
-gas summary: computation_cost: 1000000, storage_cost: 7022400,  storage_rebate: 7022400, non_refundable_storage_fee: 0
->>>>>>> 1a2e8e4d
+gas summary: computation_cost: 1000000, storage_cost: 7022400,  storage_rebate: 7022400, non_refundable_storage_fee: 0
 
 task 15, lines 131-136:
 //# programmable --inputs object(2,0) receiving(2,1) receiving(2,2) receiving(2,3) receiving(2,4)
@@ -174,22 +138,14 @@
 //> 2: tto::M1::receive_all_send_back(Input(0), Result(0));
 // Make the Move vec of receiving arguments and then receive all of them
 mutated: object(0,0), object(2,0), object(2,1), object(2,2), object(2,3), object(2,4)
-<<<<<<< HEAD
-gas summary: computation_cost: 1000000, computation_cost_burned: 1000000, storage_cost: 7068000,  storage_rebate: 7068000, non_refundable_storage_fee: 0
-=======
-gas summary: computation_cost: 1000000, storage_cost: 7022400,  storage_rebate: 7022400, non_refundable_storage_fee: 0
->>>>>>> 1a2e8e4d
+gas summary: computation_cost: 1000000, storage_cost: 7022400,  storage_rebate: 7022400, non_refundable_storage_fee: 0
 
 task 16, lines 137-139:
 //# programmable --inputs object(2,0) receiving(2,1) receiving(2,2) receiving(2,3) receiving(2,4)
 //> 0: MakeMoveVec<iota::transfer::Receiving<tto::M1::B>>([Input(1), Input(2), Input(3), Input(4)]);
 //> 1: tto::M1::receive_all(Input(0), Result(0));
 mutated: object(0,0), object(2,0), object(2,1), object(2,2), object(2,3), object(2,4)
-<<<<<<< HEAD
-gas summary: computation_cost: 1000000, computation_cost_burned: 1000000, storage_cost: 7068000,  storage_rebate: 7068000, non_refundable_storage_fee: 0
-=======
-gas summary: computation_cost: 1000000, storage_cost: 7022400,  storage_rebate: 7022400, non_refundable_storage_fee: 0
->>>>>>> 1a2e8e4d
+gas summary: computation_cost: 1000000, storage_cost: 7022400,  storage_rebate: 7022400, non_refundable_storage_fee: 0
 
 task 17, line 141:
 //# view-object 2,0
