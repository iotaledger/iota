processed 6 tasks

init:
A: object(0,0)

task 1, lines 8-27:
//# publish
created: object(1,0)
mutated: object(0,1)
<<<<<<< HEAD
gas summary: computation_cost: 1000000, computation_cost_burned: 1000000, storage_cost: 5821600,  storage_rebate: 0, non_refundable_storage_fee: 0
=======
gas summary: computation_cost: 1000000, storage_cost: 5814000,  storage_rebate: 0, non_refundable_storage_fee: 0
>>>>>>> 1a2e8e4d

task 2, line 29:
//# run a::m::add_n_items --sender A --args 100 --gas-budget 1000000000000 --summarize
created: 200
mutated: 1
<<<<<<< HEAD
gas summary: computation_cost: 1000000, computation_cost_burned: 1000000, storage_cost: 270028000,  storage_rebate: 0, non_refundable_storage_fee: 0
=======
gas summary: computation_cost: 1000000, storage_cost: 268500400,  storage_rebate: 0, non_refundable_storage_fee: 0
>>>>>>> 1a2e8e4d

task 3, line 31:
//# run a::m::add_n_items --sender A --args 1000 --gas-budget 1000000000000 --summarize
created: 2000
mutated: 1
<<<<<<< HEAD
gas summary: computation_cost: 7000000, computation_cost_burned: 7000000, storage_cost: 2691388000,  storage_rebate: 988000, non_refundable_storage_fee: 0
=======
gas summary: computation_cost: 7000000, storage_cost: 2676180400,  storage_rebate: 980400, non_refundable_storage_fee: 0
>>>>>>> 1a2e8e4d

task 4, line 33:
//# run a::m::add_n_items --sender A --args 1025 --gas-budget 1000000000000
Error: Transaction Effects Status: Move Primitive Runtime Error. Location: iota::dynamic_field::has_child_object (function index 14) at offset 0. Arithmetic error, stack overflow, max value depth, etc.
Execution Error: ExecutionError: ExecutionError { inner: ExecutionErrorInner { kind: MovePrimitiveRuntimeError(MoveLocationOpt(Some(MoveLocation { module: ModuleId { address: iota, name: Identifier("dynamic_field") }, function: 14, instruction: 0, function_name: Some("has_child_object") }))), source: Some(VMError { major_status: MEMORY_LIMIT_EXCEEDED, sub_status: Some(5), message: Some("Object runtime cached objects limit (1000 entries) reached"), exec_state: None, location: Module(ModuleId { address: iota, name: Identifier("dynamic_field") }), indices: [], offsets: [(FunctionDefinitionIndex(14), 0)] }), command: Some(0) } }

task 5, line 35:
//# run a::m::add_n_items --sender A --args 1025 --gas-budget 100000000000000
Error: Transaction Effects Status: Move Primitive Runtime Error. Location: iota::dynamic_field::has_child_object (function index 14) at offset 0. Arithmetic error, stack overflow, max value depth, etc.
Execution Error: ExecutionError: ExecutionError { inner: ExecutionErrorInner { kind: MovePrimitiveRuntimeError(MoveLocationOpt(Some(MoveLocation { module: ModuleId { address: iota, name: Identifier("dynamic_field") }, function: 14, instruction: 0, function_name: Some("has_child_object") }))), source: Some(VMError { major_status: MEMORY_LIMIT_EXCEEDED, sub_status: Some(5), message: Some("Object runtime cached objects limit (1000 entries) reached"), exec_state: None, location: Module(ModuleId { address: iota, name: Identifier("dynamic_field") }), indices: [], offsets: [(FunctionDefinitionIndex(14), 0)] }), command: Some(0) } }<|MERGE_RESOLUTION|>--- conflicted
+++ resolved
@@ -7,31 +7,19 @@
 //# publish
 created: object(1,0)
 mutated: object(0,1)
-<<<<<<< HEAD
-gas summary: computation_cost: 1000000, computation_cost_burned: 1000000, storage_cost: 5821600,  storage_rebate: 0, non_refundable_storage_fee: 0
-=======
 gas summary: computation_cost: 1000000, storage_cost: 5814000,  storage_rebate: 0, non_refundable_storage_fee: 0
->>>>>>> 1a2e8e4d
 
 task 2, line 29:
 //# run a::m::add_n_items --sender A --args 100 --gas-budget 1000000000000 --summarize
 created: 200
 mutated: 1
-<<<<<<< HEAD
-gas summary: computation_cost: 1000000, computation_cost_burned: 1000000, storage_cost: 270028000,  storage_rebate: 0, non_refundable_storage_fee: 0
-=======
 gas summary: computation_cost: 1000000, storage_cost: 268500400,  storage_rebate: 0, non_refundable_storage_fee: 0
->>>>>>> 1a2e8e4d
 
 task 3, line 31:
 //# run a::m::add_n_items --sender A --args 1000 --gas-budget 1000000000000 --summarize
 created: 2000
 mutated: 1
-<<<<<<< HEAD
-gas summary: computation_cost: 7000000, computation_cost_burned: 7000000, storage_cost: 2691388000,  storage_rebate: 988000, non_refundable_storage_fee: 0
-=======
 gas summary: computation_cost: 7000000, storage_cost: 2676180400,  storage_rebate: 980400, non_refundable_storage_fee: 0
->>>>>>> 1a2e8e4d
 
 task 4, line 33:
 //# run a::m::add_n_items --sender A --args 1025 --gas-budget 1000000000000
