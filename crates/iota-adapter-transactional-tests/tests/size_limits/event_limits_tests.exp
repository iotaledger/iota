processed 10 tasks

task 1, lines 9-56:
//# publish
created: object(1,0)
mutated: object(0,0)
<<<<<<< HEAD
gas summary: computation_cost: 1000000, computation_cost_burned: 1000000, storage_cost: 7311200,  storage_rebate: 0, non_refundable_storage_fee: 0
=======
gas summary: computation_cost: 1000000, storage_cost: 7303600,  storage_rebate: 0, non_refundable_storage_fee: 0
>>>>>>> 1a2e8e4d

task 2, lines 57-59:
//# run Test::M1::emit_n_small_events --args 1 --gas-budget 100000000000000 --summarize
events: 1
mutated: 1
<<<<<<< HEAD
gas summary: computation_cost: 1000000, computation_cost_burned: 1000000, storage_cost: 988000,  storage_rebate: 988000, non_refundable_storage_fee: 0
=======
gas summary: computation_cost: 1000000, storage_cost: 980400,  storage_rebate: 980400, non_refundable_storage_fee: 0
>>>>>>> 1a2e8e4d

task 3, lines 60-62:
//# run Test::M1::emit_n_small_events --args 1024 --gas-budget 100000000000000 --summarize
events: 50
mutated: 1
<<<<<<< HEAD
gas summary: computation_cost: 3000000, computation_cost_burned: 3000000, storage_cost: 988000,  storage_rebate: 988000, non_refundable_storage_fee: 0
=======
gas summary: computation_cost: 3000000, storage_cost: 980400,  storage_rebate: 980400, non_refundable_storage_fee: 0
>>>>>>> 1a2e8e4d

task 4, lines 63-65:
//# run Test::M1::emit_n_small_events --args 1025 --gas-budget 100000000000000
Error: Transaction Effects Status: Move Primitive Runtime Error. Location: iota::event::emit (function index 0) at offset 0. Arithmetic error, stack overflow, max value depth, etc.
Execution Error: ExecutionError: ExecutionError { inner: ExecutionErrorInner { kind: MovePrimitiveRuntimeError(MoveLocationOpt(Some(MoveLocation { module: ModuleId { address: iota, name: Identifier("event") }, function: 0, instruction: 0, function_name: Some("emit") }))), source: Some(VMError { major_status: MEMORY_LIMIT_EXCEEDED, sub_status: Some(0), message: Some("Emitting more than 1024 events is not allowed"), exec_state: None, location: Module(ModuleId { address: iota, name: Identifier("event") }), indices: [], offsets: [(FunctionDefinitionIndex(0), 0)] }), command: Some(0) } }

task 5, lines 66-68:
//# run Test::M1::emit_n_small_events --args 2093 --gas-budget 100000000000000
Error: Transaction Effects Status: Move Primitive Runtime Error. Location: iota::event::emit (function index 0) at offset 0. Arithmetic error, stack overflow, max value depth, etc.
Execution Error: ExecutionError: ExecutionError { inner: ExecutionErrorInner { kind: MovePrimitiveRuntimeError(MoveLocationOpt(Some(MoveLocation { module: ModuleId { address: iota, name: Identifier("event") }, function: 0, instruction: 0, function_name: Some("emit") }))), source: Some(VMError { major_status: MEMORY_LIMIT_EXCEEDED, sub_status: Some(0), message: Some("Emitting more than 1024 events is not allowed"), exec_state: None, location: Module(ModuleId { address: iota, name: Identifier("event") }), indices: [], offsets: [(FunctionDefinitionIndex(0), 0)] }), command: Some(0) } }

task 6, lines 69-71:
//# run Test::M1::emit_event_with_size --args 200000 --gas-budget 100000000000000 --summarize
events: 1
mutated: 1
<<<<<<< HEAD
gas summary: computation_cost: 1394000000, computation_cost_burned: 1394000000, storage_cost: 988000,  storage_rebate: 988000, non_refundable_storage_fee: 0
=======
gas summary: computation_cost: 1394000000, storage_cost: 980400,  storage_rebate: 980400, non_refundable_storage_fee: 0
>>>>>>> 1a2e8e4d

task 7, lines 72-74:
//# run Test::M1::emit_event_with_size --args 256000 --gas-budget 100000000000000 --summarize
events: 1
mutated: 1
<<<<<<< HEAD
gas summary: computation_cost: 1815000000, computation_cost_burned: 1815000000, storage_cost: 988000,  storage_rebate: 988000, non_refundable_storage_fee: 0
=======
gas summary: computation_cost: 1815000000, storage_cost: 980400,  storage_rebate: 980400, non_refundable_storage_fee: 0
>>>>>>> 1a2e8e4d

task 8, lines 75-77:
//# run Test::M1::emit_event_with_size --args 256001 --gas-budget 100000000000000 --summarize
Error: Transaction Effects Status: Move Primitive Runtime Error. Location: iota::event::emit (function index 0) at offset 0. Arithmetic error, stack overflow, max value depth, etc.
Execution Error: ExecutionError: ExecutionError { inner: ExecutionErrorInner { kind: MovePrimitiveRuntimeError(MoveLocationOpt(Some(MoveLocation { module: ModuleId { address: iota, name: Identifier("event") }, function: 0, instruction: 0, function_name: Some("emit") }))), source: Some(VMError { major_status: MEMORY_LIMIT_EXCEEDED, sub_status: Some(1), message: Some("Emitting event of size 256001 bytes. Limit is 256000 bytes."), exec_state: None, location: Module(ModuleId { address: iota, name: Identifier("event") }), indices: [], offsets: [(FunctionDefinitionIndex(0), 0)] }), command: Some(0) } }

task 9, line 78:
//# run Test::M1::emit_event_with_size --args 259000 --gas-budget 100000000000000
Error: Transaction Effects Status: Move Primitive Runtime Error. Location: iota::event::emit (function index 0) at offset 0. Arithmetic error, stack overflow, max value depth, etc.
Execution Error: ExecutionError: ExecutionError { inner: ExecutionErrorInner { kind: MovePrimitiveRuntimeError(MoveLocationOpt(Some(MoveLocation { module: ModuleId { address: iota, name: Identifier("event") }, function: 0, instruction: 0, function_name: Some("emit") }))), source: Some(VMError { major_status: MEMORY_LIMIT_EXCEEDED, sub_status: Some(1), message: Some("Emitting event of size 259000 bytes. Limit is 256000 bytes."), exec_state: None, location: Module(ModuleId { address: iota, name: Identifier("event") }), indices: [], offsets: [(FunctionDefinitionIndex(0), 0)] }), command: Some(0) } }<|MERGE_RESOLUTION|>--- conflicted
+++ resolved
@@ -4,31 +4,19 @@
 //# publish
 created: object(1,0)
 mutated: object(0,0)
-<<<<<<< HEAD
-gas summary: computation_cost: 1000000, computation_cost_burned: 1000000, storage_cost: 7311200,  storage_rebate: 0, non_refundable_storage_fee: 0
-=======
 gas summary: computation_cost: 1000000, storage_cost: 7303600,  storage_rebate: 0, non_refundable_storage_fee: 0
->>>>>>> 1a2e8e4d
 
 task 2, lines 57-59:
 //# run Test::M1::emit_n_small_events --args 1 --gas-budget 100000000000000 --summarize
 events: 1
 mutated: 1
-<<<<<<< HEAD
-gas summary: computation_cost: 1000000, computation_cost_burned: 1000000, storage_cost: 988000,  storage_rebate: 988000, non_refundable_storage_fee: 0
-=======
 gas summary: computation_cost: 1000000, storage_cost: 980400,  storage_rebate: 980400, non_refundable_storage_fee: 0
->>>>>>> 1a2e8e4d
 
 task 3, lines 60-62:
 //# run Test::M1::emit_n_small_events --args 1024 --gas-budget 100000000000000 --summarize
 events: 50
 mutated: 1
-<<<<<<< HEAD
-gas summary: computation_cost: 3000000, computation_cost_burned: 3000000, storage_cost: 988000,  storage_rebate: 988000, non_refundable_storage_fee: 0
-=======
 gas summary: computation_cost: 3000000, storage_cost: 980400,  storage_rebate: 980400, non_refundable_storage_fee: 0
->>>>>>> 1a2e8e4d
 
 task 4, lines 63-65:
 //# run Test::M1::emit_n_small_events --args 1025 --gas-budget 100000000000000
@@ -44,21 +32,13 @@
 //# run Test::M1::emit_event_with_size --args 200000 --gas-budget 100000000000000 --summarize
 events: 1
 mutated: 1
-<<<<<<< HEAD
-gas summary: computation_cost: 1394000000, computation_cost_burned: 1394000000, storage_cost: 988000,  storage_rebate: 988000, non_refundable_storage_fee: 0
-=======
 gas summary: computation_cost: 1394000000, storage_cost: 980400,  storage_rebate: 980400, non_refundable_storage_fee: 0
->>>>>>> 1a2e8e4d
 
 task 7, lines 72-74:
 //# run Test::M1::emit_event_with_size --args 256000 --gas-budget 100000000000000 --summarize
 events: 1
 mutated: 1
-<<<<<<< HEAD
-gas summary: computation_cost: 1815000000, computation_cost_burned: 1815000000, storage_cost: 988000,  storage_rebate: 988000, non_refundable_storage_fee: 0
-=======
 gas summary: computation_cost: 1815000000, storage_cost: 980400,  storage_rebate: 980400, non_refundable_storage_fee: 0
->>>>>>> 1a2e8e4d
 
 task 8, lines 75-77:
 //# run Test::M1::emit_event_with_size --args 256001 --gas-budget 100000000000000 --summarize
