--- conflicted
+++ resolved
@@ -7,21 +7,13 @@
 //# publish
 created: object(1,0)
 mutated: object(0,1)
-<<<<<<< HEAD
-gas summary: computation_cost: 1000000, computation_cost_burned: 1000000, storage_cost: 5198400,  storage_rebate: 0, non_refundable_storage_fee: 0
-=======
 gas summary: computation_cost: 1000000, storage_cost: 5190800,  storage_rebate: 0, non_refundable_storage_fee: 0
->>>>>>> 1a2e8e4d
 
 task 2, line 29:
 //# run test::m1::mint_shared
 created: object(2,0)
 mutated: object(0,1)
-<<<<<<< HEAD
-gas summary: computation_cost: 1000000, computation_cost_burned: 1000000, storage_cost: 2287600,  storage_rebate: 988000, non_refundable_storage_fee: 0
-=======
 gas summary: computation_cost: 1000000, storage_cost: 2272400,  storage_rebate: 980400, non_refundable_storage_fee: 0
->>>>>>> 1a2e8e4d
 
 task 3, line 31:
 //# view-object 2,0
