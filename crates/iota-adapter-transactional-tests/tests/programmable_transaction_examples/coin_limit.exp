processed 11 tasks

init:
A: object(0,0)

task 1, lines 7-26:
//# publish
created: object(1,0)
mutated: object(0,1)
<<<<<<< HEAD
gas summary: computation_cost: 1000000, computation_cost_burned: 1000000, storage_cost: 6665200,  storage_rebate: 0, non_refundable_storage_fee: 0
=======
gas summary: computation_cost: 1000000, storage_cost: 6657600,  storage_rebate: 0, non_refundable_storage_fee: 0
>>>>>>> 1a2e8e4d

task 2, lines 27-30:
//# programmable --sender A --inputs 100  --gas-budget 10000000000
//> 0: SplitCoins(Gas, [Input(0)]); // split the coin as a limit
//> 1: test::m1::purchase(Result(0));
created: object(2,0), object(2,1)
mutated: object(0,0)
<<<<<<< HEAD
gas summary: computation_cost: 1000000, computation_cost_burned: 1000000, storage_cost: 3260400,  storage_rebate: 0, non_refundable_storage_fee: 0
=======
gas summary: computation_cost: 1000000, storage_cost: 3237600,  storage_rebate: 0, non_refundable_storage_fee: 0
>>>>>>> 1a2e8e4d

task 3, line 32:
//# view-object 2,0
Owner: Account Address ( _ )
Version: 2
Contents: iota::coin::Coin<iota::iota::IOTA> {
    id: iota::object::UID {
        id: iota::object::ID {
            bytes: fake(2,0),
        },
    },
    balance: iota::balance::Balance<iota::iota::IOTA> {
        value: 100u64,
    },
}

task 4, lines 34-36:
//# view-object 2,1
Owner: Account Address ( A )
Version: 2
Contents: test::m1::CoolMarker {
    id: iota::object::UID {
        id: iota::object::ID {
            bytes: fake(2,1),
        },
    },
}

task 5, lines 37-42:
//# programmable --sender A --inputs 100  --gas-budget 10000000000
//> 0: SplitCoins(Gas, [Input(0)]); /* split the coin as a limit */
//> 1: test::m1::purchase_(Result(0));
// call a non-entry function, and transfer the object
Error: Transaction Effects Status: Unused result without the drop ability. Command result 1, return value 0
Execution Error: ExecutionError: ExecutionError { inner: ExecutionErrorInner { kind: UnusedValueWithoutDrop { result_idx: 1, secondary_idx: 0 }, source: None, command: None } }

task 6, lines 43-48:
//# programmable --sender A --inputs 100 @A  --gas-budget 10000000000
//> 0: SplitCoins(Gas, [Input(0), Input(0)]); /* /* nested */*/
//> 1: test::m1::purchase_(NestedResult(0, 0));
//> 2: test::m1::purchase_(NestedResult(0, 1));
//> TransferObjects([Result(1), Result(2)], Input(1));
created: object(6,0), object(6,1), object(6,2), object(6,3)
mutated: object(0,0)
<<<<<<< HEAD
gas summary: computation_cost: 1000000, computation_cost_burned: 1000000, storage_cost: 5532800,  storage_rebate: 988000, non_refundable_storage_fee: 0
=======
gas summary: computation_cost: 1000000, storage_cost: 5494800,  storage_rebate: 980400, non_refundable_storage_fee: 0
>>>>>>> 1a2e8e4d

task 7, line 50:
//# view-object 6,0
Owner: Account Address ( _ )
Version: 4
Contents: iota::coin::Coin<iota::iota::IOTA> {
    id: iota::object::UID {
        id: iota::object::ID {
            bytes: fake(6,0),
        },
    },
    balance: iota::balance::Balance<iota::iota::IOTA> {
        value: 100u64,
    },
}

task 8, line 52:
//# view-object 6,1
Owner: Account Address ( _ )
Version: 4
Contents: iota::coin::Coin<iota::iota::IOTA> {
    id: iota::object::UID {
        id: iota::object::ID {
            bytes: fake(6,1),
        },
    },
    balance: iota::balance::Balance<iota::iota::IOTA> {
        value: 100u64,
    },
}

task 9, line 54:
//# view-object 6,2
Owner: Account Address ( A )
Version: 4
Contents: test::m1::CoolMarker {
    id: iota::object::UID {
        id: iota::object::ID {
            bytes: fake(6,2),
        },
    },
}

task 10, line 56:
//# view-object 6,3
Owner: Account Address ( A )
Version: 4
Contents: test::m1::CoolMarker {
    id: iota::object::UID {
        id: iota::object::ID {
            bytes: fake(6,3),
        },
    },
}<|MERGE_RESOLUTION|>--- conflicted
+++ resolved
@@ -7,11 +7,7 @@
 //# publish
 created: object(1,0)
 mutated: object(0,1)
-<<<<<<< HEAD
-gas summary: computation_cost: 1000000, computation_cost_burned: 1000000, storage_cost: 6665200,  storage_rebate: 0, non_refundable_storage_fee: 0
-=======
 gas summary: computation_cost: 1000000, storage_cost: 6657600,  storage_rebate: 0, non_refundable_storage_fee: 0
->>>>>>> 1a2e8e4d
 
 task 2, lines 27-30:
 //# programmable --sender A --inputs 100  --gas-budget 10000000000
@@ -19,11 +15,7 @@
 //> 1: test::m1::purchase(Result(0));
 created: object(2,0), object(2,1)
 mutated: object(0,0)
-<<<<<<< HEAD
-gas summary: computation_cost: 1000000, computation_cost_burned: 1000000, storage_cost: 3260400,  storage_rebate: 0, non_refundable_storage_fee: 0
-=======
 gas summary: computation_cost: 1000000, storage_cost: 3237600,  storage_rebate: 0, non_refundable_storage_fee: 0
->>>>>>> 1a2e8e4d
 
 task 3, line 32:
 //# view-object 2,0
@@ -68,11 +60,7 @@
 //> TransferObjects([Result(1), Result(2)], Input(1));
 created: object(6,0), object(6,1), object(6,2), object(6,3)
 mutated: object(0,0)
-<<<<<<< HEAD
-gas summary: computation_cost: 1000000, computation_cost_burned: 1000000, storage_cost: 5532800,  storage_rebate: 988000, non_refundable_storage_fee: 0
-=======
 gas summary: computation_cost: 1000000, storage_cost: 5494800,  storage_rebate: 980400, non_refundable_storage_fee: 0
->>>>>>> 1a2e8e4d
 
 task 7, line 50:
 //# view-object 6,0
