--- conflicted
+++ resolved
@@ -7,11 +7,7 @@
 //# publish
 created: object(1,0)
 mutated: object(0,1)
-<<<<<<< HEAD
-gas summary: computation_cost: 1000000, computation_cost_burned: 1000000, storage_cost: 12205600,  storage_rebate: 0, non_refundable_storage_fee: 0
-=======
 gas summary: computation_cost: 1000000, storage_cost: 12198000,  storage_rebate: 0, non_refundable_storage_fee: 0
->>>>>>> 1a2e8e4d
 
 task 2, lines 120-122:
 //# programmable --sender A --inputs @A
@@ -19,11 +15,7 @@
 //> TransferObjects([Result(0)], Input(0))
 created: object(2,0), object(2,1), object(2,2), object(2,3), object(2,4), object(2,5), object(2,6), object(2,7), object(2,8)
 mutated: object(0,0)
-<<<<<<< HEAD
-gas summary: computation_cost: 1000000, computation_cost_burned: 1000000, storage_cost: 15640800,  storage_rebate: 0, non_refundable_storage_fee: 0
-=======
 gas summary: computation_cost: 1000000, storage_cost: 15564800,  storage_rebate: 0, non_refundable_storage_fee: 0
->>>>>>> 1a2e8e4d
 
 task 3, line 124:
 //# view-object 2,8
@@ -84,11 +76,7 @@
 //# programmable --sender A --inputs object(2,8) 112
 //> test::m::set(Input(0), Input(1))
 mutated: object(0,0), object(2,0), object(2,1), object(2,2), object(2,3), object(2,4), object(2,5), object(2,6), object(2,7), object(2,8)
-<<<<<<< HEAD
-gas summary: computation_cost: 1000000, computation_cost_burned: 1000000, storage_cost: 15640800,  storage_rebate: 15640800, non_refundable_storage_fee: 0
-=======
 gas summary: computation_cost: 1000000, storage_cost: 15564800,  storage_rebate: 15564800, non_refundable_storage_fee: 0
->>>>>>> 1a2e8e4d
 
 task 5, line 129:
 //# view-object 2,8
@@ -150,11 +138,7 @@
 //> test::m::remove(Input(0))
 mutated: object(0,0), object(2,8)
 deleted: object(2,0), object(2,1), object(2,2), object(2,3), object(2,4), object(2,5), object(2,6), object(2,7)
-<<<<<<< HEAD
-gas summary: computation_cost: 1000000, computation_cost_burned: 1000000, storage_cost: 3906400,  storage_rebate: 15640800, non_refundable_storage_fee: 0
-=======
 gas summary: computation_cost: 1000000, storage_cost: 3891200,  storage_rebate: 15564800, non_refundable_storage_fee: 0
->>>>>>> 1a2e8e4d
 
 task 7, lines 134-137:
 //# view-object 2,8
@@ -215,32 +199,20 @@
 //# programmable --sender A --inputs object(2,8)@2 vector[0] --dev-inspect
 //> test::m::check(Input(0), Input(1))
 mutated: object(_), object(2,8)
-<<<<<<< HEAD
-gas summary: computation_cost: 500000, computation_cost_burned: 500000, storage_cost: 3906400,  storage_rebate: 2918400, non_refundable_storage_fee: 0
-=======
 gas summary: computation_cost: 500000, storage_cost: 3891200,  storage_rebate: 2910800, non_refundable_storage_fee: 0
->>>>>>> 1a2e8e4d
 
 task 9, lines 142-143:
 //# programmable --sender A --inputs object(2,8)@3 vector[112] --dev-inspect
 //> test::m::check(Input(0), Input(1))
 mutated: object(_), object(2,8)
-<<<<<<< HEAD
-gas summary: computation_cost: 500000, computation_cost_burned: 500000, storage_cost: 3906400,  storage_rebate: 2918400, non_refundable_storage_fee: 0
-=======
 gas summary: computation_cost: 500000, storage_cost: 3891200,  storage_rebate: 2910800, non_refundable_storage_fee: 0
->>>>>>> 1a2e8e4d
 
 task 10, lines 145-149:
 //# programmable --sender A --inputs object(2,8)@4 vector[] --dev-inspect
 //> test::m::check(Input(0), Input(1))
 // dev-inspect with 'check' and _incorrect_ values
 mutated: object(_), object(2,8)
-<<<<<<< HEAD
-gas summary: computation_cost: 500000, computation_cost_burned: 500000, storage_cost: 3906400,  storage_rebate: 2918400, non_refundable_storage_fee: 0
-=======
 gas summary: computation_cost: 500000, storage_cost: 3891200,  storage_rebate: 2910800, non_refundable_storage_fee: 0
->>>>>>> 1a2e8e4d
 
 task 11, lines 151-152:
 //# programmable --sender A --inputs object(2,8)@3 vector[0] --dev-inspect
