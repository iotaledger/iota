--- conflicted
+++ resolved
@@ -7,11 +7,7 @@
 //# publish
 created: object(1,0)
 mutated: object(0,2)
-<<<<<<< HEAD
-gas summary: computation_cost: 1000000, computation_cost_burned: 1000000, storage_cost: 7432800,  storage_rebate: 0, non_refundable_storage_fee: 0
-=======
 gas summary: computation_cost: 1000000, storage_cost: 7425200,  storage_rebate: 0, non_refundable_storage_fee: 0
->>>>>>> 1a2e8e4d
 
 task 2, lines 56-58:
 //# programmable --sender P1 --inputs @P1
@@ -19,31 +15,19 @@
 //> TransferObjects([Result(0)], Input(0))
 created: object(2,0)
 mutated: object(0,0)
-<<<<<<< HEAD
-gas summary: computation_cost: 1000000, computation_cost_burned: 1000000, storage_cost: 2196400,  storage_rebate: 0, non_refundable_storage_fee: 0
-=======
 gas summary: computation_cost: 1000000, storage_cost: 2181200,  storage_rebate: 0, non_refundable_storage_fee: 0
->>>>>>> 1a2e8e4d
 
 task 3, lines 60-61:
 //# programmable --sender P1 --inputs object(2,0)
 //> test::m::nop();
 mutated: object(0,0), object(2,0)
-<<<<<<< HEAD
-gas summary: computation_cost: 1000000, computation_cost_burned: 1000000, storage_cost: 2196400,  storage_rebate: 2196400, non_refundable_storage_fee: 0
-=======
 gas summary: computation_cost: 1000000, storage_cost: 2181200,  storage_rebate: 2181200, non_refundable_storage_fee: 0
->>>>>>> 1a2e8e4d
 
 task 4, lines 63-64:
 //# programmable --sender P1 --inputs object(2,0)
 //> test::m::nop();
 mutated: object(0,0), object(2,0)
-<<<<<<< HEAD
-gas summary: computation_cost: 1000000, computation_cost_burned: 1000000, storage_cost: 2196400,  storage_rebate: 2196400, non_refundable_storage_fee: 0
-=======
 gas summary: computation_cost: 1000000, storage_cost: 2181200,  storage_rebate: 2181200, non_refundable_storage_fee: 0
->>>>>>> 1a2e8e4d
 
 task 5, lines 66-69:
 //# view-object 2,0
@@ -63,11 +47,7 @@
 //> TransferObjects([Result(0)], Input(0))
 created: object(6,0), object(6,1)
 mutated: object(0,1)
-<<<<<<< HEAD
-gas summary: computation_cost: 1000000, computation_cost_burned: 1000000, storage_cost: 3663200,  storage_rebate: 0, non_refundable_storage_fee: 0
-=======
 gas summary: computation_cost: 1000000, storage_cost: 3640400,  storage_rebate: 0, non_refundable_storage_fee: 0
->>>>>>> 1a2e8e4d
 
 task 7, line 75:
 //# view-object 6,0
@@ -87,11 +67,7 @@
 //# programmable --sender P2 --inputs object(6,1)
 //> 0: test::m::bump(Input(0));
 mutated: object(0,1), object(6,0), object(6,1)
-<<<<<<< HEAD
-gas summary: computation_cost: 1000000, computation_cost_burned: 1000000, storage_cost: 3663200,  storage_rebate: 3663200, non_refundable_storage_fee: 0
-=======
 gas summary: computation_cost: 1000000, storage_cost: 3640400,  storage_rebate: 3640400, non_refundable_storage_fee: 0
->>>>>>> 1a2e8e4d
 
 task 9, lines 80-84:
 //# view-object 6,0
@@ -116,11 +92,7 @@
 created: object(10,0)
 mutated: object(_), object(2,0)
 wrapped: object(6,1)
-<<<<<<< HEAD
-gas summary: computation_cost: 500000, computation_cost_burned: 500000, storage_cost: 4126800,  storage_rebate: 2416800, non_refundable_storage_fee: 0
-=======
 gas summary: computation_cost: 500000, storage_cost: 4104000,  storage_rebate: 2401600, non_refundable_storage_fee: 0
->>>>>>> 1a2e8e4d
 
 task 11, lines 93-97:
 //# programmable --sender P2 --inputs object(2,0)@4 object(6,1)@3 1 --dev-inspect
@@ -130,11 +102,7 @@
 created: object(10,0)
 mutated: object(_), object(2,0)
 wrapped: object(6,1)
-<<<<<<< HEAD
-gas summary: computation_cost: 500000, computation_cost_burned: 500000, storage_cost: 4126800,  storage_rebate: 2416800, non_refundable_storage_fee: 0
-=======
 gas summary: computation_cost: 500000, storage_cost: 4104000,  storage_rebate: 2401600, non_refundable_storage_fee: 0
->>>>>>> 1a2e8e4d
 
 task 12, lines 99-103:
 //# programmable --sender P2 --inputs object(2,0)@4 object(6,1)@2 1 --dev-inspect
