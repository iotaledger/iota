processed 12 tasks

init:
P1: object(0,0), P2: object(0,1)

task 1, lines 9-54:
//# publish
created: object(1,0)
mutated: object(0,2)
<<<<<<< HEAD
gas summary: computation_cost: 1000000, computation_cost_burned: 1000000, storage_cost: 7432800,  storage_rebate: 0, non_refundable_storage_fee: 0
=======
gas summary: computation_cost: 1000000, storage_cost: 7425200,  storage_rebate: 0, non_refundable_storage_fee: 0
>>>>>>> 1a2e8e4d

task 2, lines 56-58:
//# programmable --sender P1 --inputs @P1
//> 0: test::m::a();
//> TransferObjects([Result(0)], Input(0))
created: object(2,0)
mutated: object(0,0)
<<<<<<< HEAD
gas summary: computation_cost: 1000000, computation_cost_burned: 1000000, storage_cost: 2196400,  storage_rebate: 0, non_refundable_storage_fee: 0
=======
gas summary: computation_cost: 1000000, storage_cost: 2181200,  storage_rebate: 0, non_refundable_storage_fee: 0
>>>>>>> 1a2e8e4d

task 3, lines 61-64:
//# view-object 2,0
Owner: Account Address ( P1 )
Version: 2
Contents: test::m::A {
    id: iota::object::UID {
        id: iota::object::ID {
            bytes: fake(2,0),
        },
    },
}

task 4, lines 66-68:
//# programmable --sender P2 --inputs @P2
//> 0: test::m::b();
//> TransferObjects([Result(0)], Input(0))
created: object(4,0), object(4,1)
mutated: object(0,1)
<<<<<<< HEAD
gas summary: computation_cost: 1000000, computation_cost_burned: 1000000, storage_cost: 3663200,  storage_rebate: 0, non_refundable_storage_fee: 0
=======
gas summary: computation_cost: 1000000, storage_cost: 3640400,  storage_rebate: 0, non_refundable_storage_fee: 0
>>>>>>> 1a2e8e4d

task 5, line 70:
//# view-object 4,0
Owner: Object ID: ( fake(4,1) )
Version: 2
Contents: iota::dynamic_field::Field<u64, u64> {
    id: iota::object::UID {
        id: iota::object::ID {
            bytes: fake(4,0),
        },
    },
    name: 0u64,
    value: 0u64,
}

task 6, lines 72-73:
//# programmable --sender P2 --inputs object(4,1)
//> 0: test::m::bump(Input(0));
mutated: object(0,1), object(4,0), object(4,1)
<<<<<<< HEAD
gas summary: computation_cost: 1000000, computation_cost_burned: 1000000, storage_cost: 3663200,  storage_rebate: 3663200, non_refundable_storage_fee: 0
=======
gas summary: computation_cost: 1000000, storage_cost: 3640400,  storage_rebate: 3640400, non_refundable_storage_fee: 0
>>>>>>> 1a2e8e4d

task 7, lines 75-78:
//# view-object 4,0
Owner: Object ID: ( fake(4,1) )
Version: 3
Contents: iota::dynamic_field::Field<u64, u64> {
    id: iota::object::UID {
        id: iota::object::ID {
            bytes: fake(4,0),
        },
    },
    name: 0u64,
    value: 1u64,
}

task 8, lines 80-85:
//# programmable --sender P2 --inputs object(2,0)@2 object(4,1)@3 1 --dev-inspect
//> 0: test::m::append(Input(0), Input(1));
//> 1: test::m::check(Input(0), Input(2));
// checking that with version 3 we get the other value, then flip them to ensure
// they abort
created: object(8,0)
mutated: object(_), object(2,0)
wrapped: object(4,1)
<<<<<<< HEAD
gas summary: computation_cost: 500000, computation_cost_burned: 500000, storage_cost: 4126800,  storage_rebate: 2416800, non_refundable_storage_fee: 0
=======
gas summary: computation_cost: 500000, storage_cost: 4104000,  storage_rebate: 2401600, non_refundable_storage_fee: 0
>>>>>>> 1a2e8e4d

task 9, lines 87-91:
//# programmable --sender P2 --inputs object(2,0)@2 object(4,1)@2 0 --dev-inspect
//> 0: test::m::append(Input(0), Input(1));
//> 1: test::m::check(Input(0), Input(2));
// @2 with value 1 aborts
created: object(8,0)
mutated: object(_), object(2,0)
wrapped: object(4,1)
<<<<<<< HEAD
gas summary: computation_cost: 500000, computation_cost_burned: 500000, storage_cost: 4126800,  storage_rebate: 2416800, non_refundable_storage_fee: 0
=======
gas summary: computation_cost: 500000, storage_cost: 4104000,  storage_rebate: 2401600, non_refundable_storage_fee: 0
>>>>>>> 1a2e8e4d

task 10, lines 93-97:
//# programmable --sender P2 --inputs object(2,0)@2 object(4,1)@2 1 --dev-inspect
//> 0: test::m::append(Input(0), Input(1));
//> 1: test::m::check(Input(0), Input(2));
// @3 with value 0 aborts
Error: Transaction Effects Status: MoveAbort(MoveLocation { module: ModuleId { address: test, name: Identifier("m") }, function: 4, instruction: 13, function_name: Some("check") }, 0) in command 1
Execution Error: MoveAbort(MoveLocation { module: ModuleId { address: test, name: Identifier("m") }, function: 4, instruction: 13, function_name: Some("check") }, 0) in command 1

task 11, lines 99-101:
//# programmable --sender P2 --inputs object(2,0)@2 object(4,1)@3 0 --dev-inspect
//> 0: test::m::append(Input(0), Input(1));
//> 1: test::m::check(Input(0), Input(2));
Error: Transaction Effects Status: MoveAbort(MoveLocation { module: ModuleId { address: test, name: Identifier("m") }, function: 4, instruction: 13, function_name: Some("check") }, 0) in command 1
Execution Error: MoveAbort(MoveLocation { module: ModuleId { address: test, name: Identifier("m") }, function: 4, instruction: 13, function_name: Some("check") }, 0) in command 1<|MERGE_RESOLUTION|>--- conflicted
+++ resolved
@@ -7,11 +7,7 @@
 //# publish
 created: object(1,0)
 mutated: object(0,2)
-<<<<<<< HEAD
-gas summary: computation_cost: 1000000, computation_cost_burned: 1000000, storage_cost: 7432800,  storage_rebate: 0, non_refundable_storage_fee: 0
-=======
 gas summary: computation_cost: 1000000, storage_cost: 7425200,  storage_rebate: 0, non_refundable_storage_fee: 0
->>>>>>> 1a2e8e4d
 
 task 2, lines 56-58:
 //# programmable --sender P1 --inputs @P1
@@ -19,11 +15,7 @@
 //> TransferObjects([Result(0)], Input(0))
 created: object(2,0)
 mutated: object(0,0)
-<<<<<<< HEAD
-gas summary: computation_cost: 1000000, computation_cost_burned: 1000000, storage_cost: 2196400,  storage_rebate: 0, non_refundable_storage_fee: 0
-=======
 gas summary: computation_cost: 1000000, storage_cost: 2181200,  storage_rebate: 0, non_refundable_storage_fee: 0
->>>>>>> 1a2e8e4d
 
 task 3, lines 61-64:
 //# view-object 2,0
@@ -43,11 +35,7 @@
 //> TransferObjects([Result(0)], Input(0))
 created: object(4,0), object(4,1)
 mutated: object(0,1)
-<<<<<<< HEAD
-gas summary: computation_cost: 1000000, computation_cost_burned: 1000000, storage_cost: 3663200,  storage_rebate: 0, non_refundable_storage_fee: 0
-=======
 gas summary: computation_cost: 1000000, storage_cost: 3640400,  storage_rebate: 0, non_refundable_storage_fee: 0
->>>>>>> 1a2e8e4d
 
 task 5, line 70:
 //# view-object 4,0
@@ -67,11 +55,7 @@
 //# programmable --sender P2 --inputs object(4,1)
 //> 0: test::m::bump(Input(0));
 mutated: object(0,1), object(4,0), object(4,1)
-<<<<<<< HEAD
-gas summary: computation_cost: 1000000, computation_cost_burned: 1000000, storage_cost: 3663200,  storage_rebate: 3663200, non_refundable_storage_fee: 0
-=======
 gas summary: computation_cost: 1000000, storage_cost: 3640400,  storage_rebate: 3640400, non_refundable_storage_fee: 0
->>>>>>> 1a2e8e4d
 
 task 7, lines 75-78:
 //# view-object 4,0
@@ -96,11 +80,7 @@
 created: object(8,0)
 mutated: object(_), object(2,0)
 wrapped: object(4,1)
-<<<<<<< HEAD
-gas summary: computation_cost: 500000, computation_cost_burned: 500000, storage_cost: 4126800,  storage_rebate: 2416800, non_refundable_storage_fee: 0
-=======
 gas summary: computation_cost: 500000, storage_cost: 4104000,  storage_rebate: 2401600, non_refundable_storage_fee: 0
->>>>>>> 1a2e8e4d
 
 task 9, lines 87-91:
 //# programmable --sender P2 --inputs object(2,0)@2 object(4,1)@2 0 --dev-inspect
@@ -110,11 +90,7 @@
 created: object(8,0)
 mutated: object(_), object(2,0)
 wrapped: object(4,1)
-<<<<<<< HEAD
-gas summary: computation_cost: 500000, computation_cost_burned: 500000, storage_cost: 4126800,  storage_rebate: 2416800, non_refundable_storage_fee: 0
-=======
 gas summary: computation_cost: 500000, storage_cost: 4104000,  storage_rebate: 2401600, non_refundable_storage_fee: 0
->>>>>>> 1a2e8e4d
 
 task 10, lines 93-97:
 //# programmable --sender P2 --inputs object(2,0)@2 object(4,1)@2 1 --dev-inspect
