processed 16 tasks

init:
A: object(0,0)

task 1, lines 7-77:
//# publish
created: object(1,0)
mutated: object(0,1)
<<<<<<< HEAD
gas summary: computation_cost: 1000000, computation_cost_burned: 1000000, storage_cost: 12509600,  storage_rebate: 0, non_refundable_storage_fee: 0
=======
gas summary: computation_cost: 1000000, storage_cost: 12502000,  storage_rebate: 0, non_refundable_storage_fee: 0
>>>>>>> 1a2e8e4d

task 2, line 79:
//# run tto::M1::start --sender A
created: object(2,0), object(2,1), object(2,2), object(2,3), object(2,4), object(2,5), object(2,6), object(2,7), object(2,8), object(2,9)
mutated: object(0,0)
<<<<<<< HEAD
gas summary: computation_cost: 1000000, computation_cost_burned: 1000000, storage_cost: 18749200,  storage_rebate: 0, non_refundable_storage_fee: 0
=======
gas summary: computation_cost: 1000000, storage_cost: 18665600,  storage_rebate: 0, non_refundable_storage_fee: 0
>>>>>>> 1a2e8e4d

task 3, line 81:
//# view-object 2,0
Owner: Object ID: ( fake(2,5) )
Version: 2
Contents: iota::dynamic_field::Field<iota::dynamic_object_field::Wrapper<u64>, iota::object::ID> {
    id: iota::object::UID {
        id: iota::object::ID {
            bytes: fake(2,0),
        },
    },
    name: iota::dynamic_object_field::Wrapper<u64> {
        name: 0u64,
    },
    value: iota::object::ID {
        bytes: fake(2,4),
    },
}

task 4, line 83:
//# view-object 2,1
Owner: Object ID: ( fake(2,4) )
Version: 2
Contents: iota::dynamic_field::Field<iota::dynamic_object_field::Wrapper<u64>, iota::object::ID> {
    id: iota::object::UID {
        id: iota::object::ID {
            bytes: fake(2,1),
        },
    },
    name: iota::dynamic_object_field::Wrapper<u64> {
        name: 0u64,
    },
    value: iota::object::ID {
        bytes: fake(2,8),
    },
}

task 5, line 85:
//# view-object 2,2
Owner: Object ID: ( _ )
Version: 2
Contents: iota::dynamic_field::Field<iota::dynamic_object_field::Wrapper<u64>, iota::object::ID> {
    id: iota::object::UID {
        id: iota::object::ID {
            bytes: fake(2,2),
        },
    },
    name: iota::dynamic_object_field::Wrapper<u64> {
        name: 0u64,
    },
    value: iota::object::ID {
        bytes: fake(2,6),
    },
}

task 6, line 87:
//# view-object 2,3
Owner: Object ID: ( fake(2,4) )
Version: 2
Contents: iota::dynamic_field::Field<u64, tto::M1::A> {
    id: iota::object::UID {
        id: iota::object::ID {
            bytes: fake(2,3),
        },
    },
    name: 1u64,
    value: tto::M1::A {
        id: iota::object::UID {
            id: iota::object::ID {
                bytes: _,
            },
        },
        value: vector[
            98u8,
            95u8,
            99u8,
            104u8,
            105u8,
            108u8,
            100u8,
            95u8,
            99u8,
            104u8,
            105u8,
            108u8,
            100u8,
            95u8,
            100u8,
            102u8,
        ],
    },
}

task 7, line 89:
//# view-object 2,4
Owner: Object ID: ( fake(2,0) )
Version: 2
Contents: tto::M1::A {
    id: iota::object::UID {
        id: iota::object::ID {
            bytes: fake(2,4),
        },
    },
    value: vector[
        98u8,
        95u8,
        99u8,
        104u8,
        105u8,
        108u8,
        100u8,
    ],
}

task 8, line 91:
//# view-object 2,5
Owner: Account Address ( fake(2,7) )
Version: 2
Contents: tto::M1::A {
    id: iota::object::UID {
        id: iota::object::ID {
            bytes: fake(2,5),
        },
    },
    value: vector[
        98u8,
        95u8,
        112u8,
        97u8,
        114u8,
        101u8,
        110u8,
        116u8,
    ],
}

task 9, line 93:
//# view-object 2,6
Owner: Object ID: ( fake(2,2) )
Version: 2
Contents: tto::M1::A {
    id: iota::object::UID {
        id: iota::object::ID {
            bytes: fake(2,6),
        },
    },
    value: vector[
        119u8,
        114u8,
        97u8,
        112u8,
        112u8,
        101u8,
        100u8,
        95u8,
        100u8,
        102u8,
    ],
}

task 10, line 95:
//# view-object 2,7
Owner: Account Address ( A )
Version: 2
Contents: tto::M1::A {
    id: iota::object::UID {
        id: iota::object::ID {
            bytes: fake(2,7),
        },
    },
    value: vector[
        97u8,
        95u8,
        112u8,
        97u8,
        114u8,
        101u8,
        110u8,
        116u8,
    ],
}

task 11, line 97:
//# view-object 2,8
Owner: Object ID: ( fake(2,1) )
Version: 2
Contents: tto::M1::A {
    id: iota::object::UID {
        id: iota::object::ID {
            bytes: fake(2,8),
        },
    },
    value: vector[
        98u8,
        95u8,
        99u8,
        104u8,
        105u8,
        108u8,
        100u8,
        95u8,
        99u8,
        104u8,
        105u8,
        108u8,
        100u8,
    ],
}

task 12, lines 99-102:
//# view-object 2,9
Owner: Account Address ( fake(2,7) )
Version: 2
Contents: tto::M1::Wrapper<tto::M1::A> {
    id: iota::object::UID {
        id: iota::object::ID {
            bytes: fake(2,9),
        },
    },
    value: tto::M1::A {
        id: iota::object::UID {
            id: iota::object::ID {
                bytes: _,
            },
        },
        value: vector[
            119u8,
            114u8,
            97u8,
            112u8,
            112u8,
            101u8,
            100u8,
        ],
    },
}

task 13, line 103:
//# run tto::M1::receive_b_parent --args object(2,7) receiving(2,9) --sender A
Error: Transaction Effects Status: Move Runtime Abort. Location: iota::transfer::receive_impl (function index 12) at offset 0, Abort Code: 2
Execution Error: ExecutionError: ExecutionError { inner: ExecutionErrorInner { kind: MoveAbort(MoveLocation { module: ModuleId { address: iota, name: Identifier("transfer") }, function: 12, instruction: 0, function_name: Some("receive_impl") }, 2), source: Some(VMError { major_status: ABORTED, sub_status: Some(2), message: None, exec_state: None, location: Module(ModuleId { address: iota, name: Identifier("transfer") }), indices: [], offsets: [(FunctionDefinitionIndex(12), 0)] }), command: Some(0) } }

task 14, line 105:
//# run tto::M1::receive_b_parent --args object(2,7) receiving(2,5) --sender A
created: object(14,0)
<<<<<<< HEAD
mutated: object(0,0), object(2,7), object(2,8)
gas summary: computation_cost: 1000000, computation_cost_burned: 1000000, storage_cost: 6011600,  storage_rebate: 3556800, non_refundable_storage_fee: 0
=======
mutated: object(0,0), object(2,5), object(2,7)
gas summary: computation_cost: 1000000, storage_cost: 5981200,  storage_rebate: 3534000, non_refundable_storage_fee: 0
>>>>>>> 1a2e8e4d

task 15, line 107:
//# run tto::M1::receive_wrapped --args object(2,7) receiving(2,9) --sender A
created: object(15,0)
<<<<<<< HEAD
mutated: object(0,0), object(2,8), object(2,9)
gas summary: computation_cost: 1000000, computation_cost_burned: 1000000, storage_cost: 6589200,  storage_rebate: 4134400, non_refundable_storage_fee: 0
=======
mutated: object(0,0), object(2,7), object(2,9)
gas summary: computation_cost: 1000000, storage_cost: 6558800,  storage_rebate: 4111600, non_refundable_storage_fee: 0
>>>>>>> 1a2e8e4d
<|MERGE_RESOLUTION|>--- conflicted
+++ resolved
@@ -7,21 +7,13 @@
 //# publish
 created: object(1,0)
 mutated: object(0,1)
-<<<<<<< HEAD
-gas summary: computation_cost: 1000000, computation_cost_burned: 1000000, storage_cost: 12509600,  storage_rebate: 0, non_refundable_storage_fee: 0
-=======
 gas summary: computation_cost: 1000000, storage_cost: 12502000,  storage_rebate: 0, non_refundable_storage_fee: 0
->>>>>>> 1a2e8e4d
 
 task 2, line 79:
 //# run tto::M1::start --sender A
 created: object(2,0), object(2,1), object(2,2), object(2,3), object(2,4), object(2,5), object(2,6), object(2,7), object(2,8), object(2,9)
 mutated: object(0,0)
-<<<<<<< HEAD
-gas summary: computation_cost: 1000000, computation_cost_burned: 1000000, storage_cost: 18749200,  storage_rebate: 0, non_refundable_storage_fee: 0
-=======
 gas summary: computation_cost: 1000000, storage_cost: 18665600,  storage_rebate: 0, non_refundable_storage_fee: 0
->>>>>>> 1a2e8e4d
 
 task 3, line 81:
 //# view-object 2,0
@@ -267,21 +259,11 @@
 task 14, line 105:
 //# run tto::M1::receive_b_parent --args object(2,7) receiving(2,5) --sender A
 created: object(14,0)
-<<<<<<< HEAD
-mutated: object(0,0), object(2,7), object(2,8)
-gas summary: computation_cost: 1000000, computation_cost_burned: 1000000, storage_cost: 6011600,  storage_rebate: 3556800, non_refundable_storage_fee: 0
-=======
 mutated: object(0,0), object(2,5), object(2,7)
 gas summary: computation_cost: 1000000, storage_cost: 5981200,  storage_rebate: 3534000, non_refundable_storage_fee: 0
->>>>>>> 1a2e8e4d
 
 task 15, line 107:
 //# run tto::M1::receive_wrapped --args object(2,7) receiving(2,9) --sender A
 created: object(15,0)
-<<<<<<< HEAD
-mutated: object(0,0), object(2,8), object(2,9)
-gas summary: computation_cost: 1000000, computation_cost_burned: 1000000, storage_cost: 6589200,  storage_rebate: 4134400, non_refundable_storage_fee: 0
-=======
 mutated: object(0,0), object(2,7), object(2,9)
-gas summary: computation_cost: 1000000, storage_cost: 6558800,  storage_rebate: 4111600, non_refundable_storage_fee: 0
->>>>>>> 1a2e8e4d
+gas summary: computation_cost: 1000000, storage_cost: 6558800,  storage_rebate: 4111600, non_refundable_storage_fee: 0