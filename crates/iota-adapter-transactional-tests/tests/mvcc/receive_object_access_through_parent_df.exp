--- conflicted
+++ resolved
@@ -7,21 +7,13 @@
 //# publish
 created: object(1,0)
 mutated: object(0,1)
-<<<<<<< HEAD
-gas summary: computation_cost: 1000000, computation_cost_burned: 1000000, storage_cost: 12524800,  storage_rebate: 0, non_refundable_storage_fee: 0
-=======
 gas summary: computation_cost: 1000000, storage_cost: 12517200,  storage_rebate: 0, non_refundable_storage_fee: 0
->>>>>>> 1a2e8e4d
 
 task 2, line 79:
 //# run tto::M1::start --sender A
 created: object(2,0), object(2,1), object(2,2), object(2,3), object(2,4), object(2,5), object(2,6), object(2,7)
 mutated: object(0,0)
-<<<<<<< HEAD
-gas summary: computation_cost: 1000000, computation_cost_burned: 1000000, storage_cost: 15298800,  storage_rebate: 0, non_refundable_storage_fee: 0
-=======
 gas summary: computation_cost: 1000000, storage_cost: 15230400,  storage_rebate: 0, non_refundable_storage_fee: 0
->>>>>>> 1a2e8e4d
 
 task 3, line 81:
 //# view-object 2,0
@@ -250,21 +242,12 @@
 //# run tto::M1::receive_b_parent --args object(2,6) receiving(2,4) --sender A
 created: object(12,0)
 mutated: object(0,0), object(2,6)
-<<<<<<< HEAD
-wrapped: object(2,5)
-gas summary: computation_cost: 1000000, computation_cost_burned: 1000000, storage_cost: 4278800,  storage_rebate: 3556800, non_refundable_storage_fee: 0
-=======
 wrapped: object(2,4)
 gas summary: computation_cost: 1000000, storage_cost: 4256000,  storage_rebate: 3534000, non_refundable_storage_fee: 0
->>>>>>> 1a2e8e4d
 
 task 13, line 103:
 //# run tto::M1::receive_wrapped --args object(2,6) receiving(2,7) --sender A
 created: object(13,0)
 mutated: object(0,0), object(2,6)
 wrapped: object(2,7)
-<<<<<<< HEAD
-gas summary: computation_cost: 1000000, computation_cost_burned: 1000000, storage_cost: 4856400,  storage_rebate: 4134400, non_refundable_storage_fee: 0
-=======
-gas summary: computation_cost: 1000000, storage_cost: 4833600,  storage_rebate: 4111600, non_refundable_storage_fee: 0
->>>>>>> 1a2e8e4d
+gas summary: computation_cost: 1000000, storage_cost: 4833600,  storage_rebate: 4111600, non_refundable_storage_fee: 0