processed 14 tasks

init:
A: object(0,0)

task 1, lines 9-168:
//# publish
created: object(1,0)
mutated: object(0,1)
<<<<<<< HEAD
gas summary: computation_cost: 1000000, computation_cost_burned: 1000000, storage_cost: 18164000,  storage_rebate: 0, non_refundable_storage_fee: 0
=======
gas summary: computation_cost: 1000000, storage_cost: 18156400,  storage_rebate: 0, non_refundable_storage_fee: 0
>>>>>>> 1a2e8e4d

task 2, lines 170-172:
//# programmable --sender A --inputs @A
//> 0: test::m::new();
//> TransferObjects([Result(0)], Input(0))
created: object(2,0), object(2,1), object(2,2), object(2,3), object(2,4), object(2,5), object(2,6), object(2,7), object(2,8), object(2,9), object(2,10), object(2,11), object(2,12), object(2,13), object(2,14), object(2,15), object(2,16)
mutated: object(0,0)
<<<<<<< HEAD
gas summary: computation_cost: 1000000, computation_cost_burned: 1000000, storage_cost: 34002400,  storage_rebate: 0, non_refundable_storage_fee: 0
=======
gas summary: computation_cost: 1000000, storage_cost: 33865600,  storage_rebate: 0, non_refundable_storage_fee: 0
>>>>>>> 1a2e8e4d

task 3, line 174:
//# view-object 2,8
Owner: Account Address ( A )
Version: 2
Contents: test::m::S {
    id: iota::object::UID {
        id: iota::object::ID {
            bytes: fake(2,8),
        },
    },
    other: test::m::EnumWrapper::A{
        pos0: test::m::Inner::A{
            pos0: iota::object::UID {
                id: iota::object::ID {
                    bytes: _,
                },
            },
        },
    },
    wrapped: test::m::Wrapped {
        id: iota::object::UID {
            id: iota::object::ID {
                bytes: _,
            },
        },
        other: test::m::EnumWrapper::A{
            pos0: test::m::Inner::A{
                pos0: iota::object::UID {
                    id: iota::object::ID {
                        bytes: _,
                    },
                },
            },
        },
    },
    many: vector[
        test::m::Wrapped {
            id: iota::object::UID {
                id: iota::object::ID {
                    bytes: _,
                },
            },
            other: test::m::EnumWrapper::A{
                pos0: test::m::Inner::A{
                    pos0: iota::object::UID {
                        id: iota::object::ID {
                            bytes: _,
                        },
                    },
                },
            },
        },
        test::m::Wrapped {
            id: iota::object::UID {
                id: iota::object::ID {
                    bytes: _,
                },
            },
            other: test::m::EnumWrapper::B{
                pos0: test::m::Inner::B{
                    pos0: iota::object::UID {
                        id: iota::object::ID {
                            bytes: _,
                        },
                    },
                },
            },
        },
    ],
}

task 4, lines 176-177:
//# programmable --sender A --inputs object(2,8) 112
//> test::m::set(Input(0), Input(1))
mutated: object(0,0), object(2,8), object(2,9), object(2,10), object(2,11), object(2,12), object(2,13), object(2,14), object(2,15), object(2,16)
<<<<<<< HEAD
gas summary: computation_cost: 1000000, computation_cost_burned: 1000000, storage_cost: 14364000,  storage_rebate: 14364000, non_refundable_storage_fee: 0
=======
gas summary: computation_cost: 1000000, storage_cost: 14288000,  storage_rebate: 14288000, non_refundable_storage_fee: 0
>>>>>>> 1a2e8e4d

task 5, line 179:
//# view-object 2,8
Owner: Account Address ( A )
Version: 3
Contents: test::m::S {
    id: iota::object::UID {
        id: iota::object::ID {
            bytes: fake(2,8),
        },
    },
    other: test::m::EnumWrapper::A{
        pos0: test::m::Inner::A{
            pos0: iota::object::UID {
                id: iota::object::ID {
                    bytes: _,
                },
            },
        },
    },
    wrapped: test::m::Wrapped {
        id: iota::object::UID {
            id: iota::object::ID {
                bytes: _,
            },
        },
        other: test::m::EnumWrapper::A{
            pos0: test::m::Inner::A{
                pos0: iota::object::UID {
                    id: iota::object::ID {
                        bytes: _,
                    },
                },
            },
        },
    },
    many: vector[
        test::m::Wrapped {
            id: iota::object::UID {
                id: iota::object::ID {
                    bytes: _,
                },
            },
            other: test::m::EnumWrapper::A{
                pos0: test::m::Inner::A{
                    pos0: iota::object::UID {
                        id: iota::object::ID {
                            bytes: _,
                        },
                    },
                },
            },
        },
        test::m::Wrapped {
            id: iota::object::UID {
                id: iota::object::ID {
                    bytes: _,
                },
            },
            other: test::m::EnumWrapper::B{
                pos0: test::m::Inner::B{
                    pos0: iota::object::UID {
                        id: iota::object::ID {
                            bytes: _,
                        },
                    },
                },
            },
        },
    ],
}

task 6, lines 181-182:
//# programmable --sender A --inputs object(2,8) 112
//> test::m::remove(Input(0))
mutated: object(0,0), object(2,8)
deleted: object(2,0), object(2,1), object(2,2), object(2,3), object(2,4), object(2,5), object(2,6), object(2,7), object(2,9), object(2,10), object(2,11), object(2,12), object(2,13), object(2,14), object(2,15), object(2,16)
<<<<<<< HEAD
gas summary: computation_cost: 1000000, computation_cost_burned: 1000000, storage_cost: 3967200,  storage_rebate: 34002400, non_refundable_storage_fee: 0
=======
gas summary: computation_cost: 1000000, storage_cost: 3952000,  storage_rebate: 33865600, non_refundable_storage_fee: 0
>>>>>>> 1a2e8e4d

task 7, lines 184-186:
//# view-object 2,8
Owner: Account Address ( A )
Version: 4
Contents: test::m::S {
    id: iota::object::UID {
        id: iota::object::ID {
            bytes: fake(2,8),
        },
    },
    other: test::m::EnumWrapper::A{
        pos0: test::m::Inner::A{
            pos0: iota::object::UID {
                id: iota::object::ID {
                    bytes: _,
                },
            },
        },
    },
    wrapped: test::m::Wrapped {
        id: iota::object::UID {
            id: iota::object::ID {
                bytes: _,
            },
        },
        other: test::m::EnumWrapper::A{
            pos0: test::m::Inner::A{
                pos0: iota::object::UID {
                    id: iota::object::ID {
                        bytes: _,
                    },
                },
            },
        },
    },
    many: vector[
        test::m::Wrapped {
            id: iota::object::UID {
                id: iota::object::ID {
                    bytes: _,
                },
            },
            other: test::m::EnumWrapper::A{
                pos0: test::m::Inner::A{
                    pos0: iota::object::UID {
                        id: iota::object::ID {
                            bytes: _,
                        },
                    },
                },
            },
        },
        test::m::Wrapped {
            id: iota::object::UID {
                id: iota::object::ID {
                    bytes: _,
                },
            },
            other: test::m::EnumWrapper::B{
                pos0: test::m::Inner::B{
                    pos0: iota::object::UID {
                        id: iota::object::ID {
                            bytes: _,
                        },
                    },
                },
            },
        },
    ],
}

task 8, lines 188-189:
//# programmable --sender A --inputs object(2,8)@2 vector[0] --dev-inspect
//> test::m::check(Input(0), Input(1))
mutated: object(_), object(2,8)
<<<<<<< HEAD
gas summary: computation_cost: 500000, computation_cost_burned: 500000, storage_cost: 3967200,  storage_rebate: 2979200, non_refundable_storage_fee: 0
=======
gas summary: computation_cost: 500000, storage_cost: 3952000,  storage_rebate: 2971600, non_refundable_storage_fee: 0
>>>>>>> 1a2e8e4d

task 9, lines 191-192:
//# programmable --sender A --inputs object(2,8)@3 vector[112] --dev-inspect
//> test::m::check(Input(0), Input(1))
mutated: object(_), object(2,8)
<<<<<<< HEAD
gas summary: computation_cost: 500000, computation_cost_burned: 500000, storage_cost: 3967200,  storage_rebate: 2979200, non_refundable_storage_fee: 0
=======
gas summary: computation_cost: 500000, storage_cost: 3952000,  storage_rebate: 2971600, non_refundable_storage_fee: 0
>>>>>>> 1a2e8e4d

task 10, lines 194-199:
//# programmable --sender A --inputs object(2,8)@4 vector[] --dev-inspect
//> test::m::check(Input(0), Input(1))
// dev-inspect with 'check' and _incorrect_ values
// Should fail since the field exists but with a different field.
mutated: object(_), object(2,8)
<<<<<<< HEAD
gas summary: computation_cost: 500000, computation_cost_burned: 500000, storage_cost: 3967200,  storage_rebate: 2979200, non_refundable_storage_fee: 0
=======
gas summary: computation_cost: 500000, storage_cost: 3952000,  storage_rebate: 2971600, non_refundable_storage_fee: 0
>>>>>>> 1a2e8e4d

task 11, lines 200-203:
//# programmable --sender A --inputs object(2,8)@3 vector[0] --dev-inspect
//> test::m::check(Input(0), Input(1))
// Should fail since the field has been deleted.
Error: Transaction Effects Status: MoveAbort(MoveLocation { module: ModuleId { address: test, name: Identifier("m") }, function: 14, instruction: 18, function_name: Some("check_") }, 0) in command 0
Execution Error: MoveAbort(MoveLocation { module: ModuleId { address: test, name: Identifier("m") }, function: 14, instruction: 18, function_name: Some("check_") }, 0) in command 0

task 12, lines 204-207:
//# programmable --sender A --inputs object(2,8)@4 vector[112] --dev-inspect
//> test::m::check(Input(0), Input(1))
// Should fail since at the version of the object we're passing in the field exists still
Error: Transaction Effects Status: MoveAbort(MoveLocation { module: ModuleId { address: iota, name: Identifier("dynamic_field") }, function: 11, instruction: 0, function_name: Some("borrow_child_object") }, 1) in command 0
Execution Error: MoveAbort(MoveLocation { module: ModuleId { address: iota, name: Identifier("dynamic_field") }, function: 11, instruction: 0, function_name: Some("borrow_child_object") }, 1) in command 0

task 13, lines 208-209:
//# programmable --sender A --inputs object(2,8)@2 vector[] --dev-inspect
//> test::m::check(Input(0), Input(1))
Error: Transaction Effects Status: MoveAbort(MoveLocation { module: ModuleId { address: test, name: Identifier("m") }, function: 14, instruction: 26, function_name: Some("check_") }, 0) in command 0
Execution Error: MoveAbort(MoveLocation { module: ModuleId { address: test, name: Identifier("m") }, function: 14, instruction: 26, function_name: Some("check_") }, 0) in command 0<|MERGE_RESOLUTION|>--- conflicted
+++ resolved
@@ -7,11 +7,7 @@
 //# publish
 created: object(1,0)
 mutated: object(0,1)
-<<<<<<< HEAD
-gas summary: computation_cost: 1000000, computation_cost_burned: 1000000, storage_cost: 18164000,  storage_rebate: 0, non_refundable_storage_fee: 0
-=======
 gas summary: computation_cost: 1000000, storage_cost: 18156400,  storage_rebate: 0, non_refundable_storage_fee: 0
->>>>>>> 1a2e8e4d
 
 task 2, lines 170-172:
 //# programmable --sender A --inputs @A
@@ -19,11 +15,7 @@
 //> TransferObjects([Result(0)], Input(0))
 created: object(2,0), object(2,1), object(2,2), object(2,3), object(2,4), object(2,5), object(2,6), object(2,7), object(2,8), object(2,9), object(2,10), object(2,11), object(2,12), object(2,13), object(2,14), object(2,15), object(2,16)
 mutated: object(0,0)
-<<<<<<< HEAD
-gas summary: computation_cost: 1000000, computation_cost_burned: 1000000, storage_cost: 34002400,  storage_rebate: 0, non_refundable_storage_fee: 0
-=======
 gas summary: computation_cost: 1000000, storage_cost: 33865600,  storage_rebate: 0, non_refundable_storage_fee: 0
->>>>>>> 1a2e8e4d
 
 task 3, line 174:
 //# view-object 2,8
@@ -100,11 +92,7 @@
 //# programmable --sender A --inputs object(2,8) 112
 //> test::m::set(Input(0), Input(1))
 mutated: object(0,0), object(2,8), object(2,9), object(2,10), object(2,11), object(2,12), object(2,13), object(2,14), object(2,15), object(2,16)
-<<<<<<< HEAD
-gas summary: computation_cost: 1000000, computation_cost_burned: 1000000, storage_cost: 14364000,  storage_rebate: 14364000, non_refundable_storage_fee: 0
-=======
 gas summary: computation_cost: 1000000, storage_cost: 14288000,  storage_rebate: 14288000, non_refundable_storage_fee: 0
->>>>>>> 1a2e8e4d
 
 task 5, line 179:
 //# view-object 2,8
@@ -182,11 +170,7 @@
 //> test::m::remove(Input(0))
 mutated: object(0,0), object(2,8)
 deleted: object(2,0), object(2,1), object(2,2), object(2,3), object(2,4), object(2,5), object(2,6), object(2,7), object(2,9), object(2,10), object(2,11), object(2,12), object(2,13), object(2,14), object(2,15), object(2,16)
-<<<<<<< HEAD
-gas summary: computation_cost: 1000000, computation_cost_burned: 1000000, storage_cost: 3967200,  storage_rebate: 34002400, non_refundable_storage_fee: 0
-=======
 gas summary: computation_cost: 1000000, storage_cost: 3952000,  storage_rebate: 33865600, non_refundable_storage_fee: 0
->>>>>>> 1a2e8e4d
 
 task 7, lines 184-186:
 //# view-object 2,8
@@ -263,21 +247,13 @@
 //# programmable --sender A --inputs object(2,8)@2 vector[0] --dev-inspect
 //> test::m::check(Input(0), Input(1))
 mutated: object(_), object(2,8)
-<<<<<<< HEAD
-gas summary: computation_cost: 500000, computation_cost_burned: 500000, storage_cost: 3967200,  storage_rebate: 2979200, non_refundable_storage_fee: 0
-=======
 gas summary: computation_cost: 500000, storage_cost: 3952000,  storage_rebate: 2971600, non_refundable_storage_fee: 0
->>>>>>> 1a2e8e4d
 
 task 9, lines 191-192:
 //# programmable --sender A --inputs object(2,8)@3 vector[112] --dev-inspect
 //> test::m::check(Input(0), Input(1))
 mutated: object(_), object(2,8)
-<<<<<<< HEAD
-gas summary: computation_cost: 500000, computation_cost_burned: 500000, storage_cost: 3967200,  storage_rebate: 2979200, non_refundable_storage_fee: 0
-=======
 gas summary: computation_cost: 500000, storage_cost: 3952000,  storage_rebate: 2971600, non_refundable_storage_fee: 0
->>>>>>> 1a2e8e4d
 
 task 10, lines 194-199:
 //# programmable --sender A --inputs object(2,8)@4 vector[] --dev-inspect
@@ -285,11 +261,7 @@
 // dev-inspect with 'check' and _incorrect_ values
 // Should fail since the field exists but with a different field.
 mutated: object(_), object(2,8)
-<<<<<<< HEAD
-gas summary: computation_cost: 500000, computation_cost_burned: 500000, storage_cost: 3967200,  storage_rebate: 2979200, non_refundable_storage_fee: 0
-=======
 gas summary: computation_cost: 500000, storage_cost: 3952000,  storage_rebate: 2971600, non_refundable_storage_fee: 0
->>>>>>> 1a2e8e4d
 
 task 11, lines 200-203:
 //# programmable --sender A --inputs object(2,8)@3 vector[0] --dev-inspect
