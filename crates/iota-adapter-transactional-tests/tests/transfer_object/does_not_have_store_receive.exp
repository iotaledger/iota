processed 20 tasks

init:
A: object(0,0), B: object(0,1)

task 1, lines 10-78:
//# publish
created: object(1,0)
mutated: object(0,2)
<<<<<<< HEAD
gas summary: computation_cost: 1000000, computation_cost_burned: 1000000, storage_cost: 9659600,  storage_rebate: 0, non_refundable_storage_fee: 0
=======
gas summary: computation_cost: 1000000, storage_cost: 9652000,  storage_rebate: 0, non_refundable_storage_fee: 0
>>>>>>> 1a2e8e4d

task 2, line 80:
//# run test::m::mint_s --sender A
created: object(2,0), object(2,1)
mutated: object(0,0)
<<<<<<< HEAD
gas summary: computation_cost: 1000000, computation_cost_burned: 1000000, storage_cost: 3442800,  storage_rebate: 0, non_refundable_storage_fee: 0
=======
gas summary: computation_cost: 1000000, storage_cost: 3420000,  storage_rebate: 0, non_refundable_storage_fee: 0
>>>>>>> 1a2e8e4d

task 3, line 82:
//# view-object 2,0
Owner: Account Address ( A )
Version: 2
Contents: test::m::Parent {
    id: iota::object::UID {
        id: iota::object::ID {
            bytes: fake(2,0),
        },
    },
}

task 4, line 84:
//# view-object 2,1
Owner: Account Address ( fake(2,0) )
Version: 2
Contents: test::m::S {
    id: iota::object::UID {
        id: iota::object::ID {
            bytes: fake(2,1),
        },
    },
}

task 5, lines 86-88:
//# programmable --sender A --inputs object(2,0) receiving(2,1)
//> 0: test::m::receive_s(Input(0), Input(1));
//> 1: test::m::destroy_s(Result(0));
mutated: object(0,0), object(2,0)
deleted: object(2,1)
<<<<<<< HEAD
gas summary: computation_cost: 1000000, computation_cost_burned: 1000000, storage_cost: 2234400,  storage_rebate: 3442800, non_refundable_storage_fee: 0
=======
gas summary: computation_cost: 1000000, storage_cost: 2219200,  storage_rebate: 3420000, non_refundable_storage_fee: 0
>>>>>>> 1a2e8e4d

task 6, line 90:
//# run test::m::mint_cup --sender A --type-args u64
created: object(6,0), object(6,1)
mutated: object(0,0)
<<<<<<< HEAD
gas summary: computation_cost: 1000000, computation_cost_burned: 1000000, storage_cost: 3465600,  storage_rebate: 988000, non_refundable_storage_fee: 0
=======
gas summary: computation_cost: 1000000, storage_cost: 3442800,  storage_rebate: 980400, non_refundable_storage_fee: 0
>>>>>>> 1a2e8e4d

task 7, line 92:
//# view-object 6,0
Owner: Account Address ( fake(6,1) )
Version: 4
Contents: test::m::Cup<u64> {
    id: iota::object::UID {
        id: iota::object::ID {
            bytes: fake(6,0),
        },
    },
}

task 8, line 94:
//# view-object 6,1
Owner: Account Address ( A )
Version: 4
Contents: test::m::Parent {
    id: iota::object::UID {
        id: iota::object::ID {
            bytes: fake(6,1),
        },
    },
}

task 9, lines 96-100:
//# programmable --sender A --inputs object(6,1) receiving(6,0)
//> 0: test::m::receive_cup<u64>(Input(0), Input(1));
//> 1: test::m::destroy_cup<u64>(Result(0));
// Try to directly call `public_receive` and `receive` on an object without public transfer.
mutated: object(0,0), object(6,1)
deleted: object(6,0)
<<<<<<< HEAD
gas summary: computation_cost: 1000000, computation_cost_burned: 1000000, storage_cost: 2234400,  storage_rebate: 3465600, non_refundable_storage_fee: 0
=======
gas summary: computation_cost: 1000000, storage_cost: 2219200,  storage_rebate: 3442800, non_refundable_storage_fee: 0
>>>>>>> 1a2e8e4d

task 10, line 102:
//# run test::m::mint_s --sender A
created: object(10,0), object(10,1)
mutated: object(0,0)
<<<<<<< HEAD
gas summary: computation_cost: 1000000, computation_cost_burned: 1000000, storage_cost: 3442800,  storage_rebate: 988000, non_refundable_storage_fee: 0
=======
gas summary: computation_cost: 1000000, storage_cost: 3420000,  storage_rebate: 980400, non_refundable_storage_fee: 0
>>>>>>> 1a2e8e4d

task 11, line 104:
//# view-object 10,0
Owner: Account Address ( A )
Version: 6
Contents: test::m::Parent {
    id: iota::object::UID {
        id: iota::object::ID {
            bytes: fake(10,0),
        },
    },
}

task 12, line 106:
//# view-object 10,1
Owner: Account Address ( fake(10,0) )
Version: 6
Contents: test::m::S {
    id: iota::object::UID {
        id: iota::object::ID {
            bytes: fake(10,1),
        },
    },
}

task 13, lines 108-110:
//# programmable --sender A --inputs object(10,0) receiving(10,1)
//> 0: test::m::parent_uid(Input(0));
//> 1: iota::transfer::public_receive<test::m::S>(Result(0), Input(1));
Error: Transaction Effects Status: Move Bytecode Verification Error. Please run the Bytecode Verifier for more information.
Execution Error: ExecutionError: ExecutionError { inner: ExecutionErrorInner { kind: VMVerificationOrDeserializationError, source: Some(VMError { major_status: CONSTRAINT_NOT_SATISFIED, sub_status: None, message: None, exec_state: None, location: Module(ModuleId { address: iota, name: Identifier("transfer") }), indices: [], offsets: [] }), command: Some(1) } }

task 14, lines 112-118:
//# programmable --sender A --inputs object(10,0) receiving(10,1)
//> 0: test::m::parent_uid(Input(0));
//> 1: iota::transfer::receive<test::m::S>(Result(0), Input(1));
// Now publish one with store. We should:
// 1. Not be able to call `receive` to receive it.
// 2. Be able to call `public_receive` to receive it.
Error: Transaction Effects Status: Non Entry Function Invoked. Move Call must start with an entry function
Execution Error: ExecutionError: ExecutionError { inner: ExecutionErrorInner { kind: NonEntryFunctionInvoked, source: Some("Cannot directly call iota::transfer::receive. Use the public variant instead, iota::transfer::public_receive"), command: Some(1) } }

task 15, line 120:
//# run test::m::mint_store --sender A
created: object(15,0), object(15,1)
mutated: object(0,0)
<<<<<<< HEAD
gas summary: computation_cost: 1000000, computation_cost_burned: 1000000, storage_cost: 3473200,  storage_rebate: 988000, non_refundable_storage_fee: 0
=======
gas summary: computation_cost: 1000000, storage_cost: 3450400,  storage_rebate: 980400, non_refundable_storage_fee: 0
>>>>>>> 1a2e8e4d

task 16, line 122:
//# view-object 15,0
Owner: Account Address ( A )
Version: 9
Contents: test::m::Parent {
    id: iota::object::UID {
        id: iota::object::ID {
            bytes: fake(15,0),
        },
    },
}

task 17, line 124:
//# view-object 15,1
Owner: Account Address ( fake(15,0) )
Version: 9
Contents: test::m::Store {
    id: iota::object::UID {
        id: iota::object::ID {
            bytes: fake(15,1),
        },
    },
}

task 18, lines 126-130:
//# programmable --sender A --inputs object(15,0) receiving(15,1)
//> 0: test::m::parent_uid(Input(0));
//> 1: iota::transfer::receive<test::m::Store>(Result(0), Input(1));
// Can receive it via a direct `public_receive` call since `Store` has the `store` ability.
Error: Transaction Effects Status: Non Entry Function Invoked. Move Call must start with an entry function
Execution Error: ExecutionError: ExecutionError { inner: ExecutionErrorInner { kind: NonEntryFunctionInvoked, source: Some("Cannot directly call iota::transfer::receive. Use the public variant instead, iota::transfer::public_receive"), command: Some(1) } }

task 19, lines 131-135:
//# programmable --sender A --inputs object(15,0) receiving(15,1)
//> 0: test::m::parent_uid(Input(0));
//> 1: iota::transfer::public_receive<test::m::Store>(Result(0), Input(1));
//> 2: test::m::destroy_store(Result(1));
//> 3: iota::object::delete(Result(0));
mutated: object(0,0)
deleted: object(15,0), object(15,1)
<<<<<<< HEAD
gas summary: computation_cost: 1000000, computation_cost_burned: 1000000, storage_cost: 988000,  storage_rebate: 3473200, non_refundable_storage_fee: 0
=======
gas summary: computation_cost: 1000000, storage_cost: 980400,  storage_rebate: 3450400, non_refundable_storage_fee: 0
>>>>>>> 1a2e8e4d
<|MERGE_RESOLUTION|>--- conflicted
+++ resolved
@@ -7,21 +7,13 @@
 //# publish
 created: object(1,0)
 mutated: object(0,2)
-<<<<<<< HEAD
-gas summary: computation_cost: 1000000, computation_cost_burned: 1000000, storage_cost: 9659600,  storage_rebate: 0, non_refundable_storage_fee: 0
-=======
 gas summary: computation_cost: 1000000, storage_cost: 9652000,  storage_rebate: 0, non_refundable_storage_fee: 0
->>>>>>> 1a2e8e4d
 
 task 2, line 80:
 //# run test::m::mint_s --sender A
 created: object(2,0), object(2,1)
 mutated: object(0,0)
-<<<<<<< HEAD
-gas summary: computation_cost: 1000000, computation_cost_burned: 1000000, storage_cost: 3442800,  storage_rebate: 0, non_refundable_storage_fee: 0
-=======
 gas summary: computation_cost: 1000000, storage_cost: 3420000,  storage_rebate: 0, non_refundable_storage_fee: 0
->>>>>>> 1a2e8e4d
 
 task 3, line 82:
 //# view-object 2,0
@@ -53,21 +45,13 @@
 //> 1: test::m::destroy_s(Result(0));
 mutated: object(0,0), object(2,0)
 deleted: object(2,1)
-<<<<<<< HEAD
-gas summary: computation_cost: 1000000, computation_cost_burned: 1000000, storage_cost: 2234400,  storage_rebate: 3442800, non_refundable_storage_fee: 0
-=======
 gas summary: computation_cost: 1000000, storage_cost: 2219200,  storage_rebate: 3420000, non_refundable_storage_fee: 0
->>>>>>> 1a2e8e4d
 
 task 6, line 90:
 //# run test::m::mint_cup --sender A --type-args u64
 created: object(6,0), object(6,1)
 mutated: object(0,0)
-<<<<<<< HEAD
-gas summary: computation_cost: 1000000, computation_cost_burned: 1000000, storage_cost: 3465600,  storage_rebate: 988000, non_refundable_storage_fee: 0
-=======
 gas summary: computation_cost: 1000000, storage_cost: 3442800,  storage_rebate: 980400, non_refundable_storage_fee: 0
->>>>>>> 1a2e8e4d
 
 task 7, line 92:
 //# view-object 6,0
@@ -100,21 +84,13 @@
 // Try to directly call `public_receive` and `receive` on an object without public transfer.
 mutated: object(0,0), object(6,1)
 deleted: object(6,0)
-<<<<<<< HEAD
-gas summary: computation_cost: 1000000, computation_cost_burned: 1000000, storage_cost: 2234400,  storage_rebate: 3465600, non_refundable_storage_fee: 0
-=======
 gas summary: computation_cost: 1000000, storage_cost: 2219200,  storage_rebate: 3442800, non_refundable_storage_fee: 0
->>>>>>> 1a2e8e4d
 
 task 10, line 102:
 //# run test::m::mint_s --sender A
 created: object(10,0), object(10,1)
 mutated: object(0,0)
-<<<<<<< HEAD
-gas summary: computation_cost: 1000000, computation_cost_burned: 1000000, storage_cost: 3442800,  storage_rebate: 988000, non_refundable_storage_fee: 0
-=======
 gas summary: computation_cost: 1000000, storage_cost: 3420000,  storage_rebate: 980400, non_refundable_storage_fee: 0
->>>>>>> 1a2e8e4d
 
 task 11, line 104:
 //# view-object 10,0
@@ -161,11 +137,7 @@
 //# run test::m::mint_store --sender A
 created: object(15,0), object(15,1)
 mutated: object(0,0)
-<<<<<<< HEAD
-gas summary: computation_cost: 1000000, computation_cost_burned: 1000000, storage_cost: 3473200,  storage_rebate: 988000, non_refundable_storage_fee: 0
-=======
 gas summary: computation_cost: 1000000, storage_cost: 3450400,  storage_rebate: 980400, non_refundable_storage_fee: 0
->>>>>>> 1a2e8e4d
 
 task 16, line 122:
 //# view-object 15,0
@@ -207,8 +179,4 @@
 //> 3: iota::object::delete(Result(0));
 mutated: object(0,0)
 deleted: object(15,0), object(15,1)
-<<<<<<< HEAD
-gas summary: computation_cost: 1000000, computation_cost_burned: 1000000, storage_cost: 988000,  storage_rebate: 3473200, non_refundable_storage_fee: 0
-=======
-gas summary: computation_cost: 1000000, storage_cost: 980400,  storage_rebate: 3450400, non_refundable_storage_fee: 0
->>>>>>> 1a2e8e4d
+gas summary: computation_cost: 1000000, storage_cost: 980400,  storage_rebate: 3450400, non_refundable_storage_fee: 0