processed 5 tasks

init:
A: object(0,0), B: object(0,1), C: object(0,2)

task 1, lines 9-10:
//# programmable --sender C --inputs @A
//> TransferObjects([Gas], Input(0))
mutated: object(0,2)
<<<<<<< HEAD
gas summary: computation_cost: 1000000, computation_cost_burned: 1000000, storage_cost: 988000,  storage_rebate: 0, non_refundable_storage_fee: 0
=======
gas summary: computation_cost: 1000000, storage_cost: 980400,  storage_rebate: 0, non_refundable_storage_fee: 0
>>>>>>> 1a2e8e4d

task 2, line 12:
//# view-object 0,2
Owner: Account Address ( A )
Version: 2
Contents: iota::coin::Coin<iota::iota::IOTA> {
    id: iota::object::UID {
        id: iota::object::ID {
            bytes: fake(0,2),
        },
    },
    balance: iota::balance::Balance<iota::iota::IOTA> {
        value: 299999998019600u64,
    },
}

task 3, line 14:
//# transfer-object 0,2 --sender A --recipient B
mutated: object(0,0), object(0,2)
<<<<<<< HEAD
gas summary: computation_cost: 1000000, computation_cost_burned: 1000000, storage_cost: 1976000,  storage_rebate: 988000, non_refundable_storage_fee: 0
=======
gas summary: computation_cost: 1000000, storage_cost: 1960800,  storage_rebate: 980400, non_refundable_storage_fee: 0
>>>>>>> 1a2e8e4d

task 4, line 16:
//# view-object 0,2
Owner: Account Address ( B )
Version: 3
Contents: iota::coin::Coin<iota::iota::IOTA> {
    id: iota::object::UID {
        id: iota::object::ID {
            bytes: fake(0,2),
        },
    },
    balance: iota::balance::Balance<iota::iota::IOTA> {
        value: 299999998019600u64,
    },
}<|MERGE_RESOLUTION|>--- conflicted
+++ resolved
@@ -7,11 +7,7 @@
 //# programmable --sender C --inputs @A
 //> TransferObjects([Gas], Input(0))
 mutated: object(0,2)
-<<<<<<< HEAD
-gas summary: computation_cost: 1000000, computation_cost_burned: 1000000, storage_cost: 988000,  storage_rebate: 0, non_refundable_storage_fee: 0
-=======
 gas summary: computation_cost: 1000000, storage_cost: 980400,  storage_rebate: 0, non_refundable_storage_fee: 0
->>>>>>> 1a2e8e4d
 
 task 2, line 12:
 //# view-object 0,2
@@ -31,11 +27,7 @@
 task 3, line 14:
 //# transfer-object 0,2 --sender A --recipient B
 mutated: object(0,0), object(0,2)
-<<<<<<< HEAD
-gas summary: computation_cost: 1000000, computation_cost_burned: 1000000, storage_cost: 1976000,  storage_rebate: 988000, non_refundable_storage_fee: 0
-=======
 gas summary: computation_cost: 1000000, storage_cost: 1960800,  storage_rebate: 980400, non_refundable_storage_fee: 0
->>>>>>> 1a2e8e4d
 
 task 4, line 16:
 //# view-object 0,2
