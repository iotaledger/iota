processed 4 tasks

init:
A: object(0,0), B: object(0,1)

task 1, lines 10-38:
//# publish
created: object(1,0)
mutated: object(0,2)
<<<<<<< HEAD
gas summary: computation_cost: 1000000, computation_cost_burned: 1000000, storage_cost: 5836800,  storage_rebate: 0, non_refundable_storage_fee: 0
=======
gas summary: computation_cost: 1000000, storage_cost: 5829200,  storage_rebate: 0, non_refundable_storage_fee: 0
>>>>>>> 1a2e8e4d

task 2, line 40:
//# run test::m::create --sender A
created: object(2,0)
mutated: object(0,0)
<<<<<<< HEAD
gas summary: computation_cost: 1000000, computation_cost_burned: 1000000, storage_cost: 2439600,  storage_rebate: 0, non_refundable_storage_fee: 0
=======
gas summary: computation_cost: 1000000, storage_cost: 2424400,  storage_rebate: 0, non_refundable_storage_fee: 0
>>>>>>> 1a2e8e4d

task 3, line 42:
//# run test::m::delete --args object(2,0) --sender A
mutated: object(0,0)
deleted: object(2,0)
unwrapped_then_deleted: object(_)
<<<<<<< HEAD
gas summary: computation_cost: 1000000, computation_cost_burned: 1000000, storage_cost: 988000,  storage_rebate: 2439600, non_refundable_storage_fee: 0
=======
gas summary: computation_cost: 1000000, storage_cost: 980400,  storage_rebate: 2424400, non_refundable_storage_fee: 0
>>>>>>> 1a2e8e4d
<|MERGE_RESOLUTION|>--- conflicted
+++ resolved
@@ -7,29 +7,17 @@
 //# publish
 created: object(1,0)
 mutated: object(0,2)
-<<<<<<< HEAD
-gas summary: computation_cost: 1000000, computation_cost_burned: 1000000, storage_cost: 5836800,  storage_rebate: 0, non_refundable_storage_fee: 0
-=======
 gas summary: computation_cost: 1000000, storage_cost: 5829200,  storage_rebate: 0, non_refundable_storage_fee: 0
->>>>>>> 1a2e8e4d
 
 task 2, line 40:
 //# run test::m::create --sender A
 created: object(2,0)
 mutated: object(0,0)
-<<<<<<< HEAD
-gas summary: computation_cost: 1000000, computation_cost_burned: 1000000, storage_cost: 2439600,  storage_rebate: 0, non_refundable_storage_fee: 0
-=======
 gas summary: computation_cost: 1000000, storage_cost: 2424400,  storage_rebate: 0, non_refundable_storage_fee: 0
->>>>>>> 1a2e8e4d
 
 task 3, line 42:
 //# run test::m::delete --args object(2,0) --sender A
 mutated: object(0,0)
 deleted: object(2,0)
 unwrapped_then_deleted: object(_)
-<<<<<<< HEAD
-gas summary: computation_cost: 1000000, computation_cost_burned: 1000000, storage_cost: 988000,  storage_rebate: 2439600, non_refundable_storage_fee: 0
-=======
-gas summary: computation_cost: 1000000, storage_cost: 980400,  storage_rebate: 2424400, non_refundable_storage_fee: 0
->>>>>>> 1a2e8e4d
+gas summary: computation_cost: 1000000, storage_cost: 980400,  storage_rebate: 2424400, non_refundable_storage_fee: 0