--- conflicted
+++ resolved
@@ -7,29 +7,17 @@
 //# publish
 created: object(1,0)
 mutated: object(0,2)
-<<<<<<< HEAD
-gas summary: computation_cost: 1000000, computation_cost_burned: 1000000, storage_cost: 6072400,  storage_rebate: 0, non_refundable_storage_fee: 0
-=======
 gas summary: computation_cost: 1000000, storage_cost: 6064800,  storage_rebate: 0, non_refundable_storage_fee: 0
->>>>>>> 1a2e8e4d
 
 task 2, line 39:
 //# run test::m::create --sender A
 created: object(2,0)
 mutated: object(0,0)
-<<<<<<< HEAD
-gas summary: computation_cost: 1000000, computation_cost_burned: 1000000, storage_cost: 2439600,  storage_rebate: 0, non_refundable_storage_fee: 0
-=======
 gas summary: computation_cost: 1000000, storage_cost: 2424400,  storage_rebate: 0, non_refundable_storage_fee: 0
->>>>>>> 1a2e8e4d
 
 task 3, line 41:
 //# run test::m::unwrap_and_transfer --args object(2,0) --sender A
 mutated: object(0,0)
 unwrapped: object(3,0)
 deleted: object(2,0)
-<<<<<<< HEAD
-gas summary: computation_cost: 1000000, computation_cost_burned: 1000000, storage_cost: 2196400,  storage_rebate: 2439600, non_refundable_storage_fee: 0
-=======
-gas summary: computation_cost: 1000000, storage_cost: 2181200,  storage_rebate: 2424400, non_refundable_storage_fee: 0
->>>>>>> 1a2e8e4d
+gas summary: computation_cost: 1000000, storage_cost: 2181200,  storage_rebate: 2424400, non_refundable_storage_fee: 0