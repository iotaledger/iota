processed 8 tasks

init:
A: object(0,0)

task 1, lines 7-25:
//# publish
created: object(1,0)
mutated: object(0,1)
<<<<<<< HEAD
gas summary: computation_cost: 1000000, computation_cost_burned: 1000000, storage_cost: 6011600,  storage_rebate: 0, non_refundable_storage_fee: 0
=======
gas summary: computation_cost: 1000000, storage_cost: 6004000,  storage_rebate: 0, non_refundable_storage_fee: 0
>>>>>>> 1a2e8e4d

task 2, lines 27-30:
//# run Test::M::utf8_arg --sender A --args b"SomeStringPlusSomeString"
mutated: object(0,0)
<<<<<<< HEAD
gas summary: computation_cost: 1000000, computation_cost_burned: 1000000, storage_cost: 988000,  storage_rebate: 0, non_refundable_storage_fee: 0
=======
gas summary: computation_cost: 1000000, storage_cost: 980400,  storage_rebate: 0, non_refundable_storage_fee: 0
>>>>>>> 1a2e8e4d

task 3, lines 32-35:
//# run Test::M::utf8_arg --sender A --args "SomeStringPlusSomeString"
mutated: object(0,0)
<<<<<<< HEAD
gas summary: computation_cost: 1000000, computation_cost_burned: 1000000, storage_cost: 988000,  storage_rebate: 988000, non_refundable_storage_fee: 0
=======
gas summary: computation_cost: 1000000, storage_cost: 980400,  storage_rebate: 980400, non_refundable_storage_fee: 0
>>>>>>> 1a2e8e4d

task 4, lines 37-40:
//# run Test::M::utf8_arg --sender A --args "çå∞≠¢õß∂ƒ∫"
mutated: object(0,0)
<<<<<<< HEAD
gas summary: computation_cost: 1000000, computation_cost_burned: 1000000, storage_cost: 988000,  storage_rebate: 988000, non_refundable_storage_fee: 0
=======
gas summary: computation_cost: 1000000, storage_cost: 980400,  storage_rebate: 980400, non_refundable_storage_fee: 0
>>>>>>> 1a2e8e4d

task 5, lines 42-45:
//# run Test::M::utf8_vec_arg --sender A --args vector[b"SomeStringPlus",b"SomeString"]
mutated: object(0,0)
<<<<<<< HEAD
gas summary: computation_cost: 1000000, computation_cost_burned: 1000000, storage_cost: 988000,  storage_rebate: 988000, non_refundable_storage_fee: 0
=======
gas summary: computation_cost: 1000000, storage_cost: 980400,  storage_rebate: 980400, non_refundable_storage_fee: 0
>>>>>>> 1a2e8e4d

task 6, lines 47-50:
//# run Test::M::utf8_vec_arg --sender A --args vector["SomeStringPlus","SomeString"]
mutated: object(0,0)
<<<<<<< HEAD
gas summary: computation_cost: 1000000, computation_cost_burned: 1000000, storage_cost: 988000,  storage_rebate: 988000, non_refundable_storage_fee: 0
=======
gas summary: computation_cost: 1000000, storage_cost: 980400,  storage_rebate: 980400, non_refundable_storage_fee: 0
>>>>>>> 1a2e8e4d

task 7, line 52:
//# run Test::M::utf8_vec_arg --sender A --args vector["çå∞≠¢","õß∂ƒ∫"]
mutated: object(0,0)
<<<<<<< HEAD
gas summary: computation_cost: 1000000, computation_cost_burned: 1000000, storage_cost: 988000,  storage_rebate: 988000, non_refundable_storage_fee: 0
=======
gas summary: computation_cost: 1000000, storage_cost: 980400,  storage_rebate: 980400, non_refundable_storage_fee: 0
>>>>>>> 1a2e8e4d
<|MERGE_RESOLUTION|>--- conflicted
+++ resolved
@@ -7,62 +7,34 @@
 //# publish
 created: object(1,0)
 mutated: object(0,1)
-<<<<<<< HEAD
-gas summary: computation_cost: 1000000, computation_cost_burned: 1000000, storage_cost: 6011600,  storage_rebate: 0, non_refundable_storage_fee: 0
-=======
 gas summary: computation_cost: 1000000, storage_cost: 6004000,  storage_rebate: 0, non_refundable_storage_fee: 0
->>>>>>> 1a2e8e4d
 
 task 2, lines 27-30:
 //# run Test::M::utf8_arg --sender A --args b"SomeStringPlusSomeString"
 mutated: object(0,0)
-<<<<<<< HEAD
-gas summary: computation_cost: 1000000, computation_cost_burned: 1000000, storage_cost: 988000,  storage_rebate: 0, non_refundable_storage_fee: 0
-=======
 gas summary: computation_cost: 1000000, storage_cost: 980400,  storage_rebate: 0, non_refundable_storage_fee: 0
->>>>>>> 1a2e8e4d
 
 task 3, lines 32-35:
 //# run Test::M::utf8_arg --sender A --args "SomeStringPlusSomeString"
 mutated: object(0,0)
-<<<<<<< HEAD
-gas summary: computation_cost: 1000000, computation_cost_burned: 1000000, storage_cost: 988000,  storage_rebate: 988000, non_refundable_storage_fee: 0
-=======
 gas summary: computation_cost: 1000000, storage_cost: 980400,  storage_rebate: 980400, non_refundable_storage_fee: 0
->>>>>>> 1a2e8e4d
 
 task 4, lines 37-40:
 //# run Test::M::utf8_arg --sender A --args "çå∞≠¢õß∂ƒ∫"
 mutated: object(0,0)
-<<<<<<< HEAD
-gas summary: computation_cost: 1000000, computation_cost_burned: 1000000, storage_cost: 988000,  storage_rebate: 988000, non_refundable_storage_fee: 0
-=======
 gas summary: computation_cost: 1000000, storage_cost: 980400,  storage_rebate: 980400, non_refundable_storage_fee: 0
->>>>>>> 1a2e8e4d
 
 task 5, lines 42-45:
 //# run Test::M::utf8_vec_arg --sender A --args vector[b"SomeStringPlus",b"SomeString"]
 mutated: object(0,0)
-<<<<<<< HEAD
-gas summary: computation_cost: 1000000, computation_cost_burned: 1000000, storage_cost: 988000,  storage_rebate: 988000, non_refundable_storage_fee: 0
-=======
 gas summary: computation_cost: 1000000, storage_cost: 980400,  storage_rebate: 980400, non_refundable_storage_fee: 0
->>>>>>> 1a2e8e4d
 
 task 6, lines 47-50:
 //# run Test::M::utf8_vec_arg --sender A --args vector["SomeStringPlus","SomeString"]
 mutated: object(0,0)
-<<<<<<< HEAD
-gas summary: computation_cost: 1000000, computation_cost_burned: 1000000, storage_cost: 988000,  storage_rebate: 988000, non_refundable_storage_fee: 0
-=======
 gas summary: computation_cost: 1000000, storage_cost: 980400,  storage_rebate: 980400, non_refundable_storage_fee: 0
->>>>>>> 1a2e8e4d
 
 task 7, line 52:
 //# run Test::M::utf8_vec_arg --sender A --args vector["çå∞≠¢","õß∂ƒ∫"]
 mutated: object(0,0)
-<<<<<<< HEAD
-gas summary: computation_cost: 1000000, computation_cost_burned: 1000000, storage_cost: 988000,  storage_rebate: 988000, non_refundable_storage_fee: 0
-=======
-gas summary: computation_cost: 1000000, storage_cost: 980400,  storage_rebate: 980400, non_refundable_storage_fee: 0
->>>>>>> 1a2e8e4d
+gas summary: computation_cost: 1000000, storage_cost: 980400,  storage_rebate: 980400, non_refundable_storage_fee: 0