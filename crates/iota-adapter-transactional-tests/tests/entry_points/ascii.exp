processed 6 tasks

init:
A: object(0,0)

task 1, lines 7-26:
//# publish
created: object(1,0)
mutated: object(0,1)
<<<<<<< HEAD
gas summary: computation_cost: 1000000, computation_cost_burned: 1000000, storage_cost: 5745600,  storage_rebate: 0, non_refundable_storage_fee: 0
=======
gas summary: computation_cost: 1000000, storage_cost: 5738000,  storage_rebate: 0, non_refundable_storage_fee: 0
>>>>>>> 1a2e8e4d

task 2, lines 28-31:
//# run Test::M::ascii_arg --sender A --args b"SomeString"
mutated: object(0,0)
<<<<<<< HEAD
gas summary: computation_cost: 1000000, computation_cost_burned: 1000000, storage_cost: 988000,  storage_rebate: 0, non_refundable_storage_fee: 0
=======
gas summary: computation_cost: 1000000, storage_cost: 980400,  storage_rebate: 0, non_refundable_storage_fee: 0
>>>>>>> 1a2e8e4d

task 3, lines 33-36:
//# run Test::M::ascii_arg --sender A --args "SomeString"
mutated: object(0,0)
<<<<<<< HEAD
gas summary: computation_cost: 1000000, computation_cost_burned: 1000000, storage_cost: 988000,  storage_rebate: 988000, non_refundable_storage_fee: 0
=======
gas summary: computation_cost: 1000000, storage_cost: 980400,  storage_rebate: 980400, non_refundable_storage_fee: 0
>>>>>>> 1a2e8e4d

task 4, lines 38-46:
//# run Test::M::ascii_vec_arg --sender A --args vector[b"Some",b"String"]
mutated: object(0,0)
<<<<<<< HEAD
gas summary: computation_cost: 1000000, computation_cost_burned: 1000000, storage_cost: 988000,  storage_rebate: 988000, non_refundable_storage_fee: 0
=======
gas summary: computation_cost: 1000000, storage_cost: 980400,  storage_rebate: 980400, non_refundable_storage_fee: 0
>>>>>>> 1a2e8e4d

task 5, line 48:
//# run Test::M::ascii_arg --sender A --args "Some∫tring"
Error: Transaction Effects Status: Invalid command argument at 0. The argument cannot be deserialized into a value of the specified type
Execution Error: ExecutionError: ExecutionError { inner: ExecutionErrorInner { kind: CommandArgumentError { arg_idx: 0, kind: InvalidBCSBytes }, source: Some("Function expects std::ascii::String but provided argument's value does not match"), command: Some(0) } }<|MERGE_RESOLUTION|>--- conflicted
+++ resolved
@@ -7,38 +7,22 @@
 //# publish
 created: object(1,0)
 mutated: object(0,1)
-<<<<<<< HEAD
-gas summary: computation_cost: 1000000, computation_cost_burned: 1000000, storage_cost: 5745600,  storage_rebate: 0, non_refundable_storage_fee: 0
-=======
 gas summary: computation_cost: 1000000, storage_cost: 5738000,  storage_rebate: 0, non_refundable_storage_fee: 0
->>>>>>> 1a2e8e4d
 
 task 2, lines 28-31:
 //# run Test::M::ascii_arg --sender A --args b"SomeString"
 mutated: object(0,0)
-<<<<<<< HEAD
-gas summary: computation_cost: 1000000, computation_cost_burned: 1000000, storage_cost: 988000,  storage_rebate: 0, non_refundable_storage_fee: 0
-=======
 gas summary: computation_cost: 1000000, storage_cost: 980400,  storage_rebate: 0, non_refundable_storage_fee: 0
->>>>>>> 1a2e8e4d
 
 task 3, lines 33-36:
 //# run Test::M::ascii_arg --sender A --args "SomeString"
 mutated: object(0,0)
-<<<<<<< HEAD
-gas summary: computation_cost: 1000000, computation_cost_burned: 1000000, storage_cost: 988000,  storage_rebate: 988000, non_refundable_storage_fee: 0
-=======
 gas summary: computation_cost: 1000000, storage_cost: 980400,  storage_rebate: 980400, non_refundable_storage_fee: 0
->>>>>>> 1a2e8e4d
 
 task 4, lines 38-46:
 //# run Test::M::ascii_vec_arg --sender A --args vector[b"Some",b"String"]
 mutated: object(0,0)
-<<<<<<< HEAD
-gas summary: computation_cost: 1000000, computation_cost_burned: 1000000, storage_cost: 988000,  storage_rebate: 988000, non_refundable_storage_fee: 0
-=======
 gas summary: computation_cost: 1000000, storage_cost: 980400,  storage_rebate: 980400, non_refundable_storage_fee: 0
->>>>>>> 1a2e8e4d
 
 task 5, line 48:
 //# run Test::M::ascii_arg --sender A --args "Some∫tring"
