processed 14 tasks

init:
A: object(0,0)

task 1, lines 7-19:
//# publish --upgradeable --sender A
created: object(1,0), object(1,1)
mutated: object(0,0)
<<<<<<< HEAD
gas summary: computation_cost: 1000000, computation_cost_burned: 1000000, storage_cost: 7166800,  storage_rebate: 0, non_refundable_storage_fee: 0
=======
gas summary: computation_cost: 1000000, storage_cost: 7151600,  storage_rebate: 0, non_refundable_storage_fee: 0
>>>>>>> 1a2e8e4d

task 2, lines 22-34:
//# upgrade --package Test_DepV1 --upgrade-capability 1,1 --sender A
created: object(2,0)
mutated: object(0,0), object(1,1)
<<<<<<< HEAD
gas summary: computation_cost: 1000000, computation_cost_burned: 1000000, storage_cost: 7166800,  storage_rebate: 2622000, non_refundable_storage_fee: 0
=======
gas summary: computation_cost: 1000000, storage_cost: 7151600,  storage_rebate: 2606800, non_refundable_storage_fee: 0
>>>>>>> 1a2e8e4d

task 3, lines 37-48:
//# publish --upgradeable --dependencies Test_DepV1 --sender A
created: object(3,0), object(3,1)
mutated: object(0,0)
<<<<<<< HEAD
gas summary: computation_cost: 1000000, computation_cost_burned: 1000000, storage_cost: 6908400,  storage_rebate: 988000, non_refundable_storage_fee: 0
=======
gas summary: computation_cost: 1000000, storage_cost: 6893200,  storage_rebate: 980400, non_refundable_storage_fee: 0
>>>>>>> 1a2e8e4d

task 4, lines 50-61:
//# upgrade --package Test_V1 --upgrade-capability 3,1 --dependencies Test_DepV1 --sender A
created: object(4,0)
mutated: object(0,0), object(3,1)
<<<<<<< HEAD
gas summary: computation_cost: 1000000, computation_cost_burned: 1000000, storage_cost: 6908400,  storage_rebate: 2622000, non_refundable_storage_fee: 0
=======
gas summary: computation_cost: 1000000, storage_cost: 6893200,  storage_rebate: 2606800, non_refundable_storage_fee: 0
>>>>>>> 1a2e8e4d

task 5, lines 63-74:
//# upgrade --package Test_V2 --upgrade-capability 3,1 --dependencies Test_DepV2 --sender A
created: object(5,0)
mutated: object(0,0), object(3,1)
<<<<<<< HEAD
gas summary: computation_cost: 1000000, computation_cost_burned: 1000000, storage_cost: 6908400,  storage_rebate: 2622000, non_refundable_storage_fee: 0
=======
gas summary: computation_cost: 1000000, storage_cost: 6893200,  storage_rebate: 2606800, non_refundable_storage_fee: 0
>>>>>>> 1a2e8e4d

task 6, line 77:
//# run Test_DepV1::DepM1::foo
created: object(6,0)
mutated: object(0,1)
<<<<<<< HEAD
gas summary: computation_cost: 1000000, computation_cost_burned: 1000000, storage_cost: 2325600,  storage_rebate: 0, non_refundable_storage_fee: 0
=======
gas summary: computation_cost: 1000000, storage_cost: 2310400,  storage_rebate: 0, non_refundable_storage_fee: 0
>>>>>>> 1a2e8e4d

task 7, lines 79-81:
//# view-object 6,0
Owner: Shared( 2 )
Version: 2
Contents: Test_DepV1::DepM1::DepObj {
    id: iota::object::UID {
        id: iota::object::ID {
            bytes: fake(6,0),
        },
    },
    v: 42u64,
}

task 8, lines 82-84:
//# programmable --sender A --inputs object(6,0)
//> 0: Test_DepV1::DepM1::mod_obj(Input(0));
//> 1: Test_DepV2::DepM1::mod_obj(Input(0));
mutated: object(0,0), object(6,0)
<<<<<<< HEAD
gas summary: computation_cost: 1000000, computation_cost_burned: 1000000, storage_cost: 2325600,  storage_rebate: 2325600, non_refundable_storage_fee: 0
=======
gas summary: computation_cost: 1000000, storage_cost: 2310400,  storage_rebate: 2310400, non_refundable_storage_fee: 0
>>>>>>> 1a2e8e4d

task 9, lines 86-89:
//# view-object 6,0
Owner: Shared( 2 )
Version: 7
Contents: Test_DepV1::DepM1::DepObj {
    id: iota::object::UID {
        id: iota::object::ID {
            bytes: fake(6,0),
        },
    },
    v: 39u64,
}

task 10, lines 90-92:
//# programmable --sender A --inputs object(6,0)
//> 0: Test_V1::M1::mod_dep_obj(Input(0));
//> 1: Test_V2::M1::mod_dep_obj(Input(0));
mutated: object(0,0), object(6,0)
<<<<<<< HEAD
gas summary: computation_cost: 1000000, computation_cost_burned: 1000000, storage_cost: 2325600,  storage_rebate: 2325600, non_refundable_storage_fee: 0
=======
gas summary: computation_cost: 1000000, storage_cost: 2310400,  storage_rebate: 2310400, non_refundable_storage_fee: 0
>>>>>>> 1a2e8e4d

task 11, lines 94-97:
//# view-object 6,0
Owner: Shared( 2 )
Version: 8
Contents: Test_DepV1::DepM1::DepObj {
    id: iota::object::UID {
        id: iota::object::ID {
            bytes: fake(6,0),
        },
    },
    v: 37u64,
}

task 12, lines 98-100:
//# programmable --sender A --inputs object(6,0)
//> 0: Test_V2::M1::mod_dep_obj(Input(0));
//> 1: Test_V3::M1::mod_dep_obj(Input(0));
mutated: object(0,0), object(6,0)
<<<<<<< HEAD
gas summary: computation_cost: 1000000, computation_cost_burned: 1000000, storage_cost: 2325600,  storage_rebate: 2325600, non_refundable_storage_fee: 0
=======
gas summary: computation_cost: 1000000, storage_cost: 2310400,  storage_rebate: 2310400, non_refundable_storage_fee: 0
>>>>>>> 1a2e8e4d

task 13, line 102:
//# view-object 6,0
Owner: Shared( 2 )
Version: 9
Contents: Test_DepV1::DepM1::DepObj {
    id: iota::object::UID {
        id: iota::object::ID {
            bytes: fake(6,0),
        },
    },
    v: 34u64,
}<|MERGE_RESOLUTION|>--- conflicted
+++ resolved
@@ -7,61 +7,37 @@
 //# publish --upgradeable --sender A
 created: object(1,0), object(1,1)
 mutated: object(0,0)
-<<<<<<< HEAD
-gas summary: computation_cost: 1000000, computation_cost_burned: 1000000, storage_cost: 7166800,  storage_rebate: 0, non_refundable_storage_fee: 0
-=======
 gas summary: computation_cost: 1000000, storage_cost: 7151600,  storage_rebate: 0, non_refundable_storage_fee: 0
->>>>>>> 1a2e8e4d
 
 task 2, lines 22-34:
 //# upgrade --package Test_DepV1 --upgrade-capability 1,1 --sender A
 created: object(2,0)
 mutated: object(0,0), object(1,1)
-<<<<<<< HEAD
-gas summary: computation_cost: 1000000, computation_cost_burned: 1000000, storage_cost: 7166800,  storage_rebate: 2622000, non_refundable_storage_fee: 0
-=======
 gas summary: computation_cost: 1000000, storage_cost: 7151600,  storage_rebate: 2606800, non_refundable_storage_fee: 0
->>>>>>> 1a2e8e4d
 
 task 3, lines 37-48:
 //# publish --upgradeable --dependencies Test_DepV1 --sender A
 created: object(3,0), object(3,1)
 mutated: object(0,0)
-<<<<<<< HEAD
-gas summary: computation_cost: 1000000, computation_cost_burned: 1000000, storage_cost: 6908400,  storage_rebate: 988000, non_refundable_storage_fee: 0
-=======
 gas summary: computation_cost: 1000000, storage_cost: 6893200,  storage_rebate: 980400, non_refundable_storage_fee: 0
->>>>>>> 1a2e8e4d
 
 task 4, lines 50-61:
 //# upgrade --package Test_V1 --upgrade-capability 3,1 --dependencies Test_DepV1 --sender A
 created: object(4,0)
 mutated: object(0,0), object(3,1)
-<<<<<<< HEAD
-gas summary: computation_cost: 1000000, computation_cost_burned: 1000000, storage_cost: 6908400,  storage_rebate: 2622000, non_refundable_storage_fee: 0
-=======
 gas summary: computation_cost: 1000000, storage_cost: 6893200,  storage_rebate: 2606800, non_refundable_storage_fee: 0
->>>>>>> 1a2e8e4d
 
 task 5, lines 63-74:
 //# upgrade --package Test_V2 --upgrade-capability 3,1 --dependencies Test_DepV2 --sender A
 created: object(5,0)
 mutated: object(0,0), object(3,1)
-<<<<<<< HEAD
-gas summary: computation_cost: 1000000, computation_cost_burned: 1000000, storage_cost: 6908400,  storage_rebate: 2622000, non_refundable_storage_fee: 0
-=======
 gas summary: computation_cost: 1000000, storage_cost: 6893200,  storage_rebate: 2606800, non_refundable_storage_fee: 0
->>>>>>> 1a2e8e4d
 
 task 6, line 77:
 //# run Test_DepV1::DepM1::foo
 created: object(6,0)
 mutated: object(0,1)
-<<<<<<< HEAD
-gas summary: computation_cost: 1000000, computation_cost_burned: 1000000, storage_cost: 2325600,  storage_rebate: 0, non_refundable_storage_fee: 0
-=======
 gas summary: computation_cost: 1000000, storage_cost: 2310400,  storage_rebate: 0, non_refundable_storage_fee: 0
->>>>>>> 1a2e8e4d
 
 task 7, lines 79-81:
 //# view-object 6,0
@@ -81,11 +57,7 @@
 //> 0: Test_DepV1::DepM1::mod_obj(Input(0));
 //> 1: Test_DepV2::DepM1::mod_obj(Input(0));
 mutated: object(0,0), object(6,0)
-<<<<<<< HEAD
-gas summary: computation_cost: 1000000, computation_cost_burned: 1000000, storage_cost: 2325600,  storage_rebate: 2325600, non_refundable_storage_fee: 0
-=======
 gas summary: computation_cost: 1000000, storage_cost: 2310400,  storage_rebate: 2310400, non_refundable_storage_fee: 0
->>>>>>> 1a2e8e4d
 
 task 9, lines 86-89:
 //# view-object 6,0
@@ -105,11 +77,7 @@
 //> 0: Test_V1::M1::mod_dep_obj(Input(0));
 //> 1: Test_V2::M1::mod_dep_obj(Input(0));
 mutated: object(0,0), object(6,0)
-<<<<<<< HEAD
-gas summary: computation_cost: 1000000, computation_cost_burned: 1000000, storage_cost: 2325600,  storage_rebate: 2325600, non_refundable_storage_fee: 0
-=======
 gas summary: computation_cost: 1000000, storage_cost: 2310400,  storage_rebate: 2310400, non_refundable_storage_fee: 0
->>>>>>> 1a2e8e4d
 
 task 11, lines 94-97:
 //# view-object 6,0
@@ -129,11 +97,7 @@
 //> 0: Test_V2::M1::mod_dep_obj(Input(0));
 //> 1: Test_V3::M1::mod_dep_obj(Input(0));
 mutated: object(0,0), object(6,0)
-<<<<<<< HEAD
-gas summary: computation_cost: 1000000, computation_cost_burned: 1000000, storage_cost: 2325600,  storage_rebate: 2325600, non_refundable_storage_fee: 0
-=======
 gas summary: computation_cost: 1000000, storage_cost: 2310400,  storage_rebate: 2310400, non_refundable_storage_fee: 0
->>>>>>> 1a2e8e4d
 
 task 13, line 102:
 //# view-object 6,0
