processed 4 tasks

init:
A: object(0,0)

task 1, lines 7-10:
//# publish --upgradeable --sender A
created: object(1,0), object(1,1)
mutated: object(0,0)
<<<<<<< HEAD
gas summary: computation_cost: 1000000, computation_cost_burned: 1000000, storage_cost: 5403600,  storage_rebate: 0, non_refundable_storage_fee: 0
=======
gas summary: computation_cost: 1000000, storage_cost: 5388400,  storage_rebate: 0, non_refundable_storage_fee: 0
>>>>>>> 1a2e8e4d

task 2, lines 12-15:
//# upgrade --package A0 --upgrade-capability 1,1 --sender A
Error: Transaction Effects Status: Invalid package upgrade. New package is incompatible with previous version
Execution Error: ExecutionError: ExecutionError { inner: ExecutionErrorInner { kind: PackageUpgradeError { upgrade_error: IncompatibleUpgrade }, source: Some(PartialVMError { major_status: BACKWARD_INCOMPATIBLE_MODULE_UPDATE, sub_status: None, message: None, exec_state: None, indices: [], offsets: [] }), command: Some(1) } }

task 3, lines 17-20:
//# upgrade --package A0 --upgrade-capability 1,1 --sender A
Error: Transaction Effects Status: Invalid package upgrade. New package is incompatible with previous version
Execution Error: ExecutionError: ExecutionError { inner: ExecutionErrorInner { kind: PackageUpgradeError { upgrade_error: IncompatibleUpgrade }, source: Some(PartialVMError { major_status: BACKWARD_INCOMPATIBLE_MODULE_UPDATE, sub_status: None, message: None, exec_state: None, indices: [], offsets: [] }), command: Some(1) } }<|MERGE_RESOLUTION|>--- conflicted
+++ resolved
@@ -7,11 +7,7 @@
 //# publish --upgradeable --sender A
 created: object(1,0), object(1,1)
 mutated: object(0,0)
-<<<<<<< HEAD
-gas summary: computation_cost: 1000000, computation_cost_burned: 1000000, storage_cost: 5403600,  storage_rebate: 0, non_refundable_storage_fee: 0
-=======
 gas summary: computation_cost: 1000000, storage_cost: 5388400,  storage_rebate: 0, non_refundable_storage_fee: 0
->>>>>>> 1a2e8e4d
 
 task 2, lines 12-15:
 //# upgrade --package A0 --upgrade-capability 1,1 --sender A
