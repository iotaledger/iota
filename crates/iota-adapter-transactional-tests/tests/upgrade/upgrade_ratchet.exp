--- conflicted
+++ resolved
@@ -7,30 +7,18 @@
 //# publish --upgradeable --sender A
 created: object(1,0), object(1,1)
 mutated: object(0,0)
-<<<<<<< HEAD
-gas summary: computation_cost: 1000000, computation_cost_burned: 1000000, storage_cost: 5646800,  storage_rebate: 0, non_refundable_storage_fee: 0
-=======
 gas summary: computation_cost: 1000000, storage_cost: 5631600,  storage_rebate: 0, non_refundable_storage_fee: 0
->>>>>>> 1a2e8e4d
 
 task 2, lines 14-17:
 //# upgrade --package V0 --upgrade-capability 1,1 --sender A
 created: object(2,0)
 mutated: object(0,0), object(1,1)
-<<<<<<< HEAD
-gas summary: computation_cost: 1000000, computation_cost_burned: 1000000, storage_cost: 5016000,  storage_rebate: 2622000, non_refundable_storage_fee: 0
-=======
 gas summary: computation_cost: 1000000, storage_cost: 5000800,  storage_rebate: 2606800, non_refundable_storage_fee: 0
->>>>>>> 1a2e8e4d
 
 task 3, lines 19-21:
 //# run iota::package::only_additive_upgrades --args object(1,1) --sender A
 mutated: object(0,0), object(1,1)
-<<<<<<< HEAD
-gas summary: computation_cost: 1000000, computation_cost_burned: 1000000, storage_cost: 2622000,  storage_rebate: 2622000, non_refundable_storage_fee: 0
-=======
 gas summary: computation_cost: 1000000, storage_cost: 2606800,  storage_rebate: 2606800, non_refundable_storage_fee: 0
->>>>>>> 1a2e8e4d
 
 task 4, lines 22-27:
 //# upgrade --package V1 --upgrade-capability 1,1 --sender A --policy compatible
@@ -41,30 +29,18 @@
 //# upgrade --package V1 --upgrade-capability 1,1 --sender A --policy additive
 created: object(5,0)
 mutated: object(0,0), object(1,1)
-<<<<<<< HEAD
-gas summary: computation_cost: 1000000, computation_cost_burned: 1000000, storage_cost: 5016000,  storage_rebate: 2622000, non_refundable_storage_fee: 0
-=======
 gas summary: computation_cost: 1000000, storage_cost: 5000800,  storage_rebate: 2606800, non_refundable_storage_fee: 0
->>>>>>> 1a2e8e4d
 
 task 6, lines 34-37:
 //# upgrade --package V2 --upgrade-capability 1,1 --sender A --policy dep_only
 created: object(6,0)
 mutated: object(0,0), object(1,1)
-<<<<<<< HEAD
-gas summary: computation_cost: 1000000, computation_cost_burned: 1000000, storage_cost: 5016000,  storage_rebate: 2622000, non_refundable_storage_fee: 0
-=======
 gas summary: computation_cost: 1000000, storage_cost: 5000800,  storage_rebate: 2606800, non_refundable_storage_fee: 0
->>>>>>> 1a2e8e4d
 
 task 7, lines 39-41:
 //# run iota::package::only_dep_upgrades --args object(1,1) --sender A
 mutated: object(0,0), object(1,1)
-<<<<<<< HEAD
-gas summary: computation_cost: 1000000, computation_cost_burned: 1000000, storage_cost: 2622000,  storage_rebate: 2622000, non_refundable_storage_fee: 0
-=======
 gas summary: computation_cost: 1000000, storage_cost: 2606800,  storage_rebate: 2606800, non_refundable_storage_fee: 0
->>>>>>> 1a2e8e4d
 
 task 8, lines 42-47:
 //# upgrade --package V3 --upgrade-capability 1,1 --sender A --policy compatible
@@ -80,11 +56,7 @@
 //# upgrade --package V3 --upgrade-capability 1,1 --sender A --policy dep_only
 created: object(10,0)
 mutated: object(0,0), object(1,1)
-<<<<<<< HEAD
-gas summary: computation_cost: 1000000, computation_cost_burned: 1000000, storage_cost: 5016000,  storage_rebate: 2622000, non_refundable_storage_fee: 0
-=======
 gas summary: computation_cost: 1000000, storage_cost: 5000800,  storage_rebate: 2606800, non_refundable_storage_fee: 0
->>>>>>> 1a2e8e4d
 
 task 11, lines 60-62:
 //# run iota::package::only_additive_upgrades --args object(1,1) --sender A
@@ -95,11 +67,7 @@
 //# run iota::package::make_immutable --args object(1,1) --sender A
 mutated: object(0,0)
 deleted: object(1,1)
-<<<<<<< HEAD
-gas summary: computation_cost: 1000000, computation_cost_burned: 1000000, storage_cost: 988000,  storage_rebate: 2622000, non_refundable_storage_fee: 0
-=======
 gas summary: computation_cost: 1000000, storage_cost: 980400,  storage_rebate: 2606800, non_refundable_storage_fee: 0
->>>>>>> 1a2e8e4d
 
 task 13, lines 65-67:
 //# view-object 1,1
