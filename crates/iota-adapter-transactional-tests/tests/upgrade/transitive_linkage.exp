processed 7 tasks

init:
A: object(0,0)

task 1, lines 7-13:
//# publish --upgradeable --sender A
created: object(1,0), object(1,1)
mutated: object(0,0)
<<<<<<< HEAD
gas summary: computation_cost: 1000000, computation_cost_burned: 1000000, storage_cost: 6216800,  storage_rebate: 0, non_refundable_storage_fee: 0
=======
gas summary: computation_cost: 1000000, storage_cost: 6201600,  storage_rebate: 0, non_refundable_storage_fee: 0
>>>>>>> 1a2e8e4d

task 2, lines 16-22:
//# upgrade --package Test_DepV1 --upgrade-capability 1,1 --sender A
created: object(2,0)
mutated: object(0,0), object(1,1)
<<<<<<< HEAD
gas summary: computation_cost: 1000000, computation_cost_burned: 1000000, storage_cost: 6216800,  storage_rebate: 2622000, non_refundable_storage_fee: 0
=======
gas summary: computation_cost: 1000000, storage_cost: 6201600,  storage_rebate: 2606800, non_refundable_storage_fee: 0
>>>>>>> 1a2e8e4d

task 3, lines 24-34:
//# upgrade --package Test_DepV2 --upgrade-capability 1,1 --sender A
created: object(3,0)
mutated: object(0,0), object(1,1)
<<<<<<< HEAD
gas summary: computation_cost: 1000000, computation_cost_burned: 1000000, storage_cost: 6520800,  storage_rebate: 2622000, non_refundable_storage_fee: 0
=======
gas summary: computation_cost: 1000000, storage_cost: 6505600,  storage_rebate: 2606800, non_refundable_storage_fee: 0
>>>>>>> 1a2e8e4d

task 4, lines 37-43:
//# publish --upgradeable --dependencies Test_DepV1 --sender A
created: object(4,0), object(4,1)
mutated: object(0,0)
<<<<<<< HEAD
gas summary: computation_cost: 1000000, computation_cost_burned: 1000000, storage_cost: 6201600,  storage_rebate: 988000, non_refundable_storage_fee: 0
=======
gas summary: computation_cost: 1000000, storage_cost: 6186400,  storage_rebate: 980400, non_refundable_storage_fee: 0
>>>>>>> 1a2e8e4d

task 5, lines 45-51:
//# upgrade --package Test_V1 --upgrade-capability 4,1 --dependencies Test_DepV2 --sender A
created: object(5,0)
mutated: object(0,0), object(4,1)
<<<<<<< HEAD
gas summary: computation_cost: 1000000, computation_cost_burned: 1000000, storage_cost: 6201600,  storage_rebate: 2622000, non_refundable_storage_fee: 0
=======
gas summary: computation_cost: 1000000, storage_cost: 6186400,  storage_rebate: 2606800, non_refundable_storage_fee: 0
>>>>>>> 1a2e8e4d

task 6, lines 53-60:
//# upgrade --package Test_V2 --upgrade-capability 4,1 --dependencies Test_DepV3 --sender A
created: object(6,0)
mutated: object(0,0), object(4,1)
<<<<<<< HEAD
gas summary: computation_cost: 1000000, computation_cost_burned: 1000000, storage_cost: 6247200,  storage_rebate: 2622000, non_refundable_storage_fee: 0
=======
gas summary: computation_cost: 1000000, storage_cost: 6232000,  storage_rebate: 2606800, non_refundable_storage_fee: 0
>>>>>>> 1a2e8e4d
<|MERGE_RESOLUTION|>--- conflicted
+++ resolved
@@ -7,58 +7,34 @@
 //# publish --upgradeable --sender A
 created: object(1,0), object(1,1)
 mutated: object(0,0)
-<<<<<<< HEAD
-gas summary: computation_cost: 1000000, computation_cost_burned: 1000000, storage_cost: 6216800,  storage_rebate: 0, non_refundable_storage_fee: 0
-=======
 gas summary: computation_cost: 1000000, storage_cost: 6201600,  storage_rebate: 0, non_refundable_storage_fee: 0
->>>>>>> 1a2e8e4d
 
 task 2, lines 16-22:
 //# upgrade --package Test_DepV1 --upgrade-capability 1,1 --sender A
 created: object(2,0)
 mutated: object(0,0), object(1,1)
-<<<<<<< HEAD
-gas summary: computation_cost: 1000000, computation_cost_burned: 1000000, storage_cost: 6216800,  storage_rebate: 2622000, non_refundable_storage_fee: 0
-=======
 gas summary: computation_cost: 1000000, storage_cost: 6201600,  storage_rebate: 2606800, non_refundable_storage_fee: 0
->>>>>>> 1a2e8e4d
 
 task 3, lines 24-34:
 //# upgrade --package Test_DepV2 --upgrade-capability 1,1 --sender A
 created: object(3,0)
 mutated: object(0,0), object(1,1)
-<<<<<<< HEAD
-gas summary: computation_cost: 1000000, computation_cost_burned: 1000000, storage_cost: 6520800,  storage_rebate: 2622000, non_refundable_storage_fee: 0
-=======
 gas summary: computation_cost: 1000000, storage_cost: 6505600,  storage_rebate: 2606800, non_refundable_storage_fee: 0
->>>>>>> 1a2e8e4d
 
 task 4, lines 37-43:
 //# publish --upgradeable --dependencies Test_DepV1 --sender A
 created: object(4,0), object(4,1)
 mutated: object(0,0)
-<<<<<<< HEAD
-gas summary: computation_cost: 1000000, computation_cost_burned: 1000000, storage_cost: 6201600,  storage_rebate: 988000, non_refundable_storage_fee: 0
-=======
 gas summary: computation_cost: 1000000, storage_cost: 6186400,  storage_rebate: 980400, non_refundable_storage_fee: 0
->>>>>>> 1a2e8e4d
 
 task 5, lines 45-51:
 //# upgrade --package Test_V1 --upgrade-capability 4,1 --dependencies Test_DepV2 --sender A
 created: object(5,0)
 mutated: object(0,0), object(4,1)
-<<<<<<< HEAD
-gas summary: computation_cost: 1000000, computation_cost_burned: 1000000, storage_cost: 6201600,  storage_rebate: 2622000, non_refundable_storage_fee: 0
-=======
 gas summary: computation_cost: 1000000, storage_cost: 6186400,  storage_rebate: 2606800, non_refundable_storage_fee: 0
->>>>>>> 1a2e8e4d
 
 task 6, lines 53-60:
 //# upgrade --package Test_V2 --upgrade-capability 4,1 --dependencies Test_DepV3 --sender A
 created: object(6,0)
 mutated: object(0,0), object(4,1)
-<<<<<<< HEAD
-gas summary: computation_cost: 1000000, computation_cost_burned: 1000000, storage_cost: 6247200,  storage_rebate: 2622000, non_refundable_storage_fee: 0
-=======
-gas summary: computation_cost: 1000000, storage_cost: 6232000,  storage_rebate: 2606800, non_refundable_storage_fee: 0
->>>>>>> 1a2e8e4d
+gas summary: computation_cost: 1000000, storage_cost: 6232000,  storage_rebate: 2606800, non_refundable_storage_fee: 0