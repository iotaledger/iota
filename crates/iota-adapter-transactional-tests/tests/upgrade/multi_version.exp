--- conflicted
+++ resolved
@@ -7,21 +7,13 @@
 //# publish --upgradeable --sender A
 created: object(1,0), object(1,1)
 mutated: object(0,0)
-<<<<<<< HEAD
-gas summary: computation_cost: 1000000, computation_cost_burned: 1000000, storage_cost: 5532800,  storage_rebate: 0, non_refundable_storage_fee: 0
-=======
 gas summary: computation_cost: 1000000, storage_cost: 5517600,  storage_rebate: 0, non_refundable_storage_fee: 0
->>>>>>> 1a2e8e4d
 
 task 2, lines 12-16:
 //# upgrade --package Test_V1 --upgrade-capability 1,1 --sender A
 created: object(2,0)
 mutated: object(0,0), object(1,1)
-<<<<<<< HEAD
-gas summary: computation_cost: 1000000, computation_cost_burned: 1000000, storage_cost: 5646800,  storage_rebate: 2622000, non_refundable_storage_fee: 0
-=======
 gas summary: computation_cost: 1000000, storage_cost: 5631600,  storage_rebate: 2606800, non_refundable_storage_fee: 0
->>>>>>> 1a2e8e4d
 
 task 3, lines 18-21:
 //# upgrade --package Test_V2 --upgrade-capability 1,1 --sender A
