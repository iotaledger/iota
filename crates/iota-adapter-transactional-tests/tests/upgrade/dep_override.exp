processed 21 tasks

init:
A: object(0,0)

task 1, lines 11-19:
//# publish --upgradeable --sender A
created: object(1,0), object(1,1)
mutated: object(0,0)
<<<<<<< HEAD
gas summary: computation_cost: 1000000, computation_cost_burned: 1000000, storage_cost: 6809600,  storage_rebate: 0, non_refundable_storage_fee: 0
=======
gas summary: computation_cost: 1000000, storage_cost: 6794400,  storage_rebate: 0, non_refundable_storage_fee: 0
>>>>>>> 1a2e8e4d

task 2, lines 21-29:
//# upgrade --package Test_DepDepV1 --upgrade-capability 1,1 --sender A
created: object(2,0)
mutated: object(0,0), object(1,1)
<<<<<<< HEAD
gas summary: computation_cost: 1000000, computation_cost_burned: 1000000, storage_cost: 6809600,  storage_rebate: 2622000, non_refundable_storage_fee: 0
=======
gas summary: computation_cost: 1000000, storage_cost: 6794400,  storage_rebate: 2606800, non_refundable_storage_fee: 0
>>>>>>> 1a2e8e4d

task 3, lines 31-42:
//# upgrade --package Test_DepDepV2 --upgrade-capability 1,1 --sender A
created: object(3,0)
mutated: object(0,0), object(1,1)
<<<<<<< HEAD
gas summary: computation_cost: 1000000, computation_cost_burned: 1000000, storage_cost: 6809600,  storage_rebate: 2622000, non_refundable_storage_fee: 0
=======
gas summary: computation_cost: 1000000, storage_cost: 6794400,  storage_rebate: 2606800, non_refundable_storage_fee: 0
>>>>>>> 1a2e8e4d

task 4, lines 45-50:
//# publish --upgradeable --dependencies Test_DepDepV1 --sender A
created: object(4,0), object(4,1)
mutated: object(0,0)
<<<<<<< HEAD
gas summary: computation_cost: 1000000, computation_cost_burned: 1000000, storage_cost: 6551200,  storage_rebate: 988000, non_refundable_storage_fee: 0
=======
gas summary: computation_cost: 1000000, storage_cost: 6536000,  storage_rebate: 980400, non_refundable_storage_fee: 0
>>>>>>> 1a2e8e4d

task 5, lines 52-60:
//# upgrade --package Test_DepV1 --upgrade-capability 4,1 --dependencies Test_DepDepV2 --sender A
created: object(5,0)
mutated: object(0,0), object(4,1)
<<<<<<< HEAD
gas summary: computation_cost: 1000000, computation_cost_burned: 1000000, storage_cost: 6551200,  storage_rebate: 2622000, non_refundable_storage_fee: 0
=======
gas summary: computation_cost: 1000000, storage_cost: 6536000,  storage_rebate: 2606800, non_refundable_storage_fee: 0
>>>>>>> 1a2e8e4d

task 6, lines 63-70:
//# publish --upgradeable --dependencies Test_DepV1 Test_DepDepV1 --sender A
created: object(6,0), object(6,1)
mutated: object(0,0)
<<<<<<< HEAD
gas summary: computation_cost: 1000000, computation_cost_burned: 1000000, storage_cost: 7030000,  storage_rebate: 988000, non_refundable_storage_fee: 0
=======
gas summary: computation_cost: 1000000, storage_cost: 7014800,  storage_rebate: 980400, non_refundable_storage_fee: 0
>>>>>>> 1a2e8e4d

task 7, lines 72-79:
//# upgrade --package Test_V1 --upgrade-capability 6,1 --dependencies Test_DepV2 Test_DepDepV2 --sender A
created: object(7,0)
mutated: object(0,0), object(6,1)
<<<<<<< HEAD
gas summary: computation_cost: 1000000, computation_cost_burned: 1000000, storage_cost: 7030000,  storage_rebate: 2622000, non_refundable_storage_fee: 0
=======
gas summary: computation_cost: 1000000, storage_cost: 7014800,  storage_rebate: 2606800, non_refundable_storage_fee: 0
>>>>>>> 1a2e8e4d

task 8, lines 81-86:
//# upgrade --package Test_V2 --upgrade-capability 6,1 --dependencies Test_DepV1 Test_DepDepV3 --sender A
created: object(8,0)
mutated: object(0,0), object(6,1)
<<<<<<< HEAD
gas summary: computation_cost: 1000000, computation_cost_burned: 1000000, storage_cost: 7030000,  storage_rebate: 2622000, non_refundable_storage_fee: 0
=======
gas summary: computation_cost: 1000000, storage_cost: 7014800,  storage_rebate: 2606800, non_refundable_storage_fee: 0
>>>>>>> 1a2e8e4d

task 9, line 88:
//# run Test_V1::M1::baz
created: object(9,0)
mutated: object(0,1)
<<<<<<< HEAD
gas summary: computation_cost: 1000000, computation_cost_burned: 1000000, storage_cost: 2325600,  storage_rebate: 0, non_refundable_storage_fee: 0
=======
gas summary: computation_cost: 1000000, storage_cost: 2310400,  storage_rebate: 0, non_refundable_storage_fee: 0
>>>>>>> 1a2e8e4d

task 10, line 90:
//# view-object 9,0
Owner: Shared( 2 )
Version: 2
Contents: Test_DepDepV1::DepDepM1::Obj {
    id: iota::object::UID {
        id: iota::object::ID {
            bytes: fake(9,0),
        },
    },
    v: 42u64,
}

task 11, line 92:
//# run Test_V2::M1::baz
created: object(11,0)
mutated: object(0,1)
<<<<<<< HEAD
gas summary: computation_cost: 1000000, computation_cost_burned: 1000000, storage_cost: 2325600,  storage_rebate: 988000, non_refundable_storage_fee: 0
=======
gas summary: computation_cost: 1000000, storage_cost: 2310400,  storage_rebate: 980400, non_refundable_storage_fee: 0
>>>>>>> 1a2e8e4d

task 12, line 94:
//# view-object 11,0
Owner: Shared( 3 )
Version: 3
Contents: Test_DepDepV1::DepDepM1::Obj {
    id: iota::object::UID {
        id: iota::object::ID {
            bytes: fake(11,0),
        },
    },
    v: 7u64,
}

task 13, line 96:
//# run Test_V3::M1::baz
created: object(13,0)
mutated: object(0,1)
<<<<<<< HEAD
gas summary: computation_cost: 1000000, computation_cost_burned: 1000000, storage_cost: 2325600,  storage_rebate: 988000, non_refundable_storage_fee: 0
=======
gas summary: computation_cost: 1000000, storage_cost: 2310400,  storage_rebate: 980400, non_refundable_storage_fee: 0
>>>>>>> 1a2e8e4d

task 14, lines 98-101:
//# view-object 13,0
Owner: Shared( 4 )
Version: 4
Contents: Test_DepDepV1::DepDepM1::Obj {
    id: iota::object::UID {
        id: iota::object::ID {
            bytes: fake(13,0),
        },
    },
    v: 0u64,
}

task 15, lines 102-104:
//# programmable --sender A
//> 0: Test_V2::M1::baz();
//> 1: Test_V3::M1::baz();
created: object(15,0), object(15,1)
mutated: object(0,0)
<<<<<<< HEAD
gas summary: computation_cost: 1000000, computation_cost_burned: 1000000, storage_cost: 3663200,  storage_rebate: 988000, non_refundable_storage_fee: 0
=======
gas summary: computation_cost: 1000000, storage_cost: 3640400,  storage_rebate: 980400, non_refundable_storage_fee: 0
>>>>>>> 1a2e8e4d

task 16, line 106:
//# view-object 15,0
Owner: Shared( 10 )
Version: 10
Contents: Test_DepDepV1::DepDepM1::Obj {
    id: iota::object::UID {
        id: iota::object::ID {
            bytes: fake(15,0),
        },
    },
    v: 7u64,
}

task 17, lines 108-113:
//# view-object 15,1
Owner: Shared( 10 )
Version: 10
Contents: Test_DepDepV1::DepDepM1::Obj {
    id: iota::object::UID {
        id: iota::object::ID {
            bytes: fake(15,1),
        },
    },
    v: 0u64,
}

task 18, lines 115-121:
//# upgrade --package Test_V3 --upgrade-capability 6,1 --dependencies Test_DepDepV1 --sender A
Error: Transaction Effects Status: Publish/Upgrade Error, Missing dependency. A dependency of a published or upgraded package has not been assigned an on-chain address.
Execution Error: ExecutionError: ExecutionError { inner: ExecutionErrorInner { kind: PublishUpgradeMissingDependency, source: None, command: Some(1) } }

task 19, lines 123-129:
//# upgrade --package Test_V3 --upgrade-capability 6,1 --dependencies Test_DepV2 --sender A
Error: Transaction Effects Status: Publish/Upgrade Error, Missing dependency. A dependency of a published or upgraded package has not been assigned an on-chain address.
Execution Error: ExecutionError: ExecutionError { inner: ExecutionErrorInner { kind: PublishUpgradeMissingDependency, source: None, command: Some(1) } }

task 20, lines 131-135:
//# upgrade --package Test_V3 --upgrade-capability 6,1 --dependencies Test_DepV2 Test_DepDepV1 --sender A
Error: Transaction Effects Status: Publish/Upgrade Error, Dependency downgrade. Indirect (transitive) dependency of published or upgraded package has been assigned an on-chain version that is less than the version required by one of the package's transitive dependencies.
Execution Error: ExecutionError: ExecutionError { inner: ExecutionErrorInner { kind: PublishUpgradeDependencyDowngrade, source: None, command: Some(1) } }<|MERGE_RESOLUTION|>--- conflicted
+++ resolved
@@ -7,91 +7,55 @@
 //# publish --upgradeable --sender A
 created: object(1,0), object(1,1)
 mutated: object(0,0)
-<<<<<<< HEAD
-gas summary: computation_cost: 1000000, computation_cost_burned: 1000000, storage_cost: 6809600,  storage_rebate: 0, non_refundable_storage_fee: 0
-=======
 gas summary: computation_cost: 1000000, storage_cost: 6794400,  storage_rebate: 0, non_refundable_storage_fee: 0
->>>>>>> 1a2e8e4d
 
 task 2, lines 21-29:
 //# upgrade --package Test_DepDepV1 --upgrade-capability 1,1 --sender A
 created: object(2,0)
 mutated: object(0,0), object(1,1)
-<<<<<<< HEAD
-gas summary: computation_cost: 1000000, computation_cost_burned: 1000000, storage_cost: 6809600,  storage_rebate: 2622000, non_refundable_storage_fee: 0
-=======
 gas summary: computation_cost: 1000000, storage_cost: 6794400,  storage_rebate: 2606800, non_refundable_storage_fee: 0
->>>>>>> 1a2e8e4d
 
 task 3, lines 31-42:
 //# upgrade --package Test_DepDepV2 --upgrade-capability 1,1 --sender A
 created: object(3,0)
 mutated: object(0,0), object(1,1)
-<<<<<<< HEAD
-gas summary: computation_cost: 1000000, computation_cost_burned: 1000000, storage_cost: 6809600,  storage_rebate: 2622000, non_refundable_storage_fee: 0
-=======
 gas summary: computation_cost: 1000000, storage_cost: 6794400,  storage_rebate: 2606800, non_refundable_storage_fee: 0
->>>>>>> 1a2e8e4d
 
 task 4, lines 45-50:
 //# publish --upgradeable --dependencies Test_DepDepV1 --sender A
 created: object(4,0), object(4,1)
 mutated: object(0,0)
-<<<<<<< HEAD
-gas summary: computation_cost: 1000000, computation_cost_burned: 1000000, storage_cost: 6551200,  storage_rebate: 988000, non_refundable_storage_fee: 0
-=======
 gas summary: computation_cost: 1000000, storage_cost: 6536000,  storage_rebate: 980400, non_refundable_storage_fee: 0
->>>>>>> 1a2e8e4d
 
 task 5, lines 52-60:
 //# upgrade --package Test_DepV1 --upgrade-capability 4,1 --dependencies Test_DepDepV2 --sender A
 created: object(5,0)
 mutated: object(0,0), object(4,1)
-<<<<<<< HEAD
-gas summary: computation_cost: 1000000, computation_cost_burned: 1000000, storage_cost: 6551200,  storage_rebate: 2622000, non_refundable_storage_fee: 0
-=======
 gas summary: computation_cost: 1000000, storage_cost: 6536000,  storage_rebate: 2606800, non_refundable_storage_fee: 0
->>>>>>> 1a2e8e4d
 
 task 6, lines 63-70:
 //# publish --upgradeable --dependencies Test_DepV1 Test_DepDepV1 --sender A
 created: object(6,0), object(6,1)
 mutated: object(0,0)
-<<<<<<< HEAD
-gas summary: computation_cost: 1000000, computation_cost_burned: 1000000, storage_cost: 7030000,  storage_rebate: 988000, non_refundable_storage_fee: 0
-=======
 gas summary: computation_cost: 1000000, storage_cost: 7014800,  storage_rebate: 980400, non_refundable_storage_fee: 0
->>>>>>> 1a2e8e4d
 
 task 7, lines 72-79:
 //# upgrade --package Test_V1 --upgrade-capability 6,1 --dependencies Test_DepV2 Test_DepDepV2 --sender A
 created: object(7,0)
 mutated: object(0,0), object(6,1)
-<<<<<<< HEAD
-gas summary: computation_cost: 1000000, computation_cost_burned: 1000000, storage_cost: 7030000,  storage_rebate: 2622000, non_refundable_storage_fee: 0
-=======
 gas summary: computation_cost: 1000000, storage_cost: 7014800,  storage_rebate: 2606800, non_refundable_storage_fee: 0
->>>>>>> 1a2e8e4d
 
 task 8, lines 81-86:
 //# upgrade --package Test_V2 --upgrade-capability 6,1 --dependencies Test_DepV1 Test_DepDepV3 --sender A
 created: object(8,0)
 mutated: object(0,0), object(6,1)
-<<<<<<< HEAD
-gas summary: computation_cost: 1000000, computation_cost_burned: 1000000, storage_cost: 7030000,  storage_rebate: 2622000, non_refundable_storage_fee: 0
-=======
 gas summary: computation_cost: 1000000, storage_cost: 7014800,  storage_rebate: 2606800, non_refundable_storage_fee: 0
->>>>>>> 1a2e8e4d
 
 task 9, line 88:
 //# run Test_V1::M1::baz
 created: object(9,0)
 mutated: object(0,1)
-<<<<<<< HEAD
-gas summary: computation_cost: 1000000, computation_cost_burned: 1000000, storage_cost: 2325600,  storage_rebate: 0, non_refundable_storage_fee: 0
-=======
 gas summary: computation_cost: 1000000, storage_cost: 2310400,  storage_rebate: 0, non_refundable_storage_fee: 0
->>>>>>> 1a2e8e4d
 
 task 10, line 90:
 //# view-object 9,0
@@ -110,11 +74,7 @@
 //# run Test_V2::M1::baz
 created: object(11,0)
 mutated: object(0,1)
-<<<<<<< HEAD
-gas summary: computation_cost: 1000000, computation_cost_burned: 1000000, storage_cost: 2325600,  storage_rebate: 988000, non_refundable_storage_fee: 0
-=======
 gas summary: computation_cost: 1000000, storage_cost: 2310400,  storage_rebate: 980400, non_refundable_storage_fee: 0
->>>>>>> 1a2e8e4d
 
 task 12, line 94:
 //# view-object 11,0
@@ -133,11 +93,7 @@
 //# run Test_V3::M1::baz
 created: object(13,0)
 mutated: object(0,1)
-<<<<<<< HEAD
-gas summary: computation_cost: 1000000, computation_cost_burned: 1000000, storage_cost: 2325600,  storage_rebate: 988000, non_refundable_storage_fee: 0
-=======
 gas summary: computation_cost: 1000000, storage_cost: 2310400,  storage_rebate: 980400, non_refundable_storage_fee: 0
->>>>>>> 1a2e8e4d
 
 task 14, lines 98-101:
 //# view-object 13,0
@@ -158,11 +114,7 @@
 //> 1: Test_V3::M1::baz();
 created: object(15,0), object(15,1)
 mutated: object(0,0)
-<<<<<<< HEAD
-gas summary: computation_cost: 1000000, computation_cost_burned: 1000000, storage_cost: 3663200,  storage_rebate: 988000, non_refundable_storage_fee: 0
-=======
 gas summary: computation_cost: 1000000, storage_cost: 3640400,  storage_rebate: 980400, non_refundable_storage_fee: 0
->>>>>>> 1a2e8e4d
 
 task 16, line 106:
 //# view-object 15,0
