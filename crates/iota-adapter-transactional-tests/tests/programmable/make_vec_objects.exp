--- conflicted
+++ resolved
@@ -7,11 +7,7 @@
 //# publish
 created: object(1,0)
 mutated: object(0,2)
-<<<<<<< HEAD
-gas summary: computation_cost: 1000000, computation_cost_burned: 1000000, storage_cost: 7159200,  storage_rebate: 0, non_refundable_storage_fee: 0
-=======
 gas summary: computation_cost: 1000000, storage_cost: 7151600,  storage_rebate: 0, non_refundable_storage_fee: 0
->>>>>>> 1a2e8e4d
 
 task 2, lines 46-53:
 //# programmable --sender A
@@ -22,11 +18,7 @@
 //> test::m1::pubs(Result(3));
 // annotated objects
 mutated: object(0,0)
-<<<<<<< HEAD
-gas summary: computation_cost: 1000000, computation_cost_burned: 1000000, storage_cost: 988000,  storage_rebate: 0, non_refundable_storage_fee: 0
-=======
 gas summary: computation_cost: 1000000, storage_cost: 980400,  storage_rebate: 0, non_refundable_storage_fee: 0
->>>>>>> 1a2e8e4d
 
 task 3, lines 54-61:
 //# programmable --sender A
@@ -37,11 +29,7 @@
 //> test::m1::pubs(Result(3));
 // empty objects
 mutated: object(0,0)
-<<<<<<< HEAD
-gas summary: computation_cost: 1000000, computation_cost_burned: 1000000, storage_cost: 988000,  storage_rebate: 988000, non_refundable_storage_fee: 0
-=======
 gas summary: computation_cost: 1000000, storage_cost: 980400,  storage_rebate: 980400, non_refundable_storage_fee: 0
->>>>>>> 1a2e8e4d
 
 task 4, lines 62-66:
 //# programmable --sender A
@@ -49,11 +37,7 @@
 //> test::m1::pubs(Result(0));
 // mixed new and old. Send an object to A and mix it in a vector with the newly created ones.
 mutated: object(0,0)
-<<<<<<< HEAD
-gas summary: computation_cost: 1000000, computation_cost_burned: 1000000, storage_cost: 988000,  storage_rebate: 988000, non_refundable_storage_fee: 0
-=======
 gas summary: computation_cost: 1000000, storage_cost: 980400,  storage_rebate: 980400, non_refundable_storage_fee: 0
->>>>>>> 1a2e8e4d
 
 task 5, lines 67-69:
 //# programmable --sender A --inputs @A
@@ -61,11 +45,7 @@
 //> TransferObjects([Result(0)], Input(0));
 created: object(5,0)
 mutated: object(0,0)
-<<<<<<< HEAD
-gas summary: computation_cost: 1000000, computation_cost_burned: 1000000, storage_cost: 2280000,  storage_rebate: 988000, non_refundable_storage_fee: 0
-=======
 gas summary: computation_cost: 1000000, storage_cost: 2264800,  storage_rebate: 980400, non_refundable_storage_fee: 0
->>>>>>> 1a2e8e4d
 
 task 6, line 71:
 //# view-object 5,0
@@ -90,8 +70,4 @@
 //> test::m1::pubs(Result(3));
 mutated: object(0,0)
 deleted: object(5,0)
-<<<<<<< HEAD
-gas summary: computation_cost: 1000000, computation_cost_burned: 1000000, storage_cost: 988000,  storage_rebate: 2280000, non_refundable_storage_fee: 0
-=======
-gas summary: computation_cost: 1000000, storage_cost: 980400,  storage_rebate: 2264800, non_refundable_storage_fee: 0
->>>>>>> 1a2e8e4d
+gas summary: computation_cost: 1000000, storage_cost: 980400,  storage_rebate: 2264800, non_refundable_storage_fee: 0