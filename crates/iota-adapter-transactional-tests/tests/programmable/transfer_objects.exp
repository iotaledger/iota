--- conflicted
+++ resolved
@@ -7,11 +7,7 @@
 //# publish
 created: object(1,0)
 mutated: object(0,2)
-<<<<<<< HEAD
-gas summary: computation_cost: 1000000, computation_cost_burned: 1000000, storage_cost: 6004000,  storage_rebate: 0, non_refundable_storage_fee: 0
-=======
 gas summary: computation_cost: 1000000, storage_cost: 5996400,  storage_rebate: 0, non_refundable_storage_fee: 0
->>>>>>> 1a2e8e4d
 
 task 2, lines 34-36:
 //# programmable --sender A --inputs @A
@@ -19,11 +15,7 @@
 //> TransferObjects([Result(0)], Input(0));
 created: object(2,0)
 mutated: object(0,0)
-<<<<<<< HEAD
-gas summary: computation_cost: 1000000, computation_cost_burned: 1000000, storage_cost: 2280000,  storage_rebate: 0, non_refundable_storage_fee: 0
-=======
 gas summary: computation_cost: 1000000, storage_cost: 2264800,  storage_rebate: 0, non_refundable_storage_fee: 0
->>>>>>> 1a2e8e4d
 
 task 3, lines 38-40:
 //# view-object 0,0
@@ -47,11 +39,7 @@
 //> TransferObjects([Result(1)], Result(0));
 created: object(4,0)
 mutated: object(0,0)
-<<<<<<< HEAD
-gas summary: computation_cost: 1000000, computation_cost_burned: 1000000, storage_cost: 2280000,  storage_rebate: 988000, non_refundable_storage_fee: 0
-=======
 gas summary: computation_cost: 1000000, storage_cost: 2264800,  storage_rebate: 980400, non_refundable_storage_fee: 0
->>>>>>> 1a2e8e4d
 
 task 5, lines 46-48:
 //# view-object 4,0
@@ -75,11 +63,7 @@
 //> TransferObjects([Result(2)], Result(3));
 created: object(6,0)
 mutated: object(0,0)
-<<<<<<< HEAD
-gas summary: computation_cost: 1000000, computation_cost_burned: 1000000, storage_cost: 2280000,  storage_rebate: 988000, non_refundable_storage_fee: 0
-=======
 gas summary: computation_cost: 1000000, storage_cost: 2264800,  storage_rebate: 980400, non_refundable_storage_fee: 0
->>>>>>> 1a2e8e4d
 
 task 7, lines 56-58:
 //# view-object 6,0
@@ -105,11 +89,7 @@
 //> TransferObjects([Result(4), Result(2), Result(5)], Result(3));
 created: object(8,0), object(8,1), object(8,2)
 mutated: object(0,0)
-<<<<<<< HEAD
-gas summary: computation_cost: 1000000, computation_cost_burned: 1000000, storage_cost: 5388400,  storage_rebate: 988000, non_refundable_storage_fee: 0
-=======
 gas summary: computation_cost: 1000000, storage_cost: 5358000,  storage_rebate: 980400, non_refundable_storage_fee: 0
->>>>>>> 1a2e8e4d
 
 task 9, line 68:
 //# view-object 8,0
