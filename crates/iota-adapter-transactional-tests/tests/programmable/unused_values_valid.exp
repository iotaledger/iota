processed 6 tasks

init:
A: object(0,0)

task 1, lines 9-31:
//# publish
created: object(1,0)
mutated: object(0,1)
<<<<<<< HEAD
gas summary: computation_cost: 1000000, computation_cost_burned: 1000000, storage_cost: 7242800,  storage_rebate: 0, non_refundable_storage_fee: 0
=======
gas summary: computation_cost: 1000000, storage_cost: 7235200,  storage_rebate: 0, non_refundable_storage_fee: 0
>>>>>>> 1a2e8e4d

task 2, lines 32-36:
//# programmable --sender A --inputs @A
//> 0: test::m1::r();
//> TransferObjects([Result(0)], Input(0))
// unused inputs and unused objects and unused results of various kinds
created: object(2,0)
mutated: object(0,0)
<<<<<<< HEAD
gas summary: computation_cost: 1000000, computation_cost_burned: 1000000, storage_cost: 2204000,  storage_rebate: 0, non_refundable_storage_fee: 0
=======
gas summary: computation_cost: 1000000, storage_cost: 2188800,  storage_rebate: 0, non_refundable_storage_fee: 0
>>>>>>> 1a2e8e4d

task 3, lines 37-42:
//# programmable --sender A --inputs object(2,0) 0 vector[@0,@0]
//> 0: test::m1::droppable();
//> 1: test::m1::droppable();
//> 2: test::m1::cup<test::m1::Droppable>(Result(0));
// unconsumed copyable value, but most recent usage was by-value
mutated: object(0,0), object(2,0)
<<<<<<< HEAD
gas summary: computation_cost: 1000000, computation_cost_burned: 1000000, storage_cost: 2204000,  storage_rebate: 2204000, non_refundable_storage_fee: 0
=======
gas summary: computation_cost: 1000000, storage_cost: 2188800,  storage_rebate: 2188800, non_refundable_storage_fee: 0
>>>>>>> 1a2e8e4d

task 4, lines 43-50:
//# programmable --sender A
//> 0: test::m1::copyable();
//> 1: test::m1::borrow(Result(0));
//> 2: test::m1::copy_(Result(0));
//> 3: test::m1::borrow(Result(0));
//> 4: test::m1::copy_(Result(0));
// unused pure that was cast
mutated: object(0,0)
<<<<<<< HEAD
gas summary: computation_cost: 1000000, computation_cost_burned: 1000000, storage_cost: 988000,  storage_rebate: 988000, non_refundable_storage_fee: 0
=======
gas summary: computation_cost: 1000000, storage_cost: 980400,  storage_rebate: 980400, non_refundable_storage_fee: 0
>>>>>>> 1a2e8e4d

task 5, lines 51-52:
//# programmable --sender A --inputs 0
//> test::m1::num_mut(Input(0))
mutated: object(0,0)
<<<<<<< HEAD
gas summary: computation_cost: 1000000, computation_cost_burned: 1000000, storage_cost: 988000,  storage_rebate: 988000, non_refundable_storage_fee: 0
=======
gas summary: computation_cost: 1000000, storage_cost: 980400,  storage_rebate: 980400, non_refundable_storage_fee: 0
>>>>>>> 1a2e8e4d
<|MERGE_RESOLUTION|>--- conflicted
+++ resolved
@@ -7,11 +7,7 @@
 //# publish
 created: object(1,0)
 mutated: object(0,1)
-<<<<<<< HEAD
-gas summary: computation_cost: 1000000, computation_cost_burned: 1000000, storage_cost: 7242800,  storage_rebate: 0, non_refundable_storage_fee: 0
-=======
 gas summary: computation_cost: 1000000, storage_cost: 7235200,  storage_rebate: 0, non_refundable_storage_fee: 0
->>>>>>> 1a2e8e4d
 
 task 2, lines 32-36:
 //# programmable --sender A --inputs @A
@@ -20,11 +16,7 @@
 // unused inputs and unused objects and unused results of various kinds
 created: object(2,0)
 mutated: object(0,0)
-<<<<<<< HEAD
-gas summary: computation_cost: 1000000, computation_cost_burned: 1000000, storage_cost: 2204000,  storage_rebate: 0, non_refundable_storage_fee: 0
-=======
 gas summary: computation_cost: 1000000, storage_cost: 2188800,  storage_rebate: 0, non_refundable_storage_fee: 0
->>>>>>> 1a2e8e4d
 
 task 3, lines 37-42:
 //# programmable --sender A --inputs object(2,0) 0 vector[@0,@0]
@@ -33,11 +25,7 @@
 //> 2: test::m1::cup<test::m1::Droppable>(Result(0));
 // unconsumed copyable value, but most recent usage was by-value
 mutated: object(0,0), object(2,0)
-<<<<<<< HEAD
-gas summary: computation_cost: 1000000, computation_cost_burned: 1000000, storage_cost: 2204000,  storage_rebate: 2204000, non_refundable_storage_fee: 0
-=======
 gas summary: computation_cost: 1000000, storage_cost: 2188800,  storage_rebate: 2188800, non_refundable_storage_fee: 0
->>>>>>> 1a2e8e4d
 
 task 4, lines 43-50:
 //# programmable --sender A
@@ -48,18 +36,10 @@
 //> 4: test::m1::copy_(Result(0));
 // unused pure that was cast
 mutated: object(0,0)
-<<<<<<< HEAD
-gas summary: computation_cost: 1000000, computation_cost_burned: 1000000, storage_cost: 988000,  storage_rebate: 988000, non_refundable_storage_fee: 0
-=======
 gas summary: computation_cost: 1000000, storage_cost: 980400,  storage_rebate: 980400, non_refundable_storage_fee: 0
->>>>>>> 1a2e8e4d
 
 task 5, lines 51-52:
 //# programmable --sender A --inputs 0
 //> test::m1::num_mut(Input(0))
 mutated: object(0,0)
-<<<<<<< HEAD
-gas summary: computation_cost: 1000000, computation_cost_burned: 1000000, storage_cost: 988000,  storage_rebate: 988000, non_refundable_storage_fee: 0
-=======
-gas summary: computation_cost: 1000000, storage_cost: 980400,  storage_rebate: 980400, non_refundable_storage_fee: 0
->>>>>>> 1a2e8e4d
+gas summary: computation_cost: 1000000, storage_cost: 980400,  storage_rebate: 980400, non_refundable_storage_fee: 0