--- conflicted
+++ resolved
@@ -7,11 +7,7 @@
 //# publish
 created: object(1,0)
 mutated: object(0,2)
-<<<<<<< HEAD
-gas summary: computation_cost: 1000000, computation_cost_burned: 1000000, storage_cost: 5692400,  storage_rebate: 0, non_refundable_storage_fee: 0
-=======
 gas summary: computation_cost: 1000000, storage_cost: 5684800,  storage_rebate: 0, non_refundable_storage_fee: 0
->>>>>>> 1a2e8e4d
 
 task 2, lines 25-29:
 //# programmable --sender A --inputs 100000 @A
@@ -20,21 +16,13 @@
 // let's get ourselves a coin worth 1000
 created: object(2,0)
 mutated: object(0,0)
-<<<<<<< HEAD
-gas summary: computation_cost: 1000000, computation_cost_burned: 1000000, storage_cost: 1976000,  storage_rebate: 0, non_refundable_storage_fee: 0
-=======
 gas summary: computation_cost: 1000000, storage_cost: 1960800,  storage_rebate: 0, non_refundable_storage_fee: 0
->>>>>>> 1a2e8e4d
 
 task 3, line 30:
 //# run iota::pay::split_and_transfer --type-args iota::iota::IOTA --args object(2,0) 1000 @A --sender A
 created: object(3,0)
 mutated: object(0,0), object(2,0)
-<<<<<<< HEAD
-gas summary: computation_cost: 1000000, computation_cost_burned: 1000000, storage_cost: 2964000,  storage_rebate: 1976000, non_refundable_storage_fee: 0
-=======
 gas summary: computation_cost: 1000000, storage_cost: 2941200,  storage_rebate: 1960800, non_refundable_storage_fee: 0
->>>>>>> 1a2e8e4d
 
 task 4, lines 32-34:
 //# view-object 3,0
@@ -57,11 +45,7 @@
 //> TransferObjects([NestedResult(0,0)], Input(2));
 created: object(5,0)
 mutated: object(0,0), object(3,0)
-<<<<<<< HEAD
-gas summary: computation_cost: 1000000, computation_cost_burned: 1000000, storage_cost: 2964000,  storage_rebate: 1976000, non_refundable_storage_fee: 0
-=======
 gas summary: computation_cost: 1000000, storage_cost: 2941200,  storage_rebate: 1960800, non_refundable_storage_fee: 0
->>>>>>> 1a2e8e4d
 
 task 6, line 39:
 //# view-object 3,0
@@ -99,11 +83,7 @@
 //> TransferObjects([NestedResult(0,0), NestedResult(0,1)], Input(2));
 created: object(8,0), object(8,1)
 mutated: object(0,0), object(3,0)
-<<<<<<< HEAD
-gas summary: computation_cost: 1000000, computation_cost_burned: 1000000, storage_cost: 3952000,  storage_rebate: 1976000, non_refundable_storage_fee: 0
-=======
 gas summary: computation_cost: 1000000, storage_cost: 3921600,  storage_rebate: 1960800, non_refundable_storage_fee: 0
->>>>>>> 1a2e8e4d
 
 task 9, line 49:
 //# view-object 3,0
@@ -157,11 +137,7 @@
 //> TransferObjects([NestedResult(1,0), NestedResult(1,1)], Input(2));
 created: object(12,0), object(12,1)
 mutated: object(0,0), object(3,0)
-<<<<<<< HEAD
-gas summary: computation_cost: 1000000, computation_cost_burned: 1000000, storage_cost: 3952000,  storage_rebate: 1976000, non_refundable_storage_fee: 0
-=======
 gas summary: computation_cost: 1000000, storage_cost: 3921600,  storage_rebate: 1960800, non_refundable_storage_fee: 0
->>>>>>> 1a2e8e4d
 
 task 13, line 61:
 //# view-object 3,0
@@ -216,11 +192,7 @@
 //> test::m1::transfer_(Result(2), Input(2));
 created: object(16,0), object(16,1)
 mutated: object(0,0), object(3,0)
-<<<<<<< HEAD
-gas summary: computation_cost: 1000000, computation_cost_burned: 1000000, storage_cost: 3952000,  storage_rebate: 1976000, non_refundable_storage_fee: 0
-=======
 gas summary: computation_cost: 1000000, storage_cost: 3921600,  storage_rebate: 1960800, non_refundable_storage_fee: 0
->>>>>>> 1a2e8e4d
 
 task 17, line 75:
 //# view-object 3,0
