processed 5 tasks

init:
A: object(0,0)

task 1, lines 9-16:
//# publish
created: object(1,0)
mutated: object(0,1)
<<<<<<< HEAD
gas summary: computation_cost: 1000000, computation_cost_burned: 1000000, storage_cost: 4932400,  storage_rebate: 0, non_refundable_storage_fee: 0
=======
gas summary: computation_cost: 1000000, storage_cost: 4924800,  storage_rebate: 0, non_refundable_storage_fee: 0
>>>>>>> 1a2e8e4d

task 2, lines 18-21:
//# programmable --sender A --inputs @A
//> 0: test::m1::r();
//> 1: test::m1::r();
//> TransferObjects([Result(0), Result(1)], Input(0))
created: object(2,0), object(2,1)
mutated: object(0,0)
<<<<<<< HEAD
gas summary: computation_cost: 1000000, computation_cost_burned: 1000000, storage_cost: 3420000,  storage_rebate: 0, non_refundable_storage_fee: 0
=======
gas summary: computation_cost: 1000000, storage_cost: 3397200,  storage_rebate: 0, non_refundable_storage_fee: 0
>>>>>>> 1a2e8e4d

task 3, lines 23-25:
//# programmable --sender A --inputs object(2,0) object(2,1)
//> test::m1::dirty(Input(1));
//> test::m1::priv(Input(0), Input(1));
Error: Transaction Effects Status: Invalid command argument at 1. Invalid argument to private entry function. These functions cannot take arguments from other Move functions
Execution Error: ExecutionError: ExecutionError { inner: ExecutionErrorInner { kind: CommandArgumentError { arg_idx: 1, kind: InvalidArgumentToPrivateEntryFunction }, source: None, command: Some(1) } }

task 4, lines 27-30:
//# programmable --sender A --inputs 0u64 object(2,1)
//> test::m1::dirty(Input(1));
// type error instead of dirty error
//> test::m1::priv(Input(0), Input(1));
Error: Transaction Effects Status: Invalid command argument at 0. The argument cannot be instantiated from raw bytes
Execution Error: ExecutionError: ExecutionError { inner: ExecutionErrorInner { kind: CommandArgumentError { arg_idx: 0, kind: InvalidUsageOfPureArg }, source: Some("Non-primitive argument at index 0. If it is an object, it must be populated by an object"), command: Some(1) } }<|MERGE_RESOLUTION|>--- conflicted
+++ resolved
@@ -7,11 +7,7 @@
 //# publish
 created: object(1,0)
 mutated: object(0,1)
-<<<<<<< HEAD
-gas summary: computation_cost: 1000000, computation_cost_burned: 1000000, storage_cost: 4932400,  storage_rebate: 0, non_refundable_storage_fee: 0
-=======
 gas summary: computation_cost: 1000000, storage_cost: 4924800,  storage_rebate: 0, non_refundable_storage_fee: 0
->>>>>>> 1a2e8e4d
 
 task 2, lines 18-21:
 //# programmable --sender A --inputs @A
@@ -20,11 +16,7 @@
 //> TransferObjects([Result(0), Result(1)], Input(0))
 created: object(2,0), object(2,1)
 mutated: object(0,0)
-<<<<<<< HEAD
-gas summary: computation_cost: 1000000, computation_cost_burned: 1000000, storage_cost: 3420000,  storage_rebate: 0, non_refundable_storage_fee: 0
-=======
 gas summary: computation_cost: 1000000, storage_cost: 3397200,  storage_rebate: 0, non_refundable_storage_fee: 0
->>>>>>> 1a2e8e4d
 
 task 3, lines 23-25:
 //# programmable --sender A --inputs object(2,0) object(2,1)
