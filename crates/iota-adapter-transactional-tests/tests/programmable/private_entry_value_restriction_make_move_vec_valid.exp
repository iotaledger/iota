--- conflicted
+++ resolved
@@ -7,11 +7,7 @@
 //# publish
 created: object(1,0)
 mutated: object(0,1)
-<<<<<<< HEAD
-gas summary: computation_cost: 1000000, computation_cost_burned: 1000000, storage_cost: 6247200,  storage_rebate: 0, non_refundable_storage_fee: 0
-=======
 gas summary: computation_cost: 1000000, storage_cost: 6239600,  storage_rebate: 0, non_refundable_storage_fee: 0
->>>>>>> 1a2e8e4d
 
 task 2, lines 29-33:
 //# programmable --sender A --inputs @A
@@ -21,11 +17,7 @@
 //> TransferObjects([Result(0), Result(1), Result(2)], Input(0))
 created: object(2,0), object(2,1), object(2,2)
 mutated: object(0,0)
-<<<<<<< HEAD
-gas summary: computation_cost: 1000000, computation_cost_burned: 1000000, storage_cost: 4636000,  storage_rebate: 0, non_refundable_storage_fee: 0
-=======
 gas summary: computation_cost: 1000000, storage_cost: 4605600,  storage_rebate: 0, non_refundable_storage_fee: 0
->>>>>>> 1a2e8e4d
 
 task 3, lines 35-39:
 //# programmable --sender A --inputs object(2,0) object(2,1) object(2,2)
@@ -35,11 +27,7 @@
 //> test::m1::priv2(Result(2))
 mutated: object(0,0)
 deleted: object(2,0), object(2,1), object(2,2)
-<<<<<<< HEAD
-gas summary: computation_cost: 1000000, computation_cost_burned: 1000000, storage_cost: 988000,  storage_rebate: 4636000, non_refundable_storage_fee: 0
-=======
 gas summary: computation_cost: 1000000, storage_cost: 980400,  storage_rebate: 4605600, non_refundable_storage_fee: 0
->>>>>>> 1a2e8e4d
 
 task 4, lines 41-44:
 //# programmable --sender A --inputs 0 0 0
@@ -47,8 +35,4 @@
 //> 1: MakeMoveVec<u64>([Input(0), Input(1), Input(2)]);
 //> test::m1::priv3(Result(1))
 mutated: object(0,0)
-<<<<<<< HEAD
-gas summary: computation_cost: 1000000, computation_cost_burned: 1000000, storage_cost: 988000,  storage_rebate: 988000, non_refundable_storage_fee: 0
-=======
-gas summary: computation_cost: 1000000, storage_cost: 980400,  storage_rebate: 980400, non_refundable_storage_fee: 0
->>>>>>> 1a2e8e4d
+gas summary: computation_cost: 1000000, storage_cost: 980400,  storage_rebate: 980400, non_refundable_storage_fee: 0