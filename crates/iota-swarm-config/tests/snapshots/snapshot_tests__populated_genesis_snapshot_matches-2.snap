--- conflicted
+++ resolved
@@ -339,8 +339,4 @@
 extra_fields:
   id:
     id: "0x228575dee4eb80dafbeed59bf49199f0f1019434c368db96babe1cb8aafca6b5"
-<<<<<<< HEAD
-  size: 0
-=======
-  size: 0
->>>>>>> fbbd01c1
+  size: 0