// Copyright (c) Mysten Labs, Inc.
// Modifications Copyright (c) 2024 IOTA Stiftung
// SPDX-License-Identifier: Apache-2.0

use std::{net::SocketAddr, path::PathBuf, time::Duration};

use fastcrypto::{
    encoding::{Encoding, Hex},
    traits::KeyPair,
};
use iota_config::{
    AUTHORITIES_DB_NAME, CONSENSUS_DB_NAME, ConsensusConfig, FULL_NODE_DB_PATH,
    IOTA_GENESIS_MIGRATION_TX_DATA_FILENAME, NodeConfig, local_ip_utils,
    node::{
        AuthorityKeyPairWithPath, AuthorityOverloadConfig, AuthorityStorePruningConfig,
        CheckpointExecutorConfig, DBCheckpointConfig, DEFAULT_GRPC_CONCURRENCY_LIMIT,
        ExecutionCacheConfig, ExpensiveSafetyCheckConfig, Genesis, KeyPairWithPath, RunWithRange,
        StateArchiveConfig, StateSnapshotConfig, default_enable_index_processing,
        default_end_of_epoch_broadcast_channel_capacity, default_zklogin_oauth_providers,
    },
    p2p::{P2pConfig, SeedPeer, StateSyncConfig},
};
use iota_types::{
    crypto::{AuthorityKeyPair, AuthorityPublicKeyBytes, IotaKeyPair, NetworkKeyPair},
    multiaddr::Multiaddr,
    supported_protocol_versions::SupportedProtocolVersions,
    traffic_control::{PolicyConfig, RemoteFirewallConfig},
};

use crate::{
    genesis_config::{ValidatorGenesisConfig, ValidatorGenesisConfigBuilder},
    network_config::NetworkConfig,
};

/// This builder contains information that's not included in
/// ValidatorGenesisConfig for building a validator NodeConfig. It can be used
/// to build either a genesis validator or a new validator.
#[derive(Clone, Default)]
pub struct ValidatorConfigBuilder {
    config_directory: Option<PathBuf>,
    supported_protocol_versions: Option<SupportedProtocolVersions>,
    force_unpruned_checkpoints: bool,
    jwk_fetch_interval: Option<Duration>,
    authority_overload_config: Option<AuthorityOverloadConfig>,
    data_ingestion_dir: Option<PathBuf>,
    policy_config: Option<PolicyConfig>,
    firewall_config: Option<RemoteFirewallConfig>,
    max_submit_position: Option<usize>,
    submit_delay_step_override_millis: Option<u64>,
    state_accumulator_v2: bool,
}

impl ValidatorConfigBuilder {
    pub fn new() -> Self {
        Self {
            state_accumulator_v2: true,
            ..Default::default()
        }
    }

    pub fn with_config_directory(mut self, config_directory: PathBuf) -> Self {
        assert!(self.config_directory.is_none());
        self.config_directory = Some(config_directory);
        self
    }

    pub fn with_supported_protocol_versions(
        mut self,
        supported_protocol_versions: SupportedProtocolVersions,
    ) -> Self {
        assert!(self.supported_protocol_versions.is_none());
        self.supported_protocol_versions = Some(supported_protocol_versions);
        self
    }

    pub fn with_unpruned_checkpoints(mut self) -> Self {
        self.force_unpruned_checkpoints = true;
        self
    }

    pub fn with_jwk_fetch_interval(mut self, i: Duration) -> Self {
        self.jwk_fetch_interval = Some(i);
        self
    }

    pub fn with_authority_overload_config(mut self, config: AuthorityOverloadConfig) -> Self {
        self.authority_overload_config = Some(config);
        self
    }

    pub fn with_data_ingestion_dir(mut self, path: PathBuf) -> Self {
        self.data_ingestion_dir = Some(path);
        self
    }

    pub fn with_policy_config(mut self, config: Option<PolicyConfig>) -> Self {
        self.policy_config = config;
        self
    }

    pub fn with_firewall_config(mut self, config: Option<RemoteFirewallConfig>) -> Self {
        self.firewall_config = config;
        self
    }

    pub fn with_max_submit_position(mut self, max_submit_position: usize) -> Self {
        self.max_submit_position = Some(max_submit_position);
        self
    }

    pub fn with_submit_delay_step_override_millis(
        mut self,
        submit_delay_step_override_millis: u64,
    ) -> Self {
        self.submit_delay_step_override_millis = Some(submit_delay_step_override_millis);
        self
    }

    pub fn with_state_accumulator_v2_enabled(mut self, enabled: bool) -> Self {
        self.state_accumulator_v2 = enabled;
        self
    }

    pub fn build_without_genesis(self, validator: ValidatorGenesisConfig) -> NodeConfig {
        let key_path = get_key_path(&validator.authority_key_pair);
        let config_directory = self
            .config_directory
            .unwrap_or_else(|| tempfile::tempdir().unwrap().into_path());
        let migration_tx_data_path =
            Some(config_directory.join(IOTA_GENESIS_MIGRATION_TX_DATA_FILENAME));
        let db_path = config_directory
            .join(AUTHORITIES_DB_NAME)
            .join(key_path.clone());
        let network_address = validator.network_address;
        let consensus_address = validator.consensus_address;
        let consensus_db_path = config_directory.join(CONSENSUS_DB_NAME).join(key_path);
        let localhost = local_ip_utils::localhost_for_testing();
        let consensus_config = ConsensusConfig {
            address: consensus_address,
            db_path: consensus_db_path,
            db_retention_epochs: None,
            db_pruner_period_secs: None,
            max_pending_transactions: None,
            max_submit_position: self.max_submit_position,
            submit_delay_step_override_millis: self.submit_delay_step_override_millis,
            parameters: Default::default(),
        };

        let p2p_config = P2pConfig {
            listen_address: validator.p2p_listen_address.unwrap_or_else(|| {
                validator
                    .p2p_address
                    .udp_multiaddr_to_listen_address()
                    .unwrap()
            }),
            external_address: Some(validator.p2p_address),
            // Set a shorter timeout for checkpoint content download in tests, since
            // checkpoint pruning also happens much faster, and network is local.
            state_sync: Some(StateSyncConfig {
                checkpoint_content_timeout_ms: Some(10_000),
                ..Default::default()
            }),
            ..Default::default()
        };

        let mut pruning_config = AuthorityStorePruningConfig::default();
        if self.force_unpruned_checkpoints {
            pruning_config.set_num_epochs_to_retain_for_checkpoints(None);
        }
        let pruning_config = pruning_config;
        let checkpoint_executor_config = CheckpointExecutorConfig {
            data_ingestion_dir: self.data_ingestion_dir,
            ..Default::default()
        };

        NodeConfig {
            authority_key_pair: AuthorityKeyPairWithPath::new(validator.authority_key_pair),
            network_key_pair: KeyPairWithPath::new(IotaKeyPair::Ed25519(
                validator.network_key_pair,
            )),
            account_key_pair: KeyPairWithPath::new(validator.account_key_pair),
            protocol_key_pair: KeyPairWithPath::new(IotaKeyPair::Ed25519(validator.protocol_key_pair)),
            db_path,
            network_address,
            metrics_address: validator.metrics_address,
            admin_interface_port: local_ip_utils::get_available_port(&localhost),
            json_rpc_address: local_ip_utils::new_tcp_address_for_testing(&localhost)
                .to_socket_addr()
                .unwrap(),
            consensus_config: Some(consensus_config),
            remove_deprecated_tables: false,
            enable_index_processing: default_enable_index_processing(),
<<<<<<< HEAD
            genesis: Genesis::new_empty(),
=======
            genesis: iota_config::node::Genesis::new_empty(),
            migration_tx_data_path,
>>>>>>> 844213c2
            grpc_load_shed: None,
            grpc_concurrency_limit: Some(DEFAULT_GRPC_CONCURRENCY_LIMIT),
            p2p_config,
            authority_store_pruning_config: pruning_config,
            end_of_epoch_broadcast_channel_capacity:
                default_end_of_epoch_broadcast_channel_capacity(),
            checkpoint_executor_config,
            supported_protocol_versions: self.supported_protocol_versions,
            db_checkpoint_config: Default::default(),
            indirect_objects_threshold: usize::MAX,
            // By default, expensive checks will be enabled in debug build, but not in release
            // build.
            expensive_safety_check_config: ExpensiveSafetyCheckConfig::default(),
            transaction_deny_config: Default::default(),
            certificate_deny_config: Default::default(),
            state_debug_dump_config: Default::default(),
            state_archive_write_config: StateArchiveConfig::default(),
            state_archive_read_config: vec![],
            state_snapshot_write_config: StateSnapshotConfig::default(),
            indexer_max_subscriptions: Default::default(),
            transaction_kv_store_read_config: Default::default(),
            transaction_kv_store_write_config: None,
            enable_experimental_rest_api: true,
            jwk_fetch_interval_seconds: self
                .jwk_fetch_interval
                .map(|i| i.as_secs())
                .unwrap_or(3600),
            zklogin_oauth_providers: default_zklogin_oauth_providers(),
            authority_overload_config: self.authority_overload_config.unwrap_or_default(),
            run_with_range: None,
            jsonrpc_server_type: None,
            policy_config: self.policy_config,
            firewall_config: self.firewall_config,
            execution_cache: ExecutionCacheConfig::default(),
            state_accumulator_v2: self.state_accumulator_v2,
            enable_soft_bundle: true,
            enable_validator_tx_finalizer: true,
        }
    }

    pub fn build(
        self,
        validator: ValidatorGenesisConfig,
        genesis: iota_config::genesis::Genesis,
    ) -> NodeConfig {
        let mut config = self.build_without_genesis(validator);
        config.genesis = iota_config::node::Genesis::new(genesis);
        config
    }

    pub fn build_new_validator<R: rand::RngCore + rand::CryptoRng>(
        self,
        rng: &mut R,
        network_config: &NetworkConfig,
    ) -> NodeConfig {
        let validator_config = ValidatorGenesisConfigBuilder::new().build(rng);
        self.build(validator_config, network_config.genesis.clone())
    }
}

#[derive(Clone, Debug, Default)]
pub struct FullnodeConfigBuilder {
    config_directory: Option<PathBuf>,
    // port for json rpc api
    rpc_port: Option<u16>,
    rpc_addr: Option<SocketAddr>,
    supported_protocol_versions: Option<SupportedProtocolVersions>,
    db_checkpoint_config: Option<DBCheckpointConfig>,
    expensive_safety_check_config: Option<ExpensiveSafetyCheckConfig>,
    db_path: Option<PathBuf>,
    network_address: Option<Multiaddr>,
    json_rpc_address: Option<SocketAddr>,
    metrics_address: Option<SocketAddr>,
    admin_interface_port: Option<u16>,
    genesis: Option<Genesis>,
    p2p_external_address: Option<Multiaddr>,
    p2p_listen_address: Option<SocketAddr>,
    network_key_pair: Option<KeyPairWithPath>,
    run_with_range: Option<RunWithRange>,
    policy_config: Option<PolicyConfig>,
    fw_config: Option<RemoteFirewallConfig>,
    data_ingestion_dir: Option<PathBuf>,
}

impl FullnodeConfigBuilder {
    pub fn new() -> Self {
        Self::default()
    }

    pub fn with_config_directory(mut self, config_directory: PathBuf) -> Self {
        self.config_directory = Some(config_directory);
        self
    }

    pub fn with_rpc_port(mut self, port: u16) -> Self {
        assert!(self.rpc_addr.is_none() && self.rpc_port.is_none());
        self.rpc_port = Some(port);
        self
    }

    pub fn with_rpc_addr(mut self, addr: SocketAddr) -> Self {
        assert!(self.rpc_addr.is_none() && self.rpc_port.is_none());
        self.rpc_addr = Some(addr);
        self
    }

    pub fn with_supported_protocol_versions(mut self, versions: SupportedProtocolVersions) -> Self {
        self.supported_protocol_versions = Some(versions);
        self
    }

    pub fn with_db_checkpoint_config(mut self, db_checkpoint_config: DBCheckpointConfig) -> Self {
        self.db_checkpoint_config = Some(db_checkpoint_config);
        self
    }

    pub fn with_expensive_safety_check_config(
        mut self,
        expensive_safety_check_config: ExpensiveSafetyCheckConfig,
    ) -> Self {
        self.expensive_safety_check_config = Some(expensive_safety_check_config);
        self
    }

    pub fn with_db_path(mut self, db_path: PathBuf) -> Self {
        self.db_path = Some(db_path);
        self
    }

    pub fn with_network_address(mut self, network_address: Multiaddr) -> Self {
        self.network_address = Some(network_address);
        self
    }

    pub fn with_json_rpc_address(mut self, json_rpc_address: SocketAddr) -> Self {
        self.json_rpc_address = Some(json_rpc_address);
        self
    }

    pub fn with_metrics_address(mut self, metrics_address: SocketAddr) -> Self {
        self.metrics_address = Some(metrics_address);
        self
    }

    pub fn with_admin_interface_port(mut self, admin_interface_port: u16) -> Self {
        self.admin_interface_port = Some(admin_interface_port);
        self
    }

    pub fn with_genesis(mut self, genesis: Genesis) -> Self {
        self.genesis = Some(genesis);
        self
    }

    pub fn with_p2p_external_address(mut self, p2p_external_address: Multiaddr) -> Self {
        self.p2p_external_address = Some(p2p_external_address);
        self
    }

    pub fn with_p2p_listen_address(mut self, p2p_listen_address: SocketAddr) -> Self {
        self.p2p_listen_address = Some(p2p_listen_address);
        self
    }

    pub fn with_network_key_pair(mut self, network_key_pair: Option<NetworkKeyPair>) -> Self {
        if let Some(network_key_pair) = network_key_pair {
            self.network_key_pair =
                Some(KeyPairWithPath::new(IotaKeyPair::Ed25519(network_key_pair)));
        }
        self
    }

    pub fn with_run_with_range(mut self, run_with_range: Option<RunWithRange>) -> Self {
        if let Some(run_with_range) = run_with_range {
            self.run_with_range = Some(run_with_range);
        }
        self
    }

    pub fn with_policy_config(mut self, config: Option<PolicyConfig>) -> Self {
        self.policy_config = config;
        self
    }

    pub fn with_fw_config(mut self, config: Option<RemoteFirewallConfig>) -> Self {
        self.fw_config = config;
        self
    }

    pub fn with_data_ingestion_dir(mut self, path: Option<PathBuf>) -> Self {
        self.data_ingestion_dir = path;
        self
    }

    pub fn build_from_parts<R: rand::RngCore + rand::CryptoRng>(
        self,
        rng: &mut R,
        validator_configs: &[NodeConfig],
        genesis: iota_config::node::Genesis,
    ) -> NodeConfig {
        // Take advantage of ValidatorGenesisConfigBuilder to build the keypairs and
        // addresses, even though this is a fullnode.
        let validator_config = ValidatorGenesisConfigBuilder::new().build(rng);
        let ip = validator_config
            .network_address
            .to_socket_addr()
            .unwrap()
            .ip()
            .to_string();

        let key_path = get_key_path(&validator_config.authority_key_pair);
        let config_directory = self
            .config_directory
            .unwrap_or_else(|| tempfile::tempdir().unwrap().into_path());

        let migration_tx_data_path =
            Some(config_directory.join(IOTA_GENESIS_MIGRATION_TX_DATA_FILENAME));

        let p2p_config = {
            let seed_peers = validator_configs
                .iter()
                .map(|config| SeedPeer {
                    peer_id: Some(anemo::PeerId(
                        config.network_key_pair().public().0.to_bytes(),
                    )),
                    address: config.p2p_config.external_address.clone().unwrap(),
                })
                .collect();

            P2pConfig {
                listen_address: self.p2p_listen_address.unwrap_or_else(|| {
                    validator_config.p2p_listen_address.unwrap_or_else(|| {
                        validator_config
                            .p2p_address
                            .udp_multiaddr_to_listen_address()
                            .unwrap()
                    })
                }),
                external_address: self
                    .p2p_external_address
                    .or(Some(validator_config.p2p_address.clone())),
                seed_peers,
                // Set a shorter timeout for checkpoint content download in tests, since
                // checkpoint pruning also happens much faster, and network is local.
                state_sync: Some(StateSyncConfig {
                    checkpoint_content_timeout_ms: Some(10_000),
                    ..Default::default()
                }),
                ..Default::default()
            }
        };

        let localhost = local_ip_utils::localhost_for_testing();
        let json_rpc_address = self.rpc_addr.unwrap_or_else(|| {
            let rpc_port = self
                .rpc_port
                .unwrap_or_else(|| local_ip_utils::get_available_port(&ip));
            format!("{}:{}", ip, rpc_port).parse().unwrap()
        });

        let checkpoint_executor_config = CheckpointExecutorConfig {
            data_ingestion_dir: self.data_ingestion_dir,
            ..Default::default()
        };

        NodeConfig {
            authority_key_pair: AuthorityKeyPairWithPath::new(validator_config.authority_key_pair),
            account_key_pair: KeyPairWithPath::new(validator_config.account_key_pair),
            protocol_key_pair: KeyPairWithPath::new(IotaKeyPair::Ed25519(
                validator_config.protocol_key_pair,
            )),
            network_key_pair: self.network_key_pair.unwrap_or(KeyPairWithPath::new(
                IotaKeyPair::Ed25519(validator_config.network_key_pair),
            )),
            db_path: self
                .db_path
                .unwrap_or(config_directory.join(FULL_NODE_DB_PATH).join(key_path)),
            network_address: self
                .network_address
                .unwrap_or(validator_config.network_address),
            metrics_address: self
                .metrics_address
                .unwrap_or(local_ip_utils::new_local_tcp_socket_for_testing()),
            admin_interface_port: self
                .admin_interface_port
                .unwrap_or(local_ip_utils::get_available_port(&localhost)),
            json_rpc_address: self.json_rpc_address.unwrap_or(json_rpc_address),
            consensus_config: None,
            remove_deprecated_tables: false,
            enable_index_processing: default_enable_index_processing(),
            genesis,
            migration_tx_data_path,
            grpc_load_shed: None,
            grpc_concurrency_limit: None,
            p2p_config,
            authority_store_pruning_config: AuthorityStorePruningConfig::default(),
            end_of_epoch_broadcast_channel_capacity:
                default_end_of_epoch_broadcast_channel_capacity(),
            checkpoint_executor_config,
            supported_protocol_versions: self.supported_protocol_versions,
            db_checkpoint_config: self.db_checkpoint_config.unwrap_or_default(),
            indirect_objects_threshold: usize::MAX,
            expensive_safety_check_config: self
                .expensive_safety_check_config
                .unwrap_or_else(ExpensiveSafetyCheckConfig::new_enable_all),
            transaction_deny_config: Default::default(),
            certificate_deny_config: Default::default(),
            state_debug_dump_config: Default::default(),
            state_archive_write_config: StateArchiveConfig::default(),
            state_archive_read_config: vec![],
            state_snapshot_write_config: StateSnapshotConfig::default(),
            indexer_max_subscriptions: Default::default(),
            transaction_kv_store_read_config: Default::default(),
            transaction_kv_store_write_config: Default::default(),
            enable_experimental_rest_api: true,
            // note: not used by fullnodes.
            jwk_fetch_interval_seconds: 3600,
            zklogin_oauth_providers: default_zklogin_oauth_providers(),
            authority_overload_config: Default::default(),
            run_with_range: self.run_with_range,
            jsonrpc_server_type: None,
            policy_config: self.policy_config,
            firewall_config: self.fw_config,
            execution_cache: ExecutionCacheConfig::default(),
            state_accumulator_v2: true,
            enable_soft_bundle: true,
            // This is a validator specific feature.
            enable_validator_tx_finalizer: false,
        }
    }

    pub fn build<R: rand::RngCore + rand::CryptoRng>(
        self,
        rng: &mut R,
        network_config: &NetworkConfig,
    ) -> NodeConfig {
        let genesis = self
            .genesis
            .as_ref()
            .or_else(|| network_config.get_validator_genesis())
            .cloned()
            .unwrap_or_else(|| iota_config::node::Genesis::new(network_config.genesis.clone()));
        self.build_from_parts(rng, network_config.validator_configs(), genesis)
    }
}

/// Given a validator keypair, return a path that can be used to identify the
/// validator.
fn get_key_path(key_pair: &AuthorityKeyPair) -> String {
    let public_key: AuthorityPublicKeyBytes = key_pair.public().into();
    let mut key_path = Hex::encode(public_key);
    // 12 is rather arbitrary here but it's a nice balance between being short and
    // being unique.
    key_path.truncate(12);
    key_path
}<|MERGE_RESOLUTION|>--- conflicted
+++ resolved
@@ -190,12 +190,8 @@
             consensus_config: Some(consensus_config),
             remove_deprecated_tables: false,
             enable_index_processing: default_enable_index_processing(),
-<<<<<<< HEAD
             genesis: Genesis::new_empty(),
-=======
-            genesis: iota_config::node::Genesis::new_empty(),
             migration_tx_data_path,
->>>>>>> 844213c2
             grpc_load_shed: None,
             grpc_concurrency_limit: Some(DEFAULT_GRPC_CONCURRENCY_LIMIT),
             p2p_config,
