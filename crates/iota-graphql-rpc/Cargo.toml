[package]
name = "iota-graphql-rpc"
version = "2024.2.0"
authors = ["IOTA Foundation <contact@iota.org>"]
edition = "2021"
license = "Apache-2.0"
publish = false

[dependencies]
anyhow.workspace = true
async-graphql = { workspace = true, features = ["dataloader", "apollo_tracing", "tracing", "opentelemetry"] }
async-graphql-axum = "7.0"
async-graphql-value = "7.0"
async-trait.workspace = true
axum.workspace = true
axum-extra = { workspace = true, features = ["typed-header"] }
chrono.workspace = true
clap.workspace = true
const-str.workspace = true
diesel.workspace = true
either.workspace = true
fastcrypto = { workspace = true, features = ["copy_key"] }
fastcrypto-zkp.workspace = true
futures.workspace = true
git-version.workspace = true
hex.workspace = true
http.workspace = true
http-body-util.workspace = true
hyper.workspace = true
hyper-util = { workspace = true, features = ["http2", "server", "tokio"] }
im.workspace = true
iota-sdk.workspace = true
iota-types.workspace = true
lru.workspace = true
markdown-gen = "1.2"
move-binary-format.workspace = true
move-core-types.workspace = true
move-disassembler.workspace = true
move-ir-types.workspace = true
mysten-metrics.workspace = true
mysten-network.workspace = true
once_cell.workspace = true
prometheus.workspace = true
rand.workspace = true # todo: cleanup test only deps
regex.workspace = true
reqwest.workspace = true
serde.workspace = true
serde_json.workspace = true
serde_with.workspace = true
serde_yaml.workspace = true
shared-crypto.workspace = true
similar.workspace = true
tap.workspace = true
telemetry-subscribers.workspace = true
thiserror.workspace = true
tokio = { workspace = true, features = ["rt-multi-thread"] }
tokio-util = { workspace = true, features = ["rt"] }
toml.workspace = true
tower.workspace = true
tower-http.workspace = true
tracing.workspace = true
uuid.workspace = true

iota-graphql-rpc-client.workspace = true
iota-graphql-rpc-headers.workspace = true

# TODO: put these behind feature flag to prevent leakage
# Used for dummy data
bcs.workspace = true
iota-indexer.workspace = true
iota-json-rpc.workspace = true
iota-json-rpc-types.workspace = true
iota-package-resolver.workspace = true
iota-protocol-config.workspace = true
iota-rest-api.workspace = true
iota-swarm-config.workspace = true
move-bytecode-utils.workspace = true
test-cluster.workspace = true

[dev-dependencies]
expect-test.workspace = true
hyper.workspace = true
insta.workspace = true
iota-framework.workspace = true
serde_json.workspace = true
<<<<<<< HEAD
serial_test = "2.0"
=======
serial_test.workspace = true
>>>>>>> 9ffa8862
simulacrum.workspace = true
tower.workspace = true

[features]
default = ["pg_backend"]
pg_integration = []
pg_backend = []

[package.metadata.cargo-udeps.ignore]
development = ["serial_test", "simulacrum"]<|MERGE_RESOLUTION|>--- conflicted
+++ resolved
@@ -83,11 +83,7 @@
 insta.workspace = true
 iota-framework.workspace = true
 serde_json.workspace = true
-<<<<<<< HEAD
 serial_test = "2.0"
-=======
-serial_test.workspace = true
->>>>>>> 9ffa8862
 simulacrum.workspace = true
 tower.workspace = true
 
