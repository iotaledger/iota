--- conflicted
+++ resolved
@@ -110,22 +110,14 @@
 }
 ```
 
-<<<<<<< HEAD
 Find more example queries in the [examples](examples) directory.
-=======
-For local dev, it might be useful to spin up an indexer as well. You can run it as a single service via [pg-services-local](../../docker/pg-services-local/README.md), through the `iota start` subcommand or as a [standalone service](../iota-indexer/README.md#standalone-indexer-setup)
->>>>>>> 300a35d7
 
-### Launching with an Indexer
+### Launching the server with Indexer
 
-<<<<<<< HEAD
 For local development, it might be useful to spin up an actual Indexer as well (not only the postgres instance for the Indexer) which writes data to the database, so you can query it with the GraphQL server.
-You can run it as part of [iota-test-validator](../../crates/iota-test-validator/README.md) or as a [standalone service](../iota-indexer/README.md#standalone-indexer-setup)
-=======
+You can run it as a single service via [pg-services-local](../../docker/pg-services-local/README.md), through the `iota start` subcommand or as a [standalone service](../iota-indexer/README.md#standalone-indexer-setup)
+
 `cargo run --features indexer --bin iota start --with-indexer --pg-port 5432 --pg-db-name iota_indexer --with-graphql=0.0.0.0:9125`
->>>>>>> 300a35d7
-
-`cargo run --bin iota-test-validator -- --with-indexer --pg-port 5432 --pg-db-name iota_indexer --graphql-host 127.0.0.1 --graphql-port 8000`
 
 ## Running tests
 
