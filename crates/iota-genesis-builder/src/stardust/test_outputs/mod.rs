// Copyright (c) 2024 IOTA Stiftung
// SPDX-License-Identifier: Apache-2.0

mod dummy;

use std::{
    fs::{File, OpenOptions},
    io::BufWriter,
    path::Path,
    str::FromStr,
};

<<<<<<< HEAD
use iota_sdk::types::block::{
    payload::milestone::{MilestoneOption, ParametersMilestoneOption},
    protocol::ProtocolParameters,
};
use iota_types::stardust::error::StardustError;
use packable::{packer::IoPacker, Packable, PackableExt};
=======
use iota_sdk::types::block::output::{BasicOutputBuilder, Output, OutputId};
use packable::{packer::IoPacker, Packable};
>>>>>>> 52bf5082

use crate::stardust::parse::FullSnapshotParser;

const OUTPUT_TO_DECREASE_AMOUNT_FROM: &str =
    "0xb462c8b2595d40d3ff19924e3731f501aab13e215613ce3e248d0ed9f212db160000";

/// Adds outputs to test specific and intricate scenario in the full snapshot.
pub fn add_snapshot_test_outputs<P: AsRef<Path> + core::fmt::Debug>(
    current_path: P,
    new_path: P,
) -> anyhow::Result<()> {
    let current_file = File::open(current_path)?;
    let new_file = OpenOptions::new()
        .write(true)
        .create(true)
        .truncate(true)
        .open(new_path)?;
    let mut writer = IoPacker::new(BufWriter::new(new_file));
    let mut parser = FullSnapshotParser::new(current_file)?;
    let output_to_decrease_amount_from = OutputId::from_str(OUTPUT_TO_DECREASE_AMOUNT_FROM)?;

    let new_outputs = dummy::outputs();
    let new_amount = new_outputs.iter().map(|o| o.1.amount()).sum::<u64>();

    // Increments the output count according to newly generated outputs.
    parser.header.output_count += new_outputs.len() as u64;

<<<<<<< HEAD
    // Creates new protocol parameters to increase the total supply according to
    // newly generated outputs.
    let params = parser.protocol_parameters()?;
    let new_params = ProtocolParameters::new(
        params.protocol_version(),
        params.network_name().to_owned(),
        params.bech32_hrp(),
        params.min_pow_score(),
        params.below_max_depth(),
        *params.rent_structure(),
        params.token_supply() + new_outputs.iter().map(|o| o.1.amount()).sum::<u64>(),
    )
    .map_err(StardustError::BlockError)?;
    if let MilestoneOption::Parameters(params) = &parser.header.parameters_milestone_option {
        parser.header.parameters_milestone_option = MilestoneOption::Parameters(
            ParametersMilestoneOption::new(
                params.target_milestone_index(),
                params.protocol_version(),
                new_params.pack_to_vec(),
            )
            .map_err(StardustError::BlockError)?,
        );
    }

=======
>>>>>>> 52bf5082
    // Writes the new header.
    parser.header.pack(&mut writer)?;

    // Writes previous and new outputs.
    for (output_header, output) in parser.outputs().filter_map(|o| o.ok()).chain(new_outputs) {
        output_header.pack(&mut writer)?;

        if output_header.output_id() == output_to_decrease_amount_from {
            let basic = output.as_basic();
            let amount = basic
                .amount()
                .checked_sub(new_amount)
                .ok_or_else(|| anyhow::anyhow!("underflow decreasing new amount from output"))?;
            let output = Output::from(
                BasicOutputBuilder::from(basic)
                    .with_amount(amount)
                    .finish()?,
            );

            output.pack(&mut writer)?;
        } else {
            output.pack(&mut writer)?;
        }
    }

    Ok(())
}<|MERGE_RESOLUTION|>--- conflicted
+++ resolved
@@ -10,17 +10,9 @@
     str::FromStr,
 };
 
-<<<<<<< HEAD
-use iota_sdk::types::block::{
-    payload::milestone::{MilestoneOption, ParametersMilestoneOption},
-    protocol::ProtocolParameters,
-};
+use iota_sdk::types::block::output::{BasicOutputBuilder, Output, OutputId};
 use iota_types::stardust::error::StardustError;
-use packable::{packer::IoPacker, Packable, PackableExt};
-=======
-use iota_sdk::types::block::output::{BasicOutputBuilder, Output, OutputId};
 use packable::{packer::IoPacker, Packable};
->>>>>>> 52bf5082
 
 use crate::stardust::parse::FullSnapshotParser;
 
@@ -40,7 +32,8 @@
         .open(new_path)?;
     let mut writer = IoPacker::new(BufWriter::new(new_file));
     let mut parser = FullSnapshotParser::new(current_file)?;
-    let output_to_decrease_amount_from = OutputId::from_str(OUTPUT_TO_DECREASE_AMOUNT_FROM)?;
+    let output_to_decrease_amount_from =
+        OutputId::from_str(OUTPUT_TO_DECREASE_AMOUNT_FROM).map_err(StardustError::BlockError)?;
 
     let new_outputs = dummy::outputs();
     let new_amount = new_outputs.iter().map(|o| o.1.amount()).sum::<u64>();
@@ -48,33 +41,6 @@
     // Increments the output count according to newly generated outputs.
     parser.header.output_count += new_outputs.len() as u64;
 
-<<<<<<< HEAD
-    // Creates new protocol parameters to increase the total supply according to
-    // newly generated outputs.
-    let params = parser.protocol_parameters()?;
-    let new_params = ProtocolParameters::new(
-        params.protocol_version(),
-        params.network_name().to_owned(),
-        params.bech32_hrp(),
-        params.min_pow_score(),
-        params.below_max_depth(),
-        *params.rent_structure(),
-        params.token_supply() + new_outputs.iter().map(|o| o.1.amount()).sum::<u64>(),
-    )
-    .map_err(StardustError::BlockError)?;
-    if let MilestoneOption::Parameters(params) = &parser.header.parameters_milestone_option {
-        parser.header.parameters_milestone_option = MilestoneOption::Parameters(
-            ParametersMilestoneOption::new(
-                params.target_milestone_index(),
-                params.protocol_version(),
-                new_params.pack_to_vec(),
-            )
-            .map_err(StardustError::BlockError)?,
-        );
-    }
-
-=======
->>>>>>> 52bf5082
     // Writes the new header.
     parser.header.pack(&mut writer)?;
 
@@ -91,7 +57,8 @@
             let output = Output::from(
                 BasicOutputBuilder::from(basic)
                     .with_amount(amount)
-                    .finish()?,
+                    .finish()
+                    .map_err(StardustError::BlockError)?,
             );
 
             output.pack(&mut writer)?;
