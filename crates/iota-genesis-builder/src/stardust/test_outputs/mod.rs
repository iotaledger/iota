--- conflicted
+++ resolved
@@ -30,16 +30,10 @@
         .truncate(true)
         .open(new_path)?;
     let mut writer = IoPacker::new(BufWriter::new(new_file));
-<<<<<<< HEAD
-    let mut parser = HornetGenesisSnapshotParser::new(current_file)?;
-    let output_to_decrease_amount_from =
-        OutputId::from_str(OUTPUT_TO_DECREASE_AMOUNT_FROM).map_err(StardustError::BlockError)?;
-=======
-    let parser = FullSnapshotParser::new(current_file)?;
+    let parser = HornetGenesisSnapshotParser::new(current_file)?;
     let output_to_decrease_amount_from = OutputId::from_str(OUTPUT_TO_DECREASE_AMOUNT_FROM)?;
     let mut new_header = parser.header.clone();
     let mut vested_index = u32::MAX;
->>>>>>> 60c15c30
 
     let new_outputs = vesting_schedule_iota_airdrop::outputs(&mut vested_index).await?;
     let new_amount = new_outputs.iter().map(|o| o.1.amount()).sum::<u64>();
