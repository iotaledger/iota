// Copyright (c) 2024 IOTA Stiftung
// Modifications Copyright (c) 2024 IOTA Stiftung
// SPDX-License-Identifier: Apache-2.0

//! The [`package_data`] module provides the [`NativeTokenPackageData`] struct,
//! which encapsulates all the data necessary to build a Stardust native token
//! package.

use anyhow::Result;
use iota_sdk::types::block::{
    address::AliasAddress,
    output::{FoundryId, FoundryOutput},
};
use move_compiler::parser::keywords;
use rand::distributions::{Alphanumeric, DistString};
use rand_pcg::Pcg64;
use rand_seeder::Seeder;
use regex::Regex;
use serde::{Deserialize, Serialize};

use crate::stardust::{error::StardustError, types::token_scheme::SimpleTokenSchemeU64};

/// The [`NativeTokenPackageData`] struct encapsulates all the data necessary to
/// build a Stardust native token package.
#[derive(Debug)]
pub struct NativeTokenPackageData {
    package_name: String,
    module: NativeTokenModuleData,
}

impl NativeTokenPackageData {
    /// Creates a new [`NativeTokenPackageData`] instance.
    pub fn new(package_name: impl Into<String>, module: NativeTokenModuleData) -> Self {
        Self {
            package_name: package_name.into(),
            module,
        }
    }

    /// Returns the Move.toml manifest.
    pub fn package_name(&self) -> &String {
        &self.package_name
    }

    /// Returns the native token module data.
    pub fn module(&self) -> &NativeTokenModuleData {
        &self.module
    }
}

/// The [`NativeTokenModuleData`] struct encapsulates all the data necessary to
/// build a Stardust native token module.
#[derive(Debug)]
pub struct NativeTokenModuleData {
    pub foundry_id: FoundryId,
    pub module_name: String,
    pub otw_name: String,
    pub decimals: u8,
    /// This must be a valid ASCII string.
    pub symbol: String,
    pub circulating_supply: u64,
    pub maximum_supply: u64,
    /// This must be a valid UTF-8 string.
    pub coin_name: String,
    /// This must be a valid UTF-8 string.
    pub coin_description: String,
    pub icon_url: Option<String>,
    pub alias_address: AliasAddress,
}

impl NativeTokenModuleData {
    /// Creates a new [`NativeTokenModuleData`] instance.
    pub fn new(
        foundry_id: FoundryId,
        module_name: impl Into<String>,
        otw_name: impl Into<String>,
        decimals: u8,
        symbol: impl Into<String>,
        circulating_supply: u64,
        maximum_supply: u64,
        coin_name: impl Into<String>,
        coin_description: impl Into<String>,
        icon_url: Option<String>,
        alias_address: AliasAddress,
    ) -> Self {
        Self {
            foundry_id,
            module_name: module_name.into(),
            otw_name: otw_name.into(),
            decimals,
            symbol: symbol.into(),
            circulating_supply,
            maximum_supply,
            coin_name: coin_name.into(),
            coin_description: coin_description.into(),
            icon_url,
            alias_address,
        }
    }
}

impl TryFrom<&FoundryOutput> for NativeTokenPackageData {
    type Error = StardustError;
    fn try_from(output: &FoundryOutput) -> Result<Self, StardustError> {
        let irc_30_metadata = extract_irc30_metadata(output);

        // Derive a valid, lowercase move identifier from the symbol field in the irc30
        // metadata
        let identifier = derive_foundry_package_lowercase_identifier(
            irc_30_metadata.symbol.as_str(),
            output.id().as_slice(),
        );

        // Any decimal value that exceeds a u8 is set to zero, as we cannot infer a good
        // alternative.
        let decimals = u8::try_from(irc_30_metadata.decimals).unwrap_or_default();

        let token_scheme_u64: SimpleTokenSchemeU64 =
            output.token_scheme().as_simple().try_into()?;

        let native_token_data = NativeTokenPackageData {
            package_name: identifier.clone(),
            module: NativeTokenModuleData {
                foundry_id: output.id(),
                module_name: identifier.clone(),
                otw_name: identifier.clone().to_ascii_uppercase(),
                decimals,
                symbol: identifier,
                circulating_supply: token_scheme_u64.circulating_supply(),
                maximum_supply: token_scheme_u64.maximum_supply(),
                coin_name: irc_30_metadata.name,
                coin_description: irc_30_metadata.description.unwrap_or_default(),
                icon_url: irc_30_metadata.logo_url,
                alias_address: *output.alias_address(),
            },
        };

        Ok(native_token_data)
    }
}

#[derive(Clone, Debug, Serialize, Deserialize)]
pub struct Irc30MetadataAlternative {
    /// The human-readable name of the native token.
    name: String,
    /// The symbol/ticker of the token.
    symbol: String,
    /// Number of decimals the token uses (divide the token amount by
    /// `10^decimals` to get its user representation).
    decimals: u32,
    /// The human-readable description of the token.
    #[serde(default, skip_serializing_if = "Option::is_none")]
    description: Option<String>,
    /// URL pointing to more resources about the token.
    #[serde(default, skip_serializing_if = "Option::is_none")]
    url: Option<String>,
    /// URL pointing to an image resource of the token logo.
    #[serde(default, skip_serializing_if = "Option::is_none")]
    logo_url: Option<String>,
    /// The svg logo of the token encoded as a byte string.
    #[serde(default, skip_serializing_if = "Option::is_none")]
    logo: Option<String>,
}

impl Irc30MetadataAlternative {
    fn new_compact(name: String) -> Self {
        Irc30MetadataAlternative {
            name: name.clone(),
            symbol: name,
            decimals: 0,
            description: None,
            url: None,
            logo_url: None,
            logo: None,
        }
    }
}

fn extract_irc30_metadata(output: &FoundryOutput) -> Irc30MetadataAlternative {
<<<<<<< HEAD
    if let Some(metadata) = output.immutable_features().metadata() {
        serde_json::from_slice(metadata.data()).unwrap_or_else(|_| {
=======
    output
        .immutable_features()
        .metadata()
        .and_then(|metadata| serde_json::from_slice(metadata.data()).ok())
        .unwrap_or_else(|| {
>>>>>>> 923f14e6
            Irc30MetadataAlternative::new_compact(derive_foundry_package_lowercase_identifier(
                "",
                output.id().as_slice(),
            ))
        })
<<<<<<< HEAD
    } else {
        Irc30MetadataAlternative::new_compact(derive_foundry_package_lowercase_identifier(
            "",
            output.id().as_slice(),
        ))
    }
=======
>>>>>>> 923f14e6
}

fn derive_foundry_package_lowercase_identifier(input: &str, seed: &[u8]) -> String {
    let input = input.to_ascii_lowercase();

    static VALID_IDENTIFIER_PATTERN: &str = r"[a-z][a-z0-9_]*";

    // Define a regex pattern to capture the valid parts of the identifier
    let valid_parts_re =
        Regex::new(VALID_IDENTIFIER_PATTERN).expect("should be valid regex pattern");
    let valid_parts: Vec<&str> = valid_parts_re
        .find_iter(&input)
        .map(|mat| mat.as_str())
        .collect();
    let concatenated = valid_parts.concat();

    // Ensure no trailing underscore at the end of the identifier
    let refined_identifier = concatenated.trim_end_matches('_').to_string();
    let is_valid = move_core_types::identifier::is_valid(&refined_identifier);

    if is_valid
        && !keywords::KEYWORDS.contains(&refined_identifier.as_str())
        && !keywords::CONTEXTUAL_KEYWORDS.contains(&refined_identifier.as_str())
        && !keywords::PRIMITIVE_TYPES.contains(&refined_identifier.as_str())
        && !keywords::BUILTINS.contains(&refined_identifier.as_str())
    {
        refined_identifier
    } else {
        let mut final_identifier = String::from("foundry_");
        let additional_part = if is_valid {
            refined_identifier
        } else {
            // Generate a new valid random identifier if the identifier is empty.
            Alphanumeric
                .sample_string(&mut Pcg64::from(Seeder::from(seed).make_rng()), 7)
                .to_lowercase()
        };
        final_identifier.push_str(&additional_part);
        final_identifier
    }
}

#[cfg(test)]
mod tests {
    use std::ops::{Add, Sub};

    use iota_sdk::{
        types::block::{
            address::AliasAddress,
            output::{
                feature::{Irc30Metadata, MetadataFeature},
                unlock_condition::ImmutableAliasAddressUnlockCondition,
                AliasId, Feature, FoundryOutputBuilder, SimpleTokenScheme, TokenScheme,
            },
        },
        Url, U256,
    };

    use super::*;
    use crate::stardust::{
        native_token::package_builder, types::token_scheme::MAX_ALLOWED_U64_SUPPLY,
    };

    #[test]
    fn foundry_output_with_default_metadata() -> Result<()> {
        // Step 1: Create a FoundryOutput with an IRC30Metadata feature
        let token_scheme = SimpleTokenScheme::new(
            U256::from(100_000_000),
            U256::from(0),
            U256::from(100_000_000),
        )
        .unwrap();

        let irc_30_metadata = Irc30Metadata::new("Dogecoin", "DOGE❤", 0);

        let alias_id = AliasId::new([0; AliasId::LENGTH]);
        let builder = FoundryOutputBuilder::new_with_amount(
            100_000_000_000,
            1,
            TokenScheme::Simple(token_scheme),
        )
        .add_unlock_condition(ImmutableAliasAddressUnlockCondition::new(
            AliasAddress::new(alias_id),
        ))
        .add_feature(Feature::Metadata(
            MetadataFeature::new(irc_30_metadata).unwrap(),
        ));
        let output = builder.finish().unwrap();

        // Step 2: Convert the FoundryOutput to NativeTokenPackageData
        let native_token_data = NativeTokenPackageData::try_from(&output)?;

        // Step 3: Verify the conversion
        assert!(package_builder::build_and_compile(native_token_data).is_ok());

        Ok(())
    }

    #[test]
    fn foundry_output_with_additional_metadata() -> Result<()> {
        // Step 1: Create a FoundryOutput with an IRC30Metadata feature
        let token_scheme = SimpleTokenScheme::new(
            U256::from(100_000_000),
            U256::from(0),
            U256::from(100_000_000),
        )
        .unwrap();

        let irc_30_metadata = Irc30Metadata::new("Dogecoin", "DOGE", 0)
            .with_description("Much wow")
            .with_url(Url::parse("https://dogecoin.com").unwrap())
            .with_logo_url(Url::parse("https://dogecoin.com/logo.png").unwrap())
            .with_logo("0x54654");

        let alias_id = AliasId::new([0; AliasId::LENGTH]);
        let builder = FoundryOutputBuilder::new_with_amount(
            100_000_000_000,
            1,
            TokenScheme::Simple(token_scheme),
        )
        .add_unlock_condition(ImmutableAliasAddressUnlockCondition::new(
            AliasAddress::new(alias_id),
        ))
        .add_feature(Feature::Metadata(
            MetadataFeature::new(irc_30_metadata).unwrap(),
        ));
        let output = builder.finish().unwrap();

        // Step 2: Convert the FoundryOutput to NativeTokenPackageData
        let native_token_data = NativeTokenPackageData::try_from(&output)?;

        // Step 3: Verify the conversion
        assert!(package_builder::build_and_compile(native_token_data).is_ok());

        Ok(())
    }

    #[test]
    fn foundry_output_with_exceeding_max_supply() -> Result<()> {
        let minted_tokens = U256::from(MAX_ALLOWED_U64_SUPPLY).add(1);
        let melted_tokens = U256::from(1);
        let maximum_supply = U256::MAX;

        // Step 1: Create a FoundryOutput with an IRC30Metadata feature
        let token_scheme =
            SimpleTokenScheme::new(minted_tokens, melted_tokens, maximum_supply).unwrap();

        let irc_30_metadata = Irc30Metadata::new("Dogecoin", "DOGE", 0)
            .with_description("Much wow")
            .with_url(Url::parse("https://dogecoin.com").unwrap())
            .with_logo_url(Url::parse("https://dogecoin.com/logo.png").unwrap())
            .with_logo("0x54654");

        let alias_id = AliasId::new([0; AliasId::LENGTH]);
        let builder = FoundryOutputBuilder::new_with_amount(
            100_000_000_000,
            1,
            TokenScheme::Simple(token_scheme),
        )
        .add_unlock_condition(ImmutableAliasAddressUnlockCondition::new(
            AliasAddress::new(alias_id),
        ))
        .add_feature(Feature::Metadata(
            MetadataFeature::new(irc_30_metadata).unwrap(),
        ));
        let output = builder.finish().unwrap();

        // Step 2: Convert the FoundryOutput to NativeTokenPackageData
        let native_token_data = NativeTokenPackageData::try_from(&output)?;
        assert_eq!(
            native_token_data.module().circulating_supply,
            minted_tokens.sub(melted_tokens).as_u64()
        );
        assert_eq!(
            native_token_data.module().maximum_supply,
            MAX_ALLOWED_U64_SUPPLY
        );

        // Step 3: Verify the conversion
        assert!(package_builder::build_and_compile(native_token_data).is_ok());

        Ok(())
    }

    #[test]
    fn foundry_output_with_exceeding_circulating_supply() -> Result<()> {
        let minted_tokens = U256::from(u64::MAX).add(1);
        let melted_tokens = U256::from(0);
        let maximum_supply = U256::MAX;

        // Step 1: Create a FoundryOutput with an IRC30Metadata feature
        let token_scheme =
            SimpleTokenScheme::new(minted_tokens, melted_tokens, maximum_supply).unwrap();

        let irc_30_metadata = Irc30Metadata::new("Dogecoin", "DOGE", 0)
            .with_description("Much wow")
            .with_url(Url::parse("https://dogecoin.com").unwrap())
            .with_logo_url(Url::parse("https://dogecoin.com/logo.png").unwrap())
            .with_logo("0x54654");

        let alias_id = AliasId::new([0; AliasId::LENGTH]);
        let builder = FoundryOutputBuilder::new_with_amount(
            100_000_000_000,
            1,
            TokenScheme::Simple(token_scheme),
        )
        .add_unlock_condition(ImmutableAliasAddressUnlockCondition::new(
            AliasAddress::new(alias_id),
        ))
        .add_feature(Feature::Metadata(
            MetadataFeature::new(irc_30_metadata).unwrap(),
        ));
        let output = builder.finish().unwrap();

        // Step 2: Convert the FoundryOutput to NativeTokenPackageData.
        let native_token_data = NativeTokenPackageData::try_from(&output)?;

        assert_eq!(
            native_token_data.module().circulating_supply,
            MAX_ALLOWED_U64_SUPPLY
        );
        assert_eq!(
            native_token_data.module().maximum_supply,
            MAX_ALLOWED_U64_SUPPLY
        );

        // Step 3: Verify the conversion
        assert!(package_builder::build_and_compile(native_token_data).is_ok());

        Ok(())
    }

    #[test]
    fn empty_identifier() {
        let identifier = "".to_string();
        let result = derive_foundry_package_lowercase_identifier(&identifier, &[]);
        assert_eq!(14, result.len());
    }

    #[test]
    fn identifier_with_only_invalid_chars() {
        let identifier = "!@#$%^".to_string();
        let result = derive_foundry_package_lowercase_identifier(&identifier, &[]);
        assert_eq!(14, result.len());
    }

    #[test]
    fn identifier_with_only_one_char() {
        let identifier = "a".to_string();
        assert_eq!(
            derive_foundry_package_lowercase_identifier(&identifier, &[]),
            "a".to_string()
        );
    }

    #[test]
    fn identifier_with_whitespaces_and_ending_underscore() {
        let identifier = " a bc-d e_".to_string();
        assert_eq!(
            derive_foundry_package_lowercase_identifier(&identifier, &[]),
            "abcde".to_string()
        );
    }

    #[test]
    fn identifier_with_minus() {
        let identifier = "hello-world".to_string();
        assert_eq!(
            derive_foundry_package_lowercase_identifier(&identifier, &[]),
            "helloworld".to_string()
        );
    }

    #[test]
    fn identifier_with_multiple_invalid_chars() {
        let identifier = "#hello-move_world/token&".to_string();
        assert_eq!(
            derive_foundry_package_lowercase_identifier(&identifier, &[]),
            "hellomove_worldtoken"
        );
    }
    #[test]
    fn valid_identifier() {
        let identifier = "valid_identifier".to_string();
        assert_eq!(
            derive_foundry_package_lowercase_identifier(&identifier, &[]),
            identifier
        );
    }
}<|MERGE_RESOLUTION|>--- conflicted
+++ resolved
@@ -177,30 +177,16 @@
 }
 
 fn extract_irc30_metadata(output: &FoundryOutput) -> Irc30MetadataAlternative {
-<<<<<<< HEAD
-    if let Some(metadata) = output.immutable_features().metadata() {
-        serde_json::from_slice(metadata.data()).unwrap_or_else(|_| {
-=======
     output
         .immutable_features()
         .metadata()
         .and_then(|metadata| serde_json::from_slice(metadata.data()).ok())
         .unwrap_or_else(|| {
->>>>>>> 923f14e6
             Irc30MetadataAlternative::new_compact(derive_foundry_package_lowercase_identifier(
                 "",
                 output.id().as_slice(),
             ))
         })
-<<<<<<< HEAD
-    } else {
-        Irc30MetadataAlternative::new_compact(derive_foundry_package_lowercase_identifier(
-            "",
-            output.id().as_slice(),
-        ))
-    }
-=======
->>>>>>> 923f14e6
 }
 
 fn derive_foundry_package_lowercase_identifier(input: &str, seed: &[u8]) -> String {
