// Copyright (c) 2024 IOTA Stiftung
// SPDX-License-Identifier: Apache-2.0

//! Types and logic to parse a full Stardust snapshot.
use std::io::{BufReader, Read};

use anyhow::Result;
use iota_sdk::types::block::{
    output::Output, payload::milestone::MilestoneOption, protocol::ProtocolParameters,
};
use iota_types::stardust::error::StardustError;
use packable::{
    unpacker::{IoUnpacker, Unpacker},
    Packable,
};

use super::types::{output_header::OutputHeader, snapshot::FullSnapshotHeader};

/// Parse a Hornet genesis snapshot using a [`BufReader`] internally.
pub struct HornetSnapshotParser<R: Read> {
    reader: IoUnpacker<BufReader<R>>,
    /// The full-snapshot header
    pub header: FullSnapshotHeader,
}

impl<R: Read> HornetSnapshotParser<R> {
    /// Creates a new [`HornetSnapshotParser`].
    ///
    /// `VERIFY = true` ensures that only global snapshots parse successfully.
    pub fn new<const VERIFY: bool>(reader: R) -> Result<Self> {
        let mut reader = IoUnpacker::new(std::io::BufReader::new(reader));
<<<<<<< HEAD
        // `true` ensures that only genesis snapshots unpack successfully
        let header = FullSnapshotHeader::unpack::<_, false>(&mut reader, &())?;

=======
        let header = FullSnapshotHeader::unpack::<_, VERIFY>(&mut reader, &())?;
>>>>>>> 53b55ec0
        Ok(Self { reader, header })
    }

    /// Provide an iterator over the Stardust UTXOs recorded in the snapshot.
    pub fn outputs(&mut self) -> impl Iterator<Item = anyhow::Result<(OutputHeader, Output)>> + '_ {
        (0..self.header.output_count()).map(move |_| {
            Ok((
                OutputHeader::unpack::<_, true>(&mut self.reader, &())?,
                Output::unpack::<_, true>(&mut self.reader, &ProtocolParameters::default())?,
            ))
        })
    }

    /// Get the bytes of the solid entry points.
    pub fn solid_entry_points_bytes(mut self) -> anyhow::Result<Vec<u8>> {
        let mut remaining_bytes = vec![];
        // Workaround as .read_to_end() is not available
        let mut next_byte = vec![0u8; 1];
        while self.reader.unpack_bytes(&mut next_byte).is_ok() {
            remaining_bytes.push(next_byte[0]);
        }

        let sep_bytes = remaining_bytes
            .get(remaining_bytes.len() - self.header.sep_count() as usize * 32..)
            .expect("missing SEP bytes")
            .to_vec();

        Ok(sep_bytes)
    }

    /// Provide the target milestone timestamp extracted from the snapshot
    /// header.
    pub fn target_milestone_timestamp(&self) -> u32 {
        self.header.target_milestone_timestamp()
    }

    /// Provide the network main token total supply through the snapshot
    /// protocol parameters.
    pub fn total_supply(&self) -> Result<u64> {
        if let MilestoneOption::Parameters(params) = self.header.parameters_milestone_option() {
            let protocol_params = <ProtocolParameters as packable::PackableExt>::unpack_unverified(
                params.binary_parameters(),
            )
            .expect("invalid protocol params");
            Ok(protocol_params.token_supply())
        } else {
            Err(StardustError::HornetSnapshotParametersNotFound.into())
        }
    }
}<|MERGE_RESOLUTION|>--- conflicted
+++ resolved
@@ -29,13 +29,7 @@
     /// `VERIFY = true` ensures that only global snapshots parse successfully.
     pub fn new<const VERIFY: bool>(reader: R) -> Result<Self> {
         let mut reader = IoUnpacker::new(std::io::BufReader::new(reader));
-<<<<<<< HEAD
-        // `true` ensures that only genesis snapshots unpack successfully
-        let header = FullSnapshotHeader::unpack::<_, false>(&mut reader, &())?;
-
-=======
         let header = FullSnapshotHeader::unpack::<_, VERIFY>(&mut reader, &())?;
->>>>>>> 53b55ec0
         Ok(Self { reader, header })
     }
 
