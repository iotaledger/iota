--- conflicted
+++ resolved
@@ -253,12 +253,8 @@
 }
 
 impl Nft {
-<<<<<<< HEAD
     /// Returns the struct tag that represents the fully qualified path of an
     /// [`Nft`] in its move package.
-=======
-    /// Returns the struct tag of the NftOutput struct
->>>>>>> 1eb70c24
     pub fn tag() -> StructTag {
         StructTag {
             address: STARDUST_PACKAGE_ID.into(),
@@ -403,13 +399,9 @@
 }
 
 impl NftOutput {
-<<<<<<< HEAD
     /// Returns the struct tag that represents the fully qualified path of an
     /// [`NftOutput`] in its move package.
-    pub fn tag() -> StructTag {
-=======
     pub fn tag(type_param: TypeTag) -> StructTag {
->>>>>>> 1eb70c24
         StructTag {
             address: STARDUST_PACKAGE_ID.into(),
             module: NFT_OUTPUT_MODULE_NAME.to_owned(),
