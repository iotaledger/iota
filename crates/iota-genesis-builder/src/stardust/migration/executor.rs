// Copyright (c) 2024 IOTA Stiftung
// SPDX-License-Identifier: Apache-2.0

use std::{
    collections::{BTreeSet, HashMap},
    sync::Arc,
};

use anyhow::Result;
use iota_adapter_v2::{
    adapter::new_move_vm, gas_charger::GasCharger, programmable_transactions,
    temporary_store::TemporaryStore,
};
use iota_framework::BuiltInFramework;
use iota_move_build::CompiledPackage;
use iota_move_natives_v2::all_natives;
use iota_protocol_config::{Chain, ProtocolConfig, ProtocolVersion};
use iota_sdk::types::block::output::{
    AliasOutput, BasicOutput, FoundryOutput, NativeTokens, NftOutput, OutputId, TokenId,
};
use iota_types::{
    balance::Balance,
    base_types::{IotaAddress, ObjectID, ObjectRef, SequenceNumber, TxContext},
    collection_types::Bag,
    dynamic_field::Field,
    execution_mode,
    gas_coin::GAS,
    id::UID,
    in_memory_storage::InMemoryStorage,
    inner_temporary_store::InnerTemporaryStore,
    metrics::LimitsMetrics,
    move_package::{MovePackage, TypeOrigin, UpgradeCap},
    object::Object,
    programmable_transaction_builder::ProgrammableTransactionBuilder,
    transaction::{
        Argument, CheckedInputObjects, Command, InputObjectKind, InputObjects, ObjectArg,
        ObjectReadResult, ProgrammableTransaction,
    },
    TypeTag, IOTA_FRAMEWORK_PACKAGE_ID, STARDUST_ADDRESS, STARDUST_PACKAGE_ID,
};
use move_core_types::{ident_str, language_storage::StructTag};
use move_vm_runtime_v2::move_vm::MoveVM;

use crate::{
    process_package,
    stardust::{
        migration::{
            create_migration_context, package_module_bytes,
            verification::created_objects::CreatedObjects, MigrationTargetNetwork, PACKAGE_DEPS,
        },
        types::{
            foundry::create_foundry_gas_coin, snapshot::OutputHeader, stardust_to_iota_address,
            stardust_to_iota_address_owner, timelock, token_scheme::SimpleTokenSchemeU64, Nft,
        },
    },
};

/// Creates the objects that map to the stardust UTXO ledger.
///
/// Internally uses an unmetered Move VM.
pub(super) struct Executor {
    protocol_config: ProtocolConfig,
    tx_context: TxContext,
    /// Stores all the migration objects.
    store: InMemoryStorage,
    /// Caches the system packages and init objects. Useful for evicting
    /// them from the store before creating the snapshot.
    system_packages_and_objects: BTreeSet<ObjectID>,
    move_vm: Arc<MoveVM>,
    metrics: Arc<LimitsMetrics>,
    /// Map the stardust token id [`TokenId`] to the on-chain info of the
    /// published foundry objects.
    native_tokens: HashMap<TokenId, FoundryLedgerData>,
}

impl Executor {
    /// Setup the execution environment backed by an in-memory store that holds
    /// all the system packages.
    pub(super) fn new(
        protocol_version: ProtocolVersion,
        target_network: MigrationTargetNetwork,
    ) -> Result<Self> {
        let mut tx_context = create_migration_context(target_network);
        // Use a throwaway metrics registry for transaction execution.
        let metrics = Arc::new(LimitsMetrics::new(&prometheus::Registry::new()));
        let mut store = InMemoryStorage::new(Vec::new());
        // We don't know the chain ID here since we haven't yet created the genesis
        // checkpoint. However since we know there are no chain specific
        // protocol config options in genesis, we use Chain::Unknown here.
        let protocol_config = ProtocolConfig::get_for_version(protocol_version, Chain::Unknown);
        // Get the correct system packages for our protocol version. If we cannot find
        // the snapshot that means that we must be at the latest version and we
        // should use the latest version of the framework.
        let system_packages =
            iota_framework_snapshot::load_bytecode_snapshot(protocol_version.as_u64())
                .unwrap_or_else(|_| BuiltInFramework::iter_system_packages().cloned().collect());

        let silent = true;
        let executor = iota_execution::executor(&protocol_config, silent, None)
            .expect("Creating an executor should not fail here");
        for system_package in system_packages.into_iter() {
            process_package(
                &mut store,
                executor.as_ref(),
                &mut tx_context,
                &system_package.modules(),
                system_package.dependencies().to_vec(),
                &protocol_config,
                metrics.clone(),
            )?;
        }
        let move_vm = Arc::new(new_move_vm(all_natives(silent), &protocol_config, None)?);

        let system_packages_and_objects = store.objects().keys().copied().collect();
        Ok(Self {
            protocol_config,
            tx_context,
            store,
            system_packages_and_objects,
            move_vm,
            metrics,
            native_tokens: Default::default(),
        })
    }

    pub fn store(&self) -> &InMemoryStorage {
        &self.store
    }

    pub(crate) fn native_tokens(&self) -> &HashMap<TokenId, FoundryLedgerData> {
        &self.native_tokens
    }

    /// The migration objects.
    ///
    /// The system packages and underlying `init` objects
    /// are filtered out because they will be generated
    /// in the genesis process.
    pub(super) fn into_objects(self) -> Vec<Object> {
        self.store
            .into_inner()
            .into_values()
            .filter(|object| !self.system_packages_and_objects.contains(&object.id()))
            .collect()
    }

    /// Load input objects from the store to be used as checked
    /// input while executing a transaction
    pub(crate) fn load_input_objects(
        &self,
        object_refs: impl IntoIterator<Item = ObjectRef> + 'static,
    ) -> impl Iterator<Item = ObjectReadResult> + '_ {
        object_refs.into_iter().filter_map(|object_ref| {
            Some(ObjectReadResult::new(
                InputObjectKind::ImmOrOwnedMoveObject(object_ref),
                self.store.get_object(&object_ref.0)?.clone().into(),
            ))
        })
    }

    /// Load packages from the store to be used as checked
    /// input while executing a transaction
    pub(crate) fn load_packages(
        &self,
        object_ids: impl IntoIterator<Item = ObjectID> + 'static,
    ) -> impl Iterator<Item = ObjectReadResult> + '_ {
        object_ids.into_iter().filter_map(|object_id| {
            Some(ObjectReadResult::new(
                InputObjectKind::MovePackage(object_id),
                self.store.get_object(&object_id)?.clone().into(),
            ))
        })
    }

    fn checked_system_packages(&self) -> CheckedInputObjects {
        CheckedInputObjects::new_for_genesis(self.load_packages(PACKAGE_DEPS).collect())
    }

    pub(crate) fn execute_pt_unmetered(
        &mut self,
        input_objects: CheckedInputObjects,
        pt: ProgrammableTransaction,
    ) -> Result<InnerTemporaryStore> {
        let input_objects = input_objects.into_inner();
        let mut temporary_store = TemporaryStore::new(
            &self.store,
            input_objects,
            vec![],
            self.tx_context.digest(),
            &self.protocol_config,
        );
        let mut gas_charger = GasCharger::new_unmetered(self.tx_context.digest());
        programmable_transactions::execution::execute::<execution_mode::Normal>(
            &self.protocol_config,
            self.metrics.clone(),
            &self.move_vm,
            &mut temporary_store,
            &mut self.tx_context,
            &mut gas_charger,
            pt,
        )?;
        temporary_store.update_object_version_and_prev_tx();
        Ok(temporary_store.into_inner())
    }

    /// Process the foundry outputs as follows:
    ///
    /// * Publish the generated packages using a tailored unmetered executor.
    /// * For each native token, map the [`TokenId`] to the [`ObjectID`] of the
    ///   coin that holds its total supply.
    /// * Update the inner store with the created objects.
    pub(super) fn create_foundries<'a>(
        &mut self,
        foundries: impl IntoIterator<Item = (&'a OutputHeader, &'a FoundryOutput, CompiledPackage)>,
    ) -> Result<Vec<(OutputId, CreatedObjects)>> {
        let mut res = Vec::new();
        for (header, foundry, pkg) in foundries {
            let mut created_objects = CreatedObjects::default();
            let modules = package_module_bytes(&pkg)?;
            let deps = self.checked_system_packages();
            let pt = {
                let mut builder = ProgrammableTransactionBuilder::new();
                let upgrade_cap = builder.command(Command::Publish(modules, PACKAGE_DEPS.into()));
                // We make a dummy transfer because the `UpgradeCap` does
                // not have the drop ability.
                //
                // We ignore it in the genesis, to render the package immutable.
                builder.transfer_arg(Default::default(), upgrade_cap);
                builder.finish()
            };
            let InnerTemporaryStore { written, .. } = self.execute_pt_unmetered(deps, pt)?;
            // Get on-chain info
            let mut native_token_coin_id = None::<ObjectID>;
            let mut foundry_package = None::<&MovePackage>;
            for object in written.values() {
                if object.is_coin() {
                    native_token_coin_id = Some(object.id());
                    created_objects.set_native_token_coin(object.id())?;
                } else if object.type_().map_or(false, |t| t.is_coin_metadata()) {
                    created_objects.set_coin_metadata(object.id())?
                } else if object.type_().map_or(false, |t| {
                    t.address() == STARDUST_ADDRESS
                        && t.module().as_str() == "capped_coin"
                        && t.name().as_str() == "MaxSupplyPolicy"
                }) {
                    created_objects.set_max_supply_policy(object.id())?
                } else if object.is_package() {
                    foundry_package = Some(
                        object
                            .data
                            .try_as_package()
                            .expect("already verified this is a package"),
                    );
                    created_objects.set_package(object.id())?;
                }
            }
            let (native_token_coin_id, foundry_package) = (
                native_token_coin_id.expect("a native token coin must have been minted"),
                foundry_package.expect("there should be a published package"),
            );
            self.native_tokens.insert(
                foundry.token_id(),
                FoundryLedgerData::new(
                    native_token_coin_id,
                    foundry_package,
                    SimpleTokenSchemeU64::try_from(foundry.token_scheme().as_simple())?,
                ),
            );

            // Create the foundry gas coin object.
            let gas_coin = create_foundry_gas_coin(
                &header.output_id(),
                foundry,
                &self.tx_context,
                foundry_package.version(),
                &self.protocol_config,
            )?;
            created_objects.set_gas_coin(gas_coin.id())?;
            self.store.insert_object(gas_coin);

            self.store.finish(
                written
                    .into_iter()
                    // We ignore the [`UpgradeCap`] objects.
                    .filter(|(_, object)| object.struct_tag() != Some(UpgradeCap::type_()))
                    .collect(),
            );
            res.push((header.output_id(), created_objects));
        }
        Ok(res)
    }

    pub(super) fn create_alias_objects(
        &mut self,
        header: &OutputHeader,
        alias: &AliasOutput,
    ) -> Result<CreatedObjects> {
        let mut created_objects = CreatedObjects::default();

        // Take the Alias ID set in the output or, if its zeroized, compute it from the
        // Output ID.
        let alias_id = ObjectID::new(*alias.alias_id().or_from_output_id(&header.output_id()));
        let move_alias = crate::stardust::types::Alias::try_from_stardust(alias_id, alias)?;

        // TODO: We should ensure that no circular ownership exists.
        let alias_output_owner = stardust_to_iota_address_owner(alias.governor_address())?;

        let package_deps = InputObjects::new(self.load_packages(PACKAGE_DEPS).collect());
        let version = package_deps.lamport_timestamp(&[]);

        let move_alias_object = move_alias.to_genesis_object(
            alias_output_owner,
            &self.protocol_config,
            &self.tx_context,
            version,
        )?;
        let move_alias_object_ref = move_alias_object.compute_object_reference();

        self.store.insert_object(move_alias_object);

        let (bag, version, fields) = self.create_bag_with_pt(alias.native_tokens())?;
        created_objects.set_native_tokens(fields)?;

        let move_alias_output = crate::stardust::types::AliasOutput::try_from_stardust(
            self.tx_context.fresh_id(),
            alias,
            bag,
        )?;

        // The bag will be wrapped into the alias output object, so
        // by equating their versions we emulate a ptb.
        let move_alias_output_object = move_alias_output.to_genesis_object(
            alias_output_owner,
            &self.protocol_config,
            &self.tx_context,
            version,
            GAS::type_tag(),
        )?;
        let move_alias_output_object_ref = move_alias_output_object.compute_object_reference();

        created_objects.set_output(move_alias_output_object.id())?;
        self.store.insert_object(move_alias_output_object);

        // Attach the Alias to the Alias Output as a dynamic object field via the
        // attach_alias convenience method.
        let pt = {
            let mut builder = ProgrammableTransactionBuilder::new();

            let alias_output_arg =
                builder.obj(ObjectArg::ImmOrOwnedObject(move_alias_output_object_ref))?;
            let alias_arg = builder.obj(ObjectArg::ImmOrOwnedObject(move_alias_object_ref))?;

            builder.programmable_move_call(
                STARDUST_PACKAGE_ID,
                ident_str!("alias_output").into(),
                ident_str!("attach_alias").into(),
                vec![GAS::type_tag()],
                vec![alias_output_arg, alias_arg],
            );

            builder.finish()
        };

        let input_objects = CheckedInputObjects::new_for_genesis(
            self.load_input_objects([move_alias_object_ref, move_alias_output_object_ref])
                .chain(self.load_packages(PACKAGE_DEPS))
                .collect(),
        );

        let InnerTemporaryStore { written, .. } = self.execute_pt_unmetered(input_objects, pt)?;
        self.store.finish(written);

        Ok(created_objects)
    }

    /// Create a [`Bag`] of balances of native tokens executing a programmable
    /// transaction block.
    pub(crate) fn create_bag_with_pt(
        &mut self,
        native_tokens: &NativeTokens,
    ) -> Result<(Bag, SequenceNumber, Vec<ObjectID>)> {
        let mut object_deps = Vec::with_capacity(native_tokens.len());
        let mut foundry_package_deps = Vec::with_capacity(native_tokens.len());
        let pt = {
            let mut builder = ProgrammableTransactionBuilder::new();
            let bag = pt::bag_new(&mut builder);
            for token in native_tokens.iter() {
                let Some(foundry_ledger_data) = self.native_tokens.get_mut(token.token_id()) else {
                    anyhow::bail!("foundry for native token has not been published");
                };

                let Some(foundry_coin) = self
                    .store
                    .get_object(&foundry_ledger_data.native_token_coin_id)
                else {
                    anyhow::bail!("foundry coin should exist");
                };
                let object_ref = foundry_coin.compute_object_reference();

                object_deps.push(object_ref);
                foundry_package_deps.push(foundry_ledger_data.package_id);

                let token_type = foundry_ledger_data.canonical_coin_type();

                let adjusted_amount = foundry_ledger_data
                    .token_scheme_u64
                    .adjust_tokens(token.amount());

                foundry_ledger_data.minted_value = foundry_ledger_data
                    .minted_value
                    .checked_sub(adjusted_amount)
                    .ok_or_else(|| anyhow::anyhow!("underflow splitting native token balance"))?;

                let balance = pt::coin_balance_split(
                    &mut builder,
                    object_ref,
                    token_type.parse()?,
                    adjusted_amount,
                )?;
                pt::bag_add(&mut builder, bag, balance, token_type)?;
            }

            // The `Bag` object does not have the `drop` ability so we have to use it
            // in the transaction block. Therefore we transfer it to the `0x0` address.
            //
            // Nevertheless, we only store the contents of the object, and thus the
            // ownership metadata are irrelevant to us. This is a dummy transfer
            // then to satisfy the VM.
            builder.transfer_arg(Default::default(), bag);
            builder.finish()
        };
        let checked_input_objects = CheckedInputObjects::new_for_genesis(
            self.load_packages(PACKAGE_DEPS)
                .chain(self.load_packages(foundry_package_deps))
                .chain(self.load_input_objects(object_deps))
                .collect(),
        );
        let InnerTemporaryStore {
            mut written,
            input_objects,
            ..
        } = self.execute_pt_unmetered(checked_input_objects, pt)?;
        let bag_object = written
            .iter()
            // We filter out the dynamic-field objects that are owned by the bag
            // and we should be left with only the bag
            .find_map(|(id, object)| {
                (!input_objects.contains_key(id) && !object.is_child_object()).then_some(id)
            })
            .copied()
            .and_then(|id| written.remove(&id))
            .ok_or_else(|| anyhow::anyhow!("the bag should have been created"))?;
        written.remove(&bag_object.id());
        let field_ids = written
            .iter()
            .filter_map(|(id, object)| object.to_rust::<Field<String, Balance>>().map(|_| *id))
            .collect();
        // Save the modified coins
        self.store.finish(written);
        // Return bag
        let bag = bcs::from_bytes(
            bag_object
                .data
                .try_as_move()
                .expect("this should be a move object")
                .contents(),
        )
        .expect("this should be a valid Bag Move object");
        Ok((bag, bag_object.version(), field_ids))
    }

    /// Create [`Coin`] objects representing native tokens in the ledger.
    fn create_native_token_coins(
        &mut self,
        native_tokens: &NativeTokens,
        owner: IotaAddress,
    ) -> Result<Vec<ObjectID>> {
        let mut object_deps = Vec::with_capacity(native_tokens.len());
        let mut foundry_package_deps = Vec::with_capacity(native_tokens.len());
        let mut foundry_coins = Vec::with_capacity(native_tokens.len());
        let pt = {
            let mut builder = ProgrammableTransactionBuilder::new();
            for token in native_tokens.iter() {
                let Some(foundry_ledger_data) = self.native_tokens.get_mut(token.token_id()) else {
                    anyhow::bail!("foundry for native token has not been published");
                };

                let Some(foundry_coin) = self
                    .store
                    .get_object(&foundry_ledger_data.native_token_coin_id)
                else {
                    anyhow::bail!("foundry coin should exist");
                };
                let object_ref = foundry_coin.compute_object_reference();
                foundry_coins.push(foundry_coin.id());

                object_deps.push(object_ref);
                foundry_package_deps.push(foundry_ledger_data.package_id);

                // Pay using that object
                let adjusted_amount = foundry_ledger_data
                    .token_scheme_u64
                    .adjust_tokens(token.amount());

                foundry_ledger_data.minted_value = foundry_ledger_data
                    .minted_value
                    .checked_sub(adjusted_amount)
                    .ok_or_else(|| anyhow::anyhow!("underflow splitting native token balance"))?;

                builder.pay(vec![object_ref], vec![owner], vec![adjusted_amount])?;
            }

            builder.finish()
        };
        let checked_input_objects = CheckedInputObjects::new_for_genesis(
            self.load_packages(PACKAGE_DEPS)
                .chain(self.load_packages(foundry_package_deps))
                .chain(self.load_input_objects(object_deps))
                .collect(),
        );
        // Execute
        let InnerTemporaryStore { written, .. } =
            self.execute_pt_unmetered(checked_input_objects, pt)?;

        let coin_ids = written
            .keys()
            // Linear search is ok due to the expected very small size of
            // `foundry_coins`
            .filter(|id| !foundry_coins.contains(id))
            .copied()
            .collect();

        // Save the modified coin
        self.store.finish(written);
        Ok(coin_ids)
    }

    /// This implements the control flow in
    /// crates/iota-framework/packages/stardust/basic_migration_graph.svg
    pub(super) fn create_basic_objects(
        &mut self,
        header: &OutputHeader,
        basic_output: &BasicOutput,
        target_milestone_timestamp_sec: u32,
    ) -> Result<CreatedObjects> {
        let mut basic =
            crate::stardust::types::output::BasicOutput::new(header.clone(), basic_output)?;
        let owner: IotaAddress = basic_output.address().to_string().parse()?;
        let mut created_objects = CreatedObjects::default();

        // The minimum version of the manually created objects
        let package_deps = InputObjects::new(self.load_packages(PACKAGE_DEPS).collect());
        let mut version = package_deps.lamport_timestamp(&[]);
<<<<<<< HEAD

        let object = if data.is_simple_coin(target_milestone_timestamp_sec) {
=======
        let object = if basic.is_simple_coin() {
>>>>>>> 4b88a203
            if !basic_output.native_tokens().is_empty() {
                let coins = self.create_native_token_coins(basic_output.native_tokens(), owner)?;
                created_objects.set_native_tokens(coins)?;
            }
            let gas_coin = basic.into_genesis_coin_object(
                owner,
                &self.protocol_config,
                &self.tx_context,
                version,
            )?;
            created_objects.set_gas_coin(gas_coin.id())?;
            gas_coin
        } else {
            if !basic_output.native_tokens().is_empty() {
                let fields;
                // The bag will be wrapped into the basic output object, so
                // by equating their versions we emulate a ptb.
                (basic.native_tokens, version, fields) =
                    self.create_bag_with_pt(basic_output.native_tokens())?;
                created_objects.set_native_tokens(fields)?;
            } else {
                // Overwrite the default 0 UID of `Bag::default()`, since we won't
                // be creating a new bag in this code path.
                basic.native_tokens.id = UID::new(self.tx_context.fresh_id());
            }
            let object = basic.to_genesis_object(
                owner,
                &self.protocol_config,
                &self.tx_context,
                version,
                GAS::type_tag(),
            )?;
            created_objects.set_output(object.id())?;
            object
        };

        self.store.insert_object(object);
        Ok(created_objects)
    }

    /// Creates [`TimeLock<Balance<IOTA>>`] objects which represent vested
    /// rewards that were created during the stardust upgrade on IOTA
    /// mainnet.
    pub(super) fn create_timelock_object(
        &mut self,
        output_id: OutputId,
        basic_output: &BasicOutput,
        target_milestone_timestamp: u32,
    ) -> Result<CreatedObjects> {
        let mut created_objects = CreatedObjects::default();

        let owner: IotaAddress = basic_output.address().to_string().parse()?;

        let package_deps = InputObjects::new(self.load_packages(PACKAGE_DEPS).collect());
        let version = package_deps.lamport_timestamp(&[]);

        let timelock =
            timelock::try_from_stardust(output_id, basic_output, target_milestone_timestamp)?;

        let object = timelock::to_genesis_object(
            timelock,
            owner,
            &self.protocol_config,
            &self.tx_context,
            version,
        )?;

        created_objects.set_output(object.id())?;

        self.store.insert_object(object);
        Ok(created_objects)
    }

    pub(super) fn create_nft_objects(
        &mut self,
        header: &OutputHeader,
        nft: &NftOutput,
    ) -> Result<CreatedObjects> {
        let mut created_objects = CreatedObjects::default();

        // Take the Nft ID set in the output or, if its zeroized, compute it from the
        // Output ID.
        let nft_id = ObjectID::new(*nft.nft_id().or_from_output_id(&header.output_id()));
        let move_nft = Nft::try_from_stardust(nft_id, nft)?;

        // TODO: We should ensure that no circular ownership exists.
        let nft_output_owner_address = stardust_to_iota_address(nft.address())?;
        let nft_output_owner = stardust_to_iota_address_owner(nft.address())?;

        let package_deps = InputObjects::new(self.load_packages(PACKAGE_DEPS).collect());
        let version = package_deps.lamport_timestamp(&[]);
        let move_nft_object = move_nft.to_genesis_object(
            nft_output_owner,
            &self.protocol_config,
            &self.tx_context,
            version,
        )?;

        let move_nft_object_ref = move_nft_object.compute_object_reference();
        self.store.insert_object(move_nft_object);

        let (bag, version, fields) = self.create_bag_with_pt(nft.native_tokens())?;
        created_objects.set_native_tokens(fields)?;
        let move_nft_output = crate::stardust::types::NftOutput::try_from_stardust(
            self.tx_context.fresh_id(),
            nft,
            bag,
        )?;

        // The bag will be wrapped into the nft output object, so
        // by equating their versions we emulate a ptb.
        let move_nft_output_object = move_nft_output.to_genesis_object(
            nft_output_owner_address,
            &self.protocol_config,
            &self.tx_context,
            version,
            GAS::type_tag(),
        )?;
        let move_nft_output_object_ref = move_nft_output_object.compute_object_reference();
        created_objects.set_output(move_nft_output_object.id())?;
        self.store.insert_object(move_nft_output_object);

        // Attach the Nft to the Nft Output as a dynamic object field via the attach_nft
        // convenience method.
        let pt = {
            let mut builder = ProgrammableTransactionBuilder::new();

            let nft_output_arg =
                builder.obj(ObjectArg::ImmOrOwnedObject(move_nft_output_object_ref))?;
            let nft_arg = builder.obj(ObjectArg::ImmOrOwnedObject(move_nft_object_ref))?;
            builder.programmable_move_call(
                STARDUST_PACKAGE_ID,
                ident_str!("nft_output").into(),
                ident_str!("attach_nft").into(),
                vec![GAS::type_tag()],
                vec![nft_output_arg, nft_arg],
            );

            builder.finish()
        };

        let input_objects = CheckedInputObjects::new_for_genesis(
            self.load_input_objects([move_nft_object_ref, move_nft_output_object_ref])
                .chain(self.load_packages(PACKAGE_DEPS))
                .collect(),
        );

        let InnerTemporaryStore { written, .. } = self.execute_pt_unmetered(input_objects, pt)?;
        self.store.finish(written);

        Ok(created_objects)
    }
}

#[cfg(test)]
impl Executor {
    /// Set the [`TxContext`] of the [`Executor`].
    pub(crate) fn with_tx_context(mut self, tx_context: TxContext) -> Self {
        self.tx_context = tx_context;
        self
    }

    /// Set the [`InMemoryStorage`] of the [`Executor`].
    pub(crate) fn with_store(mut self, store: InMemoryStorage) -> Self {
        self.store = store;
        self
    }
}

mod pt {
    use super::*;
    use crate::stardust::migration::NATIVE_TOKEN_BAG_KEY_TYPE;

    pub fn coin_balance_split(
        builder: &mut ProgrammableTransactionBuilder,
        foundry_coin_ref: ObjectRef,
        token_type_tag: TypeTag,
        amount: u64,
    ) -> Result<Argument> {
        let foundry_coin_ref = builder.obj(ObjectArg::ImmOrOwnedObject(foundry_coin_ref))?;
        let amount = builder.pure(amount)?;
        let coin = builder.programmable_move_call(
            IOTA_FRAMEWORK_PACKAGE_ID,
            ident_str!("coin").into(),
            ident_str!("split").into(),
            vec![token_type_tag.clone()],
            vec![foundry_coin_ref, amount],
        );
        Ok(builder.programmable_move_call(
            IOTA_FRAMEWORK_PACKAGE_ID,
            ident_str!("coin").into(),
            ident_str!("into_balance").into(),
            vec![token_type_tag],
            vec![coin],
        ))
    }

    pub fn bag_add(
        builder: &mut ProgrammableTransactionBuilder,
        bag: Argument,
        balance: Argument,
        token_type: String,
    ) -> Result<()> {
        let key_type: StructTag = NATIVE_TOKEN_BAG_KEY_TYPE.parse()?;
        let value_type = Balance::type_(token_type.parse::<TypeTag>()?);
        let token_name = builder.pure(token_type)?;
        builder.programmable_move_call(
            IOTA_FRAMEWORK_PACKAGE_ID,
            ident_str!("bag").into(),
            ident_str!("add").into(),
            vec![key_type.into(), value_type.into()],
            vec![bag, token_name, balance],
        );
        Ok(())
    }

    pub fn bag_new(builder: &mut ProgrammableTransactionBuilder) -> Argument {
        builder.programmable_move_call(
            IOTA_FRAMEWORK_PACKAGE_ID,
            ident_str!("bag").into(),
            ident_str!("new").into(),
            vec![],
            vec![],
        )
    }
}

/// On-chain data about the objects created while
/// publishing foundry packages
pub(crate) struct FoundryLedgerData {
    pub(crate) native_token_coin_id: ObjectID,
    pub(crate) coin_type_origin: TypeOrigin,
    pub(crate) package_id: ObjectID,
    pub(crate) token_scheme_u64: SimpleTokenSchemeU64,
    pub(crate) minted_value: u64,
}

impl FoundryLedgerData {
    /// Store the minted coin `ObjectID` and derive data from the foundry
    /// package.
    ///
    /// # Panic
    ///
    /// Panics if the package does not contain any [`TypeOrigin`].
    fn new(
        native_token_coin_id: ObjectID,
        foundry_package: &MovePackage,
        token_scheme_u64: SimpleTokenSchemeU64,
    ) -> Self {
        Self {
            native_token_coin_id,
            // There must be only one type created in the foundry package.
            coin_type_origin: foundry_package.type_origin_table()[0].clone(),
            package_id: foundry_package.id(),
            minted_value: token_scheme_u64.circulating_supply(),
            token_scheme_u64,
        }
    }

    pub(crate) fn canonical_coin_type(&self) -> String {
        format!(
            "{}::{}::{}",
            self.coin_type_origin.package,
            self.coin_type_origin.module_name,
            self.coin_type_origin.struct_name
        )
    }
}<|MERGE_RESOLUTION|>--- conflicted
+++ resolved
@@ -551,12 +551,8 @@
         // The minimum version of the manually created objects
         let package_deps = InputObjects::new(self.load_packages(PACKAGE_DEPS).collect());
         let mut version = package_deps.lamport_timestamp(&[]);
-<<<<<<< HEAD
-
-        let object = if data.is_simple_coin(target_milestone_timestamp_sec) {
-=======
-        let object = if basic.is_simple_coin() {
->>>>>>> 4b88a203
+
+        let object = if basic.is_simple_coin(target_milestone_timestamp_sec) {
             if !basic_output.native_tokens().is_empty() {
                 let coins = self.create_native_token_coins(basic_output.native_tokens(), owner)?;
                 created_objects.set_native_tokens(coins)?;
