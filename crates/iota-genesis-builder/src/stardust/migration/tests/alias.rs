--- conflicted
+++ resolved
@@ -3,21 +3,17 @@
 
 use std::str::FromStr;
 
-use iota_sdk::{
-    types::block::{
-        address::{Address, AliasAddress, Ed25519Address},
-        output::{
-            feature::{Irc30Metadata, IssuerFeature, MetadataFeature, SenderFeature},
-            unlock_condition::{
-                AddressUnlockCondition, GovernorAddressUnlockCondition,
-                ImmutableAliasAddressUnlockCondition, StateControllerAddressUnlockCondition,
-            },
-            AliasId, AliasOutput as StardustAlias, AliasOutputBuilder, Feature,
-            FoundryOutputBuilder, NativeToken, NftId, NftOutputBuilder, SimpleTokenScheme,
-            TokenScheme,
+use iota_sdk::types::block::{
+    address::{Address, AliasAddress, Ed25519Address},
+    output::{
+        feature::{Irc30Metadata, IssuerFeature, MetadataFeature, SenderFeature},
+        unlock_condition::{
+            AddressUnlockCondition, GovernorAddressUnlockCondition,
+            ImmutableAliasAddressUnlockCondition, StateControllerAddressUnlockCondition,
         },
+        AliasId, AliasOutput as StardustAlias, AliasOutputBuilder, Feature, FoundryOutputBuilder,
+        NativeToken, NftId, NftOutputBuilder, SimpleTokenScheme, TokenScheme,
     },
-    U256,
 };
 use iota_types::{
     base_types::ObjectID,
@@ -30,13 +26,8 @@
 
 use crate::stardust::{
     migration::tests::{
-<<<<<<< HEAD
-        create_foundry, extract_native_tokens_from_bag, object_migration_with_object_owner,
-        random_output_header, run_migration,
-=======
-        create_foundry, extract_native_token_from_bag, object_migration_with_object_owner,
-        random_output_header, run_migration, ExpectedAssets,
->>>>>>> a07210c2
+        extract_native_tokens_from_bag, object_migration_with_object_owner, random_output_header,
+        run_migration, ExpectedAssets,
     },
     types::{
         snapshot::OutputHeader, stardust_to_iota_address, Alias, AliasOutput,
@@ -275,7 +266,6 @@
     let alias_header = random_output_header();
     let alias_output_id = alias_header.output_id();
 
-<<<<<<< HEAD
     let mut outputs = Vec::new();
     let mut alias_builder =
         AliasOutputBuilder::new_with_amount(1_000_000, AliasId::new(rand::random()))
@@ -307,16 +297,8 @@
 
     extract_native_tokens_from_bag(
         alias_output_id,
+        1_000_000,
         outputs,
-=======
-    extract_native_token_from_bag(
-        alias_header.output_id(),
-        1_000_000,
-        [
-            (alias_header.clone(), alias.into()),
-            (foundry_header, foundry_output.into()),
-        ],
->>>>>>> a07210c2
         ALIAS_OUTPUT_MODULE_NAME,
         native_tokens,
         ExpectedAssets::BalanceBagObject,
