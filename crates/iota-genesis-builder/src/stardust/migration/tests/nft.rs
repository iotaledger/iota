// Copyright (c) 2024 IOTA Stiftung
// SPDX-License-Identifier: Apache-2.0

use std::{
    collections::{BTreeMap, BTreeSet},
    str::FromStr,
};

use anyhow::anyhow;
use iota_sdk::{
    types::block::{
        address::{AliasAddress, Ed25519Address, Hrp, NftAddress, ToBech32Ext},
        output::{
            feature::{
                Attribute, Irc30Metadata, IssuerFeature, MetadataFeature, SenderFeature, TagFeature,
            },
            unlock_condition::{
                AddressUnlockCondition, ExpirationUnlockCondition, GovernorAddressUnlockCondition,
                ImmutableAliasAddressUnlockCondition, StateControllerAddressUnlockCondition,
                StorageDepositReturnUnlockCondition, TimelockUnlockCondition,
            },
            AliasId, AliasOutputBuilder, Feature, FoundryOutputBuilder, NativeToken, NftId,
            NftOutput as StardustNft, NftOutputBuilder, SimpleTokenScheme, TokenScheme,
        },
    },
    U256,
};
use iota_types::{
    base_types::{IotaAddress, ObjectID},
    collection_types::VecMap,
    dynamic_field::{derive_dynamic_field_id, DynamicFieldInfo},
    id::UID,
    object::{Object, Owner},
    TypeTag,
};
use move_core_types::ident_str;

use crate::stardust::{
    migration::tests::{
<<<<<<< HEAD
        create_foundry, extract_native_tokens_from_bag, object_migration_with_object_owner,
        random_output_header, run_migration, unlock_object_test, ExpectedAssets,
        UnlockObjectTestResult,
=======
        create_foundry, extract_native_token_from_bag, object_migration_with_object_owner,
        random_output_header, run_migration, unlock_object, ExpectedAssets, UnlockObjectTestResult,
>>>>>>> a07210c2
    },
    types::{
        snapshot::OutputHeader, stardust_to_iota_address, FixedPoint32, Irc27Metadata, Nft,
        NftOutput, ALIAS_OUTPUT_MODULE_NAME, NFT_DYNAMIC_OBJECT_FIELD_KEY,
        NFT_DYNAMIC_OBJECT_FIELD_KEY_TYPE, NFT_OUTPUT_MODULE_NAME,
    },
};

fn migrate_nft(
    header: OutputHeader,
    stardust_nft: StardustNft,
) -> anyhow::Result<(ObjectID, Nft, NftOutput, Object, Object)> {
    let output_id = header.output_id();
    let nft_id: NftId = stardust_nft
        .nft_id()
        .or_from_output_id(&output_id)
        .to_owned();

    let (executor, objects_map) =
        run_migration(stardust_nft.amount(), [(header, stardust_nft.into())])?;

    // Ensure the migrated objects exist under the expected identifiers.
    let nft_object_id = ObjectID::new(*nft_id);
    let created_objects = objects_map
        .get(&output_id)
        .ok_or_else(|| anyhow!("nft output should have created objects"))?;

    let nft_object = executor
        .store()
        .objects()
        .values()
        .find(|obj| obj.id() == nft_object_id)
        .ok_or_else(|| anyhow!("nft object should be present in the migrated snapshot"))?;
    assert_eq!(
        nft_object
            .struct_tag()
            .ok_or_else(|| anyhow!("missing struct tag on nft object"))?,
        Nft::tag()
    );

    let nft_output_object = executor
        .store()
        .get_object(created_objects.output()?)
        .ok_or_else(|| anyhow!("missing nft output"))?;
    assert_eq!(
        nft_output_object
            .struct_tag()
            .ok_or_else(|| anyhow!("missing struct tag on output nft object"))?,
        NftOutput::tag()
    );

    // Version is set to 1 when the nft is created based on the computed lamport
    // timestamp. When the nft is attached to the nft output, the version should
    // be incremented.
    assert!(
        nft_object.version().value() > 1,
        "nft object version should have been incremented"
    );
    assert!(
        nft_output_object.version().value() > 1,
        "nft output object version should have been incremented"
    );

    let nft_output: NftOutput = bcs::from_bytes(
        nft_output_object
            .data
            .try_as_move()
            .ok_or_else(|| anyhow!("nft output is not a move object"))?
            .contents(),
    )?;
    let nft: Nft = bcs::from_bytes(
        nft_object
            .data
            .try_as_move()
            .ok_or_else(|| anyhow!("nft is not a move object"))?
            .contents(),
    )?;

    Ok((
        nft_object_id,
        nft,
        nft_output,
        nft_object.clone(),
        nft_output_object.clone(),
    ))
}

/// Test that the migrated nft objects in the snapshot contain the expected
/// data.
#[test]
fn nft_migration_with_full_features() {
    let nft_id = NftId::new(rand::random());
    let random_address = Ed25519Address::from(rand::random::<[u8; Ed25519Address::LENGTH]>());
    let header = random_output_header();

    let stardust_nft = NftOutputBuilder::new_with_amount(1_000_000, nft_id)
        .add_unlock_condition(AddressUnlockCondition::new(random_address))
        .with_features(vec![
            Feature::Metadata(MetadataFeature::new([0xdd; 1]).unwrap()),
            Feature::Sender(SenderFeature::new(random_address)),
            Feature::Tag(TagFeature::new(b"tag").unwrap()),
        ])
        .with_immutable_features(vec![
            Feature::Metadata(MetadataFeature::new([0xaa; 1]).unwrap()),
            Feature::Issuer(IssuerFeature::new(random_address)),
        ])
        .finish()
        .unwrap();

    let (nft_object_id, nft, nft_output, nft_object, nft_output_object) =
        migrate_nft(header, stardust_nft.clone()).unwrap();
    let expected_nft = Nft::try_from_stardust(nft_object_id, &stardust_nft).unwrap();

    // The bag is tested separately.
    assert_eq!(stardust_nft.amount(), nft_output.iota.value());
    // The ID is newly generated, so we don't know the exact value, but it should
    // not be zero.
    assert_ne!(nft_output.id, UID::new(ObjectID::ZERO));
    assert_ne!(
        nft_output.id,
        UID::new(ObjectID::new(
            stardust_nft.nft_id().as_slice().try_into().unwrap()
        ))
    );

    assert!(nft_output.storage_deposit_return.is_none());
    assert!(nft_output.expiration.is_none());
    assert!(nft_output.timelock.is_none());

    assert_eq!(expected_nft, nft);

    // The NFT Object should be in a dynamic object field.
    let nft_owner = derive_dynamic_field_id(
        nft_output_object.id(),
        &TypeTag::from(DynamicFieldInfo::dynamic_object_field_wrapper(
            TypeTag::from_str(NFT_DYNAMIC_OBJECT_FIELD_KEY_TYPE).unwrap(),
        )),
        &bcs::to_bytes(NFT_DYNAMIC_OBJECT_FIELD_KEY).unwrap(),
    )
    .unwrap();
    assert_eq!(nft_object.owner, Owner::ObjectOwner(nft_owner.into()));

    let nft_output_owner =
        Owner::AddressOwner(stardust_to_iota_address(stardust_nft.address()).unwrap());
    assert_eq!(nft_output_object.owner, nft_output_owner);
}

/// Test that an Nft with a zeroed ID is migrated to an Nft Object with its UID
/// set to the hashed Output ID.
#[test]
fn nft_migration_with_zeroed_id() {
    let random_address = Ed25519Address::from(rand::random::<[u8; Ed25519Address::LENGTH]>());
    let header = random_output_header();

    let stardust_nft = NftOutputBuilder::new_with_amount(1_000_000, NftId::null())
        .add_unlock_condition(AddressUnlockCondition::new(random_address))
        .finish()
        .unwrap();

    // If this function does not panic, then the created NFTs
    // were found at the correct non-zeroed Nft ID.
    migrate_nft(header, stardust_nft).unwrap();
}

#[test]
fn nft_migration_with_alias_owner() {
    let random_address = Ed25519Address::from(rand::random::<[u8; Ed25519Address::LENGTH]>());

    let alias_header = random_output_header();
    let alias = AliasOutputBuilder::new_with_amount(2_000_000, AliasId::new(rand::random()))
        .add_unlock_condition(StateControllerAddressUnlockCondition::new(random_address))
        .add_unlock_condition(GovernorAddressUnlockCondition::new(random_address))
        .finish()
        .unwrap();

    let nft_header = random_output_header();
    // alias is the owner of nft.
    let nft = NftOutputBuilder::new_with_amount(1_000_000, NftId::new(rand::random()))
        .add_unlock_condition(AddressUnlockCondition::new(AliasAddress::from(
            *alias.alias_id(),
        )))
        .finish()
        .unwrap();

    object_migration_with_object_owner(
        alias_header.output_id(),
        nft_header.output_id(),
        3_000_000,
        [
            (nft_header.clone(), nft.into()),
            (alias_header.clone(), alias.into()),
        ],
        ALIAS_OUTPUT_MODULE_NAME,
        NFT_OUTPUT_MODULE_NAME,
        ident_str!("unlock_alias_address_owned_nft"),
    )
    .unwrap();
}

#[test]
fn nft_migration_with_nft_owner() {
    let random_address = Ed25519Address::from(rand::random::<[u8; Ed25519Address::LENGTH]>());

    let nft1_header = random_output_header();
    let nft1 = NftOutputBuilder::new_with_amount(1_000_000, NftId::new(rand::random()))
        .add_unlock_condition(AddressUnlockCondition::new(random_address))
        .finish()
        .unwrap();

    let nft2_header = random_output_header();
    // nft1 is the owner of nft2.
    let nft2 = NftOutputBuilder::new_with_amount(1_000_000, NftId::new(rand::random()))
        .add_unlock_condition(AddressUnlockCondition::new(NftAddress::from(
            *nft1.nft_id(),
        )))
        .finish()
        .unwrap();

    object_migration_with_object_owner(
        nft1_header.output_id(),
        nft2_header.output_id(),
        2_000_000,
        [
            (nft1_header.clone(), nft1.into()),
            (nft2_header.clone(), nft2.into()),
        ],
        NFT_OUTPUT_MODULE_NAME,
        NFT_OUTPUT_MODULE_NAME,
        ident_str!("unlock_nft_address_owned_nft"),
    )
    .unwrap();
}

/// Test that an NFT that owns Native Tokens can extract those tokens from the
/// contained bag.
#[test]
fn nft_migration_with_native_tokens() {
    let random_address = Ed25519Address::from(rand::random::<[u8; Ed25519Address::LENGTH]>());
    let nft_header = random_output_header();
<<<<<<< HEAD
    let nft_output_id = nft_header.output_id();

    let mut outputs = Vec::new();
    let mut nft_builder = NftOutputBuilder::new_with_amount(1_000_000, NftId::new(rand::random()))
        .add_unlock_condition(AddressUnlockCondition::new(random_address));

    for i in 1..=10 {
        let foundry_header = random_output_header();
        let token_scheme = SimpleTokenScheme::new(100_000, 0, 100_000_000).unwrap();
        let irc_30_metadata = Irc30Metadata::new(format!("Rustcoin{i}"), format!("Rust{i}"), 0);
        let foundry_output =
            FoundryOutputBuilder::new_with_amount(0, i, TokenScheme::Simple(token_scheme))
                .add_unlock_condition(ImmutableAliasAddressUnlockCondition::new(
                    AliasAddress::new(AliasId::null()),
                ))
                .add_immutable_feature(Feature::Metadata(
                    MetadataFeature::new(irc_30_metadata).unwrap(),
                ))
                .finish()
                .unwrap();
        let native_token = NativeToken::new(foundry_output.id().into(), 100).unwrap();
        nft_builder = nft_builder.add_native_token(native_token);
        outputs.push((foundry_header, foundry_output.into()));
    }

    let nft_output = nft_builder.finish().unwrap();
    let native_tokens = nft_output.native_tokens().clone();
    outputs.push((nft_header, nft_output.into()));

    extract_native_tokens_from_bag(
        nft_output_id,
        outputs,
=======
    let nft = NftOutputBuilder::new_with_amount(1_000_000, NftId::new(rand::random()))
        .add_unlock_condition(AddressUnlockCondition::new(Ed25519Address::from(
            rand::random::<[u8; Ed25519Address::LENGTH]>(),
        )))
        .add_native_token(native_token)
        .finish()
        .unwrap();

    extract_native_token_from_bag(
        nft_header.output_id(),
        1_000_000,
        [
            (nft_header.clone(), nft.into()),
            (foundry_header, foundry_output.into()),
        ],
>>>>>>> a07210c2
        NFT_OUTPUT_MODULE_NAME,
        native_tokens,
        ExpectedAssets::BalanceBagObject,
    )
    .unwrap();
}

#[test]
fn nft_migration_with_valid_irc27_metadata() {
    let random_address = Ed25519Address::from(rand::random::<[u8; Ed25519Address::LENGTH]>());
    let random_address2 = Ed25519Address::from(rand::random::<[u8; Ed25519Address::LENGTH]>());
    let header = random_output_header();

    let hrp = Hrp::from_str_unchecked("atoi");
    let mut attributes = BTreeSet::new();
    attributes.insert(Attribute::new("planet", "earth"));
    attributes.insert(Attribute::new("languages", vec!["english", "rust"]));

    let mut royalties = BTreeMap::new();
    royalties.insert(random_address.to_bech32(hrp), 10.0);
    royalties.insert(random_address2.to_bech32(hrp), 5.0);

    let metadata = iota_sdk::types::block::output::feature::Irc27Metadata::new(
        "image/png",
        "https://nft.org/nft.png".parse().unwrap(),
        "NFT",
    )
    .with_issuer_name("issuer_name")
    .with_collection_name("collection_name")
    .with_royalties(royalties)
    .with_description("description")
    .with_attributes(attributes);

    let stardust_nft = NftOutputBuilder::new_with_amount(1_000_000, NftId::new(rand::random()))
        .add_unlock_condition(AddressUnlockCondition::new(random_address))
        .with_immutable_features(vec![
            Feature::Metadata(
                MetadataFeature::new(serde_json::to_vec(&metadata).unwrap()).unwrap(),
            ),
            Feature::Issuer(IssuerFeature::new(random_address)),
        ])
        .finish()
        .unwrap();

    let (_, nft, _, _, _) = migrate_nft(header, stardust_nft.clone()).unwrap();

    let immutable_metadata = nft.immutable_metadata;
    assert_eq!(&immutable_metadata.media_type, metadata.media_type());
    assert_eq!(immutable_metadata.uri.url, metadata.uri().to_string());
    assert_eq!(&immutable_metadata.name, metadata.name());
    assert_eq!(&immutable_metadata.issuer_name, metadata.issuer_name());
    assert_eq!(
        &immutable_metadata.collection_name,
        metadata.collection_name()
    );
    assert_eq!(&immutable_metadata.description, metadata.description());

    let migrated_royalties = immutable_metadata
        .royalties
        .contents
        .into_iter()
        .map(|entry| (entry.key, entry.value))
        .collect::<BTreeMap<_, _>>();
    let converted_royalties = metadata
        .royalties()
        .iter()
        .map(|entry| {
            (
                IotaAddress::from_bytes(entry.0.as_ed25519().as_slice()).unwrap(),
                FixedPoint32::try_from(*entry.1).unwrap(),
            )
        })
        .collect::<BTreeMap<_, _>>();

    assert_eq!(migrated_royalties, converted_royalties);

    let migrated_attributes = immutable_metadata
        .attributes
        .contents
        .into_iter()
        .map(|entry| (entry.key, entry.value))
        .collect::<BTreeMap<_, _>>();

    let converted_attributes = metadata
        .attributes()
        .iter()
        .map(|entry| (entry.trait_type().to_owned(), entry.value().to_string()))
        .collect::<BTreeMap<_, _>>();

    assert_eq!(migrated_attributes, converted_attributes);
}

#[test]
fn nft_migration_with_invalid_irc27_metadata() {
    let random_address = Ed25519Address::from(rand::random::<[u8; Ed25519Address::LENGTH]>());
    let header = random_output_header();

    let metadata = iota_sdk::types::block::output::feature::Irc27Metadata::new(
        "image/png",
        "https://nft.org/nft.png".parse().unwrap(),
        "NFT",
    );

    let mut metadata = serde_json::to_value(&metadata).unwrap();
    // Make the IRC-27 Metadata invalid by changing the type of the `uri` key.
    metadata
        .as_object_mut()
        .unwrap()
        .insert("uri".to_owned(), serde_json::Value::Bool(false));
    let metadata_content = serde_json::to_vec(&metadata).unwrap();

    let stardust_nft = NftOutputBuilder::new_with_amount(1_000_000, NftId::null())
        .add_unlock_condition(AddressUnlockCondition::new(random_address))
        .with_immutable_features(vec![
            Feature::Metadata(MetadataFeature::new(metadata_content).unwrap()),
            Feature::Issuer(IssuerFeature::new(random_address)),
        ])
        .finish()
        .unwrap();

    let (_, nft, _, _, _) = migrate_nft(header, stardust_nft.clone()).unwrap();

    let mut immutable_metadata = nft.immutable_metadata;
    let mut non_standard_fields = VecMap { contents: vec![] };
    std::mem::swap(
        &mut immutable_metadata.non_standard_fields,
        &mut non_standard_fields,
    );

    let non_standard_fields = non_standard_fields
        .contents
        .into_iter()
        .map(|entry| (entry.key, entry.value))
        .collect::<BTreeMap<_, _>>();

    let converted_metadata = metadata
        .as_object()
        .unwrap()
        .iter()
        .map(|entry| (entry.0.to_owned(), entry.1.to_string()))
        .collect::<BTreeMap<_, _>>();

    // Since the metadata is valid JSON, we expect the fields of the object to be in
    // the non_standard_fields.
    assert_eq!(non_standard_fields, converted_metadata);

    // Since we removed non_standard_fields, the other fields of immutable_metadata
    // should be the defaults.
    assert_eq!(immutable_metadata, Irc27Metadata::default());
}

#[test]
fn nft_migration_with_non_json_metadata() {
    let random_address = Ed25519Address::from(rand::random::<[u8; Ed25519Address::LENGTH]>());
    let header = random_output_header();

    let stardust_nft = NftOutputBuilder::new_with_amount(1_000_000, NftId::null())
        .add_unlock_condition(AddressUnlockCondition::new(random_address))
        .with_immutable_features(vec![
            Feature::Metadata(MetadataFeature::new([0xde, 0xca, 0xde]).unwrap()),
            Feature::Issuer(IssuerFeature::new(random_address)),
        ])
        .finish()
        .unwrap();

    let (_, nft, _, _, _) = migrate_nft(header, stardust_nft.clone()).unwrap();

    let mut immutable_metadata = nft.immutable_metadata;
    let mut non_standard_fields = VecMap { contents: vec![] };
    std::mem::swap(
        &mut immutable_metadata.non_standard_fields,
        &mut non_standard_fields,
    );

    assert_eq!(non_standard_fields.contents.len(), 1);
    let data = non_standard_fields
        .contents
        .into_iter()
        .find_map(|entry| {
            if entry.key == "data" {
                Some(entry.value)
            } else {
                None
            }
        })
        .unwrap();

    assert_eq!(data, "decade");

    // Since we removed non_standard_fields, the other fields of immutable_metadata
    // should be the defaults.
    assert_eq!(immutable_metadata, Irc27Metadata::default());
}

#[test]
fn nft_migration_without_metadata() {
    let random_address = Ed25519Address::from(rand::random::<[u8; Ed25519Address::LENGTH]>());
    let header = random_output_header();

    let stardust_nft = NftOutputBuilder::new_with_amount(1_000_000, NftId::null())
        .add_unlock_condition(AddressUnlockCondition::new(random_address))
        .with_immutable_features(vec![Feature::Issuer(IssuerFeature::new(random_address))])
        .finish()
        .unwrap();

    let (_, nft, _, _, _) = migrate_nft(header, stardust_nft.clone()).unwrap();
    let immutable_metadata = nft.immutable_metadata;

    assert_eq!(immutable_metadata.non_standard_fields.contents.len(), 0);

    // Since we removed non_standard_fields, the other fields of immutable_metadata
    // should be the defaults.
    assert_eq!(immutable_metadata, Irc27Metadata::default());
}

#[test]
fn nft_migration_with_timelock_unlocked() {
    let random_address = Ed25519Address::from(rand::random::<[u8; Ed25519Address::LENGTH]>());
    let header = random_output_header();

    // The epoch timestamp that the executor will use for the test.
    let epoch_start_timestamp_ms = 100_000;

    let stardust_nft = NftOutputBuilder::new_with_amount(1_000_000, NftId::null())
        .add_unlock_condition(AddressUnlockCondition::new(random_address))
        .add_unlock_condition(
            TimelockUnlockCondition::new(epoch_start_timestamp_ms / 1000).unwrap(),
        )
        .finish()
        .unwrap();

    unlock_object(
        header.output_id(),
        1_000_000,
        [(header, stardust_nft.into())],
        // Sender is not important for this test.
        &IotaAddress::ZERO,
        NFT_OUTPUT_MODULE_NAME,
        epoch_start_timestamp_ms as u64,
        UnlockObjectTestResult::Success,
        ExpectedAssets::BalanceBagObject,
    )
    .unwrap();
}

#[test]
fn nft_migration_with_timelock_still_locked() {
    let random_address = Ed25519Address::from(rand::random::<[u8; Ed25519Address::LENGTH]>());
    let header = random_output_header();

    // The epoch timestamp that the executor will use for the test.
    let epoch_start_timestamp_ms = 100_000;

    let stardust_nft = NftOutputBuilder::new_with_amount(1_000_000, NftId::null())
        .add_unlock_condition(AddressUnlockCondition::new(random_address))
        .add_unlock_condition(
            TimelockUnlockCondition::new((epoch_start_timestamp_ms / 1000) + 1).unwrap(),
        )
        .finish()
        .unwrap();

    unlock_object(
        header.output_id(),
        1_000_000,
        [(header, stardust_nft.into())],
        // Sender is not important for this test.
        &IotaAddress::ZERO,
        NFT_OUTPUT_MODULE_NAME,
        epoch_start_timestamp_ms as u64,
        UnlockObjectTestResult::ERROR_TIMELOCK_NOT_EXPIRED_FAILURE,
        ExpectedAssets::BalanceBagObject,
    )
    .unwrap();
}

/// Test that an NFT with an expired Expiration Unlock Condition can/cannot be
/// unlocked, depending on the TX sender.
#[test]
fn nft_migration_with_expired_unlock_condition() {
    let owner = Ed25519Address::from(rand::random::<[u8; Ed25519Address::LENGTH]>());
    let return_address = Ed25519Address::from(rand::random::<[u8; Ed25519Address::LENGTH]>());
    let iota_owner_address = stardust_to_iota_address(owner).unwrap();
    let iota_return_address = stardust_to_iota_address(return_address).unwrap();
    let header = random_output_header();

    // The epoch timestamp that the executor will use for the test.
    let epoch_start_timestamp_ms = 100_000;

    // Expiration Timestamp is exactly at the epoch start timestamp -> object is
    // expired -> return address can unlock.
    let stardust_nft = NftOutputBuilder::new_with_amount(1_000_000, NftId::null())
        .add_unlock_condition(AddressUnlockCondition::new(owner))
        .add_unlock_condition(
            ExpirationUnlockCondition::new(return_address, epoch_start_timestamp_ms / 1000)
                .unwrap(),
        )
        .finish()
        .unwrap();

    // Owner Address CANNOT unlock.
    unlock_object(
        header.output_id(),
        1_000_000,
        [(header.clone(), stardust_nft.clone().into())],
        &iota_owner_address,
        NFT_OUTPUT_MODULE_NAME,
        epoch_start_timestamp_ms as u64,
        UnlockObjectTestResult::ERROR_WRONG_SENDER_FAILURE,
        ExpectedAssets::BalanceBagObject,
    )
    .unwrap();

    // Return Address CAN unlock.
    unlock_object(
        header.output_id(),
        1_000_000,
        [(header, stardust_nft.into())],
        &iota_return_address,
        NFT_OUTPUT_MODULE_NAME,
        epoch_start_timestamp_ms as u64,
        UnlockObjectTestResult::Success,
        ExpectedAssets::BalanceBagObject,
    )
    .unwrap();
}

/// Test that an NFT with an unexpired Expiration Unlock Condition can/cannot be
/// unlocked, depending on the TX sender.
#[test]
fn nft_migration_with_unexpired_unlock_condition() {
    let owner = Ed25519Address::from(rand::random::<[u8; Ed25519Address::LENGTH]>());
    let return_address = Ed25519Address::from(rand::random::<[u8; Ed25519Address::LENGTH]>());
    let iota_owner_address = stardust_to_iota_address(owner).unwrap();
    let iota_return_address = stardust_to_iota_address(return_address).unwrap();
    let header = random_output_header();

    // The epoch timestamp that the executor will use for the test.
    let epoch_start_timestamp_ms = 100_000;

    // Expiration Timestamp is after the epoch start timestamp -> object is not
    // expired -> owner address can unlock.
    let stardust_nft = NftOutputBuilder::new_with_amount(1_000_000, NftId::null())
        .add_unlock_condition(AddressUnlockCondition::new(owner))
        .add_unlock_condition(
            ExpirationUnlockCondition::new(return_address, (epoch_start_timestamp_ms / 1000) + 1)
                .unwrap(),
        )
        .finish()
        .unwrap();

    // Return Address CANNOT unlock.
    unlock_object(
        header.output_id(),
        1_000_000,
        [(header.clone(), stardust_nft.clone().into())],
        &iota_return_address,
        NFT_OUTPUT_MODULE_NAME,
        epoch_start_timestamp_ms as u64,
        UnlockObjectTestResult::ERROR_WRONG_SENDER_FAILURE,
        ExpectedAssets::BalanceBagObject,
    )
    .unwrap();

    // Owner Address CAN unlock.
    unlock_object(
        header.output_id(),
        1_000_000,
        [(header, stardust_nft.into())],
        &iota_owner_address,
        NFT_OUTPUT_MODULE_NAME,
        epoch_start_timestamp_ms as u64,
        UnlockObjectTestResult::Success,
        ExpectedAssets::BalanceBagObject,
    )
    .unwrap();
}

/// Test that an NFT with a Storage Deposit Return Unlock Condition can be
/// unlocked.
#[test]
fn nft_migration_with_storage_deposit_return_unlock_condition() {
    let owner = Ed25519Address::from(rand::random::<[u8; Ed25519Address::LENGTH]>());
    let return_address = Ed25519Address::from(rand::random::<[u8; Ed25519Address::LENGTH]>());
    let header = random_output_header();

    let stardust_nft = NftOutputBuilder::new_with_amount(1_000_000, NftId::null())
        .add_unlock_condition(AddressUnlockCondition::new(owner))
        .add_unlock_condition(
            StorageDepositReturnUnlockCondition::new(return_address, 1_000, 1_000_000_000).unwrap(),
        )
        .finish()
        .unwrap();

    // Simply test that the unlock with the SDRUC succeeds.
    unlock_object(
        header.output_id(),
        1_000_000,
        [(header.clone(), stardust_nft.clone().into())],
        // Sender is not important for this test.
        &IotaAddress::ZERO,
        NFT_OUTPUT_MODULE_NAME,
        // Epoch start time is not important for this test.
        0,
        UnlockObjectTestResult::Success,
        ExpectedAssets::BalanceBagObject,
    )
    .unwrap();
}<|MERGE_RESOLUTION|>--- conflicted
+++ resolved
@@ -7,23 +7,20 @@
 };
 
 use anyhow::anyhow;
-use iota_sdk::{
-    types::block::{
-        address::{AliasAddress, Ed25519Address, Hrp, NftAddress, ToBech32Ext},
-        output::{
-            feature::{
-                Attribute, Irc30Metadata, IssuerFeature, MetadataFeature, SenderFeature, TagFeature,
-            },
-            unlock_condition::{
-                AddressUnlockCondition, ExpirationUnlockCondition, GovernorAddressUnlockCondition,
-                ImmutableAliasAddressUnlockCondition, StateControllerAddressUnlockCondition,
-                StorageDepositReturnUnlockCondition, TimelockUnlockCondition,
-            },
-            AliasId, AliasOutputBuilder, Feature, FoundryOutputBuilder, NativeToken, NftId,
-            NftOutput as StardustNft, NftOutputBuilder, SimpleTokenScheme, TokenScheme,
+use iota_sdk::types::block::{
+    address::{AliasAddress, Ed25519Address, Hrp, NftAddress, ToBech32Ext},
+    output::{
+        feature::{
+            Attribute, Irc30Metadata, IssuerFeature, MetadataFeature, SenderFeature, TagFeature,
         },
+        unlock_condition::{
+            AddressUnlockCondition, ExpirationUnlockCondition, GovernorAddressUnlockCondition,
+            ImmutableAliasAddressUnlockCondition, StateControllerAddressUnlockCondition,
+            StorageDepositReturnUnlockCondition, TimelockUnlockCondition,
+        },
+        AliasId, AliasOutputBuilder, Feature, FoundryOutputBuilder, NativeToken, NftId,
+        NftOutput as StardustNft, NftOutputBuilder, SimpleTokenScheme, TokenScheme,
     },
-    U256,
 };
 use iota_types::{
     base_types::{IotaAddress, ObjectID},
@@ -37,14 +34,8 @@
 
 use crate::stardust::{
     migration::tests::{
-<<<<<<< HEAD
-        create_foundry, extract_native_tokens_from_bag, object_migration_with_object_owner,
-        random_output_header, run_migration, unlock_object_test, ExpectedAssets,
-        UnlockObjectTestResult,
-=======
-        create_foundry, extract_native_token_from_bag, object_migration_with_object_owner,
-        random_output_header, run_migration, unlock_object, ExpectedAssets, UnlockObjectTestResult,
->>>>>>> a07210c2
+        extract_native_tokens_from_bag, object_migration_with_object_owner, random_output_header,
+        run_migration, unlock_object, ExpectedAssets, UnlockObjectTestResult,
     },
     types::{
         snapshot::OutputHeader, stardust_to_iota_address, FixedPoint32, Irc27Metadata, Nft,
@@ -284,7 +275,6 @@
 fn nft_migration_with_native_tokens() {
     let random_address = Ed25519Address::from(rand::random::<[u8; Ed25519Address::LENGTH]>());
     let nft_header = random_output_header();
-<<<<<<< HEAD
     let nft_output_id = nft_header.output_id();
 
     let mut outputs = Vec::new();
@@ -316,24 +306,8 @@
 
     extract_native_tokens_from_bag(
         nft_output_id,
+        1_000_000,
         outputs,
-=======
-    let nft = NftOutputBuilder::new_with_amount(1_000_000, NftId::new(rand::random()))
-        .add_unlock_condition(AddressUnlockCondition::new(Ed25519Address::from(
-            rand::random::<[u8; Ed25519Address::LENGTH]>(),
-        )))
-        .add_native_token(native_token)
-        .finish()
-        .unwrap();
-
-    extract_native_token_from_bag(
-        nft_header.output_id(),
-        1_000_000,
-        [
-            (nft_header.clone(), nft.into()),
-            (foundry_header, foundry_output.into()),
-        ],
->>>>>>> a07210c2
         NFT_OUTPUT_MODULE_NAME,
         native_tokens,
         ExpectedAssets::BalanceBagObject,
