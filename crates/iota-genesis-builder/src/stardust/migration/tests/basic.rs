--- conflicted
+++ resolved
@@ -19,13 +19,8 @@
 use crate::stardust::{
     migration::{
         tests::{
-<<<<<<< HEAD
-            create_foundry, extract_native_tokens_from_bag, random_output_header,
-            unlock_object_test, ExpectedAssets, UnlockObjectTestResult,
-=======
-            create_foundry, extract_native_token_from_bag, random_output_header, unlock_object,
+            create_foundry, extract_native_tokens_from_bag, random_output_header, unlock_object,
             ExpectedAssets, UnlockObjectTestResult,
->>>>>>> a07210c2
         },
         Migration,
     },
@@ -147,17 +142,20 @@
     let basic_output = basic_builder.finish().unwrap();
     outputs.push((basic_header, basic_output.into()));
 
-    let mut migration = Migration::new(1).unwrap();
+    let mut migration = Migration::new(1, 1_000_000).unwrap();
     migration.run_migration(outputs.clone()).unwrap();
 
-    let created_coin_id = migration
+    let created_gas_coin_id = migration
         .output_objects_map
         .get(&basic_output_id)
         .unwrap()
-        .coin()
-        .unwrap();
-    let expected_coin_id = ObjectID::new(basic_output_id.hash());
-    assert_eq!(created_coin_id, &expected_coin_id, "unexpected coin id");
+        .gas_coin()
+        .unwrap();
+    let expected_gas_coin_id = ObjectID::new(basic_output_id.hash());
+    assert_eq!(
+        created_gas_coin_id, &expected_gas_coin_id,
+        "unexpected gas coin id"
+    );
 
     let created_native_token_ids = migration
         .output_objects_map
@@ -252,6 +250,7 @@
 
     extract_native_tokens_from_bag(
         basic_output_id,
+        1_000_000,
         outputs,
         BASIC_OUTPUT_MODULE_NAME,
         native_tokens,
