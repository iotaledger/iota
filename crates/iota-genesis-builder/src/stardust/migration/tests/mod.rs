--- conflicted
+++ resolved
@@ -237,13 +237,7 @@
     native_tokens: NativeTokens,
     expected_assets: ExpectedAssets,
 ) -> anyhow::Result<()> {
-<<<<<<< HEAD
-    let (mut executor, objects_map) = run_migration(outputs)?;
-=======
-    let native_token_id: &TokenId = native_token.token_id();
-
     let (mut executor, objects_map) = run_migration(total_supply, outputs)?;
->>>>>>> a07210c2
 
     // Find the corresponding objects to the migrated output.
     let output_created_objects = objects_map
