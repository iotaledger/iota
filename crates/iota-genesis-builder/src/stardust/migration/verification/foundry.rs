--- conflicted
+++ resolved
@@ -32,12 +32,8 @@
     created_objects: &CreatedObjects,
     foundry_data: &HashMap<TokenId, FoundryLedgerData>,
     storage: &InMemoryStorage,
-<<<<<<< HEAD
     tokens_counter: &mut TokensAmountCounter,
-=======
-    total_value: &mut u64,
     address_swap_map: &AddressSwapMap,
->>>>>>> 2b73ad7a
 ) -> Result<()> {
     let foundry_data = foundry_data
         .get(&output.token_id())
