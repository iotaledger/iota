--- conflicted
+++ resolved
@@ -15,29 +15,17 @@
     stardust::output::{NFT_DYNAMIC_OBJECT_FIELD_KEY, NFT_DYNAMIC_OBJECT_FIELD_KEY_TYPE},
 };
 
-<<<<<<< HEAD
-use crate::stardust::migration::{
-    executor::FoundryLedgerData,
-    verification::{
-        created_objects::CreatedObjects,
-        util::{
-            TokensAmountCounter, verify_address_owner, verify_expiration_unlock_condition,
-            verify_issuer_feature, verify_metadata_feature, verify_native_tokens, verify_parent,
-            verify_sender_feature, verify_storage_deposit_unlock_condition, verify_tag_feature,
-            verify_timelock_unlock_condition,
-=======
 use crate::stardust::{
     migration::{
         executor::FoundryLedgerData,
         verification::{
             created_objects::CreatedObjects,
             util::{
-                verify_address_owner, verify_expiration_unlock_condition, verify_issuer_feature,
-                verify_metadata_feature, verify_native_tokens, verify_parent,
-                verify_sender_feature, verify_storage_deposit_unlock_condition, verify_tag_feature,
-                verify_timelock_unlock_condition,
+                TokensAmountCounter, verify_address_owner, verify_expiration_unlock_condition,
+                verify_issuer_feature, verify_metadata_feature, verify_native_tokens,
+                verify_parent, verify_sender_feature, verify_storage_deposit_unlock_condition,
+                verify_tag_feature, verify_timelock_unlock_condition,
             },
->>>>>>> 2b73ad7a
         },
     },
     types::address_swap_map::AddressSwapMap,
@@ -49,12 +37,8 @@
     created_objects: &CreatedObjects,
     foundry_data: &HashMap<TokenId, FoundryLedgerData>,
     storage: &InMemoryStorage,
-<<<<<<< HEAD
     tokens_counter: &mut TokensAmountCounter,
-=======
-    total_value: &mut u64,
     address_swap_map: &AddressSwapMap,
->>>>>>> 2b73ad7a
 ) -> anyhow::Result<()> {
     let created_output_obj = created_objects.output().and_then(|id| {
         storage
