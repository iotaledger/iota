--- conflicted
+++ resolved
@@ -18,29 +18,17 @@
     },
 };
 
-<<<<<<< HEAD
-use crate::stardust::migration::{
-    executor::FoundryLedgerData,
-    verification::{
-        created_objects::CreatedObjects,
-        util::{
-            TokensAmountCounter, verify_address_owner, verify_coin,
-            verify_expiration_unlock_condition, verify_metadata_feature, verify_native_tokens,
-            verify_parent, verify_sender_feature, verify_storage_deposit_unlock_condition,
-            verify_tag_feature, verify_timelock_unlock_condition,
-=======
 use crate::stardust::{
     migration::{
         executor::FoundryLedgerData,
         verification::{
             created_objects::CreatedObjects,
             util::{
-                verify_address_owner, verify_coin, verify_expiration_unlock_condition,
-                verify_metadata_feature, verify_native_tokens, verify_parent,
-                verify_sender_feature, verify_storage_deposit_unlock_condition, verify_tag_feature,
-                verify_timelock_unlock_condition,
+                TokensAmountCounter, verify_address_owner, verify_coin,
+                verify_expiration_unlock_condition, verify_metadata_feature, verify_native_tokens,
+                verify_parent, verify_sender_feature, verify_storage_deposit_unlock_condition,
+                verify_tag_feature, verify_timelock_unlock_condition,
             },
->>>>>>> 2b73ad7a
         },
     },
     types::address_swap_map::AddressSwapMap,
@@ -53,12 +41,8 @@
     foundry_data: &HashMap<TokenId, FoundryLedgerData>,
     target_milestone_timestamp: u32,
     storage: &InMemoryStorage,
-<<<<<<< HEAD
     tokens_counter: &mut TokensAmountCounter,
-=======
-    total_value: &mut u64,
     address_swap_map: &AddressSwapMap,
->>>>>>> 2b73ad7a
 ) -> Result<()> {
     // If this is a timelocked vested reward, a `Timelock<Balance>` is created.
     if is_timelocked_vested_reward(output_id, output, target_milestone_timestamp) {
