// Copyright (c) Mysten Labs, Inc.
// Modifications Copyright (c) 2024 IOTA Stiftung
// SPDX-License-Identifier: Apache-2.0

use std::{
    collections::{BTreeMap, HashSet},
    fs::{self, File},
<<<<<<< HEAD
    io::BufReader,
=======
    io::{BufReader, BufWriter},
>>>>>>> 69f70c73
    path::Path,
    sync::Arc,
};

use anyhow::{bail, Context};
use camino::Utf8Path;
use fastcrypto::{hash::HashFunction, traits::KeyPair};
use iota_config::genesis::{
    Genesis, GenesisCeremonyParameters, GenesisChainParameters, TimelockAllocation,
    TokenDistributionSchedule, UnsignedGenesis,
};
use iota_execution::{self, Executor};
use iota_framework::{BuiltInFramework, SystemPackage};
use iota_protocol_config::{Chain, ProtocolConfig, ProtocolVersion};
use iota_sdk::types::block::address::Address;
use iota_types::{
    balance::Balance,
    base_types::{
        ExecutionDigests, IotaAddress, ObjectID, SequenceNumber, TransactionDigest, TxContext,
    },
    committee::Committee,
    crypto::{
        AuthorityKeyPair, AuthorityPublicKeyBytes, AuthoritySignInfo, AuthoritySignInfoTrait,
        AuthoritySignature, DefaultHash, IotaAuthoritySignature,
    },
    deny_list::{DENY_LIST_CREATE_FUNC, DENY_LIST_MODULE},
    digests::ChainIdentifier,
    effects::{TransactionEffects, TransactionEffectsAPI, TransactionEvents},
    epoch_data::EpochData,
    gas::IotaGasStatus,
    gas_coin::{GasCoin, GAS},
    governance::StakedIota,
    in_memory_storage::InMemoryStorage,
    inner_temporary_store::InnerTemporaryStore,
    iota_system_state::{get_iota_system_state, IotaSystemState, IotaSystemStateTrait},
    message_envelope::Message,
    messages_checkpoint::{CertifiedCheckpointSummary, CheckpointContents, CheckpointSummary},
    metrics::LimitsMetrics,
    object::{Object, Owner},
    programmable_transaction_builder::ProgrammableTransactionBuilder,
    transaction::{
        CallArg, CheckedInputObjects, Command, InputObjectKind, ObjectArg, ObjectReadResult,
        Transaction,
    },
    IOTA_FRAMEWORK_ADDRESS, IOTA_SYSTEM_ADDRESS, IOTA_SYSTEM_STATE_OBJECT_ID,
    IOTA_SYSTEM_STATE_OBJECT_SHARED_VERSION, TIMELOCK_ADDRESS,
};
use move_binary_format::CompiledModule;
use move_core_types::ident_str;
use shared_crypto::intent::{Intent, IntentMessage, IntentScope};
use stake::{delegate_genesis_stake, GenesisStake};
use stardust::{migration::MigrationObjects, types::stardust_to_iota_address};
use tracing::trace;
use validator_info::{GenesisValidatorInfo, GenesisValidatorMetadata, ValidatorInfo};

mod stake;
pub mod stardust;
pub mod validator_info;

// TODO: Lazy static `stardust_to_iota_address`
const IF_STARDUST_ADDRESS: &str =
    "iota1qp8h9augeh6tk3uvlxqfapuwv93atv63eqkpru029p6sgvr49eufyz7katr";

const GENESIS_BUILDER_COMMITTEE_DIR: &str = "committee";
const GENESIS_BUILDER_PARAMETERS_FILE: &str = "parameters";
const GENESIS_BUILDER_TOKEN_DISTRIBUTION_SCHEDULE_FILE: &str = "token-distribution-schedule";
const GENESIS_BUILDER_SIGNATURE_DIR: &str = "signatures";
const GENESIS_BUILDER_UNSIGNED_GENESIS_FILE: &str = "unsigned-genesis";

pub const BROTLI_COMPRESSOR_BUFFER_SIZE: usize = 4096;
pub const BROTLI_COMPRESSOR_QUALITY: u32 = 11; // Compression levels go from 0 to 11, where 11 has the highest compression ratio but requires more time
pub const BROTLI_COMPRESSOR_LG_WINDOW_SIZE: u32 = 22; // set LZ77 window size (0, 10-24) where bigger windows size improves density

pub const OBJECT_SNAPSHOT_FILE_PATH: &str = "stardust_object_snapshot.bin";

pub struct Builder {
    parameters: GenesisCeremonyParameters,
    token_distribution_schedule: Option<TokenDistributionSchedule>,
    objects: BTreeMap<ObjectID, Object>,
    validators: BTreeMap<AuthorityPublicKeyBytes, GenesisValidatorInfo>,
    // Validator signatures over checkpoint
    signatures: BTreeMap<AuthorityPublicKeyBytes, AuthoritySignInfo>,
    built_genesis: Option<UnsignedGenesis>,
    migration_objects: MigrationObjects,
    genesis_stake: GenesisStake,
}

impl Default for Builder {
    fn default() -> Self {
        Self::new()
    }
}

impl Builder {
    pub fn new() -> Self {
        Self {
            parameters: Default::default(),
            token_distribution_schedule: None,
            objects: Default::default(),
            validators: Default::default(),
            signatures: Default::default(),
            built_genesis: None,
            migration_objects: Default::default(),
            genesis_stake: Default::default(),
        }
    }

    /// Checks if the genesis to be built is vanilla or if it includes Stardust
    /// migration stakes
    pub fn is_vanilla(&self) -> bool {
        self.genesis_stake.is_empty()
    }

    pub fn with_parameters(mut self, parameters: GenesisCeremonyParameters) -> Self {
        self.parameters = parameters;
        self
    }

    pub fn with_token_distribution_schedule(
        mut self,
        token_distribution_schedule: TokenDistributionSchedule,
    ) -> Self {
        self.token_distribution_schedule = Some(token_distribution_schedule);
        self
    }

    pub fn with_protocol_version(mut self, v: ProtocolVersion) -> Self {
        self.parameters.protocol_version = v;
        self
    }

    pub fn add_object(mut self, object: Object) -> Self {
        self.objects.insert(object.id(), object);
        self
    }

    pub fn add_objects(mut self, objects: Vec<Object>) -> Self {
        for object in objects {
            self.objects.insert(object.id(), object);
        }
        self
    }

    pub fn add_validator(
        mut self,
        validator: ValidatorInfo,
        proof_of_possession: AuthoritySignature,
    ) -> Self {
        self.validators.insert(
            validator.protocol_key(),
            GenesisValidatorInfo {
                info: validator,
                proof_of_possession,
            },
        );
        self
    }

    pub fn validators(&self) -> &BTreeMap<AuthorityPublicKeyBytes, GenesisValidatorInfo> {
        &self.validators
    }

    pub fn add_validator_signature(mut self, keypair: &AuthorityKeyPair) -> Self {
        let name = keypair.public().into();
        assert!(
            self.validators.contains_key(&name),
            "provided keypair does not correspond to a validator in the validator set"
        );

        let UnsignedGenesis { checkpoint, .. } = self.get_or_build_unsigned_genesis();

        let checkpoint_signature = {
            let intent_msg = IntentMessage::new(
                Intent::iota_app(IntentScope::CheckpointSummary),
                checkpoint.clone(),
            );
            let signature = AuthoritySignature::new_secure(&intent_msg, &checkpoint.epoch, keypair);
            AuthoritySignInfo {
                epoch: checkpoint.epoch,
                authority: name,
                signature,
            }
        };

        self.signatures.insert(name, checkpoint_signature);

        self
    }

    /// Utility to load Stardust Migration Objects into the builder from a
    /// snapshot file
    pub fn load_stardust_migration_objects(
        mut self,
        snapshot: impl AsRef<Path>,
    ) -> anyhow::Result<Self> {
        self.migration_objects =
            MigrationObjects::new(bcs::from_reader(BufReader::new(File::open(snapshot)?))?);
        Ok(self)
    }

    pub fn unsigned_genesis_checkpoint(&self) -> Option<UnsignedGenesis> {
        self.built_genesis.clone()
    }

    fn build_and_cache_unsigned_genesis(&mut self) {
        // Verify that all input data is valid
        self.validate_inputs().unwrap();
        let validators = self.validators.clone().into_values().collect::<Vec<_>>();

        // If not vanilla then create genesis_stake
        if !self.migration_objects.is_empty() {
            let delegator =
                stardust_to_iota_address(Address::try_from_bech32(IF_STARDUST_ADDRESS).unwrap())
                    .unwrap();
            // TODO: check whether we need to start with
            // VALIDATOR_LOW_STAKE_THRESHOLD_MICROS
            let minimum_stake = iota_types::governance::MIN_VALIDATOR_JOINING_STAKE_MICROS;
            self.genesis_stake = delegate_genesis_stake(
                &validators,
                delegator,
                &self.migration_objects,
                minimum_stake,
            )
            .unwrap();
        }

        // Verify that token distribution schedule is valid
        self.validate_token_distribution_schedule().unwrap();
        // Get the vanilla token distribution schedule or merge it with genesis stake
        let token_distribution_schedule = if self.is_vanilla() {
            if let Some(token_distribution_schedule) = &self.token_distribution_schedule {
                token_distribution_schedule.clone()
            } else {
                TokenDistributionSchedule::new_for_validators_with_default_allocation(
                    validators.iter().map(|v| v.info.iota_address()),
                )
            }
        } else if let Some(token_distribution_schedule) = &self.token_distribution_schedule {
            self.genesis_stake
                .extend_vanilla_token_distribution_schedule(token_distribution_schedule.clone())
        } else {
            self.genesis_stake.to_token_distribution_schedule()
        };

        // If the genesis stake was created, then burn gas objects that were added to
        // the token distribution schedule, because they will be created on the
        // Move side during genesis. That means we need to prevent from being
        // part of the initial genesis objects by evicting them here.
        self.migration_objects.evict(
            self.genesis_stake
                .take_gas_coins_to_burn()
                .into_iter()
                .map(|(id, _, _)| id),
        );
        let mut objects = self.migration_objects.take_objects();
        objects.extend(self.objects.values().cloned());

        // Use stake_subsidy_start_epoch to mimic the burn of newly minted IOTA coins
        if !self.is_vanilla() {
            // Because we set the `stake_subsidy_fund` as non-zero
            // we need to effectively disable subsidy rewards
            // to avoid the respective inflation effects.
            //
            // TODO: Handle properly during new tokenomics
            // implementation.
            self.parameters.stake_subsidy_start_epoch = u64::MAX;
        }

        // Finally build the genesis data
        self.built_genesis = Some(build_unsigned_genesis_data(
            &self.parameters,
            &token_distribution_schedule,
            self.genesis_stake.timelock_allocations(),
            &validators,
            objects,
        ));

        self.token_distribution_schedule = Some(token_distribution_schedule);
    }

    pub fn get_or_build_unsigned_genesis(&mut self) -> &UnsignedGenesis {
        if self.built_genesis.is_none() {
            self.build_and_cache_unsigned_genesis();
        }
        self.built_genesis
            .as_ref()
            .expect("genesis should have been built and cached")
    }

    fn committee(objects: &[Object]) -> Committee {
        let iota_system_object =
            get_iota_system_state(&objects).expect("Iota System State object must always exist");
        iota_system_object.get_current_epoch_committee().committee
    }

    pub fn protocol_version(&self) -> ProtocolVersion {
        self.parameters.protocol_version
    }

    pub fn build(mut self) -> Genesis {
        if self.built_genesis.is_none() {
            self.build_and_cache_unsigned_genesis();
        }
        let UnsignedGenesis {
            checkpoint,
            checkpoint_contents,
            transaction,
            effects,
            events,
            objects,
        } = self
            .built_genesis
            .take()
            .expect("genesis should have been built");

        let committee = Self::committee(&objects);

        let checkpoint = {
            let signatures = self.signatures.clone().into_values().collect();

            CertifiedCheckpointSummary::new(checkpoint, signatures, &committee).unwrap()
        };

        let genesis = Genesis::new(
            checkpoint,
            checkpoint_contents,
            transaction,
            effects,
            events,
            objects,
        );

        // Verify that all on-chain state was properly created
        self.validate().unwrap();

        genesis
    }

    /// Validates the entire state of the build, no matter what the internal
    /// state is (input collection phase or output phase)
    pub fn validate(&self) -> anyhow::Result<(), anyhow::Error> {
        self.validate_inputs()?;
        self.validate_token_distribution_schedule()?;
        self.validate_output();
        Ok(())
    }

    /// Runs through validation checks on the input values present in the
    /// builder
    fn validate_inputs(&self) -> anyhow::Result<(), anyhow::Error> {
        if !self.parameters.allow_insertion_of_extra_objects && !self.objects.is_empty() {
            bail!("extra objects are disallowed");
        }

        for validator in self.validators.values() {
            validator.validate().with_context(|| {
                format!(
                    "metadata for validator {} is invalid",
                    validator.info.name()
                )
            })?;
        }

        Ok(())
    }

    /// Runs through validation checks on the input token distribution schedule
    fn validate_token_distribution_schedule(&self) -> anyhow::Result<(), anyhow::Error> {
        if let Some(token_distribution_schedule) = &self.token_distribution_schedule {
            token_distribution_schedule.validate();
            token_distribution_schedule.check_all_stake_operations_are_for_valid_validators(
                self.validators.values().map(|v| v.info.iota_address()),
                (!self.is_vanilla())
                    .then(|| {
                        self.genesis_stake
                            .timelock_allocations()
                            .iter()
                            .map(|allocation| {
                                (allocation.staked_with_validator, allocation.amount_nanos)
                            })
                            .collect()
                    })
                    .unwrap_or_default(),
            );
        }

        Ok(())
    }

    /// Runs through validation checks on the generated output (the initial
    /// chain state) based on the input values present in the builder
    fn validate_output(&self) {
        // If genesis hasn't been built yet, just early return as there is nothing to
        // validate yet
        let Some(unsigned_genesis) = self.unsigned_genesis_checkpoint() else {
            return;
        };

        let GenesisChainParameters {
            protocol_version,
            chain_start_timestamp_ms,
            epoch_duration_ms,
            stake_subsidy_start_epoch,
            stake_subsidy_initial_distribution_amount,
            stake_subsidy_period_length,
            stake_subsidy_decrease_rate,
            max_validator_count,
            min_validator_joining_stake,
            validator_low_stake_threshold,
            validator_very_low_stake_threshold,
            validator_low_stake_grace_period,
        } = self.parameters.to_genesis_chain_parameters();

        // In non-testing code, genesis type must always be V1.
        let system_state = match unsigned_genesis.iota_system_object() {
            IotaSystemState::V1(_) => unreachable!(),
            IotaSystemState::V2(inner) => inner,
            #[cfg(msim)]
            _ => {
                // Types other than V1 used in simtests do not need to be validated.
                return;
            }
        };

        let protocol_config = get_genesis_protocol_config(ProtocolVersion::new(protocol_version));

        if protocol_config.create_authenticator_state_in_genesis() {
            let authenticator_state = unsigned_genesis.authenticator_state_object().unwrap();
            assert!(authenticator_state.active_jwks.is_empty());
        } else {
            assert!(unsigned_genesis.authenticator_state_object().is_none());
        }
        assert_eq!(
            protocol_config.random_beacon(),
            unsigned_genesis.has_randomness_state_object()
        );

        assert_eq!(
            protocol_config.enable_coin_deny_list(),
            unsigned_genesis.coin_deny_list_state().is_some(),
        );

        assert_eq!(
            self.validators.len(),
            system_state.validators.active_validators.len()
        );
        let mut address_to_pool_id = BTreeMap::new();
        for (validator, onchain_validator) in self
            .validators
            .values()
            .zip(system_state.validators.active_validators.iter())
        {
            let metadata = onchain_validator.verified_metadata();

            // Validators should not have duplicate addresses so the result of insertion
            // should be None.
            assert!(
                address_to_pool_id
                    .insert(metadata.iota_address, onchain_validator.staking_pool.id)
                    .is_none()
            );
            assert_eq!(validator.info.iota_address(), metadata.iota_address);
            assert_eq!(validator.info.protocol_key(), metadata.iota_pubkey_bytes());
            assert_eq!(validator.info.network_key, metadata.network_pubkey);
            assert_eq!(validator.info.worker_key, metadata.worker_pubkey);
            assert_eq!(
                validator.proof_of_possession.as_ref().to_vec(),
                metadata.proof_of_possession_bytes
            );
            assert_eq!(validator.info.name(), &metadata.name);
            assert_eq!(validator.info.description, metadata.description);
            assert_eq!(validator.info.image_url, metadata.image_url);
            assert_eq!(validator.info.project_url, metadata.project_url);
            assert_eq!(validator.info.network_address(), &metadata.net_address);
            assert_eq!(validator.info.p2p_address, metadata.p2p_address);
            assert_eq!(
                validator.info.narwhal_primary_address,
                metadata.primary_address
            );
            assert_eq!(
                validator.info.narwhal_worker_address,
                metadata.worker_address
            );

            assert_eq!(validator.info.gas_price, onchain_validator.gas_price);
            assert_eq!(
                validator.info.commission_rate,
                onchain_validator.commission_rate
            );
        }

        assert_eq!(system_state.epoch, 0);
        assert_eq!(system_state.protocol_version, protocol_version);
        assert_eq!(system_state.storage_fund.non_refundable_balance.value(), 0);
        assert_eq!(
            system_state
                .storage_fund
                .total_object_storage_rebates
                .value(),
            0
        );

        assert_eq!(system_state.parameters.epoch_duration_ms, epoch_duration_ms);
        assert_eq!(
            system_state.parameters.stake_subsidy_start_epoch,
            stake_subsidy_start_epoch,
        );
        assert_eq!(
            system_state.parameters.max_validator_count,
            max_validator_count,
        );
        assert_eq!(
            system_state.parameters.min_validator_joining_stake,
            min_validator_joining_stake,
        );
        assert_eq!(
            system_state.parameters.validator_low_stake_threshold,
            validator_low_stake_threshold,
        );
        assert_eq!(
            system_state.parameters.validator_very_low_stake_threshold,
            validator_very_low_stake_threshold,
        );
        assert_eq!(
            system_state.parameters.validator_low_stake_grace_period,
            validator_low_stake_grace_period,
        );

        assert_eq!(system_state.stake_subsidy.distribution_counter, 0);
        assert_eq!(
            system_state.stake_subsidy.current_distribution_amount,
            stake_subsidy_initial_distribution_amount,
        );
        assert_eq!(
            system_state.stake_subsidy.stake_subsidy_period_length,
            stake_subsidy_period_length,
        );
        assert_eq!(
            system_state.stake_subsidy.stake_subsidy_decrease_rate,
            stake_subsidy_decrease_rate,
        );

        assert!(!system_state.safe_mode);
        assert_eq!(
            system_state.epoch_start_timestamp_ms,
            chain_start_timestamp_ms,
        );
        assert_eq!(system_state.validators.pending_removals.len(), 0);
        assert_eq!(
            system_state
                .validators
                .pending_active_validators
                .contents
                .size,
            0
        );
        assert_eq!(system_state.validators.inactive_validators.size, 0);
        assert_eq!(system_state.validators.validator_candidates.size, 0);

        // Check distribution is correct
        let token_distribution_schedule = self.token_distribution_schedule.clone().unwrap();
        assert_eq!(
            system_state.stake_subsidy.balance.value(),
            token_distribution_schedule.stake_subsidy_fund_nanos
        );

        let mut gas_objects: BTreeMap<ObjectID, (&Object, GasCoin)> = unsigned_genesis
            .objects()
            .iter()
            .filter_map(|o| GasCoin::try_from(o).ok().map(|g| (o.id(), (o, g))))
            .collect();
        let mut staked_iota_objects: BTreeMap<ObjectID, (&Object, StakedIota)> = unsigned_genesis
            .objects()
            .iter()
            .filter_map(|o| StakedIota::try_from(o).ok().map(|s| (o.id(), (o, s))))
            .collect();

        for allocation in token_distribution_schedule.allocations {
            if let Some(staked_with_validator) = allocation.staked_with_validator {
                let staking_pool_id = *address_to_pool_id
                    .get(&staked_with_validator)
                    .expect("staking pool should exist");
                let staked_iota_object_id = staked_iota_objects
                    .iter()
                    .find(|(_k, (o, s))| {
                        let Owner::AddressOwner(owner) = &o.owner else {
                            panic!("gas object owner must be address owner");
                        };
                        *owner == allocation.recipient_address
                            && s.principal() == allocation.amount_micros
                            && s.pool_id() == staking_pool_id
                    })
                    .map(|(k, _)| *k)
                    .expect("all allocations should be present");
                let staked_iota_object =
                    staked_iota_objects.remove(&staked_iota_object_id).unwrap();
                assert_eq!(
                    staked_iota_object.0.owner,
                    Owner::AddressOwner(allocation.recipient_address)
                );
                assert_eq!(staked_iota_object.1.principal(), allocation.amount_micros);
                assert_eq!(staked_iota_object.1.pool_id(), staking_pool_id);
                assert_eq!(staked_iota_object.1.activation_epoch(), 0);
            } else {
                let gas_object_id = gas_objects
                    .iter()
                    .find(|(_k, (o, g))| {
                        if let Owner::AddressOwner(owner) = &o.owner {
                            *owner == allocation.recipient_address
                                && g.value() == allocation.amount_micros
                        } else {
                            false
                        }
                    })
                    .map(|(k, _)| *k)
                    .expect("all allocations should be present");
                let gas_object = gas_objects.remove(&gas_object_id).unwrap();
                assert_eq!(
                    gas_object.0.owner,
                    Owner::AddressOwner(allocation.recipient_address)
                );
                assert_eq!(gas_object.1.value(), allocation.amount_micros,);
            }
        }

        // All Gas and staked objects should be accounted for
        if !self.parameters.allow_insertion_of_extra_objects {
            assert!(gas_objects.is_empty());
            assert!(staked_iota_objects.is_empty());
        }

        let committee = system_state.get_current_epoch_committee().committee;
        for signature in self.signatures.values() {
            if self.validators.get(&signature.authority).is_none() {
                panic!("found signature for unknown validator: {:#?}", signature);
            }

            signature
                .verify_secure(
                    unsigned_genesis.checkpoint(),
                    Intent::iota_app(IntentScope::CheckpointSummary),
                    &committee,
                )
                .expect("signature should be valid");
        }
    }

    pub fn load<P: AsRef<Path>>(path: P) -> anyhow::Result<Self, anyhow::Error> {
        let path = path.as_ref();
        let path: &Utf8Path = path.try_into()?;
        trace!("Reading Genesis Builder from {}", path);

        if !path.is_dir() {
            bail!("path must be a directory");
        }

        // Load parameters
        let parameters_file = path.join(GENESIS_BUILDER_PARAMETERS_FILE);
        let parameters = serde_yaml::from_slice(
            &fs::read(parameters_file).context("unable to read genesis parameters file")?,
        )
        .context("unable to deserialize genesis parameters")?;

        let token_distribution_schedule_file =
            path.join(GENESIS_BUILDER_TOKEN_DISTRIBUTION_SCHEDULE_FILE);
        let token_distribution_schedule = if token_distribution_schedule_file.exists() {
            Some(TokenDistributionSchedule::from_csv(fs::File::open(
                token_distribution_schedule_file,
            )?)?)
        } else {
            None
        };

        // Load validator infos
        let mut committee = BTreeMap::new();
        for entry in path.join(GENESIS_BUILDER_COMMITTEE_DIR).read_dir_utf8()? {
            let entry = entry?;
            if entry.file_name().starts_with('.') {
                continue;
            }

            let path = entry.path();
            let validator_info: GenesisValidatorInfo = serde_yaml::from_slice(&fs::read(path)?)
                .with_context(|| format!("unable to load validator info for {path}"))?;
            committee.insert(validator_info.info.protocol_key(), validator_info);
        }

        // Load Signatures
        let mut signatures = BTreeMap::new();
        for entry in path.join(GENESIS_BUILDER_SIGNATURE_DIR).read_dir_utf8()? {
            let entry = entry?;
            if entry.file_name().starts_with('.') {
                continue;
            }

            let path = entry.path();
            let sigs: AuthoritySignInfo = bcs::from_bytes(&fs::read(path)?)
                .with_context(|| format!("unable to load validator signatrue for {path}"))?;
            signatures.insert(sigs.authority, sigs);
        }

        let mut builder = Self {
            parameters,
            token_distribution_schedule,
            objects: Default::default(),
            validators: committee,
            signatures,
            built_genesis: None, // Leave this as none, will build and compare below
            migration_objects: Default::default(),
            genesis_stake: Default::default(),
        };

        let unsigned_genesis_file = path.join(GENESIS_BUILDER_UNSIGNED_GENESIS_FILE);
        if unsigned_genesis_file.exists() {
            let loaded_genesis: UnsignedGenesis =
                bcs::from_reader(BufReader::new(File::open(unsigned_genesis_file)?))?;

            // If we have a built genesis, then we must have a token_distribution_schedule
            // present as well.
            assert!(
                builder.token_distribution_schedule.is_some(),
                "If a built genesis is present, then there must also be a token-distribution-schedule present"
            );

            // Verify loaded genesis matches one build from the constituent parts
            let built = builder.get_or_build_unsigned_genesis();
            loaded_genesis.checkpoint_contents.digest(); // cache digest before compare
            assert!(
                *built == loaded_genesis,
                "loaded genesis does not match built genesis"
            );

            // Just to double check that its set after building above
            assert!(builder.unsigned_genesis_checkpoint().is_some());
        }

        Ok(builder)
    }

    pub fn save<P: AsRef<Path>>(self, path: P) -> anyhow::Result<(), anyhow::Error> {
        let path = path.as_ref();
        trace!("Writing Genesis Builder to {}", path.display());

        fs::create_dir_all(path)?;

        // Write parameters
        let parameters_file = path.join(GENESIS_BUILDER_PARAMETERS_FILE);
        fs::write(parameters_file, serde_yaml::to_string(&self.parameters)?)?;

        if let Some(token_distribution_schedule) = &self.token_distribution_schedule {
            token_distribution_schedule.to_csv(fs::File::create(
                path.join(GENESIS_BUILDER_TOKEN_DISTRIBUTION_SCHEDULE_FILE),
            )?)?;
        }

        // Write Signatures
        let signature_dir = path.join(GENESIS_BUILDER_SIGNATURE_DIR);
        std::fs::create_dir_all(&signature_dir)?;
        for (pubkey, sigs) in self.signatures {
            let name = self.validators.get(&pubkey).unwrap().info.name();
            fs::write(signature_dir.join(name), &bcs::to_bytes(&sigs)?)?;
        }

        // Write validator infos
        let committee_dir = path.join(GENESIS_BUILDER_COMMITTEE_DIR);
        fs::create_dir_all(&committee_dir)?;

        for (_pubkey, validator) in self.validators {
            fs::write(
                committee_dir.join(validator.info.name()),
                &serde_yaml::to_string(&validator)?,
            )?;
        }

        if let Some(genesis) = &self.built_genesis {
            let mut write = BufWriter::new(File::create(
                path.join(GENESIS_BUILDER_UNSIGNED_GENESIS_FILE),
            )?);
            bcs::serialize_into(&mut write, &genesis)?;
        }

        Ok(())
    }
}

// Create a Genesis Txn Context to be used when generating genesis objects by
// hashing all of the inputs into genesis ans using that as our "Txn Digest".
// This is done to ensure that coin objects created between chains are unique
fn create_genesis_context(
    epoch_data: &EpochData,
    genesis_chain_parameters: &GenesisChainParameters,
    genesis_validators: &[GenesisValidatorMetadata],
    token_distribution_schedule: &TokenDistributionSchedule,
    system_packages: &[SystemPackage],
) -> TxContext {
    let mut hasher = DefaultHash::default();
    hasher.update(b"iota-genesis");
    hasher.update(&bcs::to_bytes(genesis_chain_parameters).unwrap());
    hasher.update(&bcs::to_bytes(genesis_validators).unwrap());
    hasher.update(&bcs::to_bytes(token_distribution_schedule).unwrap());
    for system_package in system_packages {
        hasher.update(&bcs::to_bytes(system_package.bytes()).unwrap());
    }

    let hash = hasher.finalize();
    let genesis_transaction_digest = TransactionDigest::new(hash.into());

    TxContext::new(
        &IotaAddress::default(),
        &genesis_transaction_digest,
        epoch_data,
    )
}

fn get_genesis_protocol_config(version: ProtocolVersion) -> ProtocolConfig {
    // We have a circular dependency here. Protocol config depends on chain ID,
    // which depends on genesis checkpoint (digest), which depends on genesis
    // transaction, which depends on protocol config.
    //
    // ChainIdentifier::default().chain() which can be overridden by the
    // IOTA_PROTOCOL_CONFIG_CHAIN_OVERRIDE if necessary
    ProtocolConfig::get_for_version(version, ChainIdentifier::default().chain())
}

fn build_unsigned_genesis_data(
    parameters: &GenesisCeremonyParameters,
    token_distribution_schedule: &TokenDistributionSchedule,
    timelock_allocations: &[TimelockAllocation],
    validators: &[GenesisValidatorInfo],
    objects: Vec<Object>,
) -> UnsignedGenesis {
    if !parameters.allow_insertion_of_extra_objects && !objects.is_empty() {
        panic!(
            "insertion of extra objects at genesis time is prohibited due to 'allow_insertion_of_extra_objects' parameter"
        );
    }

    let genesis_chain_parameters = parameters.to_genesis_chain_parameters();
    let genesis_validators = validators
        .iter()
        .cloned()
        .map(GenesisValidatorMetadata::from)
        .collect::<Vec<_>>();

    token_distribution_schedule.validate();
    token_distribution_schedule.check_all_stake_operations_are_for_valid_validators(
        genesis_validators.iter().map(|v| v.iota_address),
        (!timelock_allocations.is_empty())
            .then(|| {
                timelock_allocations
                    .iter()
                    .map(|allocation| (allocation.staked_with_validator, allocation.amount_nanos))
                    .collect()
            })
            .unwrap_or_default(),
    );

    let epoch_data = EpochData::new_genesis(genesis_chain_parameters.chain_start_timestamp_ms);

    // Get the correct system packages for our protocol version. If we cannot find
    // the snapshot that means that we must be at the latest version and we
    // should use the latest version of the framework.
    let system_packages =
        iota_framework_snapshot::load_bytecode_snapshot(parameters.protocol_version.as_u64())
            .unwrap_or_else(|_| BuiltInFramework::iter_system_packages().cloned().collect());

    let mut genesis_ctx = create_genesis_context(
        &epoch_data,
        &genesis_chain_parameters,
        &genesis_validators,
        token_distribution_schedule,
        &system_packages,
    );

    // Use a throwaway metrics registry for genesis transaction execution.
    let registry = prometheus::Registry::new();
    let metrics = Arc::new(LimitsMetrics::new(&registry));

    let objects = create_genesis_objects(
        &mut genesis_ctx,
        objects,
        &genesis_validators,
        &genesis_chain_parameters,
        token_distribution_schedule,
        timelock_allocations,
        system_packages,
        metrics.clone(),
    );

    let protocol_config = get_genesis_protocol_config(parameters.protocol_version);

    let (genesis_transaction, genesis_effects, genesis_events, objects) =
        create_genesis_transaction(objects, &protocol_config, metrics, &epoch_data);
    let (checkpoint, checkpoint_contents) =
        create_genesis_checkpoint(parameters, &genesis_transaction, &genesis_effects);

    UnsignedGenesis {
        checkpoint,
        checkpoint_contents,
        transaction: genesis_transaction,
        effects: genesis_effects,
        events: genesis_events,
        objects,
    }
}

fn create_genesis_checkpoint(
    parameters: &GenesisCeremonyParameters,
    transaction: &Transaction,
    effects: &TransactionEffects,
) -> (CheckpointSummary, CheckpointContents) {
    let execution_digests = ExecutionDigests {
        transaction: *transaction.digest(),
        effects: effects.digest(),
    };
    let contents =
        CheckpointContents::new_with_digests_and_signatures([execution_digests], vec![vec![]]);
    let checkpoint = CheckpointSummary {
        epoch: 0,
        sequence_number: 0,
        network_total_transactions: contents.size().try_into().unwrap(),
        content_digest: *contents.digest(),
        previous_digest: None,
        epoch_rolling_gas_cost_summary: Default::default(),
        end_of_epoch_data: None,
        timestamp_ms: parameters.chain_start_timestamp_ms,
        version_specific_data: Vec::new(),
        checkpoint_commitments: Default::default(),
    };

    (checkpoint, contents)
}

fn create_genesis_transaction(
    objects: Vec<Object>,
    protocol_config: &ProtocolConfig,
    metrics: Arc<LimitsMetrics>,
    epoch_data: &EpochData,
) -> (
    Transaction,
    TransactionEffects,
    TransactionEvents,
    Vec<Object>,
) {
    let genesis_transaction = {
        let genesis_objects = objects
            .into_iter()
            .map(|mut object| {
                if let Some(o) = object.data.try_as_move_mut() {
                    o.decrement_version_to(SequenceNumber::MIN);
                }

                if let Owner::Shared {
                    initial_shared_version,
                } = &mut object.owner
                {
                    *initial_shared_version = SequenceNumber::MIN;
                }

                let object = object.into_inner();
                iota_types::transaction::GenesisObject::RawObject {
                    data: object.data,
                    owner: object.owner,
                }
            })
            .collect();

        iota_types::transaction::VerifiedTransaction::new_genesis_transaction(genesis_objects)
            .into_inner()
    };

    let genesis_digest = *genesis_transaction.digest();
    // execute txn to effects
    let (effects, events, objects) = {
        let silent = true;

        let executor = iota_execution::executor(protocol_config, silent, None)
            .expect("Creating an executor should not fail here");

        let expensive_checks = false;
        let certificate_deny_set = HashSet::new();
        let transaction_data = &genesis_transaction.data().intent_message().value;
        let (kind, signer, _) = transaction_data.execution_parts();
        let input_objects = CheckedInputObjects::new_for_genesis(vec![]);
        let (inner_temp_store, _, effects, _execution_error) = executor
            .execute_transaction_to_effects(
                &InMemoryStorage::new(Vec::new()),
                protocol_config,
                metrics,
                expensive_checks,
                &certificate_deny_set,
                &epoch_data.epoch_id(),
                epoch_data.epoch_start_timestamp(),
                input_objects,
                vec![],
                IotaGasStatus::new_unmetered(),
                kind,
                signer,
                genesis_digest,
            );
        assert!(inner_temp_store.input_objects.is_empty());
        assert!(inner_temp_store.mutable_inputs.is_empty());
        assert!(effects.mutated().is_empty());
        assert!(effects.unwrapped().is_empty());
        assert!(effects.deleted().is_empty());
        assert!(effects.wrapped().is_empty());
        assert!(effects.unwrapped_then_deleted().is_empty());

        let objects = inner_temp_store.written.into_values().collect();
        (effects, inner_temp_store.events, objects)
    };

    (genesis_transaction, effects, events, objects)
}

fn create_genesis_objects(
    genesis_ctx: &mut TxContext,
    input_objects: Vec<Object>,
    validators: &[GenesisValidatorMetadata],
    parameters: &GenesisChainParameters,
    token_distribution_schedule: &TokenDistributionSchedule,
    timelock_allocations: &[TimelockAllocation],
    system_packages: Vec<SystemPackage>,
    metrics: Arc<LimitsMetrics>,
) -> Vec<Object> {
    let mut store = InMemoryStorage::new(Vec::new());
    // We don't know the chain ID here since we haven't yet created the genesis
    // checkpoint. However since we know there are no chain specific protool
    // config options in genesis, we use Chain::Unknown here.
    let protocol_config = ProtocolConfig::get_for_version(
        ProtocolVersion::new(parameters.protocol_version),
        Chain::Unknown,
    );

    let silent = true;
    let executor = iota_execution::executor(&protocol_config, silent, None)
        .expect("Creating an executor should not fail here");

    for system_package in system_packages.into_iter() {
        process_package(
            &mut store,
            executor.as_ref(),
            genesis_ctx,
            &system_package.modules(),
            system_package.dependencies().to_vec(),
            &protocol_config,
            metrics.clone(),
        )
        .unwrap();
    }

    for object in input_objects {
        store.insert_object(object);
    }

    generate_genesis_system_object(
        &mut store,
        executor.as_ref(),
        validators,
        genesis_ctx,
        parameters,
        token_distribution_schedule,
        metrics.clone(),
    )
    .unwrap();

    if !timelock_allocations.is_empty() {
        generate_genesis_timelock_allocation(
            &mut store,
            executor.as_ref(),
            genesis_ctx,
            parameters,
            timelock_allocations,
            metrics,
        )
        .unwrap();
    }

    store.into_inner().into_values().collect()
}

pub(crate) fn process_package(
    store: &mut InMemoryStorage,
    executor: &dyn Executor,
    ctx: &mut TxContext,
    modules: &[CompiledModule],
    dependencies: Vec<ObjectID>,
    protocol_config: &ProtocolConfig,
    metrics: Arc<LimitsMetrics>,
) -> anyhow::Result<()> {
    let dependency_objects = store.get_objects(&dependencies);
    // When publishing genesis packages, since the std framework packages all have
    // non-zero addresses, [`Transaction::input_objects_in_compiled_modules`] will
    // consider them as dependencies even though they are not. Hence
    // input_objects contain objects that don't exist on-chain because they are
    // yet to be published.
    #[cfg(debug_assertions)]
    {
        use move_core_types::account_address::AccountAddress;
        let to_be_published_addresses: HashSet<_> = modules
            .iter()
            .map(|module| *module.self_id().address())
            .collect();
        assert!(
            // An object either exists on-chain, or is one of the packages to be published.
            dependencies
                .iter()
                .zip(dependency_objects.iter())
                .all(|(dependency, obj_opt)| obj_opt.is_some()
                    || to_be_published_addresses.contains(&AccountAddress::from(*dependency)))
        );
    }
    let loaded_dependencies: Vec<_> = dependencies
        .iter()
        .zip(dependency_objects)
        .filter_map(|(dependency, object)| {
            Some(ObjectReadResult::new(
                InputObjectKind::MovePackage(*dependency),
                object?.clone().into(),
            ))
        })
        .collect();

    let module_bytes = modules
        .iter()
        .map(|m| {
            let mut buf = vec![];
            m.serialize(&mut buf).unwrap();
            buf
        })
        .collect();
    let pt = {
        let mut builder = ProgrammableTransactionBuilder::new();
        // executing in Genesis mode does not create an `UpgradeCap`.
        builder.command(Command::Publish(module_bytes, dependencies));
        builder.finish()
    };
    let InnerTemporaryStore { written, .. } = executor.update_genesis_state(
        &*store,
        protocol_config,
        metrics,
        ctx,
        CheckedInputObjects::new_for_genesis(loaded_dependencies),
        pt,
    )?;

    store.finish(written);

    Ok(())
}

pub fn generate_genesis_system_object(
    store: &mut InMemoryStorage,
    executor: &dyn Executor,
    genesis_validators: &[GenesisValidatorMetadata],
    genesis_ctx: &mut TxContext,
    genesis_chain_parameters: &GenesisChainParameters,
    token_distribution_schedule: &TokenDistributionSchedule,
    metrics: Arc<LimitsMetrics>,
) -> anyhow::Result<()> {
    let protocol_config = ProtocolConfig::get_for_version(
        ProtocolVersion::new(genesis_chain_parameters.protocol_version),
        ChainIdentifier::default().chain(),
    );

    let pt = {
        let mut builder = ProgrammableTransactionBuilder::new();
        // Step 1: Create the IotaSystemState UID
        let iota_system_state_uid = builder.programmable_move_call(
            IOTA_FRAMEWORK_ADDRESS.into(),
            ident_str!("object").to_owned(),
            ident_str!("iota_system_state").to_owned(),
            vec![],
            vec![],
        );

        // Step 2: Create and share the Clock.
        builder.move_call(
            IOTA_FRAMEWORK_ADDRESS.into(),
            ident_str!("clock").to_owned(),
            ident_str!("create").to_owned(),
            vec![],
            vec![],
        )?;

        // Step 3: Create ProtocolConfig-controlled system objects, unless disabled
        // (which only happens in tests).
        if protocol_config.create_authenticator_state_in_genesis() {
            builder.move_call(
                IOTA_FRAMEWORK_ADDRESS.into(),
                ident_str!("authenticator_state").to_owned(),
                ident_str!("create").to_owned(),
                vec![],
                vec![],
            )?;
        }
        if protocol_config.random_beacon() {
            builder.move_call(
                IOTA_FRAMEWORK_ADDRESS.into(),
                ident_str!("random").to_owned(),
                ident_str!("create").to_owned(),
                vec![],
                vec![],
            )?;
        }
        if protocol_config.enable_coin_deny_list() {
            builder.move_call(
                IOTA_FRAMEWORK_ADDRESS.into(),
                DENY_LIST_MODULE.to_owned(),
                DENY_LIST_CREATE_FUNC.to_owned(),
                vec![],
                vec![],
            )?;
        }

        // Step 4: Mint the supply of IOTA.
        let iota_supply = builder.programmable_move_call(
            IOTA_FRAMEWORK_ADDRESS.into(),
            ident_str!("iota").to_owned(),
            ident_str!("new").to_owned(),
            vec![],
            vec![],
        );

        // Step 5: Run genesis.
        // The first argument is the system state uid we got from step 1 and the second
        // one is the IOTA supply we got from step 3.
        let mut arguments = vec![iota_system_state_uid, iota_supply];
        let mut call_arg_arguments = vec![
            CallArg::Pure(bcs::to_bytes(&genesis_chain_parameters).unwrap()),
            CallArg::Pure(bcs::to_bytes(&genesis_validators).unwrap()),
            CallArg::Pure(bcs::to_bytes(&token_distribution_schedule).unwrap()),
        ]
        .into_iter()
        .map(|a| builder.input(a))
        .collect::<anyhow::Result<_, _>>()?;
        arguments.append(&mut call_arg_arguments);
        builder.programmable_move_call(
            IOTA_SYSTEM_ADDRESS.into(),
            ident_str!("genesis").to_owned(),
            ident_str!("create").to_owned(),
            vec![],
            arguments,
        );

        builder.finish()
    };

    let InnerTemporaryStore { mut written, .. } = executor.update_genesis_state(
        &*store,
        &protocol_config,
        metrics,
        genesis_ctx,
        CheckedInputObjects::new_for_genesis(vec![]),
        pt,
    )?;

    // update the value of the clock to match the chain start time
    {
        let object = written.get_mut(&iota_types::IOTA_CLOCK_OBJECT_ID).unwrap();
        object
            .data
            .try_as_move_mut()
            .unwrap()
            .set_clock_timestamp_ms_unsafe(genesis_chain_parameters.chain_start_timestamp_ms);
    }

    store.finish(written);

    Ok(())
}

pub fn generate_genesis_timelock_allocation(
    store: &mut InMemoryStorage,
    executor: &dyn Executor,
    genesis_ctx: &mut TxContext,
    genesis_chain_parameters: &GenesisChainParameters,
    timelock_allocations: &[TimelockAllocation],
    metrics: Arc<LimitsMetrics>,
) -> anyhow::Result<()> {
    let protocol_config = ProtocolConfig::get_for_version(
        ProtocolVersion::new(genesis_chain_parameters.protocol_version),
        ChainIdentifier::default().chain(),
    );

    // Timelock allocation
    let mut timelock_allocation_input_objects: Vec<ObjectReadResult> = vec![];
    timelock_allocation_input_objects.push(ObjectReadResult::new(
        InputObjectKind::SharedMoveObject {
            id: IOTA_SYSTEM_STATE_OBJECT_ID,
            initial_shared_version: IOTA_SYSTEM_STATE_OBJECT_SHARED_VERSION,
            mutable: true,
        },
        store
            .get_object(&IOTA_SYSTEM_STATE_OBJECT_ID)
            .unwrap()
            .clone()
            .into(),
    ));
    let pt = {
        // Step 6: Handle the timelock allocations.
        let mut builder = ProgrammableTransactionBuilder::new();
        for allocation in timelock_allocations {
            timelock_allocation_input_objects.append(
                &mut allocation
                    .timelock_objects
                    .iter()
                    .map(|&timelock_ref| {
                        ObjectReadResult::new(
                            InputObjectKind::ImmOrOwnedMoveObject(timelock_ref),
                            store.get_object(&timelock_ref.0).unwrap().clone().into(),
                        )
                    })
                    .collect(),
            );

            if allocation.surplus_nanos > 0 {
                // Split the surplus amount.
                let timelock = *allocation
                    .timelock_objects
                    .last()
                    .expect("there should be at least two objects");
                let arguments = vec![
                    builder.obj(ObjectArg::ImmOrOwnedObject(timelock))?,
                    builder.pure(allocation.surplus_nanos)?,
                ];
                let surplus_timelock = builder.programmable_move_call(
                    TIMELOCK_ADDRESS.into(),
                    ident_str!("timelocked_balance").to_owned(),
                    ident_str!("split").to_owned(),
                    vec![GAS::type_tag()],
                    arguments,
                );
                let arguments = vec![
                    surplus_timelock,
                    builder.pure(allocation.recipient_address)?,
                ];
                builder.programmable_move_call(
                    TIMELOCK_ADDRESS.into(),
                    ident_str!("timelock").to_owned(),
                    ident_str!("transfer").to_owned(),
                    vec![Balance::type_tag(GAS::type_tag())],
                    arguments,
                );
            }
            // Add the stake
            let arguments = vec![
                builder.obj(ObjectArg::SharedObject {
                    id: IOTA_SYSTEM_STATE_OBJECT_ID,
                    initial_shared_version: IOTA_SYSTEM_STATE_OBJECT_SHARED_VERSION,
                    mutable: true,
                })?,
                builder.make_obj_vec(
                    allocation
                        .timelock_objects
                        .iter()
                        .map(|&timelock| ObjectArg::ImmOrOwnedObject(timelock)),
                )?,
                builder.pure(allocation.staked_with_validator)?,
            ];
            let receipt_vector = builder.programmable_move_call(
                TIMELOCK_ADDRESS.into(),
                ident_str!("timelocked_staking").to_owned(),
                ident_str!("request_add_stake_mul_bal_non_entry").to_owned(),
                vec![],
                arguments,
            );
            let arguments = vec![receipt_vector, builder.pure(allocation.recipient_address)?];
            builder.programmable_move_call(
                TIMELOCK_ADDRESS.into(),
                ident_str!("timelocked_staked_iota").to_owned(),
                ident_str!("transfer_multiple").to_owned(),
                vec![],
                arguments,
            );
        }
        builder.finish()
    };

    let InnerTemporaryStore { written, .. } = executor.update_genesis_state(
        &*store,
        &protocol_config,
        metrics,
        genesis_ctx,
        CheckedInputObjects::new_for_genesis(timelock_allocation_input_objects),
        pt,
    )?;

    store.finish(written);

    Ok(())
}

#[cfg(test)]
mod test {
    use fastcrypto::traits::KeyPair;
    use iota_config::{
        genesis::*,
        local_ip_utils,
        node::{DEFAULT_COMMISSION_RATE, DEFAULT_VALIDATOR_GAS_PRICE},
    };
    use iota_types::{
        base_types::IotaAddress,
        crypto::{
            generate_proof_of_possession, get_key_pair_from_rng, AccountKeyPair, AuthorityKeyPair,
            NetworkKeyPair,
        },
    };

    use crate::{validator_info::ValidatorInfo, Builder};

    #[test]
    fn allocation_csv() {
        let schedule = TokenDistributionSchedule::new_for_validators_with_default_allocation([
            IotaAddress::random_for_testing_only(),
            IotaAddress::random_for_testing_only(),
        ]);
        let mut output = Vec::new();

        schedule.to_csv(&mut output).unwrap();

        let parsed_schedule = TokenDistributionSchedule::from_csv(output.as_slice()).unwrap();

        assert_eq!(schedule, parsed_schedule);

        std::io::Write::write_all(&mut std::io::stdout(), &output).unwrap();
    }

    #[test]
    #[cfg_attr(msim, ignore)]
    fn ceremony() {
        let dir = tempfile::TempDir::new().unwrap();

        let key: AuthorityKeyPair = get_key_pair_from_rng(&mut rand::rngs::OsRng).1;
        let worker_key: NetworkKeyPair = get_key_pair_from_rng(&mut rand::rngs::OsRng).1;
        let account_key: AccountKeyPair = get_key_pair_from_rng(&mut rand::rngs::OsRng).1;
        let network_key: NetworkKeyPair = get_key_pair_from_rng(&mut rand::rngs::OsRng).1;
        let validator = ValidatorInfo {
            name: "0".into(),
            protocol_key: key.public().into(),
            worker_key: worker_key.public().clone(),
            account_address: IotaAddress::from(account_key.public()),
            network_key: network_key.public().clone(),
            gas_price: DEFAULT_VALIDATOR_GAS_PRICE,
            commission_rate: DEFAULT_COMMISSION_RATE,
            network_address: local_ip_utils::new_local_tcp_address_for_testing(),
            p2p_address: local_ip_utils::new_local_udp_address_for_testing(),
            narwhal_primary_address: local_ip_utils::new_local_udp_address_for_testing(),
            narwhal_worker_address: local_ip_utils::new_local_udp_address_for_testing(),
            description: String::new(),
            image_url: String::new(),
            project_url: String::new(),
        };
        let pop = generate_proof_of_possession(&key, account_key.public().into());
        let mut builder = Builder::new().add_validator(validator, pop);

        let genesis = builder.get_or_build_unsigned_genesis();
        for object in genesis.objects() {
            println!("ObjectID: {} Type: {:?}", object.id(), object.type_());
        }
        builder.save(dir.path()).unwrap();
        Builder::load(dir.path()).unwrap();
    }
}<|MERGE_RESOLUTION|>--- conflicted
+++ resolved
@@ -5,11 +5,7 @@
 use std::{
     collections::{BTreeMap, HashSet},
     fs::{self, File},
-<<<<<<< HEAD
-    io::BufReader,
-=======
     io::{BufReader, BufWriter},
->>>>>>> 69f70c73
     path::Path,
     sync::Arc,
 };
