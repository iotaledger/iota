// Copyright (c) 2024 IOTA Stiftung
// SPDX-License-Identifier: Apache-2.0

//! Creating a stardust objects snapshot out of a Hornet snapshot.
//! TIP that defines the Hornet snapshot file format:
//! https://github.com/iotaledger/tips/blob/main/tips/TIP-0035/tip-0035.md
use std::fs::File;

use iota_genesis_builder::{
    stardust::{migration::Migration, parse::FullSnapshotParser},
    BROTLI_COMPRESSOR_BUFFER_SIZE, BROTLI_COMPRESSOR_LG_WINDOW_SIZE, BROTLI_COMPRESSOR_QUALITY,
    OBJECT_SNAPSHOT_FILE_PATH,
};
use itertools::Itertools;
use tracing::Level;
use tracing_subscriber::FmtSubscriber;

fn main() -> anyhow::Result<()> {
    // Initialize tracing
    let subscriber = FmtSubscriber::builder()
        .with_max_level(Level::INFO)
        .finish();
    tracing::subscriber::set_global_default(subscriber).expect("setting default subscriber failed");

    // Prepare files
    let Some(path) = std::env::args().nth(1) else {
        anyhow::bail!("please provide path to the Hornet full-snapshot file");
    };
    let file = File::open(path)?;

    // Start the Hornet snapshot parser
    let parser = FullSnapshotParser::new(file)?;

    // Prepare the migration using the parser output stream
<<<<<<< HEAD
    let migration = Migration::new(parser.header.target_milestone_timestamp(), 0)?;
=======
    let migration = Migration::new(parser.target_milestone_timestamp(), parser.total_supply()?)?;
>>>>>>> 9ef87187
    // Prepare the compressor writer for the objects snapshot
    let object_snapshot_writer = brotli::CompressorWriter::new(
        File::create(OBJECT_SNAPSHOT_FILE_PATH)?,
        BROTLI_COMPRESSOR_BUFFER_SIZE,
        BROTLI_COMPRESSOR_QUALITY,
        BROTLI_COMPRESSOR_LG_WINDOW_SIZE,
    );
    // Run the migration and write the objects snapshot
    parser
        .outputs()
        .process_results(|outputs| migration.run(outputs, object_snapshot_writer))??;
    Ok(())
}<|MERGE_RESOLUTION|>--- conflicted
+++ resolved
@@ -32,11 +32,7 @@
     let parser = FullSnapshotParser::new(file)?;
 
     // Prepare the migration using the parser output stream
-<<<<<<< HEAD
-    let migration = Migration::new(parser.header.target_milestone_timestamp(), 0)?;
-=======
     let migration = Migration::new(parser.target_milestone_timestamp(), parser.total_supply()?)?;
->>>>>>> 9ef87187
     // Prepare the compressor writer for the objects snapshot
     let object_snapshot_writer = brotli::CompressorWriter::new(
         File::create(OBJECT_SNAPSHOT_FILE_PATH)?,
