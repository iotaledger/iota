--- conflicted
+++ resolved
@@ -13,24 +13,11 @@
     stardust::{
         migration::{Migration, MigrationTargetNetwork},
         parse::HornetSnapshotParser,
-<<<<<<< HEAD
         process_outputs::scale_amount_for_iota,
+        types::address_swap_map::AddressSwapMap,
     },
 };
-use iota_types::stardust::{address_swap_map::init_address_swap_map, coin_type::CoinType};
-=======
-        types::{address_swap_map::AddressSwapMap, output_header::OutputHeader},
-    },
-};
-use iota_sdk::types::block::{
-    address::Address,
-    output::{
-        AliasOutputBuilder, BasicOutputBuilder, FoundryOutputBuilder, NftOutputBuilder, Output,
-        unlock_condition::{AddressUnlockCondition, StorageDepositReturnUnlockCondition},
-    },
-};
-use iota_types::{stardust::coin_type::CoinType, timelock::timelock::is_vested_reward};
->>>>>>> d21f2b50
+use iota_types::stardust::coin_type::CoinType;
 use tracing::Level;
 use tracing_subscriber::FmtSubscriber;
 
