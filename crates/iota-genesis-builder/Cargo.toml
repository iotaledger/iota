[package]
name = "iota-genesis-builder"
version = "0.0.0"
authors = ["IOTA Foundation <contact@iota.org>"]
edition = "2021"
license = "Apache-2.0"
publish = false

[dependencies]
anyhow.workspace = true
bcs.workspace = true
<<<<<<< HEAD
bigdecimal = "0.4"
=======
bigdecimal = "0.4.3"
>>>>>>> 9ffa8862
camino.workspace = true
clap.workspace = true
fastcrypto.workspace = true
flate2.workspace = true
<<<<<<< HEAD
fs_extra = "1.3"
iota-sdk = { version = "1.1", default-features = false, features = ["irc_27", "irc_30", "std"] }
itertools.workspace = true
packable = { version = "0.8", default-features = false, features = ["io"] }
prefix-hex = "0.7"
prometheus.workspace = true
rand = { workspace = true, features = ["std_rng"] }
rand_pcg = "0.3"
rand_seeder = "0.3"
=======
fs_extra = "1.3.0"
iota-sdk = { version = "1.1.4", default-features = false, features = ["irc_27", "irc_30", "std"] }
itertools.workspace = true
packable = { version = "0.8.3", default-features = false, features = ["io"] }
prefix-hex = "0.7.1"
prometheus.workspace = true
rand = { workspace = true, features = ["std_rng"] }
rand_pcg = "0.3.1"
rand_seeder = "0.2.3"
>>>>>>> 9ffa8862
regex.workspace = true
reqwest.workspace = true
schemars.workspace = true
serde.workspace = true
serde_json.workspace = true
serde_with.workspace = true
serde_yaml.workspace = true
shared-crypto.workspace = true
tempfile.workspace = true
thiserror.workspace = true
tokio.workspace = true
tracing.workspace = true
<<<<<<< HEAD
tracing-subscriber = "0.3"
=======
tracing-subscriber = "0.3.11"
>>>>>>> 9ffa8862

iota-adapter-v0 = { path = "../../iota-execution/v0/iota-adapter/" }
iota-config.workspace = true
iota-execution.workspace = true
iota-framework.workspace = true
iota-framework-snapshot.workspace = true
iota-move-build.workspace = true
iota-move-natives-v0 = { path = "../../iota-execution/v0/iota-move-natives" }
iota-protocol-config.workspace = true
iota-types.workspace = true
move-binary-format.workspace = true
move-compiler.workspace = true
move-core-types.workspace = true
move-package.workspace = true
move-vm-runtime-v0 = { path = "../../external-crates/move/move-execution/v0/crates/move-vm-runtime" }

[target.'cfg(msim)'.dependencies]
iota-simulator.workspace = true

[dev-dependencies]
iota-swarm-config.workspace = true
iota-types = { workspace = true, features = ["test-utils"] }
tempfile.workspace = true
tokio = { workspace = true, features = ["macros"] }

[features]
test-outputs = ["iota-sdk/client"]

[[example]]
name = "snapshot_add_test_outputs"
path = "examples/snapshot_add_test_outputs.rs"
required-features = ["test-outputs"]

[[example]]
name = "snapshot_only_test_outputs"
path = "examples/snapshot_only_test_outputs.rs"
required-features = ["test-outputs"]<|MERGE_RESOLUTION|>--- conflicted
+++ resolved
@@ -9,16 +9,11 @@
 [dependencies]
 anyhow.workspace = true
 bcs.workspace = true
-<<<<<<< HEAD
 bigdecimal = "0.4"
-=======
-bigdecimal = "0.4.3"
->>>>>>> 9ffa8862
 camino.workspace = true
 clap.workspace = true
 fastcrypto.workspace = true
 flate2.workspace = true
-<<<<<<< HEAD
 fs_extra = "1.3"
 iota-sdk = { version = "1.1", default-features = false, features = ["irc_27", "irc_30", "std"] }
 itertools.workspace = true
@@ -28,17 +23,6 @@
 rand = { workspace = true, features = ["std_rng"] }
 rand_pcg = "0.3"
 rand_seeder = "0.3"
-=======
-fs_extra = "1.3.0"
-iota-sdk = { version = "1.1.4", default-features = false, features = ["irc_27", "irc_30", "std"] }
-itertools.workspace = true
-packable = { version = "0.8.3", default-features = false, features = ["io"] }
-prefix-hex = "0.7.1"
-prometheus.workspace = true
-rand = { workspace = true, features = ["std_rng"] }
-rand_pcg = "0.3.1"
-rand_seeder = "0.2.3"
->>>>>>> 9ffa8862
 regex.workspace = true
 reqwest.workspace = true
 schemars.workspace = true
@@ -51,11 +35,7 @@
 thiserror.workspace = true
 tokio.workspace = true
 tracing.workspace = true
-<<<<<<< HEAD
 tracing-subscriber = "0.3"
-=======
-tracing-subscriber = "0.3.11"
->>>>>>> 9ffa8862
 
 iota-adapter-v0 = { path = "../../iota-execution/v0/iota-adapter/" }
 iota-config.workspace = true
