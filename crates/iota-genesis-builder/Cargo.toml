[package]
name = "iota-genesis-builder"
version = "0.0.0"
authors = ["IOTA Stiftung"]
edition = "2021"
license = "Apache-2.0"
publish = false

[dependencies]
anyhow.workspace = true
bcs.workspace = true
camino.workspace = true
fastcrypto.workspace = true
hex.workspace = true
itertools.workspace = true
move-binary-format.workspace = true
move-compiler.workspace = true
move-core-types.workspace = true
move-package.workspace = true
move-vm-runtime-v2 = { path = "../../external-crates/move/move-execution/v2/crates/move-vm-runtime" }
prometheus.workspace = true
rand.workspace = true
rand_regex.workspace = true
regex.workspace = true
serde.workspace = true
serde_json.workspace = true
serde_with.workspace = true
serde_yaml.workspace = true
tempfile.workspace = true
thiserror.workspace = true
tracing.workspace = true

bigdecimal = "0.4.3"
brotli = "6.0.0"
fs_extra = "1.3.0"
iota-sdk = { version = "1.1.4", default-features = false, features = ["irc_27", "irc_30", "std"] }
num-rational = "0.4"
packable = { version = "0.8.3", default-features = false, features = ["io"] }
rand_pcg = "0.3.1"
rand_seeder = "0.2.3"
tracing-subscriber = "0.3.11"

iota-adapter-v2 = { path = "../../iota-execution/v2/iota-adapter/" }
iota-config.workspace = true
iota-execution.workspace = true
iota-framework.workspace = true
iota-framework-snapshot.workspace = true
iota-move-build.workspace = true
iota-move-natives-v2 = { path = "../../iota-execution/v2/iota-move-natives" }
iota-protocol-config.workspace = true
iota-types.workspace = true
schemars.workspace = true
shared-crypto.workspace = true
[target.'cfg(msim)'.dependencies]
iota-simulator.workspace = true

[dev-dependencies]
insta.workspace = true
iota-types = { workspace = true, features = ["test-utils"] }
tempfile.workspace = true
<<<<<<< HEAD

[[example]]
name = "parse_genesis_snapshot"
path = "examples/parse_genesis_snapshot.rs"
=======
iota-swarm-config.workspace = true
>>>>>>> 97fa61cc
<|MERGE_RESOLUTION|>--- conflicted
+++ resolved
@@ -58,11 +58,4 @@
 insta.workspace = true
 iota-types = { workspace = true, features = ["test-utils"] }
 tempfile.workspace = true
-<<<<<<< HEAD
-
-[[example]]
-name = "parse_genesis_snapshot"
-path = "examples/parse_genesis_snapshot.rs"
-=======
-iota-swarm-config.workspace = true
->>>>>>> 97fa61cc
+iota-swarm-config.workspace = true