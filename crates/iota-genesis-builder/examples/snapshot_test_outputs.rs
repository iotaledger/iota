// Copyright (c) 2024 IOTA Stiftung
// SPDX-License-Identifier: Apache-2.0

//! Example to add test outputs to a full snapshot.

use std::{fs::File, path::Path};

use iota_genesis_builder::stardust::{
    parse::HornetSnapshotParser, test_outputs::add_snapshot_test_outputs,
};
use iota_types::gas_coin::TOTAL_SUPPLY_IOTA;

<<<<<<< HEAD
fn parse_snapshot(path: impl AsRef<Path>) -> anyhow::Result<()> {
=======
fn parse_snapshot<P: AsRef<Path>, const VERIFY: bool>(path: P) -> anyhow::Result<()> {
>>>>>>> 53b55ec0
    let file = File::open(path)?;
    let mut parser = HornetSnapshotParser::new::<VERIFY>(file)?;

    println!("Output count: {}", parser.header.output_count());

    let total_supply = parser.outputs().try_fold(0, |acc, output| {
        Ok::<_, anyhow::Error>(acc + output?.1.amount())
    })?;

    // Total supply is in IOTA, snapshot supply is Micros
    assert_eq!(total_supply, TOTAL_SUPPLY_IOTA * 1_000_000);

    println!("Total supply: {total_supply}");

    Ok(())
}

#[tokio::main]
async fn main() -> anyhow::Result<()> {
    let Some(current_path) = std::env::args().nth(1) else {
        anyhow::bail!("please provide path to the full-snapshot file");
    };
    let mut new_path = String::from("test-");
    // prepend "test-" before the file name
    if let Some(pos) = current_path.rfind('/') {
        let mut current_path = current_path.clone();
        current_path.insert_str(pos + 1, &new_path);
        new_path = current_path;
    } else {
        new_path.push_str(&current_path);
    }

    parse_snapshot::<_, true>(&current_path)?;

    add_snapshot_test_outputs::<_, true>(&current_path, &new_path).await?;

    parse_snapshot::<_, true>(&new_path)?;

    Ok(())
}<|MERGE_RESOLUTION|>--- conflicted
+++ resolved
@@ -10,11 +10,7 @@
 };
 use iota_types::gas_coin::TOTAL_SUPPLY_IOTA;
 
-<<<<<<< HEAD
-fn parse_snapshot(path: impl AsRef<Path>) -> anyhow::Result<()> {
-=======
-fn parse_snapshot<P: AsRef<Path>, const VERIFY: bool>(path: P) -> anyhow::Result<()> {
->>>>>>> 53b55ec0
+fn parse_snapshot<const VERIFY: bool>(path: impl AsRef<Path>) -> anyhow::Result<()> {
     let file = File::open(path)?;
     let mut parser = HornetSnapshotParser::new::<VERIFY>(file)?;
 
