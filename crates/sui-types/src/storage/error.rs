--- conflicted
+++ resolved
@@ -1,14 +1,9 @@
 // Copyright (c) Mysten Labs, Inc.
 // SPDX-License-Identifier: Apache-2.0
 
-<<<<<<< HEAD
 // Modifications Copyright (c) 2024 IOTA Stiftung
 // SPDX-License-Identifier: Apache-2.0
 
-use typed_store_error::TypedStoreError;
-
-=======
->>>>>>> d99e3c3e
 pub type Result<T, E = Error> = ::std::result::Result<T, E>;
 
 #[derive(Debug)]
