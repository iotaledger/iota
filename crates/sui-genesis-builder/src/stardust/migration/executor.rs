// Copyright (c) 2024 IOTA Stiftung
// SPDX-License-Identifier: Apache-2.0

use std::{
    collections::{BTreeSet, HashMap},
    sync::Arc,
};

use anyhow::Result;
use bigdecimal::ToPrimitive;
use iota_sdk::types::block::output::{
    AliasOutput, BasicOutput, FoundryOutput, NativeTokens, NftOutput, OutputId, TokenId,
};
use move_core_types::{ident_str, language_storage::StructTag};
use move_vm_runtime_v2::move_vm::MoveVM;
use sui_adapter_v2::{
    adapter::new_move_vm, gas_charger::GasCharger, programmable_transactions,
    temporary_store::TemporaryStore,
};
use sui_framework::BuiltInFramework;
use sui_move_build::CompiledPackage;
use sui_move_natives_v2::all_natives;
use sui_protocol_config::{Chain, ProtocolConfig, ProtocolVersion};
use sui_types::{
    balance::Balance,
    base_types::{ObjectID, ObjectRef, SequenceNumber, SuiAddress, TxContext},
    collection_types::Bag,
    dynamic_field::Field,
    execution_mode,
    id::UID,
    in_memory_storage::InMemoryStorage,
    inner_temporary_store::InnerTemporaryStore,
    metrics::LimitsMetrics,
    move_package::{MovePackage, TypeOrigin, UpgradeCap},
    object::Object,
    programmable_transaction_builder::ProgrammableTransactionBuilder,
    transaction::{
        Argument, CheckedInputObjects, Command, InputObjectKind, InputObjects, ObjectArg,
        ObjectReadResult, ProgrammableTransaction,
    },
    TypeTag, STARDUST_PACKAGE_ID, SUI_FRAMEWORK_PACKAGE_ID,
};

use crate::{
    process_package,
    stardust::{
        migration::{
            create_migration_context, package_module_bytes,
            verification::created_objects::CreatedObjects, PACKAGE_DEPS,
        },
        types::{
            snapshot::OutputHeader,
            stardust_to_sui_address, stardust_to_sui_address_owner, timelock,
            token_scheme::{u256_to_bigdecimal, SimpleTokenSchemeU64},
            Nft,
        },
    },
};

/// Creates the objects that map to the stardust UTXO ledger.
///
/// Internally uses an unmetered Move VM.
pub(super) struct Executor {
    protocol_config: ProtocolConfig,
    tx_context: TxContext,
    /// Stores all the migration objects.
    store: InMemoryStorage,
    /// Caches the system packages and init objects. Useful for evicting
    /// them from the store before creating the snapshot.
    system_packages_and_objects: BTreeSet<ObjectID>,
    move_vm: Arc<MoveVM>,
    metrics: Arc<LimitsMetrics>,
    /// Map the stardust token id [`TokenId`] to the on-chain info of the
    /// published foundry objects.
    native_tokens: HashMap<TokenId, FoundryLedgerData>,
}

impl Executor {
    /// Setup the execution environment backed by an in-memory store that holds
    /// all the system packages.
    pub(super) fn new(protocol_version: ProtocolVersion) -> Result<Self> {
        let mut tx_context = create_migration_context();
        // Use a throwaway metrics registry for transaction execution.
        let metrics = Arc::new(LimitsMetrics::new(&prometheus::Registry::new()));
        let mut store = InMemoryStorage::new(Vec::new());
        // We don't know the chain ID here since we haven't yet created the genesis
        // checkpoint. However since we know there are no chain specific
        // protocol config options in genesis, we use Chain::Unknown here.
        let protocol_config = ProtocolConfig::get_for_version(protocol_version, Chain::Unknown);
        // Get the correct system packages for our protocol version. If we cannot find
        // the snapshot that means that we must be at the latest version and we
        // should use the latest version of the framework.
        let mut system_packages =
            sui_framework_snapshot::load_bytecode_snapshot(protocol_version.as_u64())
                .unwrap_or_else(|_| BuiltInFramework::iter_system_packages().cloned().collect());
        // TODO: Remove when we have bumped the protocol to include the stardust
        // packages into the system packages.
        //
        // See also: https://github.com/iotaledger/kinesis/pull/149
        system_packages.extend(BuiltInFramework::iter_stardust_packages().cloned());

        let silent = true;
        let executor = sui_execution::executor(&protocol_config, silent, None)
            .expect("Creating an executor should not fail here");
        for system_package in system_packages.into_iter() {
            process_package(
                &mut store,
                executor.as_ref(),
                &mut tx_context,
                &system_package.modules(),
                system_package.dependencies().to_vec(),
                &protocol_config,
                metrics.clone(),
            )?;
        }
        let move_vm = Arc::new(new_move_vm(all_natives(silent), &protocol_config, None)?);

        let system_packages_and_objects = store.objects().keys().copied().collect();
        Ok(Self {
            protocol_config,
            tx_context,
            store,
            system_packages_and_objects,
            move_vm,
            metrics,
            native_tokens: Default::default(),
        })
    }

    pub fn store(&self) -> &InMemoryStorage {
        &self.store
    }

    /// The migration objects.
    ///
    /// The system packages and underlying `init` objects
    /// are filtered out because they will be generated
    /// in the genesis process.
    pub(super) fn into_objects(self) -> Vec<Object> {
        self.store
            .into_inner()
            .into_values()
            .filter(|object| !self.system_packages_and_objects.contains(&object.id()))
            .collect()
    }

    /// Load input objects from the store to be used as checked
    /// input while executing a transaction
    pub(crate) fn load_input_objects(
        &self,
        object_refs: impl IntoIterator<Item = ObjectRef> + 'static,
    ) -> impl Iterator<Item = ObjectReadResult> + '_ {
        object_refs.into_iter().filter_map(|object_ref| {
            Some(ObjectReadResult::new(
                InputObjectKind::ImmOrOwnedMoveObject(object_ref),
                self.store.get_object(&object_ref.0)?.clone().into(),
            ))
        })
    }

    /// Load packages from the store to be used as checked
    /// input while executing a transaction
    pub(crate) fn load_packages(
        &self,
        object_ids: impl IntoIterator<Item = ObjectID> + 'static,
    ) -> impl Iterator<Item = ObjectReadResult> + '_ {
        object_ids.into_iter().filter_map(|object_id| {
            Some(ObjectReadResult::new(
                InputObjectKind::MovePackage(object_id),
                self.store.get_object(&object_id)?.clone().into(),
            ))
        })
    }

    fn checked_system_packages(&self) -> CheckedInputObjects {
        CheckedInputObjects::new_for_genesis(self.load_packages(PACKAGE_DEPS).collect())
    }

    pub(crate) fn execute_pt_unmetered(
        &mut self,
        input_objects: CheckedInputObjects,
        pt: ProgrammableTransaction,
    ) -> Result<InnerTemporaryStore> {
        let input_objects = input_objects.into_inner();
        let mut temporary_store = TemporaryStore::new(
            &self.store,
            input_objects,
            vec![],
            self.tx_context.digest(),
            &self.protocol_config,
        );
        let mut gas_charger = GasCharger::new_unmetered(self.tx_context.digest());
        programmable_transactions::execution::execute::<execution_mode::Normal>(
            &self.protocol_config,
            self.metrics.clone(),
            &self.move_vm,
            &mut temporary_store,
            &mut self.tx_context,
            &mut gas_charger,
            pt,
        )?;
        temporary_store.update_object_version_and_prev_tx();
        Ok(temporary_store.into_inner())
    }

    /// Process the foundry outputs as follows:
    ///
    /// * Publish the generated packages using a tailored unmetered executor.
    /// * For each native token, map the [`TokenId`] to the [`ObjectID`] of the
    ///   coin that holds its total supply.
    /// * Update the inner store with the created objects.
    pub(super) fn create_foundries<'a>(
        &mut self,
        foundries: impl IntoIterator<Item = (&'a OutputHeader, &'a FoundryOutput, CompiledPackage)>,
    ) -> Result<Vec<(OutputId, CreatedObjects)>> {
        let mut res = Vec::new();
        for (header, foundry, pkg) in foundries {
            let mut created_objects = CreatedObjects::default();
            let modules = package_module_bytes(&pkg)?;
            let deps = self.checked_system_packages();
            let pt = {
                let mut builder = ProgrammableTransactionBuilder::new();
                let upgrade_cap = builder.command(Command::Publish(modules, PACKAGE_DEPS.into()));
                // We make a dummy transfer because the `UpgradeCap` does
                // not have the drop ability.
                //
                // We ignore it in the genesis, to render the package immutable.
                builder.transfer_arg(Default::default(), upgrade_cap);
                builder.finish()
            };
            let InnerTemporaryStore { written, .. } = self.execute_pt_unmetered(deps, pt)?;
            // Get on-chain info
            let mut minted_coin_id = None::<ObjectID>;
            let mut foundry_package = None::<&MovePackage>;
            for object in written.values() {
                if object.is_coin() {
                    minted_coin_id = Some(object.id());
                    created_objects.set_coin(object.id())?;
                } else if object.is_package() {
                    foundry_package = Some(
                        object
                            .data
                            .try_as_package()
                            .expect("already verified this is a package"),
                    );
                    created_objects.set_package(object.id())?;
                }
            }
            let (minted_coin_id, foundry_package) = (
                minted_coin_id.expect("a coin must have been minted"),
                foundry_package.expect("there should be a published package"),
            );
            self.native_tokens.insert(
                foundry.token_id(),
                FoundryLedgerData::new(
                    minted_coin_id,
                    foundry_package,
                    SimpleTokenSchemeU64::try_from(foundry.token_scheme().as_simple())?,
                ),
            );
            self.store.finish(
                written
                    .into_iter()
                    // We ignore the [`UpgradeCap`] objects.
                    .filter(|(_, object)| object.struct_tag() != Some(UpgradeCap::type_()))
                    .collect(),
            );
            res.push((header.output_id(), created_objects));
        }
        Ok(res)
    }

    pub(super) fn create_alias_objects(
        &mut self,
        header: &OutputHeader,
        alias: &AliasOutput,
    ) -> Result<CreatedObjects> {
        // Take the Alias ID set in the output or, if its zeroized, compute it from the
        // Output ID.
        let alias_id = ObjectID::new(*alias.alias_id().or_from_output_id(&header.output_id()));
        let move_alias = crate::stardust::types::Alias::try_from_stardust(alias_id, alias)?;
        let mut created_objects = CreatedObjects::default();

        // TODO: We should ensure that no circular ownership exists.
        let alias_output_owner = stardust_to_sui_address_owner(alias.governor_address())?;

        let package_deps = InputObjects::new(self.load_packages(PACKAGE_DEPS).collect());
        let version = package_deps.lamport_timestamp(&[]);
        let move_alias_object = move_alias.to_genesis_object(
            alias_output_owner,
            &self.protocol_config,
            &self.tx_context,
            version,
        )?;

        let move_alias_object_ref = move_alias_object.compute_object_reference();
        self.store.insert_object(move_alias_object);

        let (bag, version, fields) = self.create_bag_with_pt(alias.native_tokens())?;
        created_objects.set_native_tokens(fields)?;
        let move_alias_output = crate::stardust::types::AliasOutput::try_from_stardust(
            self.tx_context.fresh_id(),
            alias,
            bag,
        )?;

        // The bag will be wrapped into the alias output object, so
        // by equating their versions we emulate a ptb.
        let move_alias_output_object = move_alias_output.to_genesis_object(
            alias_output_owner,
            &self.protocol_config,
            &self.tx_context,
            version,
        )?;
        let move_alias_output_object_ref = move_alias_output_object.compute_object_reference();
        created_objects.set_output(move_alias_output_object.id())?;
        self.store.insert_object(move_alias_output_object);

        // Attach the Alias to the Alias Output as a dynamic object field via the
        // attach_alias convenience method.
        let pt = {
            let mut builder = ProgrammableTransactionBuilder::new();

            let alias_output_arg =
                builder.obj(ObjectArg::ImmOrOwnedObject(move_alias_output_object_ref))?;
            let alias_arg = builder.obj(ObjectArg::ImmOrOwnedObject(move_alias_object_ref))?;
            builder.programmable_move_call(
                STARDUST_PACKAGE_ID,
                ident_str!("alias_output").into(),
                ident_str!("attach_alias").into(),
                vec![],
                vec![alias_output_arg, alias_arg],
            );

            builder.finish()
        };

        let input_objects = CheckedInputObjects::new_for_genesis(
            self.load_input_objects([move_alias_object_ref, move_alias_output_object_ref])
                .chain(self.load_packages(PACKAGE_DEPS))
                .collect(),
        );

        let InnerTemporaryStore { written, .. } = self.execute_pt_unmetered(input_objects, pt)?;
        self.store.finish(written);

        Ok(created_objects)
    }

    /// Create a [`Bag`] of balances of native tokens executing a programmable
    /// transaction block.
    pub(crate) fn create_bag_with_pt(
        &mut self,
        native_tokens: &NativeTokens,
    ) -> Result<(Bag, SequenceNumber, Vec<ObjectID>)> {
        let mut object_deps = Vec::with_capacity(native_tokens.len());
        let mut foundry_package_deps = Vec::with_capacity(native_tokens.len());
        let pt = {
            let mut builder = ProgrammableTransactionBuilder::new();
            let bag = pt::bag_new(&mut builder);
            for token in native_tokens.iter() {
                let Some(foundry_ledger_data) = self.native_tokens.get(token.token_id()) else {
                    anyhow::bail!("foundry for native token has not been published");
                };

                let Some(foundry_coin) = self.store.get_object(&foundry_ledger_data.minted_coin_id)
                else {
                    anyhow::bail!("foundry coin should exist");
                };
                let object_ref = foundry_coin.compute_object_reference();

                object_deps.push(object_ref);
                foundry_package_deps.push(foundry_ledger_data.package_id);

                let token_type = format!(
                    "{}::{}::{}",
                    foundry_ledger_data.coin_type_origin.package,
                    foundry_ledger_data.coin_type_origin.module_name,
                    foundry_ledger_data.coin_type_origin.struct_name
                );

                let adjusted_amount = if let Some(ratio) = &foundry_ledger_data
                    .token_scheme_u64
                    .token_adjustment_ratio()
                {
                    (u256_to_bigdecimal(token.amount()) * ratio)
                        .to_u64()
                        .expect("should be a valid u64")
                } else {
                    token.amount().as_u64()
                };

                let balance = pt::coin_balance_split(
                    &mut builder,
                    object_ref,
                    token_type.parse()?,
                    adjusted_amount,
                )?;
                pt::bag_add(&mut builder, bag, balance, token_type)?;
            }

            // The `Bag` object does not have the `drop` ability so we have to use it
            // in the transaction block. Therefore we transfer it to the `0x0` address.
            //
            // Nevertheless, we only store the contents of the object, and thus the
            // ownership metadata are irrelevant to us. This is a dummy transfer
            // then to satisfy the VM.
            builder.transfer_arg(Default::default(), bag);
            builder.finish()
        };
        let checked_input_objects = CheckedInputObjects::new_for_genesis(
            self.load_packages(PACKAGE_DEPS)
                .chain(self.load_packages(foundry_package_deps))
                .chain(self.load_input_objects(object_deps))
                .collect(),
        );
        let InnerTemporaryStore {
            mut written,
            input_objects,
            ..
        } = self.execute_pt_unmetered(checked_input_objects, pt)?;
        let bag_object = written
            .iter()
            // We filter out the dynamic-field objects that are owned by the bag
            // and we should be left with only the bag
            .find_map(|(id, object)| {
                (!input_objects.contains_key(id) && !object.is_child_object()).then_some(id)
            })
            .copied()
            .and_then(|id| written.remove(&id))
            .ok_or_else(|| anyhow::anyhow!("the bag should have been created"))?;
        written.remove(&bag_object.id());
        let field_ids = written
            .iter()
            .filter_map(|(id, object)| object.to_rust::<Field<String, Balance>>().map(|_| *id))
            .collect();
        // Save the modified coins
        self.store.finish(written);
        // Return bag
        let bag = bcs::from_bytes(
            bag_object
                .data
                .try_as_move()
                .expect("this should be a move object")
                .contents(),
        )
        .expect("this should be a valid Bag Move object");
        Ok((bag, bag_object.version(), field_ids))
    }

    /// Create [`Coin`] objects representing native tokens in the ledger.
    fn create_native_token_coins(
        &mut self,
        native_tokens: &NativeTokens,
        owner: SuiAddress,
    ) -> Result<Vec<ObjectID>> {
        let mut object_deps = Vec::with_capacity(native_tokens.len());
        let mut foundry_package_deps = Vec::with_capacity(native_tokens.len());
        let pt = {
            let mut builder = ProgrammableTransactionBuilder::new();
            for token in native_tokens.iter() {
                let Some(foundry_ledger_data) = self.native_tokens.get(token.token_id()) else {
                    anyhow::bail!("foundry for native token has not been published");
                };

                let Some(foundry_coin) = self.store.get_object(&foundry_ledger_data.minted_coin_id)
                else {
                    anyhow::bail!("foundry coin should exist");
                };
                let object_ref = foundry_coin.compute_object_reference();

                object_deps.push(object_ref);
                foundry_package_deps.push(foundry_ledger_data.package_id);

                // Pay using that object
                let adjusted_amount = if let Some(ratio) = &foundry_ledger_data
                    .token_scheme_u64
                    .token_adjustment_ratio()
                {
                    (u256_to_bigdecimal(token.amount()) * ratio)
                        .to_u64()
                        .expect("should be a valid u64")
                } else {
                    token.amount().as_u64()
                };
                builder.pay(vec![object_ref], vec![owner], vec![adjusted_amount])?;
            }

            builder.finish()
        };
        let checked_input_objects = CheckedInputObjects::new_for_genesis(
            self.load_packages(PACKAGE_DEPS)
                .chain(self.load_packages(foundry_package_deps))
                .chain(self.load_input_objects(object_deps))
                .collect(),
        );
        // Execute
        let InnerTemporaryStore { written, .. } =
            self.execute_pt_unmetered(checked_input_objects, pt)?;

        let coin_ids = written.keys().copied().collect();

        // Save the modified coin
        self.store.finish(written);
        Ok(coin_ids)
    }

    /// This implements the control flow in
    /// crates/sui-framework/packages/stardust/basic_migration_graph.svg
    pub(super) fn create_basic_objects(
        &mut self,
        header: &OutputHeader,
        basic_output: &BasicOutput,
    ) -> Result<CreatedObjects> {
        let mut data =
            crate::stardust::types::output::BasicOutput::new(header.clone(), basic_output)?;
        let owner: SuiAddress = basic_output.address().to_string().parse()?;
        let mut created_objects = CreatedObjects::default();

        // The minimum version of the manually created objects
        let package_deps = InputObjects::new(self.load_packages(PACKAGE_DEPS).collect());
        let mut version = package_deps.lamport_timestamp(&[]);
        let object = if data.is_simple_coin() {
            if !basic_output.native_tokens().is_empty() {
                let coins = self.create_native_token_coins(basic_output.native_tokens(), owner)?;
                created_objects.set_native_tokens(coins)?;
            }
<<<<<<< HEAD
            // Overwrite the default 0 UID of `Bag::default()`, since we won't be creating a
            // new bag in this code path.
            data.native_tokens.id = UID::new(self.tx_context.fresh_id());
=======
>>>>>>> e1ff7621
            let coin = data.into_genesis_coin_object(
                owner,
                &self.protocol_config,
                &self.tx_context,
                version,
            )?;
            created_objects.set_coin(coin.id())?;
            coin
        } else {
            if !basic_output.native_tokens().is_empty() {
                let fields;
                // The bag will be wrapped into the basic output object, so
                // by equating their versions we emulate a ptb.
                (data.native_tokens, version, fields) =
                    self.create_bag_with_pt(basic_output.native_tokens())?;
                created_objects.set_native_tokens(fields)?;
            } else {
                // Overwrite the default 0 UID of `Bag::default()`, since we won't
                // be creating a new bag in this code path.
                data.native_tokens.id = UID::new(self.tx_context.fresh_id());
            }
            let object =
                data.to_genesis_object(owner, &self.protocol_config, &self.tx_context, version)?;
            created_objects.set_output(object.id())?;
            object
        };

        self.store.insert_object(object);
        Ok(created_objects)
    }

    /// Creates [`TimeLock<Balance<IOTA>>`] objects which represent vested
    /// rewards that were created during the stardust upgrade on IOTA
    /// mainnet.
    pub(super) fn create_timelock_object(
        &mut self,
        header: &OutputHeader,
        basic_output: &BasicOutput,
        target_milestone_timestamp: u32,
    ) -> Result<CreatedObjects> {
        let mut created_objects = CreatedObjects::default();

        let owner: SuiAddress = basic_output.address().to_string().parse()?;

        let package_deps = InputObjects::new(self.load_packages(PACKAGE_DEPS).collect());
        let version = package_deps.lamport_timestamp(&[]);

        let timelock =
            timelock::try_from_stardust(header, basic_output, target_milestone_timestamp)?;

        let object = timelock::to_genesis_object(
            timelock,
            owner,
            &self.protocol_config,
            &self.tx_context,
            version,
        )?;

        created_objects.set_output(object.id())?;

        self.store.insert_object(object);
        Ok(created_objects)
    }

    pub(super) fn create_nft_objects(
        &mut self,
        header: &OutputHeader,
        nft: &NftOutput,
    ) -> Result<CreatedObjects> {
        let mut created_objects = CreatedObjects::default();

        // Take the Nft ID set in the output or, if its zeroized, compute it from the
        // Output ID.
        let nft_id = ObjectID::new(*nft.nft_id().or_from_output_id(&header.output_id()));
        let move_nft = Nft::try_from_stardust(nft_id, nft)?;

        // TODO: We should ensure that no circular ownership exists.
        let nft_output_owner_address = stardust_to_sui_address(nft.address())?;
        let nft_output_owner = stardust_to_sui_address_owner(nft.address())?;

        let package_deps = InputObjects::new(self.load_packages(PACKAGE_DEPS).collect());
        let version = package_deps.lamport_timestamp(&[]);
        let move_nft_object = move_nft.to_genesis_object(
            nft_output_owner,
            &self.protocol_config,
            &self.tx_context,
            version,
        )?;

        let move_nft_object_ref = move_nft_object.compute_object_reference();
        self.store.insert_object(move_nft_object);

        let (bag, version, fields) = self.create_bag_with_pt(nft.native_tokens())?;
        created_objects.set_native_tokens(fields)?;
        let move_nft_output = crate::stardust::types::NftOutput::try_from_stardust(
            self.tx_context.fresh_id(),
            nft,
            bag,
        )?;

        // The bag will be wrapped into the nft output object, so
        // by equating their versions we emulate a ptb.
        let move_nft_output_object = move_nft_output.to_genesis_object(
            nft_output_owner_address,
            &self.protocol_config,
            &self.tx_context,
            version,
        )?;
        let move_nft_output_object_ref = move_nft_output_object.compute_object_reference();
        created_objects.set_output(move_nft_output_object.id())?;
        self.store.insert_object(move_nft_output_object);

        // Attach the Nft to the Nft Output as a dynamic object field via the attach_nft
        // convenience method.
        let pt = {
            let mut builder = ProgrammableTransactionBuilder::new();

            let nft_output_arg =
                builder.obj(ObjectArg::ImmOrOwnedObject(move_nft_output_object_ref))?;
            let nft_arg = builder.obj(ObjectArg::ImmOrOwnedObject(move_nft_object_ref))?;
            builder.programmable_move_call(
                STARDUST_PACKAGE_ID,
                ident_str!("nft_output").into(),
                ident_str!("attach_nft").into(),
                vec![],
                vec![nft_output_arg, nft_arg],
            );

            builder.finish()
        };

        let input_objects = CheckedInputObjects::new_for_genesis(
            self.load_input_objects([move_nft_object_ref, move_nft_output_object_ref])
                .chain(self.load_packages(PACKAGE_DEPS))
                .collect(),
        );

        let InnerTemporaryStore { written, .. } = self.execute_pt_unmetered(input_objects, pt)?;
        self.store.finish(written);

        Ok(created_objects)
    }
}

#[cfg(test)]
impl Executor {
    pub(crate) fn native_tokens(&mut self) -> &HashMap<TokenId, FoundryLedgerData> {
        &self.native_tokens
    }
}

mod pt {
    use super::*;
    use crate::stardust::migration::NATIVE_TOKEN_BAG_KEY_TYPE;

    pub fn coin_balance_split(
        builder: &mut ProgrammableTransactionBuilder,
        foundry_coin_ref: ObjectRef,
        token_type_tag: TypeTag,
        amount: u64,
    ) -> Result<Argument> {
        let foundry_coin_ref = builder.obj(ObjectArg::ImmOrOwnedObject(foundry_coin_ref))?;
        let amount = builder.pure(amount)?;
        let coin = builder.programmable_move_call(
            SUI_FRAMEWORK_PACKAGE_ID,
            ident_str!("coin").into(),
            ident_str!("split").into(),
            vec![token_type_tag.clone()],
            vec![foundry_coin_ref, amount],
        );
        Ok(builder.programmable_move_call(
            SUI_FRAMEWORK_PACKAGE_ID,
            ident_str!("coin").into(),
            ident_str!("into_balance").into(),
            vec![token_type_tag],
            vec![coin],
        ))
    }

    pub fn bag_add(
        builder: &mut ProgrammableTransactionBuilder,
        bag: Argument,
        balance: Argument,
        token_type: String,
    ) -> Result<()> {
        let key_type: StructTag = NATIVE_TOKEN_BAG_KEY_TYPE.parse()?;
        let value_type = Balance::type_(token_type.parse::<TypeTag>()?);
        let token_name = builder.pure(token_type)?;
        builder.programmable_move_call(
            SUI_FRAMEWORK_PACKAGE_ID,
            ident_str!("bag").into(),
            ident_str!("add").into(),
            vec![key_type.into(), value_type.into()],
            vec![bag, token_name, balance],
        );
        Ok(())
    }

    pub fn bag_new(builder: &mut ProgrammableTransactionBuilder) -> Argument {
        builder.programmable_move_call(
            SUI_FRAMEWORK_PACKAGE_ID,
            ident_str!("bag").into(),
            ident_str!("new").into(),
            vec![],
            vec![],
        )
    }
}

/// On-chain data about the objects created while
/// publishing foundry packages
pub(crate) struct FoundryLedgerData {
    pub(crate) minted_coin_id: ObjectID,
    pub(crate) coin_type_origin: TypeOrigin,
    pub(crate) package_id: ObjectID,
    pub(crate) token_scheme_u64: SimpleTokenSchemeU64,
}

impl FoundryLedgerData {
    /// Store the minted coin `ObjectID` and derive data from the foundry
    /// package.
    ///
    /// # Panic
    ///
    /// Panics if the package does not contain any [`TypeOrigin`].
    fn new(
        minted_coin_id: ObjectID,
        foundry_package: &MovePackage,
        token_scheme_u64: SimpleTokenSchemeU64,
    ) -> Self {
        Self {
            minted_coin_id,
            // There must be only one type created in the foundry package.
            coin_type_origin: foundry_package.type_origin_table()[0].clone(),
            package_id: foundry_package.id(),
            token_scheme_u64,
        }
    }
}<|MERGE_RESOLUTION|>--- conflicted
+++ resolved
@@ -525,12 +525,6 @@
                 let coins = self.create_native_token_coins(basic_output.native_tokens(), owner)?;
                 created_objects.set_native_tokens(coins)?;
             }
-<<<<<<< HEAD
-            // Overwrite the default 0 UID of `Bag::default()`, since we won't be creating a
-            // new bag in this code path.
-            data.native_tokens.id = UID::new(self.tx_context.fresh_id());
-=======
->>>>>>> e1ff7621
             let coin = data.into_genesis_coin_object(
                 owner,
                 &self.protocol_config,
