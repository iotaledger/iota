// Copyright (c) 2024 IOTA Stiftung
// SPDX-License-Identifier: Apache-2.0

use std::collections::HashMap;

use anyhow::{anyhow, ensure, Result};
use iota_sdk::types::block::output::{BasicOutput, TokenId};
use sui_types::{balance::Balance, dynamic_field::Field, in_memory_storage::InMemoryStorage};

<<<<<<< HEAD
use crate::stardust::migration::{
    executor::FoundryLedgerData,
    verification::{
        created_objects::CreatedObjects,
        util::{
            verify_expiration_unlock_condition, verify_metadata_feature, verify_native_tokens,
            verify_sender_feature, verify_storage_deposit_unlock_condition, verify_tag_feature,
            verify_timelock_unlock_condition,
        },
=======
use crate::stardust::migration::verification::{
    created_objects::CreatedObjects,
    util::{
        verify_expiration_unlock_condition, verify_metadata_feature, verify_native_tokens,
        verify_parent, verify_sender_feature, verify_storage_deposit_unlock_condition,
        verify_tag_feature, verify_timelock_unlock_condition,
>>>>>>> e1ff7621
    },
};

pub(super) fn verify_basic_output(
    output: &BasicOutput,
    created_objects: &CreatedObjects,
    foundry_data: &HashMap<TokenId, FoundryLedgerData>,
    storage: &InMemoryStorage,
) -> Result<()> {
    // If the output has multiple unlock conditions, then a genesis object should have been created.
    if output.unlock_conditions().len() > 1 {
        let created_output = created_objects
            .output()
            .and_then(|id| {
                storage
                    .get_object(id)
                    .ok_or_else(|| anyhow!("missing object"))
            })?
            .to_rust::<crate::stardust::types::output::BasicOutput>()
            .ok_or_else(|| anyhow!("invalid basic output object"))?;

        // Amount
        ensure!(
            created_output.iota.value() == output.amount(),
            "amount mismatch: found {}, expected {}",
            created_output.iota.value(),
            output.amount()
        );

        // Native Tokens
        ensure!(
            created_output.native_tokens.size == output.native_tokens().len() as u64,
            "native tokens bag length mismatch: found {}, expected {}",
            created_output.native_tokens.size,
            output.native_tokens().len()
        );
        let created_native_token_fields = created_objects.native_tokens().and_then(|ids| {
            ids.iter()
                .map(|id| {
                    let obj = storage
                        .get_object(id)
                        .ok_or_else(|| anyhow!("missing native token field for {id}"))?;
                    obj.to_rust::<Field<String, Balance>>().ok_or_else(|| {
                        anyhow!("expected a native token field, found {:?}", obj.type_())
                    })
                })
                .collect::<Result<Vec<_>, _>>()
        })?;
        verify_native_tokens(
            output.native_tokens(),
            foundry_data,
            created_native_token_fields,
        )?;

        // Storage Deposit Return Unlock Condition
        verify_storage_deposit_unlock_condition(
            output.unlock_conditions().storage_deposit_return(),
            created_output.storage_deposit_return.as_ref(),
        )?;

        // Timelock Unlock Condition
        verify_timelock_unlock_condition(
            output.unlock_conditions().timelock(),
            created_output.timelock.as_ref(),
        )?;

        // Expiration Unlock Condition
        verify_expiration_unlock_condition(
            output.unlock_conditions().expiration(),
            created_output.expiration.as_ref(),
            output.address(),
        )?;

        // Metadata Feature
        verify_metadata_feature(
            output.features().metadata(),
            created_output.metadata.as_ref(),
        )?;

        // Tag Feature
        verify_tag_feature(output.features().tag(), created_output.tag.as_ref())?;

        // Sender Feature
        verify_sender_feature(output.features().sender(), created_output.sender)?;

    // Otherwise the output contains only an address unlock condition and only a coin
    // and possibly native tokens should have been created.
    } else {
        ensure!(
            created_objects.output().is_err(),
            "unexpected output object created for simple deposit"
        );

        // Coin value.
        let created_coin = created_objects
            .coin()
            .and_then(|id| {
                storage
                    .get_object(id)
                    .ok_or_else(|| anyhow!("missing coin"))
            })?
            .as_coin_maybe()
            .ok_or_else(|| anyhow!("expected a coin"))?;
        ensure!(
            created_coin.value() == output.amount(),
            "coin amount mismatch: found {}, expected {}",
            created_coin.value(),
            output.amount()
        );

        // Native Tokens
        let created_native_token_coins = created_objects.native_tokens().and_then(|ids| {
            ids.iter()
                .map(|id| {
                    let obj = storage
                        .get_object(id)
                        .ok_or_else(|| anyhow!("missing native token coin for {id}"))?;
                    obj.coin_type_maybe()
                        .zip(obj.as_coin_maybe())
                        .ok_or_else(|| {
                            anyhow!("expected a native token coin, found {:?}", obj.type_())
                        })
                })
                .collect::<Result<Vec<_>, _>>()
        })?;
        verify_native_tokens(
            output.native_tokens(),
            foundry_data,
            created_native_token_coins,
        )?;
    }

    ensure!(
        created_objects.package().is_err(),
        "unexpected package found"
    );

    verify_parent(output.address(), storage)?;

    Ok(())
}<|MERGE_RESOLUTION|>--- conflicted
+++ resolved
@@ -7,24 +7,15 @@
 use iota_sdk::types::block::output::{BasicOutput, TokenId};
 use sui_types::{balance::Balance, dynamic_field::Field, in_memory_storage::InMemoryStorage};
 
-<<<<<<< HEAD
 use crate::stardust::migration::{
     executor::FoundryLedgerData,
     verification::{
         created_objects::CreatedObjects,
         util::{
             verify_expiration_unlock_condition, verify_metadata_feature, verify_native_tokens,
-            verify_sender_feature, verify_storage_deposit_unlock_condition, verify_tag_feature,
-            verify_timelock_unlock_condition,
+            verify_parent, verify_sender_feature, verify_storage_deposit_unlock_condition,
+            verify_tag_feature, verify_timelock_unlock_condition,
         },
-=======
-use crate::stardust::migration::verification::{
-    created_objects::CreatedObjects,
-    util::{
-        verify_expiration_unlock_condition, verify_metadata_feature, verify_native_tokens,
-        verify_parent, verify_sender_feature, verify_storage_deposit_unlock_condition,
-        verify_tag_feature, verify_timelock_unlock_condition,
->>>>>>> e1ff7621
     },
 };
 
