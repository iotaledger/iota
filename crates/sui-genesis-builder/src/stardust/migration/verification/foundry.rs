--- conflicted
+++ resolved
@@ -3,7 +3,6 @@
 
 use std::collections::HashMap;
 
-<<<<<<< HEAD
 use anyhow::{anyhow, ensure, Result};
 use iota_sdk::types::block::output::{FoundryOutput, TokenId};
 use move_core_types::language_storage::ModuleId;
@@ -20,7 +19,10 @@
 use crate::stardust::{
     migration::{
         executor::FoundryLedgerData,
-        verification::{util::truncate_u256_to_u64, CreatedObjects},
+        verification::{
+            util::{truncate_u256_to_u64, verify_parent},
+            CreatedObjects,
+        },
     },
     native_token::package_data::NativeTokenPackageData,
     types::token_scheme::SimpleTokenSchemeU64,
@@ -208,15 +210,6 @@
         max_supply_policy_obj.owner
     );
 
-=======
-use super::{created_objects::CreatedObjects, util::verify_parent};
-
-pub fn verify_foundry_output(
-    output: &FoundryOutput,
-    _created_objects: &CreatedObjects,
-    storage: &InMemoryStorage,
-) -> anyhow::Result<()> {
-    // TODO: Implementation. Returns Ok for now so the migration can be tested.
     verify_parent(
         output
             .unlock_conditions()
@@ -225,6 +218,6 @@
             .address(),
         storage,
     )?;
->>>>>>> e1ff7621
+
     Ok(())
 }