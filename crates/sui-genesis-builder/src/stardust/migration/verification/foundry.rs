// Copyright (c) 2024 IOTA Stiftung
// SPDX-License-Identifier: Apache-2.0

use std::collections::HashMap;

use anyhow::{anyhow, ensure, Result};
use iota_sdk::types::block::output::{FoundryOutput, TokenId};
use move_core_types::language_storage::ModuleId;
use schemars::JsonSchema;
use serde::{Deserialize, Serialize};
use sui_types::{
    base_types::SuiAddress,
    coin::{CoinMetadata, TreasuryCap},
    id::UID,
    in_memory_storage::InMemoryStorage,
    object::Owner,
    Identifier,
};

use crate::stardust::{
    migration::{
        executor::FoundryLedgerData,
        verification::{
            util::{truncate_to_max_allowed_u64_supply, verify_parent},
            CreatedObjects,
        },
    },
    native_token::package_data::NativeTokenPackageData,
    types::token_scheme::SimpleTokenSchemeU64,
};

pub(super) fn verify_foundry_output(
    output: &FoundryOutput,
    created_objects: &CreatedObjects,
    foundry_data: &HashMap<TokenId, FoundryLedgerData>,
    storage: &InMemoryStorage,
) -> Result<()> {
    let foundry_data = foundry_data
        .get(&output.token_id())
        .ok_or_else(|| anyhow!("missing foundry data"))?;

    // Minted coin value
    let minted_coin_id = created_objects.coin()?;
    let minted_coin = storage
        .get_object(minted_coin_id)
        .ok_or_else(|| anyhow!("missing coin"))?
        .as_coin_maybe()
        .ok_or_else(|| anyhow!("expected a coin"))?;

    ensure!(
        foundry_data.minted_coin_id == *minted_coin_id,
        "coin ID mismatch: found {}, expected {}",
        foundry_data.minted_coin_id,
        minted_coin_id
    );

<<<<<<< HEAD
=======
    let circulating_supply =
        truncate_to_max_allowed_u64_supply(output.token_scheme().as_simple().circulating_supply());
>>>>>>> ff237b69
    ensure!(
        minted_coin.value() == foundry_data.minted_value,
        "minted coin amount mismatch: found {}, expected {}",
        minted_coin.value(),
        foundry_data.minted_value
    );

    // Package
    let package_id = created_objects.package()?;
    let created_package = storage
        .get_object(package_id)
        .ok_or_else(|| anyhow!("missing package"))?
        .data
        .try_as_package()
        .ok_or_else(|| anyhow!("expected a package"))?;

    ensure!(
        foundry_data.package_id == *package_id,
        "foundry data package ID mismatch: found {}, expected {}",
        foundry_data.package_id,
        package_id
    );

    let expected_package_data = NativeTokenPackageData::try_from(output)?;

    let module_id = ModuleId::new(
        created_package.id().into(),
        Identifier::new(expected_package_data.module().module_name.as_ref())?,
    );

    ensure!(
        created_package.get_module(&module_id).is_some(),
        "package did not create expected module `{}`",
        expected_package_data.module().module_name
    );

    let type_origin_map = created_package.type_origin_map();

    ensure!(
        type_origin_map.contains_key(&(
            expected_package_data.module().module_name.clone(),
            expected_package_data.module().otw_name.clone()
        )),
        "package did not create expected OTW type `{}` within module `{}`",
        expected_package_data.module().otw_name,
        expected_package_data.module().module_name,
    );
    ensure!(
        foundry_data.coin_type_origin.module_name == expected_package_data.module().module_name,
        "foundry data module name mismatch: found {}, expected {}",
        foundry_data.coin_type_origin.module_name,
        expected_package_data.module().module_name
    );
    ensure!(
        foundry_data.coin_type_origin.struct_name == expected_package_data.module().otw_name,
        "foundry data OTW struct name mismatch: found {}, expected {}",
        foundry_data.coin_type_origin.struct_name,
        expected_package_data.module().otw_name
    );

    // Adjusted Token Scheme
    let expected_token_scheme_u64 =
        SimpleTokenSchemeU64::try_from(output.token_scheme().as_simple())?;
    ensure!(
        expected_token_scheme_u64 == foundry_data.token_scheme_u64,
        "foundry data token scheme mismatch: found {:?}, expected: {:?}",
        foundry_data.token_scheme_u64,
        expected_token_scheme_u64
    );

    // Coin Metadata
    let minted_coin = created_objects
        .coin_metadata()
        .and_then(|id| {
            storage
                .get_object(id)
                .ok_or_else(|| anyhow!("missing coin metadata"))
        })?
        .to_rust::<CoinMetadata>()
        .ok_or_else(|| anyhow!("expected a coin metadata"))?;

    ensure!(
        minted_coin.decimals == expected_package_data.module().decimals,
        "coin decimals mismatch: expected {}, found {}",
        expected_package_data.module().decimals,
        minted_coin.decimals
    );
    ensure!(
        minted_coin.name == expected_package_data.module().coin_name,
        "coin name mismatch: expected {}, found {}",
        expected_package_data.module().coin_name,
        minted_coin.name
    );
    ensure!(
        minted_coin.symbol == expected_package_data.module().symbol,
        "coin symbol mismatch: expected {}, found {}",
        expected_package_data.module().symbol,
        minted_coin.symbol
    );
    ensure!(
        minted_coin.description == expected_package_data.module().coin_description,
        "coin description mismatch: expected {}, found {}",
        expected_package_data.module().coin_description,
        minted_coin.description
    );
    ensure!(
        minted_coin.icon_url
            == expected_package_data
                .module()
                .icon_url
                .as_ref()
                .map(|u| u.to_string()),
        "coin icon url mismatch: expected {:?}, found {:?}",
        expected_package_data.module().icon_url,
        minted_coin.icon_url
    );

    #[derive(Debug, Serialize, Deserialize, Clone, Eq, PartialEq, JsonSchema)]
    struct MaxSupplyPolicy {
        id: UID,
        maximum_supply: u64,
        treasury_cap: TreasuryCap,
    }

    // Maximum Supply
    let max_supply_policy_obj = created_objects.max_supply_policy().and_then(|id| {
        storage
            .get_object(id)
            .ok_or_else(|| anyhow!("missing max supply policy"))
    })?;
    let max_supply_policy = max_supply_policy_obj
        .to_rust::<MaxSupplyPolicy>()
        .ok_or_else(|| anyhow!("expected a max supply policy"))?;

    ensure!(
        max_supply_policy.maximum_supply == expected_package_data.module().maximum_supply,
        "maximum supply mismatch: expected {}, found {}",
        expected_package_data.module().maximum_supply,
        max_supply_policy.maximum_supply
    );
    let circulating_supply =
        truncate_u256_to_u64(output.token_scheme().as_simple().circulating_supply());
    ensure!(
        max_supply_policy.treasury_cap.total_supply.value == circulating_supply,
        "treasury total supply mismatch: found {}, expected {}",
        max_supply_policy.treasury_cap.total_supply.value,
        circulating_supply
    );

    // Alias Address Unlock Condition
    let alias_address = output.alias_address().to_string().parse::<SuiAddress>()?;
    ensure!(
        max_supply_policy_obj.owner == Owner::AddressOwner(alias_address),
        "unexpected max supply policy owner: expected {}, found {}",
        alias_address,
        max_supply_policy_obj.owner
    );

    verify_parent(
        output
            .unlock_conditions()
            .immutable_alias_address()
            .expect("foundry outputs always have an immutable alias address")
            .address(),
        storage,
    )?;

    Ok(())
}<|MERGE_RESOLUTION|>--- conflicted
+++ resolved
@@ -54,11 +54,6 @@
         minted_coin_id
     );
 
-<<<<<<< HEAD
-=======
-    let circulating_supply =
-        truncate_to_max_allowed_u64_supply(output.token_scheme().as_simple().circulating_supply());
->>>>>>> ff237b69
     ensure!(
         minted_coin.value() == foundry_data.minted_value,
         "minted coin amount mismatch: found {}, expected {}",
@@ -200,7 +195,7 @@
         max_supply_policy.maximum_supply
     );
     let circulating_supply =
-        truncate_u256_to_u64(output.token_scheme().as_simple().circulating_supply());
+        truncate_to_max_allowed_u64_supply(output.token_scheme().as_simple().circulating_supply());
     ensure!(
         max_supply_policy.treasury_cap.total_supply.value == circulating_supply,
         "treasury total supply mismatch: found {}, expected {}",
