// Copyright (c) 2024 IOTA Stiftung
// SPDX-License-Identifier: Apache-2.0

//! The [`verification`] module contains the validation logic to make sure that
//! the stardust outputs are correctly converted to the move objects.

use std::collections::HashMap;

use iota_sdk::types::block::output::{Output, TokenId};
use sui_types::in_memory_storage::InMemoryStorage;

use self::created_objects::CreatedObjects;
use crate::stardust::{migration::executor::FoundryLedgerData, types::snapshot::OutputHeader};

pub mod alias;
pub mod basic;
pub mod created_objects;
pub mod foundry;
pub mod nft;
mod util;

pub(crate) fn verify_output(
    header: &OutputHeader,
    output: &Output,
    created_objects: &CreatedObjects,
    foundry_data: &HashMap<TokenId, FoundryLedgerData>,
    storage: &InMemoryStorage,
) -> anyhow::Result<()> {
    match output {
        Output::Alias(output) => {
<<<<<<< HEAD
            alias::verify_alias_output(&header.output_id(), output, created_objects, storage)
        }
        Output::Basic(output) => basic::verify_basic_output(output, created_objects, storage),
        Output::Foundry(output) => foundry::verify_foundry_output(output, created_objects, storage),
        Output::Nft(output) => nft::verify_nft_output(output, created_objects, storage),
=======
            alias::verify_alias_output(output, created_objects, foundry_data, storage)
        }
        Output::Basic(output) => {
            basic::verify_basic_output(output, created_objects, foundry_data, storage)
        }
        Output::Foundry(output) => {
            foundry::verify_foundry_output(output, created_objects, foundry_data, storage)
        }
        Output::Nft(output) => {
            nft::verify_nft_output(output, created_objects, foundry_data, storage)
        }
>>>>>>> fd259fa2
        // Treasury outputs aren't used since Stardust, so no need to verify anything here.
        Output::Treasury(_) => return Ok(()),
    }
    .map_err(|e| anyhow::anyhow!("error verifying output {}: {}", header.output_id(), e))
}<|MERGE_RESOLUTION|>--- conflicted
+++ resolved
@@ -27,16 +27,13 @@
     storage: &InMemoryStorage,
 ) -> anyhow::Result<()> {
     match output {
-        Output::Alias(output) => {
-<<<<<<< HEAD
-            alias::verify_alias_output(&header.output_id(), output, created_objects, storage)
-        }
-        Output::Basic(output) => basic::verify_basic_output(output, created_objects, storage),
-        Output::Foundry(output) => foundry::verify_foundry_output(output, created_objects, storage),
-        Output::Nft(output) => nft::verify_nft_output(output, created_objects, storage),
-=======
-            alias::verify_alias_output(output, created_objects, foundry_data, storage)
-        }
+        Output::Alias(output) => alias::verify_alias_output(
+            &header.output_id(),
+            output,
+            created_objects,
+            foundry_data,
+            storage,
+        ),
         Output::Basic(output) => {
             basic::verify_basic_output(output, created_objects, foundry_data, storage)
         }
@@ -46,7 +43,6 @@
         Output::Nft(output) => {
             nft::verify_nft_output(output, created_objects, foundry_data, storage)
         }
->>>>>>> fd259fa2
         // Treasury outputs aren't used since Stardust, so no need to verify anything here.
         Output::Treasury(_) => return Ok(()),
     }
