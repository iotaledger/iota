// Copyright (c) 2024 IOTA Stiftung
// SPDX-License-Identifier: Apache-2.0

use std::collections::HashMap;

use iota_sdk::types::block::output::{NftOutput, TokenId};
use sui_types::in_memory_storage::InMemoryStorage;

<<<<<<< HEAD
use crate::stardust::migration::{
    executor::FoundryLedgerData, verification::created_objects::CreatedObjects,
};

pub(super) fn verify_nft_output(
    _output: &NftOutput,
    _created_objects: &CreatedObjects,
    _foundry_data: &HashMap<TokenId, FoundryLedgerData>,
    _storage: &InMemoryStorage,
=======
use super::{created_objects::CreatedObjects, util::verify_parent};

pub fn verify_nft_output(
    output: &NftOutput,
    _created_objects: &CreatedObjects,
    storage: &InMemoryStorage,
>>>>>>> e1ff7621
) -> anyhow::Result<()> {
    // TODO: Implementation. Returns Ok for now so the migration can be tested.
    verify_parent(output.address(), storage)?;
    Ok(())
}<|MERGE_RESOLUTION|>--- conflicted
+++ resolved
@@ -6,24 +6,16 @@
 use iota_sdk::types::block::output::{NftOutput, TokenId};
 use sui_types::in_memory_storage::InMemoryStorage;
 
-<<<<<<< HEAD
 use crate::stardust::migration::{
-    executor::FoundryLedgerData, verification::created_objects::CreatedObjects,
+    executor::FoundryLedgerData,
+    verification::{created_objects::CreatedObjects, util::verify_parent},
 };
 
 pub(super) fn verify_nft_output(
-    _output: &NftOutput,
+    output: &NftOutput,
     _created_objects: &CreatedObjects,
     _foundry_data: &HashMap<TokenId, FoundryLedgerData>,
-    _storage: &InMemoryStorage,
-=======
-use super::{created_objects::CreatedObjects, util::verify_parent};
-
-pub fn verify_nft_output(
-    output: &NftOutput,
-    _created_objects: &CreatedObjects,
     storage: &InMemoryStorage,
->>>>>>> e1ff7621
 ) -> anyhow::Result<()> {
     // TODO: Implementation. Returns Ok for now so the migration can be tested.
     verify_parent(output.address(), storage)?;
