--- conflicted
+++ resolved
@@ -230,7 +230,6 @@
     Ok(())
 }
 
-<<<<<<< HEAD
 pub(super) fn verify_issuer_feature(
     original: Option<&sdk_output::feature::IssuerFeature>,
     created: Option<SuiAddress>,
@@ -249,7 +248,10 @@
         }
     } else {
         ensure!(created.is_none(), "erroneous issuer on object");
-=======
+    }
+    Ok(())
+}
+
 // Checks whether an object exists for this address and whether it is the
 // expected alias or nft object. We do not expect an object for Ed25519
 // addresses.
@@ -277,7 +279,6 @@
                 "unexpected parent found for ed25519 address {address}",
             );
         }
->>>>>>> fd259fa2
     }
     Ok(())
 }
