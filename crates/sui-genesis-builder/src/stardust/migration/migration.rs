--- conflicted
+++ resolved
@@ -163,10 +163,7 @@
         for (header, output) in outputs {
             let created = match output {
                 Output::Alias(alias) => self.executor.create_alias_objects(header, alias)?,
-<<<<<<< HEAD
-                Output::Basic(basic) => self.executor.create_basic_objects(header, basic)?,
                 Output::Nft(nft) => self.executor.create_nft_objects(header, nft)?,
-=======
                 Output::Basic(basic) => {
                     // All not expired vested rewards(basic outputs with the specific ID format) should be migrated
                     // as TimeLock<Balance<IOTA>> objects.
@@ -185,8 +182,6 @@
                         self.executor.create_basic_objects(header, basic)?
                     }
                 }
-                Output::Nft(nft) => self.executor.create_nft_objects(nft)?,
->>>>>>> f3cefeb9
                 Output::Treasury(_) | Output::Foundry(_) => continue,
             };
             self.output_objects_map.insert(header.output_id(), created);
