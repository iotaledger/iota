--- conflicted
+++ resolved
@@ -207,13 +207,9 @@
         Ok(())
     }
 
-<<<<<<< HEAD
-    /// Consumes the `Migration` and returns the underlying `Executor` and created objects map, so tests can
-    /// continue to work in the same environment as the migration.
-=======
-    /// Consumes the `Migration` and returns the underlying `Executor` so tests
-    /// can continue to work in the same environment as the migration.
->>>>>>> 6782fcf6
+    /// Consumes the `Migration` and returns the underlying `Executor` and
+    /// created objects map, so tests can continue to work in the same
+    /// environment as the migration.
     #[cfg(test)]
     pub(super) fn into_parts(self) -> (Executor, HashMap<OutputId, CreatedObjects>) {
         (self.executor, self.output_objects_map)
