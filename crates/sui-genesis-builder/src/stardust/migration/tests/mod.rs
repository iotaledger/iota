// Copyright (c) 2024 IOTA Stiftung
// SPDX-License-Identifier: Apache-2.0

use std::{collections::HashMap, str::FromStr};

use iota_sdk::types::block::{
    address::AliasAddress,
    output::{
        feature::{Irc30Metadata, MetadataFeature},
        unlock_condition::ImmutableAliasAddressUnlockCondition,
        AliasId, Feature, FoundryOutput, FoundryOutputBuilder, NativeToken, Output, OutputId,
        SimpleTokenScheme, TokenId, TokenScheme,
    },
};
<<<<<<< HEAD
use move_binary_format::errors::VMError;
use move_core_types::{ident_str, identifier::IdentStr, vm_status::StatusCode};
use sui_types::{
    balance::Balance,
    base_types::{SuiAddress, TxContext},
    coin::Coin,
    digests::TransactionDigest,
    epoch_data::EpochData,
    gas_coin::GAS,
    in_memory_storage::InMemoryStorage,
=======
use move_core_types::{ident_str, identifier::IdentStr};
use sui_types::{
    balance::Balance,
    base_types::SuiAddress,
    coin::Coin,
    gas_coin::GAS,
>>>>>>> a9ed150d
    inner_temporary_store::InnerTemporaryStore,
    programmable_transaction_builder::ProgrammableTransactionBuilder,
    transaction::{Argument, CheckedInputObjects, ObjectArg},
    TypeTag, STARDUST_PACKAGE_ID, SUI_FRAMEWORK_PACKAGE_ID,
};

use crate::stardust::{
    migration::{
        executor::Executor,
        migration::{Migration, NATIVE_TOKEN_BAG_KEY_TYPE, PACKAGE_DEPS},
        verification::created_objects::CreatedObjects,
<<<<<<< HEAD
        MIGRATION_PROTOCOL_VERSION,
=======
>>>>>>> a9ed150d
    },
    types::snapshot::OutputHeader,
};

mod alias;
mod executor;
mod nft;

fn random_output_header() -> OutputHeader {
    OutputHeader::new_testing(
        rand::random(),
        rand::random(),
        rand::random(),
        rand::random(),
    )
}

fn run_migration(
    outputs: impl IntoIterator<Item = (OutputHeader, Output)>,
) -> (Executor, HashMap<OutputId, CreatedObjects>) {
    let mut migration = Migration::new(1).unwrap();
    migration.run_migration(outputs).unwrap();
    migration.into_parts()
}

fn create_foundry(
    iota_amount: u64,
    token_scheme: SimpleTokenScheme,
    irc_30_metadata: Irc30Metadata,
    alias_id: AliasId,
) -> (OutputHeader, FoundryOutput) {
    let builder =
        FoundryOutputBuilder::new_with_amount(iota_amount, 1, TokenScheme::Simple(token_scheme))
            .add_unlock_condition(ImmutableAliasAddressUnlockCondition::new(
                AliasAddress::new(alias_id),
            ))
            .add_feature(Feature::Metadata(
                MetadataFeature::new(irc_30_metadata).unwrap(),
            ));
    let foundry_output = builder.finish().unwrap();

    (random_output_header(), foundry_output)
}

/// Test that an Object owned by another Object (not to be confused with
/// Owner::ObjectOwner) can be received by the owning object. This means aliases
/// owned by aliases, aliases owned by NFTs, etc.
///
/// The PTB sends the extracted assets to the null address since they must be
/// used in the transaction.
fn object_migration_with_object_owner(
    output_id_owner: OutputId,
    output_id_owned: OutputId,
    outputs: impl IntoIterator<Item = (OutputHeader, Output)>,
<<<<<<< HEAD
    extraction1_module_name: &IdentStr,
    extraction2_module_name: &IdentStr,
=======
    output_owner_module_name: &IdentStr,
    output_owned_module_name: &IdentStr,
>>>>>>> a9ed150d
    unlock_condition_function: &IdentStr,
) {
    let (mut executor, objects_map) = run_migration(outputs);

    // Find the corresponding objects to the migrated outputs.
    let owner_created_objects = objects_map
        .get(&output_id_owner)
        .expect("owner output should have created objects");
    let owned_created_objects = objects_map
        .get(&output_id_owned)
        .expect("owned output should have created objects");

    let owner_output_object_ref = executor
        .store()
        .get_object(owner_created_objects.output().unwrap())
        .unwrap()
        .compute_object_reference();
    let owned_output_object_ref = executor
        .store()
        .get_object(owned_created_objects.output().unwrap())
        .unwrap()
        .compute_object_reference();

    let pt = {
        let mut builder = ProgrammableTransactionBuilder::new();
        let owner_arg = builder
            .obj(ObjectArg::ImmOrOwnedObject(owner_output_object_ref))
            .unwrap();

        let extracted_assets = builder.programmable_move_call(
            STARDUST_PACKAGE_ID,
<<<<<<< HEAD
            extraction1_module_name.into(),
=======
            output_owner_module_name.into(),
>>>>>>> a9ed150d
            ident_str!("extract_assets").into(),
            vec![],
            vec![owner_arg],
        );

        let Argument::Result(result_idx) = extracted_assets else {
            panic!("expected Argument::Result");
        };
        let balance_arg = Argument::NestedResult(result_idx, 0);
        let bag_arg = Argument::NestedResult(result_idx, 1);
        let owned_arg = Argument::NestedResult(result_idx, 2);

        let receiving_owned_arg = builder
            .obj(ObjectArg::Receiving(owned_output_object_ref))
            .unwrap();
        let received_owned_output = builder.programmable_move_call(
            STARDUST_PACKAGE_ID,
            ident_str!("address_unlock_condition").into(),
            unlock_condition_function.into(),
            vec![],
            vec![owned_arg, receiving_owned_arg],
        );

        let coin_arg = builder.programmable_move_call(
            SUI_FRAMEWORK_PACKAGE_ID,
            ident_str!("coin").into(),
            ident_str!("from_balance").into(),
<<<<<<< HEAD
            vec![TypeTag::from_str(&format!("{}::sui::SUI", SUI_FRAMEWORK_PACKAGE_ID)).unwrap()],
=======
            vec![TypeTag::from_str(&format!("{SUI_FRAMEWORK_PACKAGE_ID}::sui::SUI")).unwrap()],
>>>>>>> a9ed150d
            vec![balance_arg],
        );

        // Destroying the bag only works if it's empty, hence asserting that it is in
        // fact empty.
        builder.programmable_move_call(
            SUI_FRAMEWORK_PACKAGE_ID,
            ident_str!("bag").into(),
            ident_str!("destroy_empty").into(),
            vec![],
            vec![bag_arg],
        );

        // Transfer the coin to the zero address since we have to move it somewhere.
        builder.transfer_arg(SuiAddress::default(), coin_arg);

        // We have to use extracted object as we cannot transfer it (since it lacks the
        // `store` ability), so we extract its assets.
        let extracted_assets = builder.programmable_move_call(
            STARDUST_PACKAGE_ID,
<<<<<<< HEAD
            extraction2_module_name.into(),
=======
            output_owned_module_name.into(),
>>>>>>> a9ed150d
            ident_str!("extract_assets").into(),
            vec![],
            vec![received_owned_output],
        );
        let Argument::Result(result_idx) = extracted_assets else {
            panic!("expected Argument::Result");
        };
        let balance_arg = Argument::NestedResult(result_idx, 0);
        let bag_arg = Argument::NestedResult(result_idx, 1);
        let inner_owned_arg = Argument::NestedResult(result_idx, 2);

        let coin_arg = builder.programmable_move_call(
            SUI_FRAMEWORK_PACKAGE_ID,
            ident_str!("coin").into(),
            ident_str!("from_balance").into(),
<<<<<<< HEAD
            vec![TypeTag::from_str(&format!("{}::sui::SUI", SUI_FRAMEWORK_PACKAGE_ID)).unwrap()],
=======
            vec![TypeTag::from_str(&format!("{SUI_FRAMEWORK_PACKAGE_ID}::sui::SUI")).unwrap()],
>>>>>>> a9ed150d
            vec![balance_arg],
        );

        // Destroying the bag only works if it's empty, hence asserting that it is in
        // fact empty.
        builder.programmable_move_call(
            SUI_FRAMEWORK_PACKAGE_ID,
            ident_str!("bag").into(),
            ident_str!("destroy_empty").into(),
            vec![],
            vec![bag_arg],
        );

        // Transfer the coin to the zero address since we have to move it somewhere.
        builder.transfer_arg(SuiAddress::default(), coin_arg);

        // We have successfully extracted the owned objects which is what we want to
        // test. Transfer to the zero address so the PTB doesn't fail.
        builder.transfer_arg(SuiAddress::default(), owned_arg);
        builder.transfer_arg(SuiAddress::default(), inner_owned_arg);

        builder.finish()
    };

    let input_objects = CheckedInputObjects::new_for_genesis(
        executor
            .load_input_objects([owner_output_object_ref])
            .chain(executor.load_packages(PACKAGE_DEPS))
            .collect(),
    );
    executor.execute_pt_unmetered(input_objects, pt).unwrap();
}

/// Test that an Output that owns Native Tokens can extract those tokens from
/// the contained bag.
fn extract_native_token_from_bag(
    output_id: OutputId,
    outputs: impl IntoIterator<Item = (OutputHeader, Output)>,
    module_name: &IdentStr,
    native_token: NativeToken,
) {
    let native_token_id: &TokenId = native_token.token_id();

    let (mut executor, objects_map) = run_migration(outputs);

    // Find the corresponding objects to the migrated output.
    let output_created_objects = objects_map
        .get(&output_id)
        .expect("output should have created objects");

    let output_object_ref = executor
        .store()
        .get_object(output_created_objects.output().unwrap())
        .unwrap()
        .compute_object_reference();

    // Recreate the key under which the tokens are stored in the bag.
<<<<<<< HEAD
    let foundry_ledger_data = executor
        .native_tokens()
        .get(&native_token_id.clone().into())
        .unwrap();
    let token_type = foundry_ledger_data.canonical_coin_type();
=======
    let foundry_ledger_data = executor.native_tokens().get(native_token_id).unwrap();
    let token_type = format!(
        "{}::{}::{}",
        foundry_ledger_data.coin_type_origin.package,
        foundry_ledger_data.coin_type_origin.module_name,
        foundry_ledger_data.coin_type_origin.struct_name
    );
>>>>>>> a9ed150d
    let token_type_tag = token_type.parse::<TypeTag>().unwrap();

    let pt = {
        let mut builder = ProgrammableTransactionBuilder::new();
        let inner_object_arg = builder
            .obj(ObjectArg::ImmOrOwnedObject(output_object_ref))
            .unwrap();

        let extracted_assets = builder.programmable_move_call(
            STARDUST_PACKAGE_ID,
            module_name.into(),
            ident_str!("extract_assets").into(),
            vec![],
            vec![inner_object_arg],
        );

        let Argument::Result(result_idx) = extracted_assets else {
            panic!("expected Argument::Result");
        };
        let balance_arg = Argument::NestedResult(result_idx, 0);
        let bag_arg = Argument::NestedResult(result_idx, 1);
        // This is the inner object, i.e. the Alias extracted from an Alias Output
        // or NFT extracted from an NFT Output.
        let inner_arg = Argument::NestedResult(result_idx, 2);

        let coin_arg = builder.programmable_move_call(
            SUI_FRAMEWORK_PACKAGE_ID,
            ident_str!("coin").into(),
            ident_str!("from_balance").into(),
            vec![GAS::type_tag()],
            vec![balance_arg],
        );

        builder.transfer_arg(SuiAddress::default(), coin_arg);
        builder.transfer_arg(SuiAddress::default(), inner_arg);

        let token_type_arg = builder.pure(token_type.clone()).unwrap();
        let balance_arg = builder.programmable_move_call(
            SUI_FRAMEWORK_PACKAGE_ID,
            ident_str!("bag").into(),
            ident_str!("remove").into(),
            vec![
                NATIVE_TOKEN_BAG_KEY_TYPE
                    .parse()
                    .expect("should be a valid type tag"),
                Balance::type_(token_type_tag.clone()).into(),
            ],
            vec![bag_arg, token_type_arg],
        );

        let coin_arg = builder.programmable_move_call(
            SUI_FRAMEWORK_PACKAGE_ID,
            ident_str!("coin").into(),
            ident_str!("from_balance").into(),
            vec![token_type_tag.clone()],
            vec![balance_arg],
        );

        // Destroying the bag only works if it's empty, hence asserting that it is in
        // fact empty.
        builder.programmable_move_call(
            SUI_FRAMEWORK_PACKAGE_ID,
            ident_str!("bag").into(),
            ident_str!("destroy_empty").into(),
            vec![],
            vec![bag_arg],
        );

        builder.transfer_arg(SuiAddress::default(), coin_arg);

        builder.finish()
    };

    let input_objects = CheckedInputObjects::new_for_genesis(
        executor
            .load_input_objects([output_object_ref])
            .chain(executor.load_packages(PACKAGE_DEPS))
            .collect(),
    );
    let InnerTemporaryStore { written, .. } =
        executor.execute_pt_unmetered(input_objects, pt).unwrap();

    let coin_token_struct_tag = Coin::type_(token_type_tag);
    let coin_token = written
        .values()
        .find(|obj| {
            obj.struct_tag()
                .map(|tag| tag == coin_token_struct_tag)
                .unwrap_or(false)
        })
<<<<<<< HEAD
        .map(|obj| obj.as_coin_maybe())
        .flatten()
        .expect("coin token object should exist");

    assert_eq!(coin_token.balance.value(), native_token.amount().as_u64());
}

enum UnlockObjectTestResult {
    /// The test should succeed.
    Success,
    /// The test should fail with the given sub_status.
    Failure(u64),
}

impl UnlockObjectTestResult {
    /// A copy of `EWrongSender` in the expiration unlock condition smart
    /// contract.
    pub(crate) const ERROR_WRONG_SENDER_FAILURE: Self = Self::Failure(0);
    /// A copy of `ETimelockNotExpired` in the timelock unlock condition smart
    /// contract.
    pub(crate) const ERROR_TIMELOCK_NOT_EXPIRED_FAILURE: Self = Self::Failure(0);
}

fn unlock_object_test(
    output_id: OutputId,
    outputs: impl IntoIterator<Item = (OutputHeader, Output)>,
    sender: &SuiAddress,
    module_name: &IdentStr,
    epoch_start_timestamp_ms: u64,
    expected_test_result: UnlockObjectTestResult,
) {
    let (migration_executor, objects_map) = run_migration(outputs);

    // Recreate the TxContext and Executor so we can set a timestamp greater than 0.
    let tx_context = TxContext::new(
        &sender,
        &TransactionDigest::new(rand::random()),
        &EpochData::new(0, epoch_start_timestamp_ms, Default::default()),
    );
    let store = InMemoryStorage::new(
        // Cloning all objects in the store includes the system packages we need for executing
        // tests.
        migration_executor
            .store()
            .objects()
            .values()
            .cloned()
            .collect(),
    );
    let mut executor = Executor::new(MIGRATION_PROTOCOL_VERSION.into())
        .unwrap()
        .with_tx_context(tx_context)
        .with_store(store);

    // Find the corresponding objects to the migrated output.
    let output_created_objects = objects_map
        .get(&output_id)
        .expect("output should have created objects");

    let output_object_ref = executor
        .store()
        .get_object(output_created_objects.output().unwrap())
        .unwrap()
        .compute_object_reference();

    let pt = {
        let mut builder = ProgrammableTransactionBuilder::new();
        let inner_object_arg = builder
            .obj(ObjectArg::ImmOrOwnedObject(output_object_ref))
            .unwrap();

        let extracted_assets = builder.programmable_move_call(
            STARDUST_PACKAGE_ID,
            module_name.into(),
            ident_str!("extract_assets").into(),
            vec![],
            vec![inner_object_arg],
        );

        let Argument::Result(result_idx) = extracted_assets else {
            panic!("expected Argument::Result");
        };
        let balance_arg = Argument::NestedResult(result_idx, 0);
        let bag_arg = Argument::NestedResult(result_idx, 1);
        let object_arg = Argument::NestedResult(result_idx, 2);

        let coin_arg = builder.programmable_move_call(
            SUI_FRAMEWORK_PACKAGE_ID,
            ident_str!("coin").into(),
            ident_str!("from_balance").into(),
            vec![TypeTag::from_str(&format!("{}::sui::SUI", SUI_FRAMEWORK_PACKAGE_ID)).unwrap()],
            vec![balance_arg],
        );

        // Transfer the assets to the zero address since we have to move them somewhere
        // in the test.
        builder.transfer_arg(SuiAddress::ZERO, coin_arg);
        builder.transfer_arg(SuiAddress::ZERO, bag_arg);
        builder.transfer_arg(SuiAddress::ZERO, object_arg);

        builder.finish()
    };

    let input_objects = CheckedInputObjects::new_for_genesis(
        executor
            .load_input_objects([output_object_ref])
            .chain(executor.load_packages(PACKAGE_DEPS))
            .collect(),
    );
    let result = executor.execute_pt_unmetered(input_objects, pt);

    match (result, expected_test_result) {
        (Ok(_), UnlockObjectTestResult::Success) => (),
        (Ok(_), UnlockObjectTestResult::Failure(_)) => {
            panic!("expected test failure, but test suceeded")
        }
        (Err(err), UnlockObjectTestResult::Success) => {
            panic!("expected test success, but test failed: {err}")
        }
        (Err(err), UnlockObjectTestResult::Failure(expected_sub_status)) => {
            for cause in err.chain() {
                match cause.downcast_ref::<VMError>() {
                    Some(vm_error) => {
                        assert_eq!(vm_error.major_status(), StatusCode::ABORTED);
                        let actual_sub_status = vm_error
                            .sub_status()
                            .expect("sub_status should be set for aborts");
                        assert_eq!(
                            actual_sub_status, expected_sub_status,
                            "actual vm sub_status {actual_sub_status} did not match expected sub_status {expected_sub_status}"
                        );
                        // Finish test successfully.
                        return;
                    }
                    None => continue,
                }
            }
            panic!(
                "expected test failure, but failed to find expected VMError in error chain, got: {err}"
            );
        }
    }
=======
        .and_then(|obj| obj.as_coin_maybe())
        .expect("coin token object should exist");

    assert_eq!(coin_token.balance.value(), native_token.amount().as_u64());
>>>>>>> a9ed150d
}<|MERGE_RESOLUTION|>--- conflicted
+++ resolved
@@ -12,25 +12,12 @@
         SimpleTokenScheme, TokenId, TokenScheme,
     },
 };
-<<<<<<< HEAD
-use move_binary_format::errors::VMError;
-use move_core_types::{ident_str, identifier::IdentStr, vm_status::StatusCode};
-use sui_types::{
-    balance::Balance,
-    base_types::{SuiAddress, TxContext},
-    coin::Coin,
-    digests::TransactionDigest,
-    epoch_data::EpochData,
-    gas_coin::GAS,
-    in_memory_storage::InMemoryStorage,
-=======
 use move_core_types::{ident_str, identifier::IdentStr};
 use sui_types::{
     balance::Balance,
     base_types::SuiAddress,
     coin::Coin,
     gas_coin::GAS,
->>>>>>> a9ed150d
     inner_temporary_store::InnerTemporaryStore,
     programmable_transaction_builder::ProgrammableTransactionBuilder,
     transaction::{Argument, CheckedInputObjects, ObjectArg},
@@ -42,10 +29,6 @@
         executor::Executor,
         migration::{Migration, NATIVE_TOKEN_BAG_KEY_TYPE, PACKAGE_DEPS},
         verification::created_objects::CreatedObjects,
-<<<<<<< HEAD
-        MIGRATION_PROTOCOL_VERSION,
-=======
->>>>>>> a9ed150d
     },
     types::snapshot::OutputHeader,
 };
@@ -100,13 +83,8 @@
     output_id_owner: OutputId,
     output_id_owned: OutputId,
     outputs: impl IntoIterator<Item = (OutputHeader, Output)>,
-<<<<<<< HEAD
-    extraction1_module_name: &IdentStr,
-    extraction2_module_name: &IdentStr,
-=======
     output_owner_module_name: &IdentStr,
     output_owned_module_name: &IdentStr,
->>>>>>> a9ed150d
     unlock_condition_function: &IdentStr,
 ) {
     let (mut executor, objects_map) = run_migration(outputs);
@@ -138,11 +116,7 @@
 
         let extracted_assets = builder.programmable_move_call(
             STARDUST_PACKAGE_ID,
-<<<<<<< HEAD
-            extraction1_module_name.into(),
-=======
             output_owner_module_name.into(),
->>>>>>> a9ed150d
             ident_str!("extract_assets").into(),
             vec![],
             vec![owner_arg],
@@ -170,11 +144,7 @@
             SUI_FRAMEWORK_PACKAGE_ID,
             ident_str!("coin").into(),
             ident_str!("from_balance").into(),
-<<<<<<< HEAD
-            vec![TypeTag::from_str(&format!("{}::sui::SUI", SUI_FRAMEWORK_PACKAGE_ID)).unwrap()],
-=======
             vec![TypeTag::from_str(&format!("{SUI_FRAMEWORK_PACKAGE_ID}::sui::SUI")).unwrap()],
->>>>>>> a9ed150d
             vec![balance_arg],
         );
 
@@ -195,11 +165,7 @@
         // `store` ability), so we extract its assets.
         let extracted_assets = builder.programmable_move_call(
             STARDUST_PACKAGE_ID,
-<<<<<<< HEAD
-            extraction2_module_name.into(),
-=======
             output_owned_module_name.into(),
->>>>>>> a9ed150d
             ident_str!("extract_assets").into(),
             vec![],
             vec![received_owned_output],
@@ -215,11 +181,7 @@
             SUI_FRAMEWORK_PACKAGE_ID,
             ident_str!("coin").into(),
             ident_str!("from_balance").into(),
-<<<<<<< HEAD
-            vec![TypeTag::from_str(&format!("{}::sui::SUI", SUI_FRAMEWORK_PACKAGE_ID)).unwrap()],
-=======
             vec![TypeTag::from_str(&format!("{SUI_FRAMEWORK_PACKAGE_ID}::sui::SUI")).unwrap()],
->>>>>>> a9ed150d
             vec![balance_arg],
         );
 
@@ -277,21 +239,8 @@
         .compute_object_reference();
 
     // Recreate the key under which the tokens are stored in the bag.
-<<<<<<< HEAD
-    let foundry_ledger_data = executor
-        .native_tokens()
-        .get(&native_token_id.clone().into())
-        .unwrap();
+    let foundry_ledger_data = executor.native_tokens().get(native_token_id).unwrap();
     let token_type = foundry_ledger_data.canonical_coin_type();
-=======
-    let foundry_ledger_data = executor.native_tokens().get(native_token_id).unwrap();
-    let token_type = format!(
-        "{}::{}::{}",
-        foundry_ledger_data.coin_type_origin.package,
-        foundry_ledger_data.coin_type_origin.module_name,
-        foundry_ledger_data.coin_type_origin.struct_name
-    );
->>>>>>> a9ed150d
     let token_type_tag = token_type.parse::<TypeTag>().unwrap();
 
     let pt = {
@@ -382,9 +331,7 @@
                 .map(|tag| tag == coin_token_struct_tag)
                 .unwrap_or(false)
         })
-<<<<<<< HEAD
-        .map(|obj| obj.as_coin_maybe())
-        .flatten()
+        .and_then(|obj| obj.as_coin_maybe())
         .expect("coin token object should exist");
 
     assert_eq!(coin_token.balance.value(), native_token.amount().as_u64());
@@ -525,10 +472,4 @@
             );
         }
     }
-=======
-        .and_then(|obj| obj.as_coin_maybe())
-        .expect("coin token object should exist");
-
-    assert_eq!(coin_token.balance.value(), native_token.amount().as_u64());
->>>>>>> a9ed150d
 }