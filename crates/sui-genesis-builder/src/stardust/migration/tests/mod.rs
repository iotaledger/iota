--- conflicted
+++ resolved
@@ -72,15 +72,10 @@
             .add_unlock_condition(ImmutableAliasAddressUnlockCondition::new(
                 AliasAddress::new(alias_id),
             ))
-<<<<<<< HEAD
             .add_immutable_feature(Feature::Metadata(
                 MetadataFeature::new(irc_30_metadata).unwrap(),
             ));
-    let foundry_output = builder.finish().unwrap();
-=======
-            .add_feature(Feature::Metadata(MetadataFeature::new(irc_30_metadata)?));
     let foundry_output = builder.finish()?;
->>>>>>> b6705649
 
     Ok((random_output_header(), foundry_output))
 }
