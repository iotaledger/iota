--- conflicted
+++ resolved
@@ -1,58 +1,37 @@
 // Copyright (c) 2024 IOTA Stiftung
 // SPDX-License-Identifier: Apache-2.0
 
-<<<<<<< HEAD
-use std::collections::HashMap;
-use std::str::FromStr;
-
-use iota_sdk::types::block::address::AliasAddress;
-use iota_sdk::types::block::output::feature::Irc30Metadata;
-use iota_sdk::types::block::output::feature::MetadataFeature;
-use iota_sdk::types::block::output::unlock_condition::ImmutableAliasAddressUnlockCondition;
-use iota_sdk::types::block::output::AliasId;
-use iota_sdk::types::block::output::Feature;
-use iota_sdk::types::block::output::FoundryOutput;
-use iota_sdk::types::block::output::FoundryOutputBuilder;
-use iota_sdk::types::block::output::Output;
-use iota_sdk::types::block::output::OutputId;
-use iota_sdk::types::block::output::SimpleTokenScheme;
-use iota_sdk::types::block::output::TokenScheme;
-use move_core_types::identifier::IdentStr;
-
-use crate::stardust::migration::executor::Executor;
-use crate::stardust::migration::migration::Migration;
-use crate::stardust::migration::verification::created_objects::CreatedObjects;
-use crate::stardust::types::snapshot::OutputHeader;
-=======
+use std::{collections::HashMap, str::FromStr};
+
 use iota_sdk::types::block::{
     address::AliasAddress,
     output::{
         feature::{Irc30Metadata, MetadataFeature},
         unlock_condition::ImmutableAliasAddressUnlockCondition,
-        AliasId, Feature, FoundryOutput, FoundryOutputBuilder, Output, SimpleTokenScheme,
-        TokenScheme,
+        AliasId, Feature, FoundryOutput, FoundryOutputBuilder, NativeToken, Output, OutputId,
+        SimpleTokenScheme, TokenId, TokenScheme,
     },
 };
+use move_core_types::{ident_str, identifier::IdentStr};
+use sui_types::{
+    balance::Balance,
+    base_types::SuiAddress,
+    coin::Coin,
+    gas_coin::GAS,
+    inner_temporary_store::InnerTemporaryStore,
+    programmable_transaction_builder::ProgrammableTransactionBuilder,
+    transaction::{Argument, CheckedInputObjects, ObjectArg},
+    TypeTag, STARDUST_PACKAGE_ID, SUI_FRAMEWORK_PACKAGE_ID,
+};
 
 use crate::stardust::{
-    migration::{executor::Executor, migration::Migration},
+    migration::{
+        executor::Executor,
+        migration::{Migration, NATIVE_TOKEN_BAG_KEY_TYPE, PACKAGE_DEPS},
+        verification::created_objects::CreatedObjects,
+    },
     types::snapshot::OutputHeader,
 };
->>>>>>> 6782fcf6
-
-use crate::stardust::migration::migration::NATIVE_TOKEN_BAG_KEY_TYPE;
-use crate::stardust::migration::migration::PACKAGE_DEPS;
-use iota_sdk::types::block::output::{NativeToken, TokenId};
-use move_core_types::ident_str;
-use sui_types::balance::Balance;
-use sui_types::base_types::SuiAddress;
-use sui_types::coin::Coin;
-use sui_types::gas_coin::GAS;
-use sui_types::inner_temporary_store::InnerTemporaryStore;
-use sui_types::programmable_transaction_builder::ProgrammableTransactionBuilder;
-use sui_types::transaction::{Argument, CheckedInputObjects, ObjectArg};
-use sui_types::TypeTag;
-use sui_types::{STARDUST_PACKAGE_ID, SUI_FRAMEWORK_PACKAGE_ID};
 
 mod alias;
 mod executor;
@@ -94,10 +73,12 @@
     (random_output_header(), foundry_output)
 }
 
-/// Test that an Object owned by another Object (not to be confused with Owner::ObjectOwner)
-/// can be received by the owning object. This means aliases owned by aliases, aliases owned by NFTs, etc.
+/// Test that an Object owned by another Object (not to be confused with
+/// Owner::ObjectOwner) can be received by the owning object. This means aliases
+/// owned by aliases, aliases owned by NFTs, etc.
 ///
-/// The PTB sends the extracted assets to the null address since they must be used in the transaction.
+/// The PTB sends the extracted assets to the null address since they must be
+/// used in the transaction.
 fn object_migration_with_object_owner(
     output_id_owner: OutputId,
     output_id_owned: OutputId,
@@ -167,7 +148,8 @@
             vec![balance_arg],
         );
 
-        // Destroying the bag only works if it's empty, hence asserting that it is in fact empty.
+        // Destroying the bag only works if it's empty, hence asserting that it is in
+        // fact empty.
         builder.programmable_move_call(
             SUI_FRAMEWORK_PACKAGE_ID,
             ident_str!("bag").into(),
@@ -179,8 +161,8 @@
         // Transfer the coin to the zero address since we have to move it somewhere.
         builder.transfer_arg(SuiAddress::default(), coin_arg);
 
-        // We have to use extracted object as we cannot transfer it (since it lacks the `store` ability),
-        // so we extract its assets.
+        // We have to use extracted object as we cannot transfer it (since it lacks the
+        // `store` ability), so we extract its assets.
         let extracted_assets = builder.programmable_move_call(
             STARDUST_PACKAGE_ID,
             extraction2_module_name.into(),
@@ -203,7 +185,8 @@
             vec![balance_arg],
         );
 
-        // Destroying the bag only works if it's empty, hence asserting that it is in fact empty.
+        // Destroying the bag only works if it's empty, hence asserting that it is in
+        // fact empty.
         builder.programmable_move_call(
             SUI_FRAMEWORK_PACKAGE_ID,
             ident_str!("bag").into(),
@@ -215,8 +198,8 @@
         // Transfer the coin to the zero address since we have to move it somewhere.
         builder.transfer_arg(SuiAddress::default(), coin_arg);
 
-        // We have successfully extracted the owned objects which is what we want to test.
-        // Transfer to the zero address so the PTB doesn't fail.
+        // We have successfully extracted the owned objects which is what we want to
+        // test. Transfer to the zero address so the PTB doesn't fail.
         builder.transfer_arg(SuiAddress::default(), owned_arg);
         builder.transfer_arg(SuiAddress::default(), inner_owned_arg);
 
@@ -232,7 +215,8 @@
     executor.execute_pt_unmetered(input_objects, pt).unwrap();
 }
 
-/// Test that an Output that owns Native Tokens can extract those tokens from the contained bag.
+/// Test that an Output that owns Native Tokens can extract those tokens from
+/// the contained bag.
 fn extract_native_token_from_bag(
     output_id: OutputId,
     outputs: impl IntoIterator<Item = (OutputHeader, Output)>,
@@ -323,7 +307,8 @@
             vec![balance_arg],
         );
 
-        // Destroying the bag only works if it's empty, hence asserting that it is in fact empty.
+        // Destroying the bag only works if it's empty, hence asserting that it is in
+        // fact empty.
         builder.programmable_move_call(
             SUI_FRAMEWORK_PACKAGE_ID,
             ident_str!("bag").into(),
