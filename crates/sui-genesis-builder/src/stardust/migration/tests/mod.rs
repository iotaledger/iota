--- conflicted
+++ resolved
@@ -13,7 +13,7 @@
 use iota_sdk::types::block::output::SimpleTokenScheme;
 use iota_sdk::types::block::output::TokenScheme;
 
-use crate::stardust::migration::migration::Executor;
+use crate::stardust::migration::executor::Executor;
 use crate::stardust::migration::migration::Migration;
 use crate::stardust::types::snapshot::OutputHeader;
 
@@ -29,37 +29,9 @@
     )
 }
 
-<<<<<<< HEAD
 fn run_migration(outputs: impl IntoIterator<Item = (OutputHeader, Output)>) -> Executor {
-    let mut foundries = Vec::new();
-    let mut outputs_without_foundries = Vec::new();
-
-    for (header, output) in outputs.into_iter() {
-        match output {
-            Output::Foundry(foundry) => {
-                foundries.push((header, foundry));
-            }
-            other => {
-                outputs_without_foundries.push((header, other));
-            }
-        }
-    }
-
     let mut migration = Migration::new().unwrap();
-
-    migration.migrate_foundries(foundries.into_iter()).unwrap();
-    migration
-        .migrate_outputs(outputs_without_foundries.into_iter())
-=======
-fn run_migration(outputs: impl IntoIterator<Item = (OutputHeader, Output)>) -> Vec<Object> {
-    let mut snapshot_buffer = Vec::new();
-
-    Migration::new()
-        .unwrap()
-        .run(outputs, &mut snapshot_buffer)
->>>>>>> 4bd974b8
-        .unwrap();
-
+    migration.run_migration(outputs).unwrap();
     migration.into_executor()
 }
 
