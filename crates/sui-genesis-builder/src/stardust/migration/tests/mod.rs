// Copyright (c) 2024 IOTA Stiftung
// SPDX-License-Identifier: Apache-2.0

use std::{collections::HashMap, str::FromStr};

use iota_sdk::types::block::{
    address::AliasAddress,
    output::{
        feature::{Irc30Metadata, MetadataFeature},
        unlock_condition::ImmutableAliasAddressUnlockCondition,
        AliasId, Feature, FoundryOutput, FoundryOutputBuilder, NativeToken, Output, OutputId,
        SimpleTokenScheme, TokenId, TokenScheme,
    },
};
use move_binary_format::errors::VMError;
use move_core_types::{ident_str, identifier::IdentStr, vm_status::StatusCode};
use sui_types::{
    balance::Balance,
    base_types::{SuiAddress, TxContext},
    coin::Coin,
    digests::TransactionDigest,
    epoch_data::EpochData,
    gas_coin::GAS,
    in_memory_storage::InMemoryStorage,
    inner_temporary_store::InnerTemporaryStore,
    programmable_transaction_builder::ProgrammableTransactionBuilder,
    transaction::{Argument, CheckedInputObjects, ObjectArg},
    TypeTag, STARDUST_PACKAGE_ID, SUI_FRAMEWORK_PACKAGE_ID,
};

use super::MIGRATION_PROTOCOL_VERSION;
use crate::stardust::{
    migration::{
        executor::Executor,
        migration::{Migration, NATIVE_TOKEN_BAG_KEY_TYPE, PACKAGE_DEPS},
        verification::created_objects::CreatedObjects,
    },
    types::snapshot::OutputHeader,
};

mod alias;
mod executor;
mod foundry;
<<<<<<< HEAD
=======
mod nft;
>>>>>>> 31cde8c4

fn random_output_header() -> OutputHeader {
    OutputHeader::new_testing(
        rand::random(),
        rand::random(),
        rand::random(),
        rand::random(),
    )
}

fn run_migration(
    outputs: impl IntoIterator<Item = (OutputHeader, Output)>,
) -> (Executor, HashMap<OutputId, CreatedObjects>) {
    let mut migration = Migration::new(1).unwrap();
    migration.run_migration(outputs).unwrap();
    migration.into_parts()
}

fn create_foundry(
    iota_amount: u64,
    token_scheme: SimpleTokenScheme,
    irc_30_metadata: Irc30Metadata,
    alias_id: AliasId,
) -> (OutputHeader, FoundryOutput) {
    let builder =
        FoundryOutputBuilder::new_with_amount(iota_amount, 1, TokenScheme::Simple(token_scheme))
            .add_unlock_condition(ImmutableAliasAddressUnlockCondition::new(
                AliasAddress::new(alias_id),
            ))
            .add_feature(Feature::Metadata(
                MetadataFeature::new(irc_30_metadata).unwrap(),
            ));
    let foundry_output = builder.finish().unwrap();

    (random_output_header(), foundry_output)
}

/// Test that an Object owned by another Object (not to be confused with
/// Owner::ObjectOwner) can be received by the owning object. This means aliases
/// owned by aliases, aliases owned by NFTs, etc.
///
/// The PTB sends the extracted assets to the null address since they must be
/// used in the transaction.
fn object_migration_with_object_owner(
    output_id_owner: OutputId,
    output_id_owned: OutputId,
    outputs: impl IntoIterator<Item = (OutputHeader, Output)>,
    output_owner_module_name: &IdentStr,
    output_owned_module_name: &IdentStr,
    unlock_condition_function: &IdentStr,
) {
    let (mut executor, objects_map) = run_migration(outputs);

    // Find the corresponding objects to the migrated outputs.
    let owner_created_objects = objects_map
        .get(&output_id_owner)
        .expect("owner output should have created objects");
    let owned_created_objects = objects_map
        .get(&output_id_owned)
        .expect("owned output should have created objects");

    let owner_output_object_ref = executor
        .store()
        .get_object(owner_created_objects.output().unwrap())
        .unwrap()
        .compute_object_reference();
    let owned_output_object_ref = executor
        .store()
        .get_object(owned_created_objects.output().unwrap())
        .unwrap()
        .compute_object_reference();

    let pt = {
        let mut builder = ProgrammableTransactionBuilder::new();
        let owner_arg = builder
            .obj(ObjectArg::ImmOrOwnedObject(owner_output_object_ref))
            .unwrap();

        let extracted_assets = builder.programmable_move_call(
            STARDUST_PACKAGE_ID,
            output_owner_module_name.into(),
            ident_str!("extract_assets").into(),
            vec![],
            vec![owner_arg],
        );

        let Argument::Result(result_idx) = extracted_assets else {
            panic!("expected Argument::Result");
        };
        let balance_arg = Argument::NestedResult(result_idx, 0);
        let bag_arg = Argument::NestedResult(result_idx, 1);
        let owned_arg = Argument::NestedResult(result_idx, 2);

        let receiving_owned_arg = builder
            .obj(ObjectArg::Receiving(owned_output_object_ref))
            .unwrap();
        let received_owned_output = builder.programmable_move_call(
            STARDUST_PACKAGE_ID,
            ident_str!("address_unlock_condition").into(),
            unlock_condition_function.into(),
            vec![],
            vec![owned_arg, receiving_owned_arg],
        );

        let coin_arg = builder.programmable_move_call(
            SUI_FRAMEWORK_PACKAGE_ID,
            ident_str!("coin").into(),
            ident_str!("from_balance").into(),
            vec![TypeTag::from_str(&format!("{SUI_FRAMEWORK_PACKAGE_ID}::sui::SUI")).unwrap()],
            vec![balance_arg],
        );

        // Destroying the bag only works if it's empty, hence asserting that it is in
        // fact empty.
        builder.programmable_move_call(
            SUI_FRAMEWORK_PACKAGE_ID,
            ident_str!("bag").into(),
            ident_str!("destroy_empty").into(),
            vec![],
            vec![bag_arg],
        );

        // Transfer the coin to the zero address since we have to move it somewhere.
        builder.transfer_arg(SuiAddress::default(), coin_arg);

        // We have to use extracted object as we cannot transfer it (since it lacks the
        // `store` ability), so we extract its assets.
        let extracted_assets = builder.programmable_move_call(
            STARDUST_PACKAGE_ID,
            output_owned_module_name.into(),
            ident_str!("extract_assets").into(),
            vec![],
            vec![received_owned_output],
        );
        let Argument::Result(result_idx) = extracted_assets else {
            panic!("expected Argument::Result");
        };
        let balance_arg = Argument::NestedResult(result_idx, 0);
        let bag_arg = Argument::NestedResult(result_idx, 1);
        let inner_owned_arg = Argument::NestedResult(result_idx, 2);

        let coin_arg = builder.programmable_move_call(
            SUI_FRAMEWORK_PACKAGE_ID,
            ident_str!("coin").into(),
            ident_str!("from_balance").into(),
            vec![TypeTag::from_str(&format!("{SUI_FRAMEWORK_PACKAGE_ID}::sui::SUI")).unwrap()],
            vec![balance_arg],
        );

        // Destroying the bag only works if it's empty, hence asserting that it is in
        // fact empty.
        builder.programmable_move_call(
            SUI_FRAMEWORK_PACKAGE_ID,
            ident_str!("bag").into(),
            ident_str!("destroy_empty").into(),
            vec![],
            vec![bag_arg],
        );

        // Transfer the coin to the zero address since we have to move it somewhere.
        builder.transfer_arg(SuiAddress::default(), coin_arg);

        // We have successfully extracted the owned objects which is what we want to
        // test. Transfer to the zero address so the PTB doesn't fail.
        builder.transfer_arg(SuiAddress::default(), owned_arg);
        builder.transfer_arg(SuiAddress::default(), inner_owned_arg);

        builder.finish()
    };

    let input_objects = CheckedInputObjects::new_for_genesis(
        executor
            .load_input_objects([owner_output_object_ref])
            .chain(executor.load_packages(PACKAGE_DEPS))
            .collect(),
    );
    executor.execute_pt_unmetered(input_objects, pt).unwrap();
}

/// Test that an Output that owns Native Tokens can extract those tokens from
/// the contained bag.
fn extract_native_token_from_bag(
    output_id: OutputId,
    outputs: impl IntoIterator<Item = (OutputHeader, Output)>,
    module_name: &IdentStr,
    native_token: NativeToken,
) {
    let native_token_id: &TokenId = native_token.token_id();

    let (mut executor, objects_map) = run_migration(outputs);

    // Find the corresponding objects to the migrated output.
    let output_created_objects = objects_map
        .get(&output_id)
        .expect("output should have created objects");

    let output_object_ref = executor
        .store()
        .get_object(output_created_objects.output().unwrap())
        .unwrap()
        .compute_object_reference();

    // Recreate the key under which the tokens are stored in the bag.
    let foundry_ledger_data = executor.native_tokens().get(native_token_id).unwrap();
    let token_type = foundry_ledger_data.canonical_coin_type();
    let token_type_tag = token_type.parse::<TypeTag>().unwrap();

    let pt = {
        let mut builder = ProgrammableTransactionBuilder::new();
        let inner_object_arg = builder
            .obj(ObjectArg::ImmOrOwnedObject(output_object_ref))
            .unwrap();

        let extracted_assets = builder.programmable_move_call(
            STARDUST_PACKAGE_ID,
            module_name.into(),
            ident_str!("extract_assets").into(),
            vec![],
            vec![inner_object_arg],
        );

        let Argument::Result(result_idx) = extracted_assets else {
            panic!("expected Argument::Result");
        };
        let balance_arg = Argument::NestedResult(result_idx, 0);
        let bag_arg = Argument::NestedResult(result_idx, 1);
        // This is the inner object, i.e. the Alias extracted from an Alias Output
        // or NFT extracted from an NFT Output.
        let inner_arg = Argument::NestedResult(result_idx, 2);

        let coin_arg = builder.programmable_move_call(
            SUI_FRAMEWORK_PACKAGE_ID,
            ident_str!("coin").into(),
            ident_str!("from_balance").into(),
            vec![GAS::type_tag()],
            vec![balance_arg],
        );

        builder.transfer_arg(SuiAddress::default(), coin_arg);
        builder.transfer_arg(SuiAddress::default(), inner_arg);

        let token_type_arg = builder.pure(token_type.clone()).unwrap();
        let balance_arg = builder.programmable_move_call(
            SUI_FRAMEWORK_PACKAGE_ID,
            ident_str!("bag").into(),
            ident_str!("remove").into(),
            vec![
                NATIVE_TOKEN_BAG_KEY_TYPE
                    .parse()
                    .expect("should be a valid type tag"),
                Balance::type_(token_type_tag.clone()).into(),
            ],
            vec![bag_arg, token_type_arg],
        );

        let coin_arg = builder.programmable_move_call(
            SUI_FRAMEWORK_PACKAGE_ID,
            ident_str!("coin").into(),
            ident_str!("from_balance").into(),
            vec![token_type_tag.clone()],
            vec![balance_arg],
        );

        // Destroying the bag only works if it's empty, hence asserting that it is in
        // fact empty.
        builder.programmable_move_call(
            SUI_FRAMEWORK_PACKAGE_ID,
            ident_str!("bag").into(),
            ident_str!("destroy_empty").into(),
            vec![],
            vec![bag_arg],
        );

        builder.transfer_arg(SuiAddress::default(), coin_arg);

        builder.finish()
    };

    let input_objects = CheckedInputObjects::new_for_genesis(
        executor
            .load_input_objects([output_object_ref])
            .chain(executor.load_packages(PACKAGE_DEPS))
            .collect(),
    );
    let InnerTemporaryStore { written, .. } =
        executor.execute_pt_unmetered(input_objects, pt).unwrap();

    let coin_token_struct_tag = Coin::type_(token_type_tag);
    let coin_token = written
        .values()
        .find(|obj| {
            obj.struct_tag()
                .map(|tag| tag == coin_token_struct_tag)
                .unwrap_or(false)
        })
        .and_then(|obj| obj.as_coin_maybe())
        .expect("coin token object should exist");

    assert_eq!(coin_token.balance.value(), native_token.amount().as_u64());
}

enum UnlockObjectTestResult {
    /// The test should succeed.
    Success,
    /// The test should fail with the given sub_status.
    Failure(u64),
}

impl UnlockObjectTestResult {
    /// A copy of `EWrongSender` in the expiration unlock condition smart
    /// contract.
    pub(crate) const ERROR_WRONG_SENDER_FAILURE: Self = Self::Failure(0);
    /// A copy of `ETimelockNotExpired` in the timelock unlock condition smart
    /// contract.
    pub(crate) const ERROR_TIMELOCK_NOT_EXPIRED_FAILURE: Self = Self::Failure(0);
}

fn unlock_object_test(
    output_id: OutputId,
    outputs: impl IntoIterator<Item = (OutputHeader, Output)>,
    sender: &SuiAddress,
    module_name: &IdentStr,
    epoch_start_timestamp_ms: u64,
    expected_test_result: UnlockObjectTestResult,
) {
    let (migration_executor, objects_map) = run_migration(outputs);

    // Recreate the TxContext and Executor so we can set a timestamp greater than 0.
    let tx_context = TxContext::new(
        sender,
        &TransactionDigest::new(rand::random()),
        &EpochData::new(0, epoch_start_timestamp_ms, Default::default()),
    );
    let store = InMemoryStorage::new(
        // Cloning all objects in the store includes the system packages we need for executing
        // tests.
        migration_executor
            .store()
            .objects()
            .values()
            .cloned()
            .collect(),
    );
    let mut executor = Executor::new(MIGRATION_PROTOCOL_VERSION.into())
        .unwrap()
        .with_tx_context(tx_context)
        .with_store(store);

    // Find the corresponding objects to the migrated output.
    let output_created_objects = objects_map
        .get(&output_id)
        .expect("output should have created objects");

    let output_object_ref = executor
        .store()
        .get_object(output_created_objects.output().unwrap())
        .unwrap()
        .compute_object_reference();

    let pt = {
        let mut builder = ProgrammableTransactionBuilder::new();
        let inner_object_arg = builder
            .obj(ObjectArg::ImmOrOwnedObject(output_object_ref))
            .unwrap();

        let extracted_assets = builder.programmable_move_call(
            STARDUST_PACKAGE_ID,
            module_name.into(),
            ident_str!("extract_assets").into(),
            vec![],
            vec![inner_object_arg],
        );

        let Argument::Result(result_idx) = extracted_assets else {
            panic!("expected Argument::Result");
        };
        let balance_arg = Argument::NestedResult(result_idx, 0);
        let bag_arg = Argument::NestedResult(result_idx, 1);
        let object_arg = Argument::NestedResult(result_idx, 2);

        let coin_arg = builder.programmable_move_call(
            SUI_FRAMEWORK_PACKAGE_ID,
            ident_str!("coin").into(),
            ident_str!("from_balance").into(),
            vec![TypeTag::from_str(&format!("{SUI_FRAMEWORK_PACKAGE_ID}::sui::SUI")).unwrap()],
            vec![balance_arg],
        );

        // Transfer the assets to the zero address since we have to move them somewhere
        // in the test.
        builder.transfer_arg(SuiAddress::ZERO, coin_arg);
        builder.transfer_arg(SuiAddress::ZERO, bag_arg);
        builder.transfer_arg(SuiAddress::ZERO, object_arg);

        builder.finish()
    };

    let input_objects = CheckedInputObjects::new_for_genesis(
        executor
            .load_input_objects([output_object_ref])
            .chain(executor.load_packages(PACKAGE_DEPS))
            .collect(),
    );
    let result = executor.execute_pt_unmetered(input_objects, pt);

    match (result, expected_test_result) {
        (Ok(_), UnlockObjectTestResult::Success) => (),
        (Ok(_), UnlockObjectTestResult::Failure(_)) => {
            panic!("expected test failure, but test suceeded")
        }
        (Err(err), UnlockObjectTestResult::Success) => {
            panic!("expected test success, but test failed: {err}")
        }
        (Err(err), UnlockObjectTestResult::Failure(expected_sub_status)) => {
            for cause in err.chain() {
                match cause.downcast_ref::<VMError>() {
                    Some(vm_error) => {
                        assert_eq!(vm_error.major_status(), StatusCode::ABORTED);
                        let actual_sub_status = vm_error
                            .sub_status()
                            .expect("sub_status should be set for aborts");
                        assert_eq!(
                            actual_sub_status, expected_sub_status,
                            "actual vm sub_status {actual_sub_status} did not match expected sub_status {expected_sub_status}"
                        );
                        // Finish test successfully.
                        return;
                    }
                    None => continue,
                }
            }
            panic!(
                "expected test failure, but failed to find expected VMError in error chain, got: {err}"
            );
        }
    }
}<|MERGE_RESOLUTION|>--- conflicted
+++ resolved
@@ -41,10 +41,7 @@
 mod alias;
 mod executor;
 mod foundry;
-<<<<<<< HEAD
-=======
 mod nft;
->>>>>>> 31cde8c4
 
 fn random_output_header() -> OutputHeader {
     OutputHeader::new_testing(
