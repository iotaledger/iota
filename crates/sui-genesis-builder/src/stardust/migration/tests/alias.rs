--- conflicted
+++ resolved
@@ -1,31 +1,6 @@
 // Copyright (c) 2024 IOTA Stiftung
 // SPDX-License-Identifier: Apache-2.0
 
-<<<<<<< HEAD
-use crate::stardust::migration::tests::extract_native_token_from_bag;
-use crate::stardust::migration::tests::object_migration_with_object_owner;
-use crate::stardust::migration::tests::run_migration;
-use crate::stardust::migration::tests::{create_foundry, random_output_header};
-use crate::stardust::types::stardust_to_sui_address;
-use crate::stardust::types::ALIAS_DYNAMIC_OBJECT_FIELD_KEY;
-use crate::stardust::types::ALIAS_DYNAMIC_OBJECT_FIELD_KEY_TYPE;
-use crate::stardust::types::ALIAS_OUTPUT_MODULE_NAME;
-use crate::stardust::types::NFT_OUTPUT_MODULE_NAME;
-use crate::stardust::types::{snapshot::OutputHeader, Alias, AliasOutput};
-
-use iota_sdk::types::block::address::Address;
-use iota_sdk::types::block::output::feature::Irc30Metadata;
-use iota_sdk::types::block::output::unlock_condition::AddressUnlockCondition;
-use iota_sdk::types::block::output::NftId;
-use iota_sdk::types::block::output::NftOutputBuilder;
-use iota_sdk::types::block::output::{NativeToken, SimpleTokenScheme};
-use iota_sdk::types::block::{
-    address::Ed25519Address,
-    output::{
-        feature::{IssuerFeature, MetadataFeature, SenderFeature},
-        unlock_condition::{GovernorAddressUnlockCondition, StateControllerAddressUnlockCondition},
-        AliasId, AliasOutput as StardustAlias, AliasOutputBuilder, Feature,
-=======
 use std::str::FromStr;
 
 use iota_sdk::{
@@ -34,47 +9,35 @@
         output::{
             feature::{Irc30Metadata, IssuerFeature, MetadataFeature, SenderFeature},
             unlock_condition::{
-                GovernorAddressUnlockCondition, StateControllerAddressUnlockCondition,
+                AddressUnlockCondition, GovernorAddressUnlockCondition,
+                StateControllerAddressUnlockCondition,
             },
-            AliasId, AliasOutput as StardustAlias, AliasOutputBuilder, Feature, NativeToken,
-            SimpleTokenScheme, TokenId,
+            AliasId, AliasOutput as StardustAlias, AliasOutputBuilder, Feature, NativeToken, NftId,
+            NftOutputBuilder, SimpleTokenScheme,
         },
->>>>>>> 6782fcf6
     },
     U256,
 };
-use move_core_types::{ident_str, language_storage::StructTag};
+use move_core_types::ident_str;
 use sui_types::{
-    balance::Balance,
-    base_types::{ObjectID, SuiAddress},
-    coin::Coin,
-    gas_coin::GAS,
-    inner_temporary_store::InnerTemporaryStore,
-    programmable_transaction_builder::ProgrammableTransactionBuilder,
-    transaction::{Argument, CheckedInputObjects, ObjectArg},
-    TypeTag, STARDUST_PACKAGE_ID, SUI_FRAMEWORK_PACKAGE_ID,
+    base_types::ObjectID,
+    dynamic_field::{derive_dynamic_field_id, DynamicFieldInfo},
+    id::UID,
+    object::{Object, Owner},
+    TypeTag,
 };
 
 use crate::stardust::{
-    migration::{
-        migration::{NATIVE_TOKEN_BAG_KEY_TYPE, PACKAGE_DEPS},
-        tests::{create_foundry, random_output_header, run_migration},
+    migration::tests::{
+        create_foundry, extract_native_token_from_bag, object_migration_with_object_owner,
+        random_output_header, run_migration,
     },
-    types::{snapshot::OutputHeader, Alias, AliasOutput, ALIAS_OUTPUT_MODULE_NAME},
+    types::{
+        snapshot::OutputHeader, stardust_to_sui_address, Alias, AliasOutput,
+        ALIAS_DYNAMIC_OBJECT_FIELD_KEY, ALIAS_DYNAMIC_OBJECT_FIELD_KEY_TYPE,
+        ALIAS_OUTPUT_MODULE_NAME, NFT_OUTPUT_MODULE_NAME,
+    },
 };
-<<<<<<< HEAD
-use iota_sdk::U256;
-use move_core_types::ident_str;
-use std::str::FromStr;
-use sui_types::base_types::ObjectID;
-use sui_types::dynamic_field::derive_dynamic_field_id;
-use sui_types::dynamic_field::DynamicFieldInfo;
-use sui_types::id::UID;
-use sui_types::object::Object;
-use sui_types::object::Owner;
-use sui_types::TypeTag;
-=======
->>>>>>> 6782fcf6
 
 fn migrate_alias(
     header: OutputHeader,
@@ -165,14 +128,10 @@
         migrate_alias(header, stardust_alias.clone());
     let expected_alias = Alias::try_from_stardust(alias_object_id, &stardust_alias).unwrap();
 
-<<<<<<< HEAD
     // The bag is tested separately.
-=======
-    // Compare only the balance. The ID is newly generated and the bag is tested
-    // separately.
->>>>>>> 6782fcf6
     assert_eq!(stardust_alias.amount(), alias_output.iota.value());
-    // The ID is newly generated, so we don't know the exact value, but it should not be zero.
+    // The ID is newly generated, so we don't know the exact value, but it should
+    // not be zero.
     assert_ne!(alias_output.id, UID::new(ObjectID::ZERO));
 
     assert_eq!(expected_alias, alias);
@@ -215,12 +174,8 @@
 /// Test that an Alias owned by another Alias can be received by the owning
 /// object.
 ///
-<<<<<<< HEAD
-/// The PTB sends the extracted assets to the null address since they must be used in the transaction.
-=======
-/// The PTB sends the extracted assets to the null address since it must be used
-/// in the transaction.
->>>>>>> 6782fcf6
+/// The PTB sends the extracted assets to the null address since they must be
+/// used in the transaction.
 #[test]
 fn alias_migration_with_alias_owner() {
     let random_address = Ed25519Address::from(rand::random::<[u8; Ed25519Address::LENGTH]>());
@@ -246,7 +201,6 @@
             .finish()
             .unwrap();
 
-<<<<<<< HEAD
     object_migration_with_object_owner(
         alias1_header.output_id(),
         alias2_header.output_id(),
@@ -259,138 +213,6 @@
         ident_str!("unlock_alias_address_owned_alias"),
     );
 }
-=======
-    let mut executor = run_migration([
-        (random_output_header(), stardust_alias1.into()),
-        (random_output_header(), stardust_alias2.into()),
-    ]);
-
-    // Find the corresponding objects to the migrated aliases, uniquely identified
-    // by their amounts. Should be adapted to use the tags from issue 239 to
-    // make this much easier.
-    let alias_output1_id = executor
-        .store()
-        .objects()
-        .iter()
-        .find(|(_, obj)| {
-            obj.struct_tag()
-                .map(|tag| tag == AliasOutput::tag())
-                .unwrap_or(false)
-                && bcs::from_bytes::<AliasOutput>(obj.data.try_as_move().unwrap().contents())
-                    .unwrap()
-                    .iota
-                    .value()
-                    == alias1_amount
-        })
-        .expect("alias1 should exist")
-        .1
-        .id();
-
-    let alias_output2_id = executor
-        .store()
-        .objects()
-        .iter()
-        .find(|(_, obj)| {
-            obj.struct_tag()
-                .map(|tag| tag == AliasOutput::tag())
-                .unwrap_or(false)
-                && bcs::from_bytes::<AliasOutput>(obj.data.try_as_move().unwrap().contents())
-                    .unwrap()
-                    .iota
-                    .value()
-                    == alias2_amount
-        })
-        .expect("alias2 should exist")
-        .1
-        .id();
-
-    let alias_output1_object_ref = executor
-        .store()
-        .get_object(&alias_output1_id)
-        .unwrap()
-        .compute_object_reference();
-
-    let alias_output2_object_ref = executor
-        .store()
-        .get_object(&alias_output2_id)
-        .unwrap()
-        .compute_object_reference();
-
-    let pt = {
-        let mut builder = ProgrammableTransactionBuilder::new();
-        let alias1_arg = builder
-            .obj(ObjectArg::ImmOrOwnedObject(alias_output1_object_ref))
-            .unwrap();
-
-        let extracted_assets = builder.programmable_move_call(
-            STARDUST_PACKAGE_ID,
-            ALIAS_OUTPUT_MODULE_NAME.into(),
-            ident_str!("extract_assets").into(),
-            vec![],
-            vec![alias1_arg],
-        );
-
-        let Argument::Result(result_idx) = extracted_assets else {
-            panic!("expected Argument::Result");
-        };
-        let balance_arg = Argument::NestedResult(result_idx, 0);
-        let bag_arg = Argument::NestedResult(result_idx, 1);
-        let alias1_arg = Argument::NestedResult(result_idx, 2);
-
-        let receiving_alias2_arg = builder
-            .obj(ObjectArg::Receiving(alias_output2_object_ref))
-            .unwrap();
-        let received_alias_output2 = builder.programmable_move_call(
-            STARDUST_PACKAGE_ID,
-            ident_str!("address_unlock_condition").into(),
-            ident_str!("unlock_alias_address_owned_alias").into(),
-            vec![],
-            vec![alias1_arg, receiving_alias2_arg],
-        );
-
-        let coin_arg = builder.programmable_move_call(
-            SUI_FRAMEWORK_PACKAGE_ID,
-            ident_str!("coin").into(),
-            ident_str!("from_balance").into(),
-            vec![
-                StructTag::from_str(&format!("{}::sui::SUI", SUI_FRAMEWORK_PACKAGE_ID))
-                    .unwrap()
-                    .into(),
-            ],
-            vec![balance_arg],
-        );
-
-        builder.transfer_arg(SuiAddress::default(), bag_arg);
-        builder.transfer_arg(SuiAddress::default(), coin_arg);
-
-        // We have to use Alias Output as we cannot transfer it (since it lacks the
-        // `store` ability), so we extract its assets.
-        let extracted_assets = builder.programmable_move_call(
-            STARDUST_PACKAGE_ID,
-            ALIAS_OUTPUT_MODULE_NAME.into(),
-            ident_str!("extract_assets").into(),
-            vec![],
-            vec![received_alias_output2],
-        );
-        let Argument::Result(result_idx) = extracted_assets else {
-            panic!("expected Argument::Result");
-        };
-        let balance_arg = Argument::NestedResult(result_idx, 0);
-        let bag_arg = Argument::NestedResult(result_idx, 1);
-        let alias2_arg = Argument::NestedResult(result_idx, 2);
-
-        let coin_arg = builder.programmable_move_call(
-            SUI_FRAMEWORK_PACKAGE_ID,
-            ident_str!("coin").into(),
-            ident_str!("from_balance").into(),
-            vec![
-                StructTag::from_str(&format!("{}::sui::SUI", SUI_FRAMEWORK_PACKAGE_ID))
-                    .unwrap()
-                    .into(),
-            ],
-            vec![balance_arg],
-        );
->>>>>>> 6782fcf6
 
 /// Test that an Alias owned by an NFT can be received by the owning object.
 #[test]
@@ -442,7 +264,6 @@
     );
     let native_token = NativeToken::new(foundry_output.id().into(), 100).unwrap();
 
-<<<<<<< HEAD
     let alias_header = random_output_header();
     let alias = AliasOutputBuilder::new_with_amount(1_000_000, AliasId::new(rand::random()))
         .add_unlock_condition(StateControllerAddressUnlockCondition::new(random_address))
@@ -460,127 +281,4 @@
         ALIAS_OUTPUT_MODULE_NAME,
         native_token,
     );
-=======
-    // Find the corresponding objects to the migrated aliases, uniquely identified
-    // by their amounts. Should be adapted to use the tags from issue 239 to
-    // make this much easier.
-    let alias_output1_id = executor
-        .store()
-        .objects()
-        .values()
-        .find(|obj| {
-            obj.struct_tag()
-                .map(|tag| tag == AliasOutput::tag())
-                .unwrap_or(false)
-        })
-        .expect("alias1 should exist")
-        .id();
-
-    let alias_output1_object_ref = executor
-        .store()
-        .get_object(&alias_output1_id)
-        .unwrap()
-        .compute_object_reference();
-
-    // Recreate the key under which the tokens are stored in the bag.
-    let foundry_ledger_data = executor.native_tokens().get(&native_token_id).unwrap();
-    let token_type = format!(
-        "{}::{}::{}",
-        foundry_ledger_data.coin_type_origin.package,
-        foundry_ledger_data.coin_type_origin.module_name,
-        foundry_ledger_data.coin_type_origin.struct_name
-    );
-    let token_type_tag = token_type.parse::<TypeTag>().unwrap();
-
-    let pt = {
-        let mut builder = ProgrammableTransactionBuilder::new();
-        let alias1_arg = builder
-            .obj(ObjectArg::ImmOrOwnedObject(alias_output1_object_ref))
-            .unwrap();
-
-        let extracted_assets = builder.programmable_move_call(
-            STARDUST_PACKAGE_ID,
-            ALIAS_OUTPUT_MODULE_NAME.into(),
-            ident_str!("extract_assets").into(),
-            vec![],
-            vec![alias1_arg],
-        );
-
-        let Argument::Result(result_idx) = extracted_assets else {
-            panic!("expected Argument::Result");
-        };
-        let balance_arg = Argument::NestedResult(result_idx, 0);
-        let bag_arg = Argument::NestedResult(result_idx, 1);
-        let alias1_arg = Argument::NestedResult(result_idx, 2);
-
-        let coin_arg = builder.programmable_move_call(
-            SUI_FRAMEWORK_PACKAGE_ID,
-            ident_str!("coin").into(),
-            ident_str!("from_balance").into(),
-            vec![GAS::type_tag()],
-            vec![balance_arg],
-        );
-
-        builder.transfer_arg(SuiAddress::default(), coin_arg);
-        builder.transfer_arg(SuiAddress::default(), alias1_arg);
-
-        let token_type_arg = builder.pure(token_type.clone()).unwrap();
-        let balance_arg = builder.programmable_move_call(
-            SUI_FRAMEWORK_PACKAGE_ID,
-            ident_str!("bag").into(),
-            ident_str!("remove").into(),
-            vec![
-                NATIVE_TOKEN_BAG_KEY_TYPE
-                    .parse()
-                    .expect("should be a valid struct tag"),
-                Balance::type_(token_type_tag.clone()).into(),
-            ],
-            vec![bag_arg, token_type_arg],
-        );
-
-        let coin_arg = builder.programmable_move_call(
-            SUI_FRAMEWORK_PACKAGE_ID,
-            ident_str!("coin").into(),
-            ident_str!("from_balance").into(),
-            vec![token_type_tag.clone()],
-            vec![balance_arg],
-        );
-
-        // Destroying the bag only works if it's empty, hence asserting that it is in
-        // fact empty.
-        builder.programmable_move_call(
-            SUI_FRAMEWORK_PACKAGE_ID,
-            ident_str!("bag").into(),
-            ident_str!("destroy_empty").into(),
-            vec![],
-            vec![bag_arg],
-        );
-
-        builder.transfer_arg(SuiAddress::default(), coin_arg);
-
-        builder.finish()
-    };
-
-    let input_objects = CheckedInputObjects::new_for_genesis(
-        executor
-            .load_input_objects([alias_output1_object_ref])
-            .chain(executor.load_packages(PACKAGE_DEPS))
-            .collect(),
-    );
-    let InnerTemporaryStore { written, .. } =
-        executor.execute_pt_unmetered(input_objects, pt).unwrap();
-
-    let coin_token_struct_tag = Coin::type_(token_type_tag);
-    let coin_token = written
-        .values()
-        .find(|obj| {
-            obj.struct_tag()
-                .map(|tag| tag == coin_token_struct_tag)
-                .unwrap_or(false)
-        })
-        .and_then(|obj| obj.as_coin_maybe())
-        .expect("coin token object should exist");
-
-    assert_eq!(coin_token.balance.value(), native_token_amount);
->>>>>>> 6782fcf6
 }