--- conflicted
+++ resolved
@@ -10,12 +10,7 @@
     base_types::{ObjectRef, SequenceNumber},
     collection_types::Bag,
     move_package::TypeOrigin,
-<<<<<<< HEAD
-    object::{Data, MoveObject, Object},
-    transaction::{Argument, ObjectArg},
-=======
     transaction::{Argument, InputObjects, ObjectArg},
->>>>>>> e7f89c03
     TypeTag,
 };
 
@@ -366,11 +361,9 @@
         let move_alias_object_ref = move_alias_object.compute_object_reference();
         self.store.insert_object(move_alias_object);
 
-        let move_alias_output = AliasOutput::try_from_stardust(
-            self.tx_context.fresh_id(),
-            &alias,
-            self.create_bag(alias.native_tokens())?,
-        )?;
+        let (bag, _) = self.create_bag(alias.native_tokens())?;
+        let move_alias_output =
+            AliasOutput::try_from_stardust(self.tx_context.fresh_id(), &alias, bag)?;
 
         let move_alias_output_object = move_alias_output.to_genesis_object(
             alias_output_owner,
