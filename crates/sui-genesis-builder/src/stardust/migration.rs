//! Contains the logic for the migration process.
use move_core_types::{ident_str, language_storage::StructTag};
use std::{
    collections::{BTreeSet, HashMap},
    io::{BufWriter, Write},
    sync::Arc,
};
use sui_types::{
    balance::Balance,
    base_types::{ObjectRef, SequenceNumber},
    collection_types::Bag,
<<<<<<< HEAD
    move_package::{MovePackage, TypeOrigin},
=======
    id::UID,
    move_package::TypeOrigin,
>>>>>>> ed2cf7cd
    object::Object,
    transaction::{Argument, InputObjects, ObjectArg},
    TypeTag,
};

use anyhow::Result;
use fastcrypto::hash::HashFunction;
use iota_sdk::types::block::output::{
    AliasOutput as StardustAlias, BasicOutput, FoundryOutput, NativeTokens, NftOutput, Output,
    TokenId, TreasuryOutput,
};
use move_vm_runtime_v2::move_vm::MoveVM;
use sui_adapter_v2::{
    adapter::new_move_vm, gas_charger::GasCharger, programmable_transactions,
    temporary_store::TemporaryStore,
};
use sui_framework::BuiltInFramework;
use sui_move_build::CompiledPackage;
use sui_move_natives_v2::all_natives;
use sui_protocol_config::{Chain, ProtocolConfig, ProtocolVersion};
use sui_types::{
    base_types::{ObjectID, SuiAddress, TxContext},
    crypto::DefaultHash,
    digests::TransactionDigest,
    epoch_data::EpochData,
    execution_mode,
    in_memory_storage::InMemoryStorage,
    inner_temporary_store::InnerTemporaryStore,
    metrics::LimitsMetrics,
    move_package::UpgradeCap,
    programmable_transaction_builder::ProgrammableTransactionBuilder,
    transaction::{
        CheckedInputObjects, Command, InputObjectKind, ObjectReadResult, ProgrammableTransaction,
    },
    MOVE_STDLIB_PACKAGE_ID, STARDUST_PACKAGE_ID, SUI_FRAMEWORK_PACKAGE_ID, SUI_SYSTEM_PACKAGE_ID,
};

use super::types::{snapshot::OutputHeader, stardust_to_sui_address_owner, Alias, AliasOutput};
use crate::process_package;
use crate::stardust::native_token::package_builder;
use crate::stardust::native_token::package_data::NativeTokenPackageData;

/// The dependencies of the generated packages for native tokens.
pub const PACKAGE_DEPS: [ObjectID; 4] = [
    MOVE_STDLIB_PACKAGE_ID,
    SUI_FRAMEWORK_PACKAGE_ID,
    SUI_SYSTEM_PACKAGE_ID,
    STARDUST_PACKAGE_ID,
];

/// We fix the protocol version used in the migration.
pub const MIGRATION_PROTOCOL_VERSION: u64 = 42;

/// The orchestrator of the migration process.
///
/// It is constructed by an [`Iterator`] of stardust UTXOs, and holds an inner executor
/// and in-memory object storage for their conversion into objects.
///
/// It guarantees the following:
///
/// * That foundry UTXOs are sorted by `(milestone_timestamp, output_id)`.
/// * That the foundry packages and total supplies are created first
/// * That all other outputs are created in a second iteration over the original UTXOs.
/// * That the resulting ledger state is valid.
///
/// The migration process results in the generation of a snapshot file with the generated
/// objects serialized.
pub struct Migration {
    executor: Executor,
}

impl Migration {
    /// Try to setup the migration process by creating the inner executor
    /// and bootstraping the in-memory storage.
    pub fn new() -> Result<Self> {
        let executor = Executor::new(ProtocolVersion::new(MIGRATION_PROTOCOL_VERSION))?;
        Ok(Self { executor })
    }

    /// Create the packages, and associated objects representing foundry outputs.
    fn migrate_foundries(
        &mut self,
        foundries: impl Iterator<Item = (OutputHeader, FoundryOutput)>,
    ) -> Result<()> {
        let mut foundries: Vec<(OutputHeader, FoundryOutput)> = foundries.collect();
        // We sort the outputs to make sure the order of outputs up to
        // a certain milestone timestamp remains the same between runs.
        foundries.sort_by_key(|(header, _)| (header.ms_timestamp(), header.output_id()));
        let compiled = foundries
            .into_iter()
            .map(|(_, output)| {
                let pkg = generate_package(&output)?;
                Ok((output, pkg))
            })
            .collect::<Result<Vec<_>>>()?;
        self.executor.create_foundries(compiled.into_iter())
    }

    /// Create objects for all outputs except for foundry outputs.
    fn migrate_outputs(
        &mut self,
        outputs: impl Iterator<Item = (OutputHeader, Output)>,
    ) -> Result<()> {
        let mut outputs: Vec<(OutputHeader, Output)> = outputs.collect();
        // We sort the outputs to make sure the order of outputs up to
        // a certain milestone timestamp remains the same between runs.
        //
        // This guarantees that fresh ids created through the transaction
        // context will also map to the same objects betwen runs.
        outputs.sort_by_key(|(header, _)| (header.ms_timestamp(), header.output_id()));
        for (header, output) in outputs {
            match output {
                Output::Alias(alias) => self.executor.create_alias_objects(header, alias)?,
                Output::Basic(basic) => self.executor.create_basic_objects(header, basic)?,
                Output::Nft(nft) => self.executor.create_nft_objects(nft)?,
                Output::Treasury(treasury) => self.executor.create_treasury_objects(treasury)?,
                Output::Foundry(_) => {
                    continue;
                }
            };
        }
        Ok(())
    }

    /// The migration objects.
    ///
    /// The system packages and underlying `init` objects
    /// are filtered out because they will be generated
    /// in the genesis process.
    fn objects(self) -> Vec<Object> {
        self.executor
            .store
            .into_inner()
            .into_values()
            .filter(|object| {
                !self
                    .executor
                    .system_packages_and_objects
                    .contains(&object.id())
            })
            .collect()
    }

    /// Run all stages of the migration.
    ///
    /// * Generate and build the foundry packages
    /// * Create the foundry packages, and associated objects.
    /// * Create all other objects.
    /// * Validate the resulting object-based ledger state.
    /// * Create the snapshot file.
    pub fn run(
        mut self,
        foundries: impl Iterator<Item = (OutputHeader, FoundryOutput)>,
        outputs: impl Iterator<Item = (OutputHeader, Output)>,
        writer: impl Write,
    ) -> Result<()> {
        self.migrate_foundries(foundries)?;
        self.migrate_outputs(outputs)?;
        let stardust_object_ledger = self.objects();
        verify_ledger_state(&stardust_object_ledger)?;
        create_snapshot(stardust_object_ledger, writer)
    }
}

// Build a `CompiledPackage` from a given `FoundryOutput`.
fn generate_package(foundry: &FoundryOutput) -> Result<CompiledPackage> {
    let native_token_data = NativeTokenPackageData::try_from(foundry)?;
    package_builder::build_and_compile(native_token_data)
}

/// On-chain data about the objects created while
/// publishing foundry packages
struct FoundryLedgerData {
    minted_coin_id: ObjectID,
    coin_type_origin: TypeOrigin,
    package_id: ObjectID,
}

impl FoundryLedgerData {
    /// Store the minted coin `ObjectID` and derive data from the foundry package.
    ///
    /// # Panic
    ///
    /// Panics if the package does not contain any [`TypeOrigin`].
    fn new(minted_coin_id: ObjectID, foundry_package: &MovePackage) -> Self {
        Self {
            minted_coin_id,
            // There must be only one type created in the foundry package.
            coin_type_origin: foundry_package.type_origin_table()[0].clone(),
            package_id: foundry_package.id(),
        }
    }
}

/// Creates the objects that map to the stardust UTXO ledger.
///
/// Internally uses an unmetered Move VM.
struct Executor {
    protocol_config: ProtocolConfig,
    tx_context: TxContext,
    /// Stores all the migration objects.
    store: InMemoryStorage,
    /// Caches the system packages and init objects. Useful
    /// for evicting them from the store before
    /// creating the snapshot.
    system_packages_and_objects: BTreeSet<ObjectID>,
    move_vm: Arc<MoveVM>,
    metrics: Arc<LimitsMetrics>,
    /// Map the stardust token id [`TokenId`] to the on-chain info of the
    /// published foundry objects.
    native_tokens: HashMap<TokenId, FoundryLedgerData>,
}

impl Executor {
    /// Setup the execution environment backed by an in-memory store that holds
    /// all the system packages.
    fn new(protocol_version: ProtocolVersion) -> Result<Self> {
        let mut tx_context = create_migration_context();
        // Use a throwaway metrics registry for transaction execution.
        let metrics = Arc::new(LimitsMetrics::new(&prometheus::Registry::new()));
        let mut store = InMemoryStorage::new(Vec::new());
        // We don't know the chain ID here since we haven't yet created the genesis checkpoint.
        // However since we know there are no chain specific protocol config options in genesis,
        // we use Chain::Unknown here.
        let protocol_config = ProtocolConfig::get_for_version(protocol_version, Chain::Unknown);
        // Get the correct system packages for our protocol version. If we cannot find the snapshot
        // that means that we must be at the latest version and we should use the latest version of the
        // framework.
        let mut system_packages =
            sui_framework_snapshot::load_bytecode_snapshot(protocol_version.as_u64())
                .unwrap_or_else(|_| BuiltInFramework::iter_system_packages().cloned().collect());
        // TODO: Remove when we have bumped the protocol to include the stardust packages
        // into the system packages.
        //
        // See also: https://github.com/iotaledger/kinesis/pull/149
        system_packages.extend(BuiltInFramework::iter_stardust_packages().cloned());

        let silent = true;
        let executor = sui_execution::executor(&protocol_config, silent, None)
            .expect("Creating an executor should not fail here");
        for system_package in system_packages.into_iter() {
            process_package(
                &mut store,
                executor.as_ref(),
                &mut tx_context,
                &system_package.modules(),
                system_package.dependencies().to_vec(),
                &protocol_config,
                metrics.clone(),
            )?;
        }
        let move_vm = Arc::new(new_move_vm(all_natives(silent), &protocol_config, None)?);

        let system_packages_and_objects = store.objects().keys().copied().collect();
        Ok(Self {
            protocol_config,
            tx_context,
            store,
            system_packages_and_objects,
            move_vm,
            metrics,
            native_tokens: Default::default(),
        })
    }

    /// Load input objects from the store to be used as checked
    /// input while executing a transaction
    fn load_input_objects(
        &self,
        object_refs: impl IntoIterator<Item = ObjectRef> + 'static,
    ) -> impl Iterator<Item = ObjectReadResult> + '_ {
        object_refs.into_iter().filter_map(|object_ref| {
            Some(ObjectReadResult::new(
                InputObjectKind::ImmOrOwnedMoveObject(object_ref),
                self.store.get_object(&object_ref.0)?.clone().into(),
            ))
        })
    }

    /// Load packages from the store to be used as checked
    /// input while executing a transaction
    fn load_packages(
        &self,
        object_ids: impl IntoIterator<Item = ObjectID> + 'static,
    ) -> impl Iterator<Item = ObjectReadResult> + '_ {
        object_ids.into_iter().filter_map(|object_id| {
            Some(ObjectReadResult::new(
                InputObjectKind::MovePackage(object_id),
                self.store.get_object(&object_id)?.clone().into(),
            ))
        })
    }

    fn checked_system_packages(&self) -> CheckedInputObjects {
        CheckedInputObjects::new_for_genesis(self.load_packages(PACKAGE_DEPS).collect())
    }

    fn execute_pt_unmetered(
        &mut self,
        input_objects: CheckedInputObjects,
        pt: ProgrammableTransaction,
    ) -> Result<InnerTemporaryStore> {
        let input_objects = input_objects.into_inner();
        let mut temporary_store = TemporaryStore::new(
            &self.store,
            input_objects,
            vec![],
            self.tx_context.digest(),
            &self.protocol_config,
        );
        let mut gas_charger = GasCharger::new_unmetered(self.tx_context.digest());
        programmable_transactions::execution::execute::<execution_mode::Normal>(
            &self.protocol_config,
            self.metrics.clone(),
            &self.move_vm,
            &mut temporary_store,
            &mut self.tx_context,
            &mut gas_charger,
            pt,
        )?;
        temporary_store.update_object_version_and_prev_tx();
        Ok(temporary_store.into_inner())
    }

    /// Process the foundry outputs as follows:
    ///
    /// * Publish the generated packages using a tailored unmetered executor.
    /// * For each native token, map the [`TokenId`] to the [`ObjectID`] of the
    ///   coin that holds its total supply.
    /// * Update the inner store with the created objects.
    fn create_foundries(
        &mut self,
        foundries: impl Iterator<Item = (FoundryOutput, CompiledPackage)>,
    ) -> Result<()> {
        for (foundry, pkg) in foundries {
            let modules = package_module_bytes(&pkg)?;
            let deps = self.checked_system_packages();
            let pt = {
                let mut builder = ProgrammableTransactionBuilder::new();
                let upgrade_cap = builder.command(Command::Publish(modules, PACKAGE_DEPS.into()));
                // We make a dummy transfer because the `UpgradeCap` does
                // not have the drop ability.
                //
                // We ignore it in the genesis, to render the package immutable.
                builder.transfer_arg(Default::default(), upgrade_cap);
                builder.finish()
            };
            let InnerTemporaryStore { written, .. } = self.execute_pt_unmetered(deps, pt)?;
            // Get on-chain info
            let mut minted_coin_id = None::<ObjectID>;
            let mut foundry_package = None::<&MovePackage>;
            for object in written.values() {
                if object.is_coin() {
                    minted_coin_id = Some(object.id());
                } else if object.is_package() {
                    foundry_package = Some(
                        object
                            .data
                            .try_as_package()
                            .expect("already verified this is a package"),
                    );
                }
            }
            let (minted_coin_id, foundry_package) = (
                minted_coin_id.expect("a coin must have been minted"),
                foundry_package.expect("there should be a published package"),
            );
            self.native_tokens.insert(
                foundry.token_id(),
                FoundryLedgerData::new(minted_coin_id, foundry_package),
            );
            self.store.finish(
                written
                    .into_iter()
                    // We ignore the [`UpgradeCap`] objects.
                    .filter(|(_, object)| object.struct_tag() != Some(UpgradeCap::type_()))
                    .collect(),
            );
        }
        Ok(())
    }

    fn create_alias_objects(&mut self, header: OutputHeader, alias: StardustAlias) -> Result<()> {
        // Take the Alias ID set in the output or, if its zeroized, compute it from the Output ID.
        let alias_id = ObjectID::new(*alias.alias_id().or_from_output_id(&header.output_id()));
        let move_alias = Alias::try_from_stardust(alias_id, &alias)?;

        // TODO: We should ensure that no circular ownership exists.
        let alias_output_owner = stardust_to_sui_address_owner(alias.governor_address())?;

        let package_deps = InputObjects::new(self.load_packages(PACKAGE_DEPS).collect());
        let version = package_deps.lamport_timestamp(&[]);
        let move_alias_object = move_alias.to_genesis_object(
            alias_output_owner,
            &self.protocol_config,
            &self.tx_context,
            version,
        )?;

        let move_alias_object_ref = move_alias_object.compute_object_reference();
        self.store.insert_object(move_alias_object);

        let (bag, version) = self.create_bag_with_pt(alias.native_tokens())?;
        let move_alias_output =
            AliasOutput::try_from_stardust(self.tx_context.fresh_id(), &alias, bag)?;

        // The bag will be wrapped into the alias output object, so
        // by equating their versions we emulate a ptb.
        let move_alias_output_object = move_alias_output.to_genesis_object(
            alias_output_owner,
            &self.protocol_config,
            &self.tx_context,
            version,
        )?;
        let move_alias_output_object_ref = move_alias_output_object.compute_object_reference();
        self.store.insert_object(move_alias_output_object);

        // Attach the Alias to the Alias Output as a dynamic object field via the attach_alias convenience method.
        let pt = {
            let mut builder = ProgrammableTransactionBuilder::new();

            let alias_output_arg =
                builder.obj(ObjectArg::ImmOrOwnedObject(move_alias_output_object_ref))?;
            let alias_arg = builder.obj(ObjectArg::ImmOrOwnedObject(move_alias_object_ref))?;
            builder.programmable_move_call(
                STARDUST_PACKAGE_ID,
                ident_str!("alias_output").into(),
                ident_str!("attach_alias").into(),
                vec![],
                vec![alias_output_arg, alias_arg],
            );

            builder.finish()
        };

        let input_objects = CheckedInputObjects::new_for_genesis(
            self.load_input_objects([move_alias_object_ref, move_alias_output_object_ref])
                .chain(self.load_packages(PACKAGE_DEPS))
                .collect(),
        );

        let InnerTemporaryStore { written, .. } = self.execute_pt_unmetered(input_objects, pt)?;
        self.store.finish(written);

        Ok(())
    }

<<<<<<< HEAD
    /// Create a [`Bag`] of balances of native tokens.
    fn create_bag(&mut self, native_tokens: &NativeTokens) -> Result<(Bag, SequenceNumber)> {
        let mut object_deps = Vec::with_capacity(native_tokens.len());
        let mut foundry_package_deps = Vec::with_capacity(native_tokens.len());
=======
    /// Create a [`Bag`] of balances of native tokens executing a programmable transaction block.
    fn create_bag_with_pt(
        &mut self,
        native_tokens: &NativeTokens,
    ) -> Result<(Bag, SequenceNumber)> {
        let mut dependencies = Vec::with_capacity(native_tokens.len());
>>>>>>> ed2cf7cd
        let pt = {
            let mut builder = ProgrammableTransactionBuilder::new();
            let bag = pt::bag_new(&mut builder);
            for token in native_tokens.iter() {
                if token.amount().bits() > 64 {
                    anyhow::bail!("unsupported number of tokens");
                }

                let Some(foundry_ledger_data) = self.native_tokens.get(token.token_id()) else {
                    anyhow::bail!("foundry for native token has not been published");
                };

                let Some(foundry_coin) = self.store.get_object(&foundry_ledger_data.minted_coin_id)
                else {
                    anyhow::bail!("foundry coin should exist");
                };
                let object_ref = foundry_coin.compute_object_reference();

                object_deps.push(object_ref);
                foundry_package_deps.push(foundry_ledger_data.package_id);

                let token_type = format!(
                    "{}::{}::{}",
                    foundry_ledger_data.coin_type_origin.package,
                    foundry_ledger_data.coin_type_origin.module_name,
                    foundry_ledger_data.coin_type_origin.struct_name
                );
                let balance = pt::coin_balance_split(
                    &mut builder,
                    object_ref,
                    token_type.parse()?,
                    token.amount().as_u64(),
                )?;
                pt::bag_add(&mut builder, bag, balance, token_type)?;
            }

            // The `Bag` object does not have the `drop` ability so we have to use it
            // in the transaction block. Therefore we transfer it to the `0x0` address.
            //
            // Nevertheless, we only store the contents of the object, and thus the ownership
            // metadata are irrelevant to us. This is a dummy transfer then to satisfy
            // the VM.
            builder.transfer_arg(Default::default(), bag);
            builder.finish()
        };
        let checked_input_objects = CheckedInputObjects::new_for_genesis(
            self.load_packages(PACKAGE_DEPS)
                .chain(self.load_packages(foundry_package_deps))
                .chain(self.load_input_objects(object_deps))
                .collect(),
        );
        let InnerTemporaryStore {
            mut written,
            input_objects,
            ..
        } = self.execute_pt_unmetered(checked_input_objects, pt)?;
        let bag_object = written
            .iter()
            .find_map(|(id, object)| (!input_objects.contains_key(id)).then_some(object.clone()))
            .expect("the bag should have been created");
        written.remove(&bag_object.id());
        // Save the modified coins
        self.store.finish(written);
        // Return bag
        let bag = bcs::from_bytes(
            bag_object
                .data
                .try_as_move()
                .expect("this should be a move object")
                .contents(),
        )
        .expect("this should be a valid Bag Move object");
        Ok((bag, bag_object.version()))
    }

    /// Create [`Coin`] objects representing native tokens in the ledger.
    fn create_native_token_coins(
        &mut self,
        native_tokens: &NativeTokens,
        owner: SuiAddress,
    ) -> Result<()> {
        let mut object_deps = Vec::with_capacity(native_tokens.len());
        let mut foundry_package_deps = Vec::with_capacity(native_tokens.len());
        let pt = {
            let mut builder = ProgrammableTransactionBuilder::new();
            for token in native_tokens.iter() {
                if token.amount().bits() > 64 {
                    anyhow::bail!("unsupported number of tokens");
                }

                let Some(foundry_ledger_data) = self.native_tokens.get(token.token_id()) else {
                    anyhow::bail!("foundry for native token has not been published");
                };

                let Some(foundry_coin) = self.store.get_object(&foundry_ledger_data.minted_coin_id)
                else {
                    anyhow::bail!("foundry coin should exist");
                };
                let object_ref = foundry_coin.compute_object_reference();

                object_deps.push(object_ref);
                foundry_package_deps.push(foundry_ledger_data.package_id);

                // Pay using that object
                builder.pay(vec![object_ref], vec![owner], vec![token.amount().as_u64()])?;
            }

            builder.finish()
        };
        let checked_input_objects = CheckedInputObjects::new_for_genesis(
            self.load_packages(PACKAGE_DEPS)
                .chain(self.load_packages(foundry_package_deps))
                .chain(self.load_input_objects(object_deps))
                .collect(),
        );
        // Execute
        let InnerTemporaryStore { written, .. } =
            self.execute_pt_unmetered(checked_input_objects, pt)?;

        // Save the modified coin
        self.store.finish(written);
        Ok(())
    }

    /// This implements the control flow in
    /// crates/sui-framework/packages/stardust/basic_migration_graph.svg
    fn create_basic_objects(
        &mut self,
        header: OutputHeader,
        basic_output: BasicOutput,
    ) -> Result<()> {
        let mut data = super::types::output::BasicOutput::new(header.clone(), &basic_output);
        let owner: SuiAddress = basic_output.address().to_string().parse()?;

        // The minimum version of the manually created objects
        let package_deps = InputObjects::new(self.load_packages(PACKAGE_DEPS).collect());
        let mut version = package_deps.lamport_timestamp(&[]);
        let object = if data.has_empty_bag() {
            if !basic_output.native_tokens().is_empty() {
                self.create_native_token_coins(basic_output.native_tokens(), owner)?;
            }
            // Overwrite the default 0 UID of `Bag::default()`, since we won't be creating a new bag in this code path.
            data.native_tokens.id = UID::new(self.tx_context.fresh_id());
            data.into_genesis_coin_object(owner, &self.protocol_config, &self.tx_context, version)?
        } else {
            if !basic_output.native_tokens().is_empty() {
                // The bag will be wrapped into the basic output object, so
                // by equating their versions we emulate a ptb.
                (data.native_tokens, version) =
                    self.create_bag_with_pt(basic_output.native_tokens())?;
            }
            data.to_genesis_object(owner, &self.protocol_config, &self.tx_context, version)?
        };
        self.store.insert_object(object);
        Ok(())
    }

    fn create_nft_objects(&mut self, _nft: NftOutput) -> Result<()> {
        todo!();
    }

    fn create_treasury_objects(&mut self, _treasury: TreasuryOutput) -> Result<()> {
        todo!();
    }
}

/// Verify the ledger state represented by the objects in [`InMemoryStorage`].
fn verify_ledger_state(_store: &[Object]) -> Result<()> {
    // TODO: Implementation. Returns Ok for now so the migration can be tested.
    Ok(())
}

/// Serialize the objects stored in [`InMemoryStorage`] into a file using
/// [`bcs`] encoding.
fn create_snapshot(ledger: Vec<Object>, writer: impl Write) -> Result<()> {
    let mut writer = BufWriter::new(writer);
    writer.write_all(&bcs::to_bytes(&ledger)?)?;
    Ok(writer.flush()?)
}

/// Get the bytes of all bytecode modules (not including direct or transitive
/// dependencies) of [`CompiledPackage`].
fn package_module_bytes(pkg: &CompiledPackage) -> Result<Vec<Vec<u8>>> {
    pkg.get_modules()
        .map(|module| {
            let mut buf = Vec::new();
            module.serialize(&mut buf)?;
            Ok(buf)
        })
        .collect::<Result<_>>()
}

/// Create a [`TxContext]` that remains the same across invocations.
fn create_migration_context() -> TxContext {
    let mut hasher = DefaultHash::default();
    hasher.update(b"stardust-migration");
    let hash = hasher.finalize();
    let stardust_migration_transaction_digest = TransactionDigest::new(hash.into());

    TxContext::new(
        &SuiAddress::default(),
        &stardust_migration_transaction_digest,
        &EpochData::new_genesis(0),
    )
}

mod pt {
    use super::*;

    pub fn coin_balance_split(
        builder: &mut ProgrammableTransactionBuilder,
        foundry_coin_ref: ObjectRef,
        token_type_tag: TypeTag,
        amount: u64,
    ) -> Result<Argument> {
        let foundry_coin_ref = builder.obj(ObjectArg::ImmOrOwnedObject(foundry_coin_ref))?;
        let balance = builder.programmable_move_call(
            SUI_FRAMEWORK_PACKAGE_ID,
            ident_str!("coin").into(),
            ident_str!("balance_mut").into(),
            vec![token_type_tag.clone()],
            vec![foundry_coin_ref],
        );
        let amount = builder.pure(amount)?;
        Ok(builder.programmable_move_call(
            SUI_FRAMEWORK_PACKAGE_ID,
            ident_str!("balance").into(),
            ident_str!("split").into(),
            vec![token_type_tag],
            vec![balance, amount],
        ))
    }

    pub fn bag_add(
        builder: &mut ProgrammableTransactionBuilder,
        bag: Argument,
        balance: Argument,
        token_type: String,
    ) -> Result<()> {
        let key_type: StructTag = "0x01::ascii::String".parse()?;
        let value_type = Balance::type_(token_type.parse::<TypeTag>()?);
        let token_name = builder.pure(token_type)?;
        builder.programmable_move_call(
            SUI_FRAMEWORK_PACKAGE_ID,
            ident_str!("bag").into(),
            ident_str!("add").into(),
            vec![key_type.into(), value_type.into()],
            vec![bag, token_name, balance],
        );
        Ok(())
    }

    pub fn bag_new(builder: &mut ProgrammableTransactionBuilder) -> Argument {
        builder.programmable_move_call(
            SUI_FRAMEWORK_PACKAGE_ID,
            ident_str!("bag").into(),
            ident_str!("new").into(),
            vec![],
            vec![],
        )
    }
}

#[cfg(test)]
mod tests {
    use super::*;
    #[test]
    fn migration_create_and_deserialize_snapshot() {
        let mut persisted: Vec<u8> = Vec::new();
        let objects = (0..4)
            .map(|_| Object::new_gas_for_testing())
            .collect::<Vec<_>>();
        create_snapshot(objects.clone(), &mut persisted).unwrap();
        let snapshot_objects: Vec<Object> = bcs::from_bytes(&persisted).unwrap();
        assert_eq!(objects, snapshot_objects);
    }
}<|MERGE_RESOLUTION|>--- conflicted
+++ resolved
@@ -9,12 +9,8 @@
     balance::Balance,
     base_types::{ObjectRef, SequenceNumber},
     collection_types::Bag,
-<<<<<<< HEAD
+    id::UID,
     move_package::{MovePackage, TypeOrigin},
-=======
-    id::UID,
-    move_package::TypeOrigin,
->>>>>>> ed2cf7cd
     object::Object,
     transaction::{Argument, InputObjects, ObjectArg},
     TypeTag,
@@ -462,19 +458,13 @@
         Ok(())
     }
 
-<<<<<<< HEAD
-    /// Create a [`Bag`] of balances of native tokens.
-    fn create_bag(&mut self, native_tokens: &NativeTokens) -> Result<(Bag, SequenceNumber)> {
-        let mut object_deps = Vec::with_capacity(native_tokens.len());
-        let mut foundry_package_deps = Vec::with_capacity(native_tokens.len());
-=======
     /// Create a [`Bag`] of balances of native tokens executing a programmable transaction block.
     fn create_bag_with_pt(
         &mut self,
         native_tokens: &NativeTokens,
     ) -> Result<(Bag, SequenceNumber)> {
-        let mut dependencies = Vec::with_capacity(native_tokens.len());
->>>>>>> ed2cf7cd
+        let mut object_deps = Vec::with_capacity(native_tokens.len());
+        let mut foundry_package_deps = Vec::with_capacity(native_tokens.len());
         let pt = {
             let mut builder = ProgrammableTransactionBuilder::new();
             let bag = pt::bag_new(&mut builder);
