--- conflicted
+++ resolved
@@ -736,7 +736,6 @@
 
 #[cfg(test)]
 mod tests {
-<<<<<<< HEAD
     use std::str::FromStr;
 
     use crate::stardust::{
@@ -744,31 +743,27 @@
         types::{snapshot::OutputHeader, Alias, AliasOutput, ALIAS_OUTPUT_MODULE_NAME},
     };
     use iota_sdk::types::block::{
+        address::AliasAddress,
         address::{Address, Ed25519Address},
         output::{
             feature::{IssuerFeature, MetadataFeature, SenderFeature},
             unlock_condition::{
                 GovernorAddressUnlockCondition, StateControllerAddressUnlockCondition,
             },
-            AliasId, AliasOutput as StardustAlias, AliasOutputBuilder, Feature,
+            AliasOutput as StardustAlias, AliasOutputBuilder, Feature,
         },
-    };
-    use sui_types::object::Object;
-=======
-    use iota_sdk::types::block::{
-        address::AliasAddress,
         output::{
             unlock_condition::ImmutableAliasAddressUnlockCondition, AliasId, FoundryOutputBuilder,
             NativeToken, SimpleTokenScheme, UnlockCondition,
         },
     };
+    use sui_types::object::Object;
     use sui_types::{
         dynamic_field::{derive_dynamic_field_id, Field},
         object::Owner,
     };
 
     use crate::stardust::native_token::package_data::NativeTokenModuleData;
->>>>>>> b474c20b
 
     use super::*;
 
@@ -783,7 +778,6 @@
         assert_eq!(objects, snapshot_objects);
     }
 
-<<<<<<< HEAD
     fn random_output_header() -> OutputHeader {
         OutputHeader::new_testing(
             rand::random(),
@@ -1097,7 +1091,8 @@
                 .collect(),
         );
         executor.execute_pt_unmetered(input_objects, pt).unwrap();
-=======
+    }
+
     #[test]
     fn create_bag_with_pt() {
         // Mock the foundry
@@ -1188,6 +1183,5 @@
         )
         .unwrap();
         assert_eq!(*token_as_df.id.object_id(), expected_id);
->>>>>>> b474c20b
     }
 }