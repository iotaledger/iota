<<<<<<< HEAD
//! Rust types and logic for the Move counterparts in the `stardust` system
//! package.
=======
// Copyright (c) 2024 IOTA Stiftung
// SPDX-License-Identifier: Apache-2.0

//! Rust types and logic for the Move counterparts in the `stardust` system package.
>>>>>>> 226c76e2

use anyhow::Result;
use iota_sdk::types::block::address::Address;
use move_core_types::{ident_str, identifier::IdentStr, language_storage::StructTag};
use schemars::JsonSchema;
use serde::{Deserialize, Serialize};
use serde_with::serde_as;
use sui_protocol_config::ProtocolConfig;
use sui_types::{
    balance::Balance,
    base_types::{ObjectID, SequenceNumber, SuiAddress, TxContext},
    coin::Coin,
    collection_types::Bag,
    gas_coin::GAS,
    id::UID,
    object::{Data, MoveObject, Object, Owner},
    STARDUST_PACKAGE_ID,
};

use super::{snapshot::OutputHeader, stardust_to_sui_address};

pub const BASIC_OUTPUT_MODULE_NAME: &IdentStr = ident_str!("basic_output");
pub const BASIC_OUTPUT_STRUCT_NAME: &IdentStr = ident_str!("BasicOutput");

/// Rust version of the stardust expiration unlock condition.
#[serde_as]
#[derive(Debug, Serialize, Deserialize, Clone, Eq, PartialEq, JsonSchema)]
pub struct ExpirationUnlockCondition {
    /// The address who owns the output before the timestamp has passed.
    pub owner: SuiAddress,
    /// The address that is allowed to spend the locked funds after the
    /// timestamp has passed.
    pub return_address: SuiAddress,
    /// Before this unix time, Address Unlock Condition is allowed to unlock the
    /// output, after that only the address defined in Return Address.
    pub unix_time: u32,
}

impl ExpirationUnlockCondition {
    pub(crate) fn new(
        owner_address: &Address,
        expiration_unlock_condition: &iota_sdk::types::block::output::unlock_condition::ExpirationUnlockCondition,
    ) -> anyhow::Result<Self> {
        let owner = stardust_to_sui_address(owner_address)?;
        let return_address = stardust_to_sui_address(expiration_unlock_condition.return_address())?;
        let unix_time = expiration_unlock_condition.timestamp();

        Ok(Self {
            owner,
            return_address,
            unix_time,
        })
    }
}

/// Rust version of the stardust storage deposit return unlock condition.
#[serde_as]
#[derive(Debug, Serialize, Deserialize, Clone, Eq, PartialEq, JsonSchema)]
pub struct StorageDepositReturnUnlockCondition {
    /// The address to which the consuming transaction should deposit the amount
    /// defined in Return Amount.
    pub return_address: SuiAddress,
    /// The amount of IOTA coins the consuming transaction should deposit to the
    /// address defined in Return Address.
    pub return_amount: u64,
}

impl TryFrom<&iota_sdk::types::block::output::unlock_condition::StorageDepositReturnUnlockCondition>
    for StorageDepositReturnUnlockCondition
{
    type Error = anyhow::Error;

    fn try_from(
        unlock: &iota_sdk::types::block::output::unlock_condition::StorageDepositReturnUnlockCondition,
    ) -> Result<Self, Self::Error> {
        let return_address = unlock.return_address().to_string().parse()?;
        let return_amount = unlock.amount();
        Ok(Self {
            return_address,
            return_amount,
        })
    }
}

/// Rust version of the stardust timelock unlock condition.
#[serde_as]
#[derive(Debug, Serialize, Deserialize, Clone, Eq, PartialEq, JsonSchema)]
pub struct TimelockUnlockCondition {
    /// The unix time (seconds since Unix epoch) starting from which the output
    /// can be consumed.
    pub unix_time: u32,
}

impl From<&iota_sdk::types::block::output::unlock_condition::TimelockUnlockCondition>
    for TimelockUnlockCondition
{
    fn from(
        unlock: &iota_sdk::types::block::output::unlock_condition::TimelockUnlockCondition,
    ) -> Self {
        Self {
            unix_time: unlock.timestamp(),
        }
    }
}

/// Rust version of the stardust basic output.
#[serde_as]
#[derive(Debug, Serialize, Deserialize, Clone, Eq, PartialEq)]
pub struct BasicOutput {
    /// Hash of the `OutputId` that was migrated.
    pub id: UID,

    /// The amount of IOTA coins held by the output.
    pub iota: Balance,

    /// The `Bag` holds native tokens, key-ed by the stringified type of the
    /// asset. Example: key: "0xabcded::soon::SOON", value:
    /// Balance<0xabcded::soon::SOON>.
    pub native_tokens: Bag,

    /// The storage deposit return unlock condition.
    pub storage_deposit_return: Option<StorageDepositReturnUnlockCondition>,
    /// The timelock unlock condition.
    pub timelock: Option<TimelockUnlockCondition>,
    /// The expiration unlock condition.
    pub expiration: Option<ExpirationUnlockCondition>,

    // Possible features, they have no effect and only here to hold data until the object is
    // deleted.
    /// The metadata feature.
    pub metadata: Option<Vec<u8>>,
    /// The tag feature.
    pub tag: Option<Vec<u8>>,
    /// The sender feature.
    pub sender: Option<SuiAddress>,
}

impl BasicOutput {
    /// Construct the basic output with an empty [`Bag`] through the
    /// [`OutputHeader`]
    /// and [`Output`][iota_sdk::types::block::output::BasicOutput].
    pub fn new(
        header: OutputHeader,
        output: &iota_sdk::types::block::output::BasicOutput,
    ) -> Result<Self> {
        let id = UID::new(ObjectID::new(header.output_id().hash()));
        let iota = Balance::new(output.amount());
        let native_tokens = Default::default();
        let unlock_conditions = output.unlock_conditions();
        let storage_deposit_return = unlock_conditions
            .storage_deposit_return()
            .map(|unlock| unlock.try_into())
            .transpose()?;
        let timelock = unlock_conditions.timelock().map(|unlock| unlock.into());
        let expiration = output
            .unlock_conditions()
            .expiration()
            .map(|expiration| ExpirationUnlockCondition::new(output.address(), expiration))
            .transpose()?;

        Ok(BasicOutput {
            id,
            iota,
            native_tokens,
            storage_deposit_return,
            timelock,
            expiration,
            metadata: Default::default(),
            tag: Default::default(),
            sender: Default::default(),
        })
    }

    pub fn type_() -> StructTag {
        StructTag {
            address: STARDUST_PACKAGE_ID.into(),
            module: BASIC_OUTPUT_MODULE_NAME.to_owned(),
            name: BASIC_OUTPUT_STRUCT_NAME.to_owned(),
            type_params: Vec::new(),
        }
    }

    pub fn has_empty_bag(&self) -> bool {
        !(self.expiration.is_some()
            || self.storage_deposit_return.is_some()
            || self.timelock.is_some())
    }

    pub fn to_genesis_object(
        &self,
        owner: SuiAddress,
        protocol_config: &ProtocolConfig,
        tx_context: &TxContext,
        version: SequenceNumber,
    ) -> Result<Object> {
        let move_object = unsafe {
            // Safety: we know from the definition of `BasicOutput` in the stardust package
            // that it is not publicly transferable (`store` ability is absent).
            MoveObject::new_from_execution(
                Self::type_().into(),
                false,
                version,
                bcs::to_bytes(self)?,
                protocol_config,
            )?
        };
        // Resolve ownership
        let owner = if self.expiration.is_some() {
            Owner::Shared {
                initial_shared_version: 0.into(),
            }
        } else {
            Owner::AddressOwner(owner)
        };
        Ok(Object::new_from_genesis(
            Data::Move(move_object),
            owner,
            tx_context.digest(),
        ))
    }

    pub fn into_genesis_coin_object(
        self,
        owner: SuiAddress,
        protocol_config: &ProtocolConfig,
        tx_context: &TxContext,
        version: SequenceNumber,
    ) -> Result<Object> {
        let coin = Coin::new(self.id, self.iota.value());
        let move_object = unsafe {
            // Safety: we know from the definition of `Coin`
            // that it has public transfer (`store` ability is present).
            MoveObject::new_from_execution(
                GAS::type_().into(),
                true,
                version,
                bcs::to_bytes(&coin)?,
                protocol_config,
            )?
        };
        // Resolve ownership
        let owner = Owner::AddressOwner(owner);
        Ok(Object::new_from_genesis(
            Data::Move(move_object),
            owner,
            tx_context.digest(),
        ))
    }
}<|MERGE_RESOLUTION|>--- conflicted
+++ resolved
@@ -1,12 +1,5 @@
-<<<<<<< HEAD
 //! Rust types and logic for the Move counterparts in the `stardust` system
 //! package.
-=======
-// Copyright (c) 2024 IOTA Stiftung
-// SPDX-License-Identifier: Apache-2.0
-
-//! Rust types and logic for the Move counterparts in the `stardust` system package.
->>>>>>> 226c76e2
 
 use anyhow::Result;
 use iota_sdk::types::block::address::Address;
