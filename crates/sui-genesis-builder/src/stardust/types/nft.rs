--- conflicted
+++ resolved
@@ -303,14 +303,10 @@
     /// - Otherwise, returns the default `Irc27Metadata` with
     ///   `non_standard_fields` containing a `data` key with the hex-encoded
     ///   metadata (without `0x` prefix).
-<<<<<<< HEAD
     ///
     /// Note that the metadata feature of the NFT cannot be present _and_ empty
     /// per the protocol rules: <https://github.com/iotaledger/tips/blob/main/tips/TIP-0018/tip-0018.md#additional-syntactic-transaction-validation-rules-2>.
-    fn convert_immutable_metadata(nft: &StardustNft) -> anyhow::Result<Irc27Metadata> {
-=======
     pub(crate) fn convert_immutable_metadata(nft: &StardustNft) -> anyhow::Result<Irc27Metadata> {
->>>>>>> 4e86dd1c
         let Some(metadata) = nft.immutable_features().metadata() else {
             return Ok(Irc27Metadata::default());
         };
