// Copyright (c) 2024 IOTA Stiftung
// SPDX-License-Identifier: Apache-2.0

//! The [`package_data`] module provides the [`NativeTokenPackageData`] struct,
//! which encapsulates all the data necessary to build a Stardust native token
//! package.

use anyhow::Result;
<<<<<<< HEAD
use iota_sdk::{
    types::block::{
        address::AliasAddress,
        output::{feature::Irc30Metadata, FoundryId, FoundryOutput},
    },
    Url,
};
use rand::{
    distributions::{Alphanumeric, DistString},
    Rng,
};
use regex::Regex;

use crate::stardust::error::StardustError;

/// The [`NativeTokenPackageData`] struct encapsulates all the data necessary to
/// build a Stardust native token package.
=======
use iota_sdk::types::block::address::AliasAddress;
use iota_sdk::types::block::output::feature::Irc30Metadata;
use iota_sdk::types::block::output::{FoundryId, FoundryOutput};
use iota_sdk::Url;
use rand::distributions::{Alphanumeric, DistString};
use regex::Regex;

use crate::stardust::error::StardustError;
use crate::stardust::types::token_scheme::SimpleTokenSchemeU64;

/// The [`NativeTokenPackageData`] struct encapsulates all the data necessary to build a Stardust native token package.
>>>>>>> 226c76e2
#[derive(Debug)]
pub struct NativeTokenPackageData {
    package_name: String,
    module: NativeTokenModuleData,
}

impl NativeTokenPackageData {
    /// Creates a new [`NativeTokenPackageData`] instance.
    pub fn new(package_name: impl Into<String>, module: NativeTokenModuleData) -> Self {
        Self {
            package_name: package_name.into(),
            module,
        }
    }

    /// Returns the Move.toml manifest.
    pub fn package_name(&self) -> &String {
        &self.package_name
    }

    /// Returns the native token module data.
    pub fn module(&self) -> &NativeTokenModuleData {
        &self.module
    }
}

/// The [`NativeTokenModuleData`] struct encapsulates all the data necessary to
/// build a Stardust native token module.
#[derive(Debug)]
pub struct NativeTokenModuleData {
    pub foundry_id: FoundryId,
    pub module_name: String,
    pub otw_name: String,
    pub decimals: u8,
    pub symbol: String,
    pub circulating_supply: u64,
    pub maximum_supply: u64,
    pub coin_name: String,
    pub coin_description: String,
    pub icon_url: Option<Url>,
    pub alias_address: AliasAddress,
}

impl NativeTokenModuleData {
    /// Creates a new [`NativeTokenModuleData`] instance.
    pub fn new(
        foundry_id: FoundryId,
        module_name: impl Into<String>,
        otw_name: impl Into<String>,
        decimals: u8,
        symbol: impl Into<String>,
        circulating_supply: u64,
        maximum_supply: u64,
        coin_name: impl Into<String>,
        coin_description: impl Into<String>,
        icon_url: Option<Url>,
        alias_address: AliasAddress,
    ) -> Self {
        Self {
            foundry_id,
            module_name: module_name.into(),
            otw_name: otw_name.into(),
            decimals,
            symbol: symbol.into(),
            circulating_supply,
            maximum_supply,
            coin_name: coin_name.into(),
            coin_description: coin_description.into(),
            icon_url,
            alias_address,
        }
    }
}

impl TryFrom<&FoundryOutput> for NativeTokenPackageData {
    type Error = StardustError;
    fn try_from(output: &FoundryOutput) -> Result<Self, StardustError> {
        let metadata =
            output
                .features()
                .metadata()
                .ok_or(StardustError::FoundryConversionError {
                    foundry_id: output.id(),
                    err: anyhow::anyhow!("metadata not found"),
                })?;
        let irc_30_metadata: Irc30Metadata =
            serde_json::from_slice(metadata.data()).map_err(|e| {
                StardustError::FoundryConversionError {
                    foundry_id: output.id(),
                    err: e.into(),
                }
            })?;

        // Derive a valid, lowercase move identifier from the symbol field in the irc30
        // metadata
        let identifier = derive_lowercase_identifier(irc_30_metadata.symbol())?;

        let decimals = u8::try_from(*irc_30_metadata.decimals()).map_err(|e| {
            StardustError::FoundryConversionError {
                foundry_id: output.id(),
                err: e.into(),
            }
        })?;

        let token_scheme_u64: SimpleTokenSchemeU64 =
            output.token_scheme().as_simple().try_into()?;

        let native_token_data = NativeTokenPackageData {
            package_name: identifier.clone(),
            module: NativeTokenModuleData {
                foundry_id: output.id(),
                module_name: identifier.clone(),
                otw_name: identifier.clone().to_ascii_uppercase(),
                decimals,
                symbol: identifier,
<<<<<<< HEAD
                circulating_tokens: output.token_scheme().as_simple().minted_tokens().as_u64()
                    - output.token_scheme().as_simple().melted_tokens().as_u64(), /* we know that
                                                                                   * "Melted Tokens
                                                                                   * must not be
                                                                                   * greater than
                                                                                   * Minted Tokens"
                                                                                   */
                maximum_supply: maximum_supply_u64,
=======
                circulating_supply: token_scheme_u64.circulating_supply(),
                maximum_supply: token_scheme_u64.maximum_supply(),
>>>>>>> 226c76e2
                coin_name: irc_30_metadata.name().to_owned(),
                coin_description: irc_30_metadata.description().clone().unwrap_or_default(),
                icon_url: irc_30_metadata.url().clone(),
                alias_address: *output.alias_address(),
            },
        };

        Ok(native_token_data)
    }
}

fn derive_lowercase_identifier(input: &str) -> Result<String, StardustError> {
    let input = input.to_ascii_lowercase();

    static VALID_IDENTIFIER_PATTERN: &str = r"[a-z][a-z0-9_]*";

    // Define a regex pattern to capture the valid parts of the identifier
    let valid_parts_re =
        Regex::new(VALID_IDENTIFIER_PATTERN).expect("should be valid regex pattern");
    let valid_parts: Vec<&str> = valid_parts_re
        .find_iter(&input)
        .map(|mat| mat.as_str())
        .collect();
    let concatenated = valid_parts.concat();

    // Ensure no trailing underscore at the end of the identifier
    let final_identifier = concatenated.trim_end_matches('_').to_string();

    if !final_identifier.is_empty() {
        if move_core_types::identifier::is_valid(&final_identifier) {
            Ok(final_identifier)
        } else {
            Err(StardustError::InvalidMoveIdentifierDerived {
                symbol: input,
                identifier: final_identifier,
            })
        }
    } else {
        // Generate a new valid random identifier if the identifier is empty.
        Ok(Alphanumeric.sample_string(&mut rand::thread_rng(), 7))
    }
}

#[cfg(test)]
mod tests {
<<<<<<< HEAD
    use iota_sdk::{
        types::block::{
            address::AliasAddress,
            output::{
                feature::MetadataFeature, unlock_condition::ImmutableAliasAddressUnlockCondition,
                AliasId, Feature, FoundryOutputBuilder, SimpleTokenScheme, TokenScheme,
            },
        },
        U256,
=======
    use std::ops::{Add, Sub};

    use iota_sdk::types::block::address::AliasAddress;
    use iota_sdk::types::block::output::feature::MetadataFeature;
    use iota_sdk::types::block::output::unlock_condition::ImmutableAliasAddressUnlockCondition;
    use iota_sdk::types::block::output::{
        AliasId, Feature, FoundryOutputBuilder, SimpleTokenScheme, TokenScheme,
>>>>>>> 226c76e2
    };

    use crate::stardust::native_token::package_builder;

    use super::*;
    use crate::stardust::native_token::package_builder;

    #[test]
    fn foundry_output_with_default_metadata() -> Result<()> {
        // Step 1: Create a FoundryOutput with an IRC30Metadata feature
        let token_scheme = SimpleTokenScheme::new(
            U256::from(100_000_000),
            U256::from(0),
            U256::from(100_000_000),
        )
        .unwrap();

        let irc_30_metadata = Irc30Metadata::new("Dogecoin", "DOGE❤", 0);

        let alias_id = AliasId::new([0; AliasId::LENGTH]);
        let builder = FoundryOutputBuilder::new_with_amount(
            100_000_000_000,
            1,
            TokenScheme::Simple(token_scheme),
        )
        .add_unlock_condition(ImmutableAliasAddressUnlockCondition::new(
            AliasAddress::new(alias_id),
        ))
        .add_feature(Feature::Metadata(
            MetadataFeature::new(irc_30_metadata).unwrap(),
        ));
        let output = builder.finish().unwrap();

        // Step 2: Convert the FoundryOutput to NativeTokenPackageData
        let native_token_data = NativeTokenPackageData::try_from(&output)?;

        // Step 3: Verify the conversion
        assert!(package_builder::build_and_compile(native_token_data).is_ok());

        Ok(())
    }

    #[test]
    fn foundry_output_with_additional_metadata() -> Result<()> {
        // Step 1: Create a FoundryOutput with an IRC30Metadata feature
        let token_scheme = SimpleTokenScheme::new(
            U256::from(100_000_000),
            U256::from(0),
            U256::from(100_000_000),
        )
        .unwrap();

        let irc_30_metadata = Irc30Metadata::new("Dogecoin", "DOGE", 0)
            .with_description("Much wow")
            .with_url(Url::parse("https://dogecoin.com").unwrap())
            .with_logo_url(Url::parse("https://dogecoin.com/logo.png").unwrap())
            .with_logo("0x54654");

        let alias_id = AliasId::new([0; AliasId::LENGTH]);
        let builder = FoundryOutputBuilder::new_with_amount(
            100_000_000_000,
            1,
            TokenScheme::Simple(token_scheme),
        )
        .add_unlock_condition(ImmutableAliasAddressUnlockCondition::new(
            AliasAddress::new(alias_id),
        ))
        .add_feature(Feature::Metadata(
            MetadataFeature::new(irc_30_metadata).unwrap(),
        ));
        let output = builder.finish().unwrap();

        // Step 2: Convert the FoundryOutput to NativeTokenPackageData
        let native_token_data = NativeTokenPackageData::try_from(&output)?;

        // Step 3: Verify the conversion
        assert!(package_builder::build_and_compile(native_token_data).is_ok());

        Ok(())
    }

    #[test]
    fn foundry_output_with_exceeding_max_supply() -> Result<()> {
        let minted_tokens = U256::from(u64::MAX).add(1);
        let melted_tokens = U256::from(1);
        let maximum_supply = U256::MAX;

        // Step 1: Create a FoundryOutput with an IRC30Metadata feature
        let token_scheme =
            SimpleTokenScheme::new(minted_tokens, melted_tokens, maximum_supply).unwrap();

        let irc_30_metadata = Irc30Metadata::new("Dogecoin", "DOGE", 0)
            .with_description("Much wow")
            .with_url(Url::parse("https://dogecoin.com").unwrap())
            .with_logo_url(Url::parse("https://dogecoin.com/logo.png").unwrap())
            .with_logo("0x54654");

        let alias_id = AliasId::new([0; AliasId::LENGTH]);
        let builder = FoundryOutputBuilder::new_with_amount(
            100_000_000_000,
            1,
            TokenScheme::Simple(token_scheme),
        )
        .add_unlock_condition(ImmutableAliasAddressUnlockCondition::new(
            AliasAddress::new(alias_id),
        ))
        .add_feature(Feature::Metadata(
            MetadataFeature::new(irc_30_metadata).unwrap(),
        ));
        let output = builder.finish().unwrap();

        // Step 2: Convert the FoundryOutput to NativeTokenPackageData
        let native_token_data = NativeTokenPackageData::try_from(&output)?;
        assert_eq!(
            native_token_data.module().circulating_supply,
            minted_tokens.sub(melted_tokens).as_u64()
        );
        assert_eq!(native_token_data.module().maximum_supply, u64::MAX);

        // Step 3: Verify the conversion
        assert!(package_builder::build_and_compile(native_token_data).is_ok());

        Ok(())
    }

    #[test]
    fn foundry_output_with_exceeding_circulating_supply() -> Result<()> {
        let minted_tokens = U256::from(u64::MAX).add(1);
        let melted_tokens = U256::from(0);
        let maximum_supply = U256::MAX;

        // Step 1: Create a FoundryOutput with an IRC30Metadata feature
        let token_scheme =
            SimpleTokenScheme::new(minted_tokens, melted_tokens, maximum_supply).unwrap();

        let irc_30_metadata = Irc30Metadata::new("Dogecoin", "DOGE", 0)
            .with_description("Much wow")
            .with_url(Url::parse("https://dogecoin.com").unwrap())
            .with_logo_url(Url::parse("https://dogecoin.com/logo.png").unwrap())
            .with_logo("0x54654");

        let alias_id = AliasId::new([0; AliasId::LENGTH]);
        let builder = FoundryOutputBuilder::new_with_amount(
            100_000_000_000,
            1,
            TokenScheme::Simple(token_scheme),
        )
        .add_unlock_condition(ImmutableAliasAddressUnlockCondition::new(
            AliasAddress::new(alias_id),
        ))
        .add_feature(Feature::Metadata(
            MetadataFeature::new(irc_30_metadata).unwrap(),
        ));
        let output = builder.finish().unwrap();

        // Step 2: Convert the FoundryOutput to NativeTokenPackageData.
        let native_token_data = NativeTokenPackageData::try_from(&output)?;

        assert_eq!(native_token_data.module().circulating_supply, u64::MAX);
        assert_eq!(native_token_data.module().maximum_supply, u64::MAX);

        // Step 3: Verify the conversion
        assert!(package_builder::build_and_compile(native_token_data).is_ok());

        Ok(())
    }

    #[test]
    fn empty_identifier() {
        let identifier = "".to_string();
        let result = derive_lowercase_identifier(&identifier).unwrap();
        assert_eq!(7, result.len());
    }

    #[test]
    fn identifier_with_only_invalid_chars() {
        let identifier = "!@#$%^".to_string();
        let result = derive_lowercase_identifier(&identifier).unwrap();
        assert_eq!(7, result.len());
    }

    #[test]
    fn identifier_with_only_one_char() {
        let identifier = "a".to_string();
        assert_eq!(
            derive_lowercase_identifier(&identifier).unwrap(),
            "a".to_string()
        );
    }

    #[test]
    fn identifier_with_whitespaces_and_ending_underscore() {
        let identifier = " a bc-d e_".to_string();
        assert_eq!(
            derive_lowercase_identifier(&identifier).unwrap(),
            "abcde".to_string()
        );
    }

    #[test]
    fn identifier_with_minus() {
        let identifier = "hello-world".to_string();
        assert_eq!(
            derive_lowercase_identifier(&identifier).unwrap(),
            "helloworld".to_string()
        );
    }

    #[test]
    fn identifier_with_multiple_invalid_chars() {
        let identifier = "#hello-move_world/token&".to_string();
        assert_eq!(
            derive_lowercase_identifier(&identifier).unwrap(),
            "hellomove_worldtoken"
        );
    }
    #[test]
    fn valid_identifier() {
        let identifier = "valid_identifier".to_string();
        assert_eq!(
            derive_lowercase_identifier(&identifier).unwrap(),
            identifier
        );
    }
}<|MERGE_RESOLUTION|>--- conflicted
+++ resolved
@@ -6,7 +6,6 @@
 //! package.
 
 use anyhow::Result;
-<<<<<<< HEAD
 use iota_sdk::{
     types::block::{
         address::AliasAddress,
@@ -14,29 +13,13 @@
     },
     Url,
 };
-use rand::{
-    distributions::{Alphanumeric, DistString},
-    Rng,
-};
+use rand::distributions::{Alphanumeric, DistString};
 use regex::Regex;
 
-use crate::stardust::error::StardustError;
+use crate::stardust::{error::StardustError, types::token_scheme::SimpleTokenSchemeU64};
 
 /// The [`NativeTokenPackageData`] struct encapsulates all the data necessary to
 /// build a Stardust native token package.
-=======
-use iota_sdk::types::block::address::AliasAddress;
-use iota_sdk::types::block::output::feature::Irc30Metadata;
-use iota_sdk::types::block::output::{FoundryId, FoundryOutput};
-use iota_sdk::Url;
-use rand::distributions::{Alphanumeric, DistString};
-use regex::Regex;
-
-use crate::stardust::error::StardustError;
-use crate::stardust::types::token_scheme::SimpleTokenSchemeU64;
-
-/// The [`NativeTokenPackageData`] struct encapsulates all the data necessary to build a Stardust native token package.
->>>>>>> 226c76e2
 #[derive(Debug)]
 pub struct NativeTokenPackageData {
     package_name: String,
@@ -152,19 +135,8 @@
                 otw_name: identifier.clone().to_ascii_uppercase(),
                 decimals,
                 symbol: identifier,
-<<<<<<< HEAD
-                circulating_tokens: output.token_scheme().as_simple().minted_tokens().as_u64()
-                    - output.token_scheme().as_simple().melted_tokens().as_u64(), /* we know that
-                                                                                   * "Melted Tokens
-                                                                                   * must not be
-                                                                                   * greater than
-                                                                                   * Minted Tokens"
-                                                                                   */
-                maximum_supply: maximum_supply_u64,
-=======
                 circulating_supply: token_scheme_u64.circulating_supply(),
                 maximum_supply: token_scheme_u64.maximum_supply(),
->>>>>>> 226c76e2
                 coin_name: irc_30_metadata.name().to_owned(),
                 coin_description: irc_30_metadata.description().clone().unwrap_or_default(),
                 icon_url: irc_30_metadata.url().clone(),
@@ -210,7 +182,8 @@
 
 #[cfg(test)]
 mod tests {
-<<<<<<< HEAD
+    use std::ops::{Add, Sub};
+
     use iota_sdk::{
         types::block::{
             address::AliasAddress,
@@ -220,18 +193,7 @@
             },
         },
         U256,
-=======
-    use std::ops::{Add, Sub};
-
-    use iota_sdk::types::block::address::AliasAddress;
-    use iota_sdk::types::block::output::feature::MetadataFeature;
-    use iota_sdk::types::block::output::unlock_condition::ImmutableAliasAddressUnlockCondition;
-    use iota_sdk::types::block::output::{
-        AliasId, Feature, FoundryOutputBuilder, SimpleTokenScheme, TokenScheme,
->>>>>>> 226c76e2
     };
-
-    use crate::stardust::native_token::package_builder;
 
     use super::*;
     use crate::stardust::native_token::package_builder;
