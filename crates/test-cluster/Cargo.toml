[package]
name = "test-cluster"
version = "0.1.0"
authors = ["IOTA Foundation <contact@iota.org>"]
edition = "2021"
license = "Apache-2.0"
publish = false
<<<<<<< HEAD
=======

[lints]
workspace = true
>>>>>>> 33fd60b1

[dependencies]
anyhow.workspace = true
bcs.workspace = true
fastcrypto.workspace = true
futures.workspace = true
<<<<<<< HEAD
=======
iota-bridge.workspace = true
iota-config.workspace = true
iota-core = { workspace = true, features = ["test-utils"] }
iota-framework.workspace = true
iota-json-rpc.workspace = true
iota-json-rpc-api.workspace = true
iota-json-rpc-types.workspace = true
iota-keys.workspace = true
iota-node.workspace = true
iota-protocol-config.workspace = true
iota-sdk.workspace = true
iota-swarm.workspace = true
iota-swarm-config.workspace = true
iota-test-transaction-builder.workspace = true
iota-types = { workspace = true, features = ["test-utils"] }
>>>>>>> 33fd60b1
jsonrpsee.workspace = true
prometheus.workspace = true
rand.workspace = true
tokio = { workspace = true, features = ["full", "tracing", "test-util"] }
tracing.workspace = true

iota-config.workspace = true
iota-core = { workspace = true, features = ["test-utils"] }
iota-framework.workspace = true
iota-json-rpc.workspace = true
iota-json-rpc-types.workspace = true
iota-keys.workspace = true
iota-node.workspace = true
iota-protocol-config.workspace = true
iota-sdk.workspace = true
iota-swarm.workspace = true
iota-swarm-config.workspace = true
iota-test-transaction-builder.workspace = true
iota-types = { workspace = true, features = ["test-utils"] }
move-binary-format.workspace = true

[target.'cfg(msim)'.dependencies]
iota-simulator.workspace = true
fastcrypto-zkp.workspace = true

[dev-dependencies]
iota-json-rpc-api.workspace = true
iota-macros.workspace = true<|MERGE_RESOLUTION|>--- conflicted
+++ resolved
@@ -5,42 +5,22 @@
 edition = "2021"
 license = "Apache-2.0"
 publish = false
-<<<<<<< HEAD
-=======
 
 [lints]
 workspace = true
->>>>>>> 33fd60b1
 
 [dependencies]
 anyhow.workspace = true
 bcs.workspace = true
 fastcrypto.workspace = true
 futures.workspace = true
-<<<<<<< HEAD
-=======
-iota-bridge.workspace = true
-iota-config.workspace = true
-iota-core = { workspace = true, features = ["test-utils"] }
-iota-framework.workspace = true
-iota-json-rpc.workspace = true
-iota-json-rpc-api.workspace = true
-iota-json-rpc-types.workspace = true
-iota-keys.workspace = true
-iota-node.workspace = true
-iota-protocol-config.workspace = true
-iota-sdk.workspace = true
-iota-swarm.workspace = true
-iota-swarm-config.workspace = true
-iota-test-transaction-builder.workspace = true
-iota-types = { workspace = true, features = ["test-utils"] }
->>>>>>> 33fd60b1
 jsonrpsee.workspace = true
 prometheus.workspace = true
 rand.workspace = true
 tokio = { workspace = true, features = ["full", "tracing", "test-util"] }
 tracing.workspace = true
 
+iota-bridge.workspace = true
 iota-config.workspace = true
 iota-core = { workspace = true, features = ["test-utils"] }
 iota-framework.workspace = true
