--- conflicted
+++ resolved
@@ -2164,11 +2164,6 @@
     <b>let</b> refunded_storage_rebate =
         self.<a href="storage_fund.md#0x3_storage_fund">storage_fund</a>.<a href="iota_system_state_inner.md#0x3_iota_system_state_inner_advance_epoch">advance_epoch</a>(
             storage_reward,
-<<<<<<< HEAD
-            leftover_staking_rewards,
-=======
-            storage_fund_reinvestment,
->>>>>>> ef45247b
             storage_rebate_amount,
             non_refundable_storage_fee_amount,
         );
