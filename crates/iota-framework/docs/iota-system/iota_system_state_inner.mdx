--- conflicted
+++ resolved
@@ -658,23 +658,6 @@
 </dd>
 <dt>
 <code>
-<<<<<<< HEAD
-=======
-burnt_leftover_amount: u64</code>
-</dt>
-<dd>
-
-</dd>
-<dt>
-<code>
-burnt_tokens_amount: u64</code>
-</dt>
-<dd>
-
-</dd>
-<dt>
-<code>
->>>>>>> eb59dd92
 minted_tokens_amount: u64</code>
 </dt>
 <dd>
@@ -2283,26 +2266,6 @@
     <b>let</b> storage_charge_value = storage_charge.value();
     <b>let</b> computation_charge = computation_reward.value();
 
-<<<<<<< HEAD
-=======
-    // Include stake subsidy in the rewards given out <b>to</b> validators and stakers.
-    // Delay distributing any stake subsidies until after `stake_subsidy_start_epoch`.
-    // And <b>if</b> this epoch is shorter than the regular epoch duration, don't distribute any stake subsidy.
-    <b>let</b> <Link to="stake_subsidy#0x3_stake_subsidy">stake_subsidy</Link> =
-        <b>if</b> (ctx.<Link to="iota_system_state_inner#0x3_iota_system_state_inner_epoch">epoch</Link>() &gt;= self.parameters.stake_subsidy_start_epoch  &&
-            epoch_start_timestamp_ms &gt;= prev_epoch_start_timestamp + self.parameters.epoch_duration_ms)
-        \{
-            self.<Link to="stake_subsidy#0x3_stake_subsidy">stake_subsidy</Link>.<Link to="iota_system_state_inner#0x3_iota_system_state_inner_advance_epoch">advance_epoch</Link>()
-        } <b>else</b> \{
-            <Link to="../iota-framework/balance#0x2_balance_zero">balance::zero</Link>()
-        };
-
-    // The stake subsidy fund is disabled through parameter choices in GenesisCeremonyParameters,
-    // so it is always a zero <Link to="../iota-framework/balance#0x2_balance">balance</Link> now. It will be fully removed in a later step.
-    <b>let</b> stake_subsidy_amount = <Link to="stake_subsidy#0x3_stake_subsidy">stake_subsidy</Link>.value();
-    computation_reward.join(<Link to="stake_subsidy#0x3_stake_subsidy">stake_subsidy</Link>);
-
->>>>>>> eb59dd92
     <b>let</b> (<b>mut</b> total_validator_rewards, minted_tokens_amount, burnt_tokens_amount) = <Link to="iota_system_state_inner#0x3_iota_system_state_inner_match_computation_reward_to_target_reward">match_computation_reward_to_target_reward</Link>(
         validator_target_reward,
         computation_reward,
@@ -2356,19 +2319,9 @@
             protocol_version: self.protocol_version,
             reference_gas_price: self.reference_gas_price,
             total_stake: new_total_stake,
-<<<<<<< HEAD
-            storage_charge,
-            // TODO: remove(obsolete)
-            storage_fund_reinvestment: 0,
-            storage_rebate: storage_rebate_amount,
-            storage_fund_balance: self.<Link to="storage_fund#0x3_storage_fund">storage_fund</Link>.total_balance(),
-=======
             storage_charge: storage_charge_value,
             storage_rebate: storage_rebate_amount,
             storage_fund_balance: self.<Link to="storage_fund#0x3_storage_fund">storage_fund</Link>.total_balance(),
-            // TODO: remove(obsolete)
-            stake_subsidy_amount,
->>>>>>> eb59dd92
             total_gas_fees: computation_charge,
             total_stake_rewards_distributed: total_validator_rewards_distributed,
             burnt_leftover_amount,
