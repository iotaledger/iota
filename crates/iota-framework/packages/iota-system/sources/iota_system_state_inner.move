// Copyright (c) Mysten Labs, Inc.
// Modifications Copyright (c) 2024 IOTA Stiftung
// SPDX-License-Identifier: Apache-2.0

module iota_system::iota_system_state_inner {
    use iota::balance::{Self, Balance};
    use iota::coin::Coin;
    use iota_system::staking_pool::{stake_activation_epoch, StakedIota};
    use iota::iota::{IOTA, IotaTreasuryCap};
    use iota_system::validator::{Self, Validator};
    use iota_system::validator_set::{Self, ValidatorSet};
    use iota_system::validator_cap::{UnverifiedValidatorOperationCap, ValidatorOperationCap};
    use iota_system::stake_subsidy::StakeSubsidy;
    use iota_system::storage_fund::{Self, StorageFund};
    use iota_system::staking_pool::PoolTokenExchangeRate;
    use iota::vec_map::{Self, VecMap};
    use iota::vec_set::{Self, VecSet};
    use iota::event;
    use iota::table::Table;
    use iota::bag::Bag;
    use iota::bag;

    /* friend iota_system::genesis; */
    /* friend iota_system::iota_system; */

    /* #[test_only] */
    /* friend iota_system::governance_test_utils; */

    // same as in validator_set
    const ACTIVE_VALIDATOR_ONLY: u8 = 1;
    const ACTIVE_OR_PENDING_VALIDATOR: u8 = 2;
    const ANY_VALIDATOR: u8 = 3;

    const SYSTEM_STATE_VERSION_V1: u64 = 1;

    /// A list of system config parameters.
    public struct SystemParameters has store {
        /// The duration of an epoch, in milliseconds.
        epoch_duration_ms: u64,

        /// The starting epoch in which stake subsidies start being paid out
        stake_subsidy_start_epoch: u64,

        /// Maximum number of active validators at any moment.
        /// We do not allow the number of validators in any epoch to go above this.
        max_validator_count: u64,

        /// Lower-bound on the amount of stake required to become a validator.
        min_validator_joining_stake: u64,

        /// Validators with stake amount below `validator_low_stake_threshold` are considered to
        /// have low stake and will be escorted out of the validator set after being below this
        /// threshold for more than `validator_low_stake_grace_period` number of epochs.
        validator_low_stake_threshold: u64,

        /// Validators with stake below `validator_very_low_stake_threshold` will be removed
        /// immediately at epoch change, no grace period.
        validator_very_low_stake_threshold: u64,

        /// A validator can have stake below `validator_low_stake_threshold`
        /// for this many epochs before being kicked out.
        validator_low_stake_grace_period: u64,

        /// Any extra fields that's not defined statically.
        extra_fields: Bag,
    }

    /// Added min_validator_count.
    public struct SystemParametersV2 has store {
        /// The duration of an epoch, in milliseconds.
        epoch_duration_ms: u64,

        /// The starting epoch in which stake subsidies start being paid out
        stake_subsidy_start_epoch: u64,

        /// Minimum number of active validators at any moment.
        min_validator_count: u64,

        /// Maximum number of active validators at any moment.
        /// We do not allow the number of validators in any epoch to go above this.
        max_validator_count: u64,

        /// Lower-bound on the amount of stake required to become a validator.
        min_validator_joining_stake: u64,

        /// Validators with stake amount below `validator_low_stake_threshold` are considered to
        /// have low stake and will be escorted out of the validator set after being below this
        /// threshold for more than `validator_low_stake_grace_period` number of epochs.
        validator_low_stake_threshold: u64,

        /// Validators with stake below `validator_very_low_stake_threshold` will be removed
        /// immediately at epoch change, no grace period.
        validator_very_low_stake_threshold: u64,

        /// A validator can have stake below `validator_low_stake_threshold`
        /// for this many epochs before being kicked out.
        validator_low_stake_grace_period: u64,

        /// Any extra fields that's not defined statically.
        extra_fields: Bag,
    }

    /// The top-level object containing all information of the Iota system.
    public struct IotaSystemStateInner has store {
        /// The current epoch ID, starting from 0.
        epoch: u64,
        /// The current protocol version, starting from 1.
        protocol_version: u64,
        /// The current version of the system state data structure type.
        /// This is always the same as IotaSystemState.version. Keeping a copy here so that
        /// we know what version it is by inspecting IotaSystemStateInner as well.
        system_state_version: u64,
        /// The IOTA's TreasuryCap.
        iota_treasury_cap: IotaTreasuryCap,
        /// Contains all information about the validators.
        validators: ValidatorSet,
        /// The storage fund.
        storage_fund: StorageFund,
        /// A list of system config parameters.
        parameters: SystemParameters,
        /// The reference gas price for the current epoch.
        reference_gas_price: u64,
        /// A map storing the records of validator reporting each other.
        /// There is an entry in the map for each validator that has been reported
        /// at least once. The entry VecSet contains all the validators that reported
        /// them. If a validator has never been reported they don't have an entry in this map.
        /// This map persists across epoch: a peer continues being in a reported state until the
        /// reporter doesn't explicitly remove their report.
        /// Note that in case we want to support validator address change in future,
        /// the reports should be based on validator ids
        validator_report_records: VecMap<address, VecSet<address>>,
        /// Schedule of stake subsidies given out each epoch.
        stake_subsidy: StakeSubsidy,

        /// Whether the system is running in a downgraded safe mode due to a non-recoverable bug.
        /// This is set whenever we failed to execute advance_epoch, and ended up executing advance_epoch_safe_mode.
        /// It can be reset once we are able to successfully execute advance_epoch.
        /// The rest of the fields starting with `safe_mode_` are accmulated during safe mode
        /// when advance_epoch_safe_mode is executed. They will eventually be processed once we
        /// are out of safe mode.
        safe_mode: bool,
        safe_mode_storage_charges: Balance<IOTA>,
        safe_mode_computation_rewards: Balance<IOTA>,
        safe_mode_storage_rebates: u64,
        safe_mode_non_refundable_storage_fee: u64,

        /// Unix timestamp of the current epoch start
        epoch_start_timestamp_ms: u64,
        /// Any extra fields that's not defined statically.
        extra_fields: Bag,
    }

    /// Uses SystemParametersV2 as the parameters.
    public struct IotaSystemStateInnerV2 has store {
        /// The current epoch ID, starting from 0.
        epoch: u64,
        /// The current protocol version, starting from 1.
        protocol_version: u64,
        /// The current version of the system state data structure type.
        /// This is always the same as IotaSystemState.version. Keeping a copy here so that
        /// we know what version it is by inspecting IotaSystemStateInner as well.
        system_state_version: u64,
        /// The IOTA's TreasuryCap.
        iota_treasury_cap: IotaTreasuryCap,
        /// Contains all information about the validators.
        validators: ValidatorSet,
        /// The storage fund.
        storage_fund: StorageFund,
        /// A list of system config parameters.
        parameters: SystemParametersV2,
        /// The reference gas price for the current epoch.
        reference_gas_price: u64,
        /// A map storing the records of validator reporting each other.
        /// There is an entry in the map for each validator that has been reported
        /// at least once. The entry VecSet contains all the validators that reported
        /// them. If a validator has never been reported they don't have an entry in this map.
        /// This map persists across epoch: a peer continues being in a reported state until the
        /// reporter doesn't explicitly remove their report.
        /// Note that in case we want to support validator address change in future,
        /// the reports should be based on validator ids
        validator_report_records: VecMap<address, VecSet<address>>,
        /// Schedule of stake subsidies given out each epoch.
        stake_subsidy: StakeSubsidy,

        /// Whether the system is running in a downgraded safe mode due to a non-recoverable bug.
        /// This is set whenever we failed to execute advance_epoch, and ended up executing advance_epoch_safe_mode.
        /// It can be reset once we are able to successfully execute advance_epoch.
        /// The rest of the fields starting with `safe_mode_` are accmulated during safe mode
        /// when advance_epoch_safe_mode is executed. They will eventually be processed once we
        /// are out of safe mode.
        safe_mode: bool,
        safe_mode_storage_charges: Balance<IOTA>,
        safe_mode_computation_rewards: Balance<IOTA>,
        safe_mode_storage_rebates: u64,
        safe_mode_non_refundable_storage_fee: u64,

        /// Unix timestamp of the current epoch start
        epoch_start_timestamp_ms: u64,
        /// Any extra fields that's not defined statically.
        extra_fields: Bag,
    }

    /// Event containing system-level epoch information, emitted during
    /// the epoch advancement transaction.
    public struct SystemEpochInfoEvent has copy, drop {
        epoch: u64,
        protocol_version: u64,
        reference_gas_price: u64,
        total_stake: u64,
        storage_charge: u64,
        storage_rebate: u64,
        storage_fund_balance: u64,
        stake_subsidy_amount: u64,
        total_gas_fees: u64,
        total_stake_rewards_distributed: u64,
        burnt_leftover_amount: u64,
        burnt_tokens_amount: u64,
        minted_tokens_amount: u64,
    }

    // Errors
    const ENotValidator: u64 = 0;
    const ELimitExceeded: u64 = 1;
    #[allow(unused_const)]
    const ENotSystemAddress: u64 = 2;
    const ECannotReportOneself: u64 = 3;
    const EReportRecordNotFound: u64 = 4;
    const EBpsTooLarge: u64 = 5;
    const EStakeWithdrawBeforeActivation: u64 = 6;
    const ESafeModeGasNotProcessed: u64 = 7;
    const EAdvancedToWrongEpoch: u64 = 8;

    const BASIS_POINT_DENOMINATOR: u128 = 10000;

    // ==== functions that can only be called by genesis ====

    /// Create a new IotaSystemState object and make it shared.
    /// This function will be called only once in genesis.
    public(package) fun create(
        iota_treasury_cap: IotaTreasuryCap,
        validators: vector<Validator>,
        initial_storage_fund: Balance<IOTA>,
        protocol_version: u64,
        epoch_start_timestamp_ms: u64,
        parameters: SystemParameters,
        stake_subsidy: StakeSubsidy,
        ctx: &mut TxContext,
    ): IotaSystemStateInner {
        let validators = validator_set::new(validators, ctx);
        let reference_gas_price = validators.derive_reference_gas_price();
        // This type is fixed as it's created at genesis. It should not be updated during type upgrade.
        let system_state = IotaSystemStateInner {
            epoch: 0,
            protocol_version,
            system_state_version: genesis_system_state_version(),
            iota_treasury_cap,
            validators,
            storage_fund: storage_fund::new(initial_storage_fund),
            parameters,
            reference_gas_price,
            validator_report_records: vec_map::empty(),
            stake_subsidy,
            safe_mode: false,
            safe_mode_storage_charges: balance::zero(),
            safe_mode_computation_rewards: balance::zero(),
            safe_mode_storage_rebates: 0,
            safe_mode_non_refundable_storage_fee: 0,
            epoch_start_timestamp_ms,
            extra_fields: bag::new(ctx),
        };
        system_state
    }

    public(package) fun create_system_parameters(
        epoch_duration_ms: u64,
        stake_subsidy_start_epoch: u64,

        // Validator committee parameters
        max_validator_count: u64,
        min_validator_joining_stake: u64,
        validator_low_stake_threshold: u64,
        validator_very_low_stake_threshold: u64,
        validator_low_stake_grace_period: u64,
        ctx: &mut TxContext,
    ): SystemParameters {
        SystemParameters {
            epoch_duration_ms,
            stake_subsidy_start_epoch,
            max_validator_count,
            min_validator_joining_stake,
            validator_low_stake_threshold,
            validator_very_low_stake_threshold,
            validator_low_stake_grace_period,
            extra_fields: bag::new(ctx),
        }
    }

    public(package) fun v1_to_v2(self: IotaSystemStateInner): IotaSystemStateInnerV2 {
        let IotaSystemStateInner {
            epoch,
            protocol_version,
            system_state_version: _,
            iota_treasury_cap,
            validators,
            storage_fund,
            parameters,
            reference_gas_price,
            validator_report_records,
            stake_subsidy,
            safe_mode,
            safe_mode_storage_charges,
            safe_mode_computation_rewards,
            safe_mode_storage_rebates,
            safe_mode_non_refundable_storage_fee,
            epoch_start_timestamp_ms,
            extra_fields: state_extra_fields,
        } = self;
        let SystemParameters {
            epoch_duration_ms,
            stake_subsidy_start_epoch,
            max_validator_count,
            min_validator_joining_stake,
            validator_low_stake_threshold,
            validator_very_low_stake_threshold,
            validator_low_stake_grace_period,
            extra_fields: param_extra_fields,
        } = parameters;
        IotaSystemStateInnerV2 {
            epoch,
            protocol_version,
            system_state_version: 2,
            iota_treasury_cap,
            validators,
            storage_fund,
            parameters: SystemParametersV2 {
                epoch_duration_ms,
                stake_subsidy_start_epoch,
                min_validator_count: 4,
                max_validator_count,
                min_validator_joining_stake,
                validator_low_stake_threshold,
                validator_very_low_stake_threshold,
                validator_low_stake_grace_period,
                extra_fields: param_extra_fields,
            },
            reference_gas_price,
            validator_report_records,
            stake_subsidy,
            safe_mode,
            safe_mode_storage_charges,
            safe_mode_computation_rewards,
            safe_mode_storage_rebates,
            safe_mode_non_refundable_storage_fee,
            epoch_start_timestamp_ms,
            extra_fields: state_extra_fields
        }
    }

    // ==== public(friend) functions ====

    /// Can be called by anyone who wishes to become a validator candidate and starts accuring delegated
    /// stakes in their staking pool. Once they have at least `MIN_VALIDATOR_JOINING_STAKE` amount of stake they
    /// can call `request_add_validator` to officially become an active validator at the next epoch.
    /// Aborts if the caller is already a pending or active validator, or a validator candidate.
    /// Note: `proof_of_possession` MUST be a valid signature using iota_address and protocol_pubkey_bytes.
    /// To produce a valid PoP, run [fn test_proof_of_possession].
    public(package) fun request_add_validator_candidate(
        self: &mut IotaSystemStateInnerV2,
        pubkey_bytes: vector<u8>,
        network_pubkey_bytes: vector<u8>,
        worker_pubkey_bytes: vector<u8>,
        proof_of_possession: vector<u8>,
        name: vector<u8>,
        description: vector<u8>,
        image_url: vector<u8>,
        project_url: vector<u8>,
        net_address: vector<u8>,
        p2p_address: vector<u8>,
        primary_address: vector<u8>,
        worker_address: vector<u8>,
        gas_price: u64,
        commission_rate: u64,
        ctx: &mut TxContext,
    ) {
        let validator = validator::new(
            ctx.sender(),
            pubkey_bytes,
            network_pubkey_bytes,
            worker_pubkey_bytes,
            proof_of_possession,
            name,
            description,
            image_url,
            project_url,
            net_address,
            p2p_address,
            primary_address,
            worker_address,
            gas_price,
            commission_rate,
            ctx
        );

        self.validators.request_add_validator_candidate(validator, ctx);
    }

    /// Called by a validator candidate to remove themselves from the candidacy. After this call
    /// their staking pool becomes deactivate.
    public(package) fun request_remove_validator_candidate(
        self: &mut IotaSystemStateInnerV2,
        ctx: &mut TxContext,
    ) {
        self.validators.request_remove_validator_candidate(ctx);
    }

    /// Called by a validator candidate to add themselves to the active validator set beginning next epoch.
    /// Aborts if the validator is a duplicate with one of the pending or active validators, or if the amount of
    /// stake the validator has doesn't meet the min threshold, or if the number of new validators for the next
    /// epoch has already reached the maximum.
    public(package) fun request_add_validator(
        self: &mut IotaSystemStateInnerV2,
        ctx: &TxContext,
    ) {
        assert!(
            self.validators.next_epoch_validator_count() < self.parameters.max_validator_count,
            ELimitExceeded,
        );

        self.validators.request_add_validator(self.parameters.min_validator_joining_stake, ctx);
    }

    /// A validator can call this function to request a removal in the next epoch.
    /// We use the sender of `ctx` to look up the validator
    /// (i.e. sender must match the iota_address in the validator).
    /// At the end of the epoch, the `validator` object will be returned to the iota_address
    /// of the validator.
    public(package) fun request_remove_validator(
        self: &mut IotaSystemStateInnerV2,
        ctx: &TxContext,
    ) {
        // Only check min validator condition if the current number of validators satisfy the constraint.
        // This is so that if we somehow already are in a state where we have less than min validators, it no longer matters
        // and is ok to stay so. This is useful for a test setup.
        if (self.validators.active_validators().length() >= self.parameters.min_validator_count) {
            assert!(
                self.validators.next_epoch_validator_count() > self.parameters.min_validator_count,
                ELimitExceeded,
            );
        };

        self.validators.request_remove_validator(ctx)
    }

    /// A validator can call this function to submit a new gas price quote, to be
    /// used for the reference gas price calculation at the end of the epoch.
    public(package) fun request_set_gas_price(
        self: &mut IotaSystemStateInnerV2,
        cap: &UnverifiedValidatorOperationCap,
        new_gas_price: u64,
    ) {
        // Verify the represented address is an active or pending validator, and the capability is still valid.
        let verified_cap = self.validators.verify_cap(cap, ACTIVE_OR_PENDING_VALIDATOR);
        let validator = self.validators.get_validator_mut_with_verified_cap(&verified_cap, false /* include_candidate */);

        validator.request_set_gas_price(verified_cap, new_gas_price);
    }

    /// This function is used to set new gas price for candidate validators
    public(package) fun set_candidate_validator_gas_price(
        self: &mut IotaSystemStateInnerV2,
        cap: &UnverifiedValidatorOperationCap,
        new_gas_price: u64,
    ) {
        // Verify the represented address is an active or pending validator, and the capability is still valid.
        let verified_cap = self.validators.verify_cap(cap, ANY_VALIDATOR);
        let candidate = self.validators.get_validator_mut_with_verified_cap(&verified_cap, true /* include_candidate */);
        candidate.set_candidate_gas_price(verified_cap, new_gas_price)
    }

    /// A validator can call this function to set a new commission rate, updated at the end of
    /// the epoch.
    public(package) fun request_set_commission_rate(
        self: &mut IotaSystemStateInnerV2,
        new_commission_rate: u64,
        ctx: &TxContext,
    ) {
        self.validators.request_set_commission_rate(
            new_commission_rate,
            ctx
        )
    }

    /// This function is used to set new commission rate for candidate validators
    public(package) fun set_candidate_validator_commission_rate(
        self: &mut IotaSystemStateInnerV2,
        new_commission_rate: u64,
        ctx: &TxContext,
    ) {
        let candidate = self.validators.get_validator_mut_with_ctx_including_candidates(ctx);
        candidate.set_candidate_commission_rate(new_commission_rate)
    }

    /// Add stake to a validator's staking pool.
    public(package) fun request_add_stake(
        self: &mut IotaSystemStateInnerV2,
        stake: Coin<IOTA>,
        validator_address: address,
        ctx: &mut TxContext,
    ) : StakedIota {
        self.validators.request_add_stake(
            validator_address,
            stake.into_balance(),
            ctx,
        )
    }

    /// Add stake to a validator's staking pool using multiple coins.
    public(package) fun request_add_stake_mul_coin(
        self: &mut IotaSystemStateInnerV2,
        stakes: vector<Coin<IOTA>>,
        stake_amount: option::Option<u64>,
        validator_address: address,
        ctx: &mut TxContext,
    ) : StakedIota {
        let balance = extract_coin_balance(stakes, stake_amount, ctx);
        self.validators.request_add_stake(validator_address, balance, ctx)
    }

    /// Withdraw some portion of a stake from a validator's staking pool.
    public(package) fun request_withdraw_stake(
        self: &mut IotaSystemStateInnerV2,
        staked_iota: StakedIota,
        ctx: &TxContext,
    ) : Balance<IOTA> {
        assert!(
            stake_activation_epoch(&staked_iota) <= ctx.epoch(),
            EStakeWithdrawBeforeActivation
        );
        self.validators.request_withdraw_stake(staked_iota, ctx)
    }

    /// Report a validator as a bad or non-performant actor in the system.
    /// Succeeds if all the following are satisfied:
    /// 1. both the reporter in `cap` and the input `reportee_addr` are active validators.
    /// 2. reporter and reportee not the same address.
    /// 3. the cap object is still valid.
    /// This function is idempotent.
    public(package) fun report_validator(
        self: &mut IotaSystemStateInnerV2,
        cap: &UnverifiedValidatorOperationCap,
        reportee_addr: address,
    ) {
        // Reportee needs to be an active validator
        assert!(self.validators.is_active_validator_by_iota_address(reportee_addr), ENotValidator);
        // Verify the represented reporter address is an active validator, and the capability is still valid.
        let verified_cap = self.validators.verify_cap(cap, ACTIVE_VALIDATOR_ONLY);
        report_validator_impl(verified_cap, reportee_addr, &mut self.validator_report_records);
    }


    /// Undo a `report_validator` action. Aborts if
    /// 1. the reportee is not a currently active validator or
    /// 2. the sender has not previously reported the `reportee_addr`, or
    /// 3. the cap is not valid
    public(package) fun undo_report_validator(
        self: &mut IotaSystemStateInnerV2,
        cap: &UnverifiedValidatorOperationCap,
        reportee_addr: address,
    ) {
        let verified_cap = self.validators.verify_cap(cap, ACTIVE_VALIDATOR_ONLY);
        undo_report_validator_impl(verified_cap, reportee_addr, &mut self.validator_report_records);
    }

    fun report_validator_impl(
        verified_cap: ValidatorOperationCap,
        reportee_addr: address,
        validator_report_records: &mut VecMap<address, VecSet<address>>,
    ) {
        let reporter_address = *verified_cap.verified_operation_cap_address();
        assert!(reporter_address != reportee_addr, ECannotReportOneself);
        if (!validator_report_records.contains(&reportee_addr)) {
            validator_report_records.insert(reportee_addr, vec_set::singleton(reporter_address));
        } else {
            let reporters = validator_report_records.get_mut(&reportee_addr);
            if (!reporters.contains(&reporter_address)) {
                reporters.insert(reporter_address);
            }
        }
    }

    fun undo_report_validator_impl(
        verified_cap: ValidatorOperationCap,
        reportee_addr: address,
        validator_report_records: &mut VecMap<address, VecSet<address>>,
    ) {
        assert!(validator_report_records.contains(&reportee_addr), EReportRecordNotFound);
        let reporters = validator_report_records.get_mut(&reportee_addr);

        let reporter_addr = *verified_cap.verified_operation_cap_address();
        assert!(reporters.contains(&reporter_addr), EReportRecordNotFound);

        reporters.remove(&reporter_addr);
        if (reporters.is_empty()) {
            validator_report_records.remove(&reportee_addr);
        }
    }

    // ==== validator metadata management functions ====

    /// Create a new `UnverifiedValidatorOperationCap`, transfer it to the
    /// validator and registers it. The original object is thus revoked.
    public(package) fun rotate_operation_cap(
        self: &mut IotaSystemStateInnerV2,
        ctx: &mut TxContext,
    ) {
        let validator = self.validators.get_validator_mut_with_ctx_including_candidates(ctx);
        validator.new_unverified_validator_operation_cap_and_transfer(ctx);
    }

    /// Update a validator's name.
    public(package) fun update_validator_name(
        self: &mut IotaSystemStateInnerV2,
        name: vector<u8>,
        ctx: &TxContext,
    ) {
        let validator = self.validators.get_validator_mut_with_ctx_including_candidates(ctx);

        validator.update_name(name);
    }

    /// Update a validator's description
    public(package) fun update_validator_description(
        self: &mut IotaSystemStateInnerV2,
        description: vector<u8>,
        ctx: &TxContext,
    ) {
        let validator = self.validators.get_validator_mut_with_ctx_including_candidates(ctx);
        validator.update_description(description);
    }

    /// Update a validator's image url
    public(package) fun update_validator_image_url(
        self: &mut IotaSystemStateInnerV2,
        image_url: vector<u8>,
        ctx: &TxContext,
    ) {
        let validator = self.validators.get_validator_mut_with_ctx_including_candidates(ctx);
        validator.update_image_url(image_url);
    }

    /// Update a validator's project url
    public(package) fun update_validator_project_url(
        self: &mut IotaSystemStateInnerV2,
        project_url: vector<u8>,
        ctx: &TxContext,
    ) {
        let validator = self.validators.get_validator_mut_with_ctx_including_candidates(ctx);
        validator.update_project_url(project_url);
    }

    /// Update a validator's network address.
    /// The change will only take effects starting from the next epoch.
    public(package) fun update_validator_next_epoch_network_address(
        self: &mut IotaSystemStateInnerV2,
        network_address: vector<u8>,
        ctx: &TxContext,
    ) {
        let validator = self.validators.get_validator_mut_with_ctx(ctx);
        validator.update_next_epoch_network_address(network_address);
        let validator :&Validator = validator; // Force immutability for the following call
        self.validators.assert_no_pending_or_active_duplicates(validator);
    }

    /// Update candidate validator's network address.
    public(package) fun update_candidate_validator_network_address(
        self: &mut IotaSystemStateInnerV2,
        network_address: vector<u8>,
        ctx: &TxContext,
    ) {
        let candidate = self.validators.get_validator_mut_with_ctx_including_candidates(ctx);
        candidate.update_candidate_network_address(network_address);
    }

    /// Update a validator's p2p address.
    /// The change will only take effects starting from the next epoch.
    public(package) fun update_validator_next_epoch_p2p_address(
        self: &mut IotaSystemStateInnerV2,
        p2p_address: vector<u8>,
        ctx: &TxContext,
    ) {
        let validator = self.validators.get_validator_mut_with_ctx(ctx);
        validator.update_next_epoch_p2p_address(p2p_address);
        let validator :&Validator = validator; // Force immutability for the following call
        self.validators.assert_no_pending_or_active_duplicates(validator);
    }

    /// Update candidate validator's p2p address.
    public(package) fun update_candidate_validator_p2p_address(
        self: &mut IotaSystemStateInnerV2,
        p2p_address: vector<u8>,
        ctx: &TxContext,
    ) {
        let candidate = self.validators.get_validator_mut_with_ctx_including_candidates(ctx);
        candidate.update_candidate_p2p_address(p2p_address);
    }

    /// Update a validator's narwhal primary address.
    /// The change will only take effects starting from the next epoch.
    public(package) fun update_validator_next_epoch_primary_address(
        self: &mut IotaSystemStateInnerV2,
        primary_address: vector<u8>,
        ctx: &TxContext,
    ) {
        let validator = self.validators.get_validator_mut_with_ctx(ctx);
        validator.update_next_epoch_primary_address(primary_address);
    }

    /// Update candidate validator's narwhal primary address.
    public(package) fun update_candidate_validator_primary_address(
        self: &mut IotaSystemStateInnerV2,
        primary_address: vector<u8>,
        ctx: &TxContext,
    ) {
        let candidate = self.validators.get_validator_mut_with_ctx_including_candidates(ctx);
        candidate.update_candidate_primary_address(primary_address);
    }

    /// Update a validator's narwhal worker address.
    /// The change will only take effects starting from the next epoch.
    public(package) fun update_validator_next_epoch_worker_address(
        self: &mut IotaSystemStateInnerV2,
        worker_address: vector<u8>,
        ctx: &TxContext,
    ) {
        let validator = self.validators.get_validator_mut_with_ctx(ctx);
        validator.update_next_epoch_worker_address(worker_address);
    }

    /// Update candidate validator's narwhal worker address.
    public(package) fun update_candidate_validator_worker_address(
        self: &mut IotaSystemStateInnerV2,
        worker_address: vector<u8>,
        ctx: &TxContext,
    ) {
        let candidate = self.validators.get_validator_mut_with_ctx_including_candidates(ctx);
        candidate.update_candidate_worker_address(worker_address);
    }

    /// Update a validator's public key of protocol key and proof of possession.
    /// The change will only take effects starting from the next epoch.
    public(package) fun update_validator_next_epoch_protocol_pubkey(
        self: &mut IotaSystemStateInnerV2,
        protocol_pubkey: vector<u8>,
        proof_of_possession: vector<u8>,
        ctx: &TxContext,
    ) {
        let validator = self.validators.get_validator_mut_with_ctx(ctx);
        validator.update_next_epoch_protocol_pubkey(protocol_pubkey, proof_of_possession);
        let validator :&Validator = validator; // Force immutability for the following call
        self.validators.assert_no_pending_or_active_duplicates(validator);
    }

    /// Update candidate validator's public key of protocol key and proof of possession.
    public(package) fun update_candidate_validator_protocol_pubkey(
        self: &mut IotaSystemStateInnerV2,
        protocol_pubkey: vector<u8>,
        proof_of_possession: vector<u8>,
        ctx: &TxContext,
    ) {
        let candidate = self.validators.get_validator_mut_with_ctx_including_candidates(ctx);
        candidate.update_candidate_protocol_pubkey(protocol_pubkey, proof_of_possession);
    }

    /// Update a validator's public key of worker key.
    /// The change will only take effects starting from the next epoch.
    public(package) fun update_validator_next_epoch_worker_pubkey(
        self: &mut IotaSystemStateInnerV2,
        worker_pubkey: vector<u8>,
        ctx: &TxContext,
    ) {
        let validator = self.validators.get_validator_mut_with_ctx(ctx);
        validator.update_next_epoch_worker_pubkey(worker_pubkey);
        let validator :&Validator = validator; // Force immutability for the following call
        self.validators.assert_no_pending_or_active_duplicates(validator);
    }

    /// Update candidate validator's public key of worker key.
    public(package) fun update_candidate_validator_worker_pubkey(
        self: &mut IotaSystemStateInnerV2,
        worker_pubkey: vector<u8>,
        ctx: &TxContext,
    ) {
        let candidate = self.validators.get_validator_mut_with_ctx_including_candidates(ctx);
        candidate.update_candidate_worker_pubkey(worker_pubkey);
    }

    /// Update a validator's public key of network key.
    /// The change will only take effects starting from the next epoch.
    public(package) fun update_validator_next_epoch_network_pubkey(
        self: &mut IotaSystemStateInnerV2,
        network_pubkey: vector<u8>,
        ctx: &TxContext,
    ) {
        let validator = self.validators.get_validator_mut_with_ctx(ctx);
        validator.update_next_epoch_network_pubkey(network_pubkey);
        let validator :&Validator = validator; // Force immutability for the following call
        self.validators.assert_no_pending_or_active_duplicates(validator);
    }

    /// Update candidate validator's public key of network key.
    public(package) fun update_candidate_validator_network_pubkey(
        self: &mut IotaSystemStateInnerV2,
        network_pubkey: vector<u8>,
        ctx: &TxContext,
    ) {
        let candidate = self.validators.get_validator_mut_with_ctx_including_candidates(ctx);
        candidate.update_candidate_network_pubkey(network_pubkey);
    }

    /// This function should be called at the end of an epoch, and advances the system to the next epoch.
    /// It does the following things:
    /// 1. Add storage charge to the storage fund.
    /// 2. Burn the storage rebates from the storage fund. These are already refunded to transaction sender's
    ///    gas coins.
    /// 3. Mint or burn IOTA tokens depending on whether the validator target reward is greater
    /// or smaller than the computation reward.
    /// 4. Distribute the target reward to the validators.
    /// 5. Burn any leftover rewards.
    /// 6. Update all validators.
    public(package) fun advance_epoch(
        self: &mut IotaSystemStateInnerV2,
        new_epoch: u64,
        next_protocol_version: u64,
        validator_target_reward: u64,
        mut storage_charge: Balance<IOTA>,
        mut computation_reward: Balance<IOTA>,
        mut storage_rebate_amount: u64,
        mut non_refundable_storage_fee_amount: u64,
        reward_slashing_rate: u64, // how much rewards are slashed to punish a validator, in bps.
        epoch_start_timestamp_ms: u64, // Timestamp of the epoch start
        ctx: &mut TxContext,
    ) : Balance<IOTA> {
        let prev_epoch_start_timestamp = self.epoch_start_timestamp_ms;
        self.epoch_start_timestamp_ms = epoch_start_timestamp_ms;

        let bps_denominator_u64 = BASIS_POINT_DENOMINATOR as u64;
        // Rates can't be higher than 100%.
        assert!(reward_slashing_rate <= bps_denominator_u64, EBpsTooLarge);
<<<<<<< HEAD

        // TODO: remove this in later upgrade.
        if (self.parameters.stake_subsidy_start_epoch > 0) {
            self.parameters.stake_subsidy_start_epoch = 20;
        };
=======
>>>>>>> 285a23bd

        // Accumulate the gas summary during safe_mode before processing any rewards:
        let safe_mode_storage_charges = self.safe_mode_storage_charges.withdraw_all();
        storage_charge.join(safe_mode_storage_charges);
        let safe_mode_computation_rewards = self.safe_mode_computation_rewards.withdraw_all();
        computation_reward.join(safe_mode_computation_rewards);
        storage_rebate_amount = storage_rebate_amount + self.safe_mode_storage_rebates;
        self.safe_mode_storage_rebates = 0;
        non_refundable_storage_fee_amount = non_refundable_storage_fee_amount + self.safe_mode_non_refundable_storage_fee;
        self.safe_mode_non_refundable_storage_fee = 0;

        let storage_charge_value = storage_charge.value();
        let computation_charge = computation_reward.value();

        // Include stake subsidy in the rewards given out to validators and stakers.
        // Delay distributing any stake subsidies until after `stake_subsidy_start_epoch`.
        // And if this epoch is shorter than the regular epoch duration, don't distribute any stake subsidy.
        let stake_subsidy =
            if (ctx.epoch() >= self.parameters.stake_subsidy_start_epoch  &&
                epoch_start_timestamp_ms >= prev_epoch_start_timestamp + self.parameters.epoch_duration_ms)
            {
                self.stake_subsidy.advance_epoch()
            } else {
                balance::zero()
            };

        // The stake subsidy fund is disabled through parameter choices in GenesisCeremonyParameters,
        // so it is always a zero balance now. It will be fully removed in a later step.
        let stake_subsidy_amount = stake_subsidy.value();
        computation_reward.join(stake_subsidy);

<<<<<<< HEAD
        let total_stake_u128 = total_stake as u128;
        let computation_charge_u128 = computation_charge as u128;

        let storage_fund_reward_amount = storage_fund_balance as u128 * computation_charge_u128 / total_stake_u128;
        let mut storage_fund_reward = computation_reward.split(storage_fund_reward_amount as u64);
=======
        let (mut total_validator_rewards, minted_tokens_amount, burnt_tokens_amount) = match_computation_reward_to_target_reward(
            validator_target_reward,
            computation_reward,
            &mut self.iota_treasury_cap,
            ctx
        );
>>>>>>> 285a23bd

        self.epoch = self.epoch + 1;
        // Sanity check to make sure we are advancing to the right epoch.
        assert!(new_epoch == self.epoch, EAdvancedToWrongEpoch);

        let total_validator_rewards_amount_before_distribution = total_validator_rewards.value();

        self.validators.advance_epoch(
            &mut total_validator_rewards,
            &mut self.validator_report_records,
            reward_slashing_rate,
            self.parameters.validator_low_stake_threshold,
            self.parameters.validator_very_low_stake_threshold,
            self.parameters.validator_low_stake_grace_period,
            ctx,
        );

        let new_total_stake = self.validators.total_stake();

        let remaining_validator_rewards_amount_after_distribution = total_validator_rewards.value();
        let total_validator_rewards_distributed = total_validator_rewards_amount_before_distribution - remaining_validator_rewards_amount_after_distribution;

        self.protocol_version = next_protocol_version;

        // Derive the reference gas price for the new epoch
        self.reference_gas_price = self.validators.derive_reference_gas_price();
        // Because of precision issues with integer divisions, we expect that there will be some
<<<<<<< HEAD
        // remaining balance in `storage_fund_reward` and `computation_reward`.
        // All of these go to the storage fund.
        let mut leftover_staking_rewards = storage_fund_reward;
        leftover_staking_rewards.join(computation_reward);
        let leftover_storage_fund_inflow = leftover_staking_rewards.value();
        
=======
        // remaining balance in `total_validator_rewards`.
        let leftover_staking_rewards = total_validator_rewards;
        let burnt_leftover_amount = leftover_staking_rewards.value();

>>>>>>> 285a23bd
        // Burning leftover rewards
        self.iota_treasury_cap.burn_balance(leftover_staking_rewards, ctx);

        let refunded_storage_rebate =
            self.storage_fund.advance_epoch(
<<<<<<< HEAD
                storage_reward,
=======
                storage_charge,
>>>>>>> 285a23bd
                storage_rebate_amount,
                non_refundable_storage_fee_amount,
            );

        event::emit(
            //TODO: Add additional information (e.g., how much was burned, how much was leftover, etc.)
            SystemEpochInfoEvent {
                epoch: self.epoch,
                protocol_version: self.protocol_version,
                reference_gas_price: self.reference_gas_price,
                total_stake: new_total_stake,
<<<<<<< HEAD
                storage_charge,
=======
                storage_charge: storage_charge_value,
                // TODO: remove(obsolete)
                storage_fund_reinvestment: 0,
>>>>>>> 285a23bd
                storage_rebate: storage_rebate_amount,
                storage_fund_balance: self.storage_fund.total_balance(),
                // TODO: remove(obsolete)
                stake_subsidy_amount,
                total_gas_fees: computation_charge,
                total_stake_rewards_distributed: total_validator_rewards_distributed,
                burnt_leftover_amount,
                burnt_tokens_amount,
                minted_tokens_amount
            }
        );
        self.safe_mode = false;
        // Double check that the gas from safe mode has been processed.
        assert!(self.safe_mode_storage_rebates == 0
            && self.safe_mode_storage_charges.value() == 0
            && self.safe_mode_computation_rewards.value() == 0, ESafeModeGasNotProcessed);

        // Return the storage rebate split from storage fund that's already refunded to the transaction senders.
        // This will be burnt at the last step of epoch change programmable transaction.
        refunded_storage_rebate
    }

    /// Mint or burn IOTA tokens depending on the given target reward per validator
    /// and the amount of computation fees burned in this epoch.
    fun match_computation_reward_to_target_reward(
        validator_target_reward: u64,
        mut computation_reward: Balance<IOTA>,
        iota_treasury_cap: &mut iota::iota::IotaTreasuryCap,
        ctx: &TxContext,
    ): (Balance<IOTA>, u64, u64) {
        let mut burnt_tokens_amount = 0;
        let mut minted_tokens_amount = 0;
        if (computation_reward.value() < validator_target_reward) {
            let tokens_to_mint = validator_target_reward - computation_reward.value();
            let new_tokens = iota_treasury_cap.mint_balance(tokens_to_mint, ctx);
            minted_tokens_amount = new_tokens.value();
            computation_reward.join(new_tokens);
        } else if (computation_reward.value() > validator_target_reward) {
            let tokens_to_burn = computation_reward.value() - validator_target_reward;
            let rewards_to_burn = computation_reward.split(tokens_to_burn);
            burnt_tokens_amount = rewards_to_burn.value();
            iota_treasury_cap.burn_balance(rewards_to_burn, ctx);
        };
        (computation_reward, minted_tokens_amount, burnt_tokens_amount)
    }

    /// Return the current epoch number. Useful for applications that need a coarse-grained concept of time,
    /// since epochs are ever-increasing and epoch changes are intended to happen every 24 hours.
    public(package) fun epoch(self: &IotaSystemStateInnerV2): u64 {
        self.epoch
    }

    public(package) fun protocol_version(self: &IotaSystemStateInnerV2): u64 {
        self.protocol_version
    }

    public(package) fun system_state_version(self: &IotaSystemStateInnerV2): u64 {
        self.system_state_version
    }

    /// This function always return the genesis system state version, which is used to create the system state in genesis.
    /// It should never change for a given network.
    public(package) fun genesis_system_state_version(): u64 {
        SYSTEM_STATE_VERSION_V1
    }

    /// Returns unix timestamp of the start of current epoch
    public(package) fun epoch_start_timestamp_ms(self: &IotaSystemStateInnerV2): u64 {
        self.epoch_start_timestamp_ms
    }

    /// Returns the total amount staked with `validator_addr`.
    /// Aborts if `validator_addr` is not an active validator.
    public(package) fun validator_stake_amount(self: &IotaSystemStateInnerV2, validator_addr: address): u64 {
        self.validators.validator_total_stake_amount(validator_addr)
    }

    /// Returns the staking pool id of a given validator.
    /// Aborts if `validator_addr` is not an active validator.
    public(package) fun validator_staking_pool_id(self: &IotaSystemStateInnerV2, validator_addr: address): ID {

        self.validators.validator_staking_pool_id(validator_addr)
    }

    /// Returns reference to the staking pool mappings that map pool ids to active validator addresses
    public(package) fun validator_staking_pool_mappings(self: &IotaSystemStateInnerV2): &Table<ID, address> {

        self.validators.staking_pool_mappings()
    }

    /// Returns the total iota supply.
    public(package) fun get_total_iota_supply(self: &IotaSystemStateInnerV2): u64 {
        self.iota_treasury_cap.total_supply()
    }

    /// Returns all the validators who are currently reporting `addr`
    public(package) fun get_reporters_of(self: &IotaSystemStateInnerV2, addr: address): VecSet<address> {

        if (self.validator_report_records.contains(&addr)) {
            self.validator_report_records[&addr]
        } else {
            vec_set::empty()
        }
    }

    public(package) fun get_storage_fund_total_balance(self: &IotaSystemStateInnerV2): u64 {
        self.storage_fund.total_balance()
    }

    public(package) fun get_storage_fund_object_rebates(self: &IotaSystemStateInnerV2): u64 {
        self.storage_fund.total_object_storage_rebates()
    }

    public(package) fun pool_exchange_rates(
        self: &mut IotaSystemStateInnerV2,
        pool_id: &ID
    ): &Table<u64, PoolTokenExchangeRate>  {
        let validators = &mut self.validators;
        validators.pool_exchange_rates(pool_id)
    }

    public(package) fun active_validator_addresses(self: &IotaSystemStateInnerV2): vector<address> {
        let validator_set = &self.validators;
        validator_set.active_validator_addresses()
    }

    #[allow(lint(self_transfer))]
    /// Extract required Balance from vector of Coin<IOTA>, transfer the remainder back to sender.
    fun extract_coin_balance(mut coins: vector<Coin<IOTA>>, amount: option::Option<u64>, ctx: &mut TxContext): Balance<IOTA> {
        let mut merged_coin = coins.pop_back();
        merged_coin.join_vec(coins);

        let mut total_balance = merged_coin.into_balance();
        // return the full amount if amount is not specified
        if (amount.is_some()) {
            let amount = amount.destroy_some();
            let balance = total_balance.split(amount);
            // transfer back the remainder if non zero.
            if (total_balance.value() > 0) {
                transfer::public_transfer(total_balance.into_coin(ctx), ctx.sender());
            } else {
                total_balance.destroy_zero();
            };
            balance
        } else {
            total_balance
        }
    }

    #[test_only]
    /// Return the current validator set
    public(package) fun validators(self: &IotaSystemStateInnerV2): &ValidatorSet {
        &self.validators
    }

    #[test_only]
    /// Return the currently active validator by address
    public(package) fun active_validator_by_address(self: &IotaSystemStateInnerV2, validator_address: address): &Validator {
        self.validators().get_active_validator_ref(validator_address)
    }

    #[test_only]
    /// Return the currently pending validator by address
    public(package) fun pending_validator_by_address(self: &IotaSystemStateInnerV2, validator_address: address): &Validator {
        self.validators().get_pending_validator_ref(validator_address)
    }

    #[test_only]
    /// Return the currently candidate validator by address
    public(package) fun candidate_validator_by_address(self: &IotaSystemStateInnerV2, validator_address: address): &Validator {
        validators(self).get_candidate_validator_ref(validator_address)
    }

    #[test_only]
    public(package) fun get_stake_subsidy_distribution_counter(self: &IotaSystemStateInnerV2): u64 {
        self.stake_subsidy.get_distribution_counter()
    }

    #[test_only]
    public(package) fun set_epoch_for_testing(self: &mut IotaSystemStateInnerV2, epoch_num: u64) {
        self.epoch = epoch_num
    }

    #[test_only]
    public(package) fun request_add_validator_for_testing(
        self: &mut IotaSystemStateInnerV2,
        min_joining_stake_for_testing: u64,
        ctx: &TxContext,
    ) {
        assert!(
            self.validators.next_epoch_validator_count() < self.parameters.max_validator_count,
            ELimitExceeded,
        );

        self.validators.request_add_validator(min_joining_stake_for_testing, ctx);
    }

    // CAUTION: THIS CODE IS ONLY FOR TESTING AND THIS MACRO MUST NEVER EVER BE REMOVED.  Creates a
    // candidate validator - bypassing the proof of possession check and other metadata validation
    // in the process.
    #[test_only]
    public(package) fun request_add_validator_candidate_for_testing(
        self: &mut IotaSystemStateInnerV2,
        pubkey_bytes: vector<u8>,
        network_pubkey_bytes: vector<u8>,
        worker_pubkey_bytes: vector<u8>,
        proof_of_possession: vector<u8>,
        name: vector<u8>,
        description: vector<u8>,
        image_url: vector<u8>,
        project_url: vector<u8>,
        net_address: vector<u8>,
        p2p_address: vector<u8>,
        primary_address: vector<u8>,
        worker_address: vector<u8>,
        gas_price: u64,
        commission_rate: u64,
        ctx: &mut TxContext,
    ) {
        let validator = validator::new_for_testing(
            ctx.sender(),
            pubkey_bytes,
            network_pubkey_bytes,
            worker_pubkey_bytes,
            proof_of_possession,
            name,
            description,
            image_url,
            project_url,
            net_address,
            p2p_address,
            primary_address,
            worker_address,
            option::none(),
            gas_price,
            commission_rate,
            false, // not an initial validator active at genesis
            ctx
        );

        self.validators.request_add_validator_candidate(validator, ctx);
    }

}<|MERGE_RESOLUTION|>--- conflicted
+++ resolved
@@ -846,14 +846,11 @@
         let bps_denominator_u64 = BASIS_POINT_DENOMINATOR as u64;
         // Rates can't be higher than 100%.
         assert!(reward_slashing_rate <= bps_denominator_u64, EBpsTooLarge);
-<<<<<<< HEAD
 
         // TODO: remove this in later upgrade.
         if (self.parameters.stake_subsidy_start_epoch > 0) {
             self.parameters.stake_subsidy_start_epoch = 20;
         };
-=======
->>>>>>> 285a23bd
 
         // Accumulate the gas summary during safe_mode before processing any rewards:
         let safe_mode_storage_charges = self.safe_mode_storage_charges.withdraw_all();
@@ -885,20 +882,12 @@
         let stake_subsidy_amount = stake_subsidy.value();
         computation_reward.join(stake_subsidy);
 
-<<<<<<< HEAD
-        let total_stake_u128 = total_stake as u128;
-        let computation_charge_u128 = computation_charge as u128;
-
-        let storage_fund_reward_amount = storage_fund_balance as u128 * computation_charge_u128 / total_stake_u128;
-        let mut storage_fund_reward = computation_reward.split(storage_fund_reward_amount as u64);
-=======
         let (mut total_validator_rewards, minted_tokens_amount, burnt_tokens_amount) = match_computation_reward_to_target_reward(
             validator_target_reward,
             computation_reward,
             &mut self.iota_treasury_cap,
             ctx
         );
->>>>>>> 285a23bd
 
         self.epoch = self.epoch + 1;
         // Sanity check to make sure we are advancing to the right epoch.
@@ -926,29 +915,16 @@
         // Derive the reference gas price for the new epoch
         self.reference_gas_price = self.validators.derive_reference_gas_price();
         // Because of precision issues with integer divisions, we expect that there will be some
-<<<<<<< HEAD
-        // remaining balance in `storage_fund_reward` and `computation_reward`.
-        // All of these go to the storage fund.
-        let mut leftover_staking_rewards = storage_fund_reward;
-        leftover_staking_rewards.join(computation_reward);
-        let leftover_storage_fund_inflow = leftover_staking_rewards.value();
-        
-=======
         // remaining balance in `total_validator_rewards`.
         let leftover_staking_rewards = total_validator_rewards;
         let burnt_leftover_amount = leftover_staking_rewards.value();
 
->>>>>>> 285a23bd
         // Burning leftover rewards
         self.iota_treasury_cap.burn_balance(leftover_staking_rewards, ctx);
 
         let refunded_storage_rebate =
             self.storage_fund.advance_epoch(
-<<<<<<< HEAD
-                storage_reward,
-=======
                 storage_charge,
->>>>>>> 285a23bd
                 storage_rebate_amount,
                 non_refundable_storage_fee_amount,
             );
@@ -960,13 +936,8 @@
                 protocol_version: self.protocol_version,
                 reference_gas_price: self.reference_gas_price,
                 total_stake: new_total_stake,
-<<<<<<< HEAD
-                storage_charge,
-=======
                 storage_charge: storage_charge_value,
                 // TODO: remove(obsolete)
-                storage_fund_reinvestment: 0,
->>>>>>> 285a23bd
                 storage_rebate: storage_rebate_amount,
                 storage_fund_balance: self.storage_fund.total_balance(),
                 // TODO: remove(obsolete)
