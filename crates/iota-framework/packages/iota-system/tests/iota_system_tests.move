// Copyright (c) Mysten Labs, Inc.
// Modifications Copyright (c) 2024 IOTA Stiftung
// SPDX-License-Identifier: Apache-2.0

// This file contains tests testing functionalities in `iota_system` that are not
// already tested by the other more themed tests such as `stake_tests` or
// `rewards_distribution_tests`.

#[test_only]
module iota_system::iota_system_tests {
    use iota::test_scenario::{Self, Scenario};
    use iota::iota::IOTA;
    use iota_system::governance_test_utils::{add_validator_full_flow, advance_epoch, remove_validator, set_up_iota_system_state, create_iota_system_state_for_testing};
    use iota_system::iota_system::IotaSystemState;
    use iota_system::iota_system_state_inner;
    use iota_system::validator::{Self, Validator};
    use iota_system::validator_set;
    use iota_system::validator_cap::UnverifiedValidatorOperationCap;
    use iota::balance;
    use iota::test_utils::assert_eq;
    use iota::url;

    #[test]
    fun test_report_validator() {
        let mut scenario_val = test_scenario::begin(@0x0);
        let scenario = &mut scenario_val;

        set_up_iota_system_state(vector[@0x1, @0x2, @0x3]);

        report_helper(@0x1, @0x2, false, scenario);
        assert!(get_reporters_of(@0x2, scenario) == vector[@0x1], 0);
        report_helper(@0x3, @0x2, false, scenario);
        assert!(get_reporters_of(@0x2, scenario) == vector[@0x1, @0x3], 0);

        // Report again and result should stay the same.
        report_helper(@0x1, @0x2, false, scenario);
        assert!(get_reporters_of(@0x2, scenario) == vector[@0x1, @0x3], 0);

        // Undo the report.
        report_helper(@0x3, @0x2, true, scenario);
        assert!(get_reporters_of(@0x2, scenario) == vector[@0x1], 0);

        advance_epoch(scenario);

        // After an epoch ends, report records are still present.
        assert!(get_reporters_of(@0x2, scenario) == vector[@0x1], 0);

        report_helper(@0x2, @0x1, false, scenario);
        assert!(get_reporters_of(@0x1, scenario) == vector[@0x2], 0);


        report_helper(@0x3, @0x2, false, scenario);
        assert!(get_reporters_of(@0x2, scenario) == vector[@0x1, @0x3], 0);

        // After 0x3 leaves, its reports are gone
        remove_validator(@0x3, scenario);
        advance_epoch(scenario);
        assert!(get_reporters_of(@0x2, scenario) == vector[@0x1], 0);

        // After 0x1 leaves, both its reports and the reports on its name are gone
        remove_validator(@0x1, scenario);
        advance_epoch(scenario);
        assert!(get_reporters_of(@0x1, scenario).is_empty(), 0);
        assert!(get_reporters_of(@0x2, scenario).is_empty(), 0);
        scenario_val.end();
    }

    #[test]
    fun test_validator_ops_by_stakee_ok() {
        let mut scenario_val = test_scenario::begin(@0x0);
        let scenario = &mut scenario_val;
        set_up_iota_system_state(vector[@0x1, @0x2]);

        // @0x1 transfers the cap object to stakee.
        let stakee_address = @0xbeef;
        scenario.next_tx(@0x1);
        let cap = scenario.take_from_sender<UnverifiedValidatorOperationCap>();
        transfer::public_transfer(cap, stakee_address);

        // With the cap object in hand, stakee could report validators on behalf of @0x1.
        report_helper(stakee_address, @0x2, false, scenario);
        assert!(get_reporters_of(@0x2, scenario) == vector[@0x1], 0);

        // stakee could also undo report.
        report_helper(stakee_address, @0x2, true, scenario);
        assert!(get_reporters_of(@0x2, scenario).is_empty(), 0);

        scenario.next_tx(stakee_address);
        let cap = scenario.take_from_sender<UnverifiedValidatorOperationCap>();
        let new_stakee_address = @0xcafe;
        transfer::public_transfer(cap, new_stakee_address);

        // New stakee could report validators on behalf of @0x1.
        report_helper(new_stakee_address, @0x2, false, scenario);
        assert!(get_reporters_of(@0x2, scenario) == vector[@0x1], 0);

        // New stakee could also set reference gas price on behalf of @0x1.
        set_gas_price_helper(new_stakee_address, 666, scenario);

        // Add a pending validator
        let new_validator_addr = @0x1a4623343cd42be47d67314fce0ad042f3c82685544bc91d8c11d24e74ba7357;
        scenario.next_tx(new_validator_addr);
        let pubkey = x"99f25ef61f8032b914636460982c5cc6f134ef1ddae76657f2cbfec1ebfc8d097374080df6fcf0dcb8bc4b0d8e0af5d80ebbff2b4c599f54f42d6312dfc314276078c1cc347ebbbec5198be258513f386b930d02c2749a803e2330955ebd1a10";
        let pop = x"8b93fc1b33379e2796d361c4056f0f04ad5aea7f4a8c02eaac57340ff09b6dc158eb1945eece103319167f420daf0cb3";
        add_validator_full_flow(new_validator_addr, b"name1", b"/ip4/127.0.0.1/udp/81", 100, pubkey, pop, scenario);

        scenario.next_tx(new_validator_addr);
        // Pending validator could set reference price as well
        set_gas_price_helper(new_validator_addr, 777, scenario);

        scenario.next_tx(new_stakee_address);
        let mut system_state = scenario.take_shared<IotaSystemState>();
        let validator = system_state.active_validator_by_address(@0x1);
        assert!(validator.next_epoch_gas_price() == 666, 0);
        let pending_validator = system_state.pending_validator_by_address(new_validator_addr);
        assert!(pending_validator.next_epoch_gas_price() == 777, 0);
        test_scenario::return_shared(system_state);

        scenario_val.end();
    }

    #[test]
    #[expected_failure(abort_code = ::iota_system::validator_set::EInvalidCap)]
    fun test_report_validator_by_stakee_revoked() {
        let mut scenario_val = test_scenario::begin(@0x0);
        let scenario = &mut scenario_val;
        set_up_iota_system_state(vector[@0x1, @0x2]);

        // @0x1 transfers the cap object to stakee.
        let stakee_address = @0xbeef;
        scenario.next_tx(@0x1);
        let cap = scenario.take_from_sender<UnverifiedValidatorOperationCap>();
        transfer::public_transfer(cap, stakee_address);

        report_helper(stakee_address, @0x2, false, scenario);
        assert!(get_reporters_of(@0x2, scenario) == vector[@0x1], 0);

        // @0x1 revokes stakee's permission by creating a new
        // operation cap object.
        rotate_operation_cap(@0x1, scenario);

        // stakee no longer has permission to report validators, here it aborts.
        report_helper(stakee_address, @0x2, true, scenario);

        scenario_val.end();
    }

    #[test]
    #[expected_failure(abort_code = ::iota_system::validator_set::EInvalidCap)]
    fun test_set_reference_gas_price_by_stakee_revoked() {
        let mut scenario_val = test_scenario::begin(@0x0);
        let scenario = &mut scenario_val;
        set_up_iota_system_state(vector[@0x1, @0x2]);

        // @0x1 transfers the cap object to stakee.
        let stakee_address = @0xbeef;
        scenario.next_tx(@0x1);
        let cap = scenario.take_from_sender<UnverifiedValidatorOperationCap>();
        transfer::public_transfer(cap, stakee_address);

        // With the cap object in hand, stakee could report validators on behalf of @0x1.
        set_gas_price_helper(stakee_address, 888, scenario);

        scenario.next_tx(stakee_address);
        let mut system_state = scenario.take_shared<IotaSystemState>();
        let validator = system_state.active_validator_by_address(@0x1);
        assert!(validator.next_epoch_gas_price() == 888, 0);
        test_scenario::return_shared(system_state);

        // @0x1 revokes stakee's permssion by creating a new
        // operation cap object.
        rotate_operation_cap(@0x1, scenario);

        // stakee no longer has permission to report validators, here it aborts.
        set_gas_price_helper(stakee_address, 888, scenario);

        scenario_val.end();
    }

    #[test]
    #[expected_failure(abort_code = validator::EGasPriceHigherThanThreshold)]
    fun test_set_gas_price_failure() {
        let mut scenario_val = test_scenario::begin(@0x0);
        let scenario = &mut scenario_val;
        set_up_iota_system_state(vector[@0x1, @0x2]);

        // Fails here since the gas price is too high.
        set_gas_price_helper(@0x1, 100_001, scenario);

        scenario_val.end();
    }

    #[test]
    #[expected_failure(abort_code = validator::ECommissionRateTooHigh)]
    fun test_set_commission_rate_failure() {
        let mut scenario_val = test_scenario::begin(@0x0);
        let scenario = &mut scenario_val;
        set_up_iota_system_state(vector[@0x1, @0x2]);

        scenario.next_tx(@0x2);
        let mut system_state = scenario.take_shared<IotaSystemState>();

        // Fails here since the commission rate is too high.
        system_state.request_set_commission_rate(2001, scenario.ctx());
        test_scenario::return_shared(system_state);

        scenario_val.end();
    }

    #[test]
    #[expected_failure(abort_code = iota_system_state_inner::ENotValidator)]
    fun test_report_non_validator_failure() {
        let mut scenario_val = test_scenario::begin(@0x0);
        let scenario = &mut scenario_val;

        set_up_iota_system_state(vector[@0x1, @0x2, @0x3]);
        report_helper(@0x1, @0x42, false, scenario);
        scenario_val.end();
    }

    #[test]
    #[expected_failure(abort_code = iota_system_state_inner::ECannotReportOneself)]
    fun test_report_self_failure() {
        let mut scenario_val = test_scenario::begin(@0x0);
        let scenario = &mut scenario_val;

        set_up_iota_system_state(vector[@0x1, @0x2, @0x3]);
        report_helper(@0x1, @0x1, false, scenario);
        scenario_val.end();
    }

    #[test]
    #[expected_failure(abort_code = iota_system_state_inner::EReportRecordNotFound)]
    fun test_undo_report_failure() {
        let mut scenario_val = test_scenario::begin(@0x0);
        let scenario = &mut scenario_val;

        set_up_iota_system_state(vector[@0x1, @0x2, @0x3]);
        report_helper(@0x2, @0x1, true, scenario);
        scenario_val.end();
    }

    #[test]
    fun test_staking_pool_mappings() {
        let mut scenario_val = test_scenario::begin(@0x0);
        let scenario = &mut scenario_val;

        set_up_iota_system_state(vector[@0x1, @0x2, @0x3, @0x4]);
        scenario.next_tx(@0x1);
        let mut system_state = scenario.take_shared<IotaSystemState>();
        let pool_id_1 = system_state.validator_staking_pool_id(@0x1);
        let pool_id_2 = system_state.validator_staking_pool_id(@0x2);
        let pool_id_3 = system_state.validator_staking_pool_id(@0x3);
        let pool_id_4 = system_state.validator_staking_pool_id(@0x4);
        let mut pool_mappings = system_state.validator_staking_pool_mappings();
        assert_eq(pool_mappings.length(), 4);
        assert_eq(pool_mappings[pool_id_1], @0x1);
        assert_eq(pool_mappings[pool_id_2], @0x2);
        assert_eq(pool_mappings[pool_id_3], @0x3);
        assert_eq(pool_mappings[pool_id_4], @0x4);
        test_scenario::return_shared(system_state);

        let new_validator_addr = @0xaf76afe6f866d8426d2be85d6ef0b11f871a251d043b2f11e15563bf418f5a5a;
        scenario.next_tx(new_validator_addr);
        // Seed [0; 32]
        let pubkey = x"99f25ef61f8032b914636460982c5cc6f134ef1ddae76657f2cbfec1ebfc8d097374080df6fcf0dcb8bc4b0d8e0af5d80ebbff2b4c599f54f42d6312dfc314276078c1cc347ebbbec5198be258513f386b930d02c2749a803e2330955ebd1a10";
        // Generated with [fn test_proof_of_possession]
        let pop = x"b01cc86f421beca7ab4cfca87c0799c4d038c199dd399fbec1924d4d4367866dba9e84d514710b91feb65316e4ceef43";

        // Add a validator
        add_validator_full_flow(new_validator_addr, b"name2", b"/ip4/127.0.0.1/udp/82", 100, pubkey, pop, scenario);
        advance_epoch(scenario);

        scenario.next_tx(@0x1);
        let mut system_state = scenario.take_shared<IotaSystemState>();
        let pool_id_5 = system_state.validator_staking_pool_id(new_validator_addr);
        pool_mappings = system_state.validator_staking_pool_mappings();
        // Check that the previous mappings didn't change as well.
        assert_eq(pool_mappings.length(), 5);
        assert_eq(pool_mappings[pool_id_1], @0x1);
        assert_eq(pool_mappings[pool_id_2], @0x2);
        assert_eq(pool_mappings[pool_id_3], @0x3);
        assert_eq(pool_mappings[pool_id_4], @0x4);
        assert_eq(pool_mappings[pool_id_5], new_validator_addr);
        test_scenario::return_shared(system_state);

        // Remove one of the original validators.
        remove_validator(@0x1, scenario);
        advance_epoch(scenario);

        scenario.next_tx(@0x1);
        let mut system_state = scenario.take_shared<IotaSystemState>();
        pool_mappings = system_state.validator_staking_pool_mappings();
        // Check that the previous mappings didn't change as well.
        assert_eq(pool_mappings.length(), 4);
        assert_eq(pool_mappings.contains(pool_id_1), false);
        assert_eq(pool_mappings[pool_id_2], @0x2);
        assert_eq(pool_mappings[pool_id_3], @0x3);
        assert_eq(pool_mappings[pool_id_4], @0x4);
        assert_eq(pool_mappings[pool_id_5], new_validator_addr);
        test_scenario::return_shared(system_state);

        scenario_val.end();
    }

    fun report_helper(sender: address, reported: address, is_undo: bool, scenario: &mut Scenario) {
        scenario.next_tx(sender);

        let mut system_state = scenario.take_shared<IotaSystemState>();
        let cap = scenario.take_from_sender<UnverifiedValidatorOperationCap>();
        if (is_undo) {
            system_state.undo_report_validator(&cap, reported);
        } else {
            system_state.report_validator(&cap, reported);
        };
        scenario.return_to_sender(cap);
        test_scenario::return_shared(system_state);
    }

    fun set_gas_price_helper(
        sender: address,
        new_gas_price: u64,
        scenario: &mut Scenario,
    ) {
        scenario.next_tx(sender);
        let cap = scenario.take_from_sender<UnverifiedValidatorOperationCap>();
        let mut system_state = scenario.take_shared<IotaSystemState>();
        system_state.request_set_gas_price(&cap, new_gas_price);
        scenario.return_to_sender(cap);
        test_scenario::return_shared(system_state);
    }


    fun rotate_operation_cap(sender: address, scenario: &mut Scenario) {
        scenario.next_tx(sender);
        let mut system_state = scenario.take_shared<IotaSystemState>();
        let ctx = scenario.ctx();
        system_state.rotate_operation_cap(ctx);
        test_scenario::return_shared(system_state);
    }

    fun get_reporters_of(addr: address, scenario: &mut Scenario): vector<address> {
        scenario.next_tx(addr);
        let mut system_state = scenario.take_shared<IotaSystemState>();
        let res = system_state.get_reporters_of(addr).into_keys();
        test_scenario::return_shared(system_state);
        res
    }

    fun update_candidate(
        scenario: &mut Scenario,
        system_state: &mut IotaSystemState,
        name: vector<u8>,
        protocol_pub_key: vector<u8>,
        pop: vector<u8>,
        network_address: vector<u8>,
        p2p_address: vector<u8>,
        commission_rate: u64,
        gas_price: u64,
    ) {
        let ctx = scenario.ctx();
        system_state.update_validator_name(name, ctx);
        system_state.update_validator_description(b"new_desc", ctx);
        system_state.update_validator_image_url(b"new_image_url", ctx);
        system_state.update_validator_project_url(b"new_project_url", ctx);
        system_state.update_candidate_validator_network_address(network_address, ctx);
        system_state.update_candidate_validator_p2p_address(p2p_address, ctx);
        system_state.update_candidate_validator_primary_address(b"/ip4/127.0.0.1/udp/80", ctx);
        system_state.update_candidate_validator_worker_address(b"/ip4/127.0.0.1/udp/80", ctx);
        system_state.update_candidate_validator_protocol_pubkey(
            protocol_pub_key,
            pop,
            ctx
        );
        system_state.update_candidate_validator_worker_pubkey(vector[68, 55, 206, 25, 199, 14, 169, 53, 68, 92, 142, 136, 174, 149, 54, 215, 101, 63, 249, 206, 197, 98, 233, 80, 60, 12, 183, 32, 216, 88, 103, 25], ctx);
        system_state.update_candidate_validator_network_pubkey(vector[32, 219, 38, 23, 242, 109, 116, 235, 225, 192, 219, 45, 40, 124, 162, 25, 33, 68, 52, 41, 123, 9, 98, 11, 184, 150, 214, 62, 60, 210, 121, 62], ctx);

        system_state.set_candidate_validator_commission_rate(commission_rate, ctx);
        let cap = scenario.take_from_sender<UnverifiedValidatorOperationCap>();
        system_state.set_candidate_validator_gas_price(&cap, gas_price);
        scenario.return_to_sender(cap);
    }


    fun verify_candidate(
        validator: &Validator,
        name: vector<u8>,
        protocol_pub_key: vector<u8>,
        pop: vector<u8>,
        network_address: vector<u8>,
        p2p_address: vector<u8>,
        commission_rate: u64,
        gas_price: u64,

    ) {
        verify_current_epoch_metadata(
            validator,
            name,
            protocol_pub_key,
            pop,
            b"/ip4/127.0.0.1/udp/80",
            b"/ip4/127.0.0.1/udp/80",
            network_address,
            p2p_address,
            vector[32, 219, 38, 23, 242, 109, 116, 235, 225, 192, 219, 45, 40, 124, 162, 25, 33, 68, 52, 41, 123, 9, 98, 11, 184, 150, 214, 62, 60, 210, 121, 62],
            vector[68, 55, 206, 25, 199, 14, 169, 53, 68, 92, 142, 136, 174, 149, 54, 215, 101, 63, 249, 206, 197, 98, 233, 80, 60, 12, 183, 32, 216, 88, 103, 25],
        );
        assert!(validator.commission_rate() == commission_rate, 0);
        assert!(validator.gas_price() == gas_price, 0);

    }

    // Note: `pop` MUST be a valid signature using iota_address and protocol_pubkey_bytes.
    // To produce a valid PoP, run [fn test_proof_of_possession].
    fun update_metadata(
        scenario: &mut Scenario,
        system_state: &mut IotaSystemState,
        name: vector<u8>,
        protocol_pub_key: vector<u8>,
        pop: vector<u8>,
        network_address: vector<u8>,
        p2p_address: vector<u8>,
        network_pubkey: vector<u8>,
        worker_pubkey: vector<u8>,
    ) {
        let ctx = scenario.ctx();
        system_state.update_validator_name(name, ctx);
        system_state.update_validator_description(b"new_desc", ctx);
        system_state.update_validator_image_url(b"new_image_url", ctx);
        system_state.update_validator_project_url(b"new_project_url", ctx);
        system_state.update_validator_next_epoch_network_address(network_address, ctx);
        system_state.update_validator_next_epoch_p2p_address(p2p_address, ctx);
        system_state.update_validator_next_epoch_primary_address(b"/ip4/168.168.168.168/udp/80", ctx);
        system_state.update_validator_next_epoch_worker_address(b"/ip4/168.168.168.168/udp/80", ctx);
        system_state.update_validator_next_epoch_protocol_pubkey(
            protocol_pub_key,
            pop,
            ctx
        );
        system_state.update_validator_next_epoch_network_pubkey(network_pubkey, ctx);
        system_state.update_validator_next_epoch_worker_pubkey(worker_pubkey, ctx);
    }

    fun verify_metadata(
        validator: &Validator,
        name: vector<u8>,
        protocol_pub_key: vector<u8>,
        pop: vector<u8>,
        network_address: vector<u8>,
        p2p_address: vector<u8>,
        network_pubkey: vector<u8>,
        worker_pubkey: vector<u8>,
        new_protocol_pub_key: vector<u8>,
        new_pop: vector<u8>,
        new_network_address: vector<u8>,
        new_p2p_address: vector<u8>,
        new_network_pubkey: vector<u8>,
        new_worker_pubkey: vector<u8>,
    ) {
        // Current epoch
        verify_current_epoch_metadata(
            validator,
            name,
            protocol_pub_key,
            pop,
            b"/ip4/127.0.0.1/udp/80",
            b"/ip4/127.0.0.1/udp/80",
            network_address,
            p2p_address,
            network_pubkey,
            worker_pubkey,
        );

        // Next epoch
        assert!(validator.next_epoch_network_address() == &option::some(new_network_address.to_string()), 0);
        assert!(validator.next_epoch_p2p_address() == &option::some(new_p2p_address.to_string()), 0);
        assert!(validator.next_epoch_primary_address() == &option::some(b"/ip4/168.168.168.168/udp/80".to_string()), 0);
        assert!(validator.next_epoch_worker_address() == &option::some(b"/ip4/168.168.168.168/udp/80".to_string()), 0);
        assert!(
            validator.next_epoch_protocol_pubkey_bytes() == &option::some(new_protocol_pub_key),
            0
        );
        assert!(
            validator.next_epoch_proof_of_possession() == &option::some(new_pop),
            0
        );
        assert!(
            validator.next_epoch_worker_pubkey_bytes() == &option::some(new_worker_pubkey),
            0
        );
        assert!(
            validator.next_epoch_network_pubkey_bytes() == &option::some(new_network_pubkey),
            0
        );
    }

    fun verify_current_epoch_metadata(
        validator: &Validator,
        name: vector<u8>,
        protocol_pub_key: vector<u8>,
        pop: vector<u8>,
        primary_address: vector<u8>,
        worker_address: vector<u8>,
        network_address: vector<u8>,
        p2p_address: vector<u8>,
        network_pubkey_bytes: vector<u8>,
        worker_pubkey_bytes: vector<u8>,
    ) {
        // Current epoch
        assert!(validator.name() == &name.to_string(), 0);
        assert!(validator.description() == &b"new_desc".to_string(), 0);
        assert!(validator.image_url() == &url::new_unsafe_from_bytes(b"new_image_url"), 0);
        assert!(validator.project_url() == &url::new_unsafe_from_bytes(b"new_project_url"), 0);
        assert!(validator.network_address() == &network_address.to_string(), 0);
        assert!(validator.p2p_address() == &p2p_address.to_string(), 0);
        assert!(validator.primary_address() == &primary_address.to_string(), 0);
        assert!(validator.worker_address() == &worker_address.to_string(), 0);
        assert!(validator.protocol_pubkey_bytes() == &protocol_pub_key, 0);
        assert!(validator.proof_of_possession() == &pop, 0);
        assert!(validator.worker_pubkey_bytes() == &worker_pubkey_bytes, 0);
        assert!(validator.network_pubkey_bytes() == &network_pubkey_bytes, 0);
    }


    fun verify_metadata_after_advancing_epoch(
        validator: &Validator,
        name: vector<u8>,
        protocol_pub_key: vector<u8>,
        pop: vector<u8>,
        network_address: vector<u8>,
        p2p_address: vector<u8>,
        network_pubkey: vector<u8>,
        worker_pubkey: vector<u8>,
    ) {
        // Current epoch
        verify_current_epoch_metadata(
            validator,
            name,
            protocol_pub_key,
            pop,
            b"/ip4/168.168.168.168/udp/80",
            b"/ip4/168.168.168.168/udp/80",
            network_address,
            p2p_address,
            network_pubkey,
            worker_pubkey,
        );

        // Next epoch
        assert!(validator.next_epoch_network_address().is_none(), 0);
        assert!(validator.next_epoch_p2p_address().is_none(), 0);
        assert!(validator.next_epoch_primary_address().is_none(), 0);
        assert!(validator.next_epoch_worker_address().is_none(), 0);
        assert!(validator.next_epoch_protocol_pubkey_bytes().is_none(), 0);
        assert!(validator.next_epoch_proof_of_possession().is_none(), 0);
        assert!(validator.next_epoch_worker_pubkey_bytes().is_none(), 0);
        assert!(validator.next_epoch_network_pubkey_bytes().is_none(), 0);
    }

    #[test]
    fun test_active_validator_update_metadata() {
        let validator_addr = @0xaf76afe6f866d8426d2be85d6ef0b11f871a251d043b2f11e15563bf418f5a5a;
        // pubkey generated with protocol key on seed [0; 32]
        let pubkey = x"99f25ef61f8032b914636460982c5cc6f134ef1ddae76657f2cbfec1ebfc8d097374080df6fcf0dcb8bc4b0d8e0af5d80ebbff2b4c599f54f42d6312dfc314276078c1cc347ebbbec5198be258513f386b930d02c2749a803e2330955ebd1a10";
        // pop generated using the protocol key and address with [fn test_proof_of_possession]
        let pop = x"b01cc86f421beca7ab4cfca87c0799c4d038c199dd399fbec1924d4d4367866dba9e84d514710b91feb65316e4ceef43";

        // pubkey generated with protocol key on seed [1; 32]
        let pubkey1 = x"96d19c53f1bee2158c3fcfb5bb2f06d3a8237667529d2d8f0fbb22fe5c3b3e64748420b4103674490476d98530d063271222d2a59b0f7932909cc455a30f00c69380e6885375e94243f7468e9563aad29330aca7ab431927540e9508888f0e1c";
        let pop1 = x"a8a0bcaf04e13565914eb22fa9f27a76f297db04446860ee2b923d10224cedb130b30783fb60b12556e7fc50e5b57a86";

        let new_validator_addr = @0x8e3446145b0c7768839d71840df389ffa3b9742d0baaff326a3d453b595f87d7;
        // pubkey generated with protocol key on seed [2; 32]
        let new_pubkey = x"adf2e2350fe9a58f3fa50777499f20331c4550ab70f6a4fb25a58c61b50b5366107b5c06332e71bb47aa99ce2d5c07fe0dab04b8af71589f0f292c50382eba6ad4c90acb010ab9db7412988b2aba1018aaf840b1390a8b2bee3fde35b4ab7fdf";
        let new_pop = x"926fdb08b2b46d802e3642044f215dcb049e6c17a376a272ffd7dba32739bb995370966698ab235ee172fbd974985cfe";

        // pubkey generated with protocol key on seed [3; 32]
        let new_pubkey1 = x"91b8de031e0b60861c655c8168596d98b065d57f26f287f8c810590b06a636eff13c4055983e95b2f60a4d6ba5484fa4176923d1f7807cc0b222ddf6179c1db099dba0433f098aae82542b3fd27b411d64a0a35aad01b2c07ac67f7d0a1d2c11";
        let new_pop1 = x"b61913eb4dc7ea1d92f174e1a3c6cad3f49ae8de40b13b69046ce072d8d778bfe87e734349c7394fd1543fff0cb6e2d0";

        let mut scenario_val = test_scenario::begin(@0x0);
        let scenario = &mut scenario_val;

        // Set up IotaSystemState with an active validator
        let mut validators = vector[];
        let ctx = scenario.ctx();
        let validator = validator::new_for_testing(
            validator_addr,
            pubkey,
            vector[32, 219, 38, 23, 242, 109, 116, 235, 225, 192, 219, 45, 40, 124, 162, 25, 33, 68, 52, 41, 123, 9, 98, 11, 184, 150, 214, 62, 60, 210, 121, 62],
            vector[68, 55, 206, 25, 199, 14, 169, 53, 68, 92, 142, 136, 174, 149, 54, 215, 101, 63, 249, 206, 197, 98, 233, 80, 60, 12, 183, 32, 216, 88, 103, 25],
            pop,
            b"ValidatorName",
            b"description",
            b"image_url",
            b"project_url",
            b"/ip4/127.0.0.1/tcp/80",
            b"/ip4/127.0.0.1/udp/80",
            b"/ip4/127.0.0.1/udp/80",
            b"/ip4/127.0.0.1/udp/80",
            option::some(balance::create_for_testing<IOTA>(100_000_000_000)),
            1,
            0,
            true,
            ctx
        );
        validators.push_back(validator);
        create_iota_system_state_for_testing(validators, 1000, 0, ctx);

        scenario.next_tx(validator_addr);

        let mut system_state = scenario.take_shared<IotaSystemState>();

        // Test active validator metadata changes
        scenario.next_tx(validator_addr);
        {
            update_metadata(
                scenario,
                &mut system_state,
                b"validator_new_name",
                pubkey1,
                pop1,
                b"/ip4/42.42.42.42/tcp/80",
                b"/ip4/43.43.43.43/udp/80",
                vector[148, 117, 212, 171, 44, 104, 167, 11, 177, 100, 4, 55, 17, 235, 117, 45, 117, 84, 159, 49, 14, 159, 239, 246, 237, 21, 83, 166, 112, 53, 62, 199],
                vector[215, 64, 85, 185, 231, 116, 69, 151, 97, 79, 4, 183, 20, 70, 84, 51, 211, 162, 115, 221, 73, 241, 240, 171, 192, 25, 232, 106, 175, 162, 176, 43],
            );
        };

        scenario.next_tx(validator_addr);
        let validator = system_state.active_validator_by_address(validator_addr);
        verify_metadata(
            validator,
            b"validator_new_name",
            pubkey,
            pop,
            b"/ip4/127.0.0.1/tcp/80",
            b"/ip4/127.0.0.1/udp/80",
            vector[32, 219, 38, 23, 242, 109, 116, 235, 225, 192, 219, 45, 40, 124, 162, 25, 33, 68, 52, 41, 123, 9, 98, 11, 184, 150, 214, 62, 60, 210, 121, 62],
            vector[68, 55, 206, 25, 199, 14, 169, 53, 68, 92, 142, 136, 174, 149, 54, 215, 101, 63, 249, 206, 197, 98, 233, 80, 60, 12, 183, 32, 216, 88, 103, 25],
            pubkey1,
            pop1,
            b"/ip4/42.42.42.42/tcp/80",
            b"/ip4/43.43.43.43/udp/80",
            vector[148, 117, 212, 171, 44, 104, 167, 11, 177, 100, 4, 55, 17, 235, 117, 45, 117, 84, 159, 49, 14, 159, 239, 246, 237, 21, 83, 166, 112, 53, 62, 199],
            vector[215, 64, 85, 185, 231, 116, 69, 151, 97, 79, 4, 183, 20, 70, 84, 51, 211, 162, 115, 221, 73, 241, 240, 171, 192, 25, 232, 106, 175, 162, 176, 43],
        );

        test_scenario::return_shared(system_state);
        scenario_val.end();

        // Test pending validator metadata changes
        let mut scenario_val = test_scenario::begin(new_validator_addr);
        let scenario = &mut scenario_val;
        let mut system_state = scenario.take_shared<IotaSystemState>();
        scenario.next_tx(new_validator_addr);
        {
            let ctx = scenario.ctx();
            system_state.request_add_validator_candidate(
                new_pubkey,
                vector[33, 219, 38, 23, 242, 109, 116, 235, 225, 192, 219, 45, 40, 124, 162, 25, 33, 68, 52, 41, 123, 9, 98, 11, 184, 150, 214, 62, 60, 210, 121, 62],
                vector[69, 55, 206, 25, 199, 14, 169, 53, 68, 92, 142, 136, 174, 149, 54, 215, 101, 63, 249, 206, 197, 98, 233, 80, 60, 12, 183, 32, 216, 88, 103, 25],
                new_pop,
                b"ValidatorName2",
                b"description2",
                b"image_url2",
                b"project_url2",
                b"/ip4/127.0.0.2/tcp/80",
                b"/ip4/127.0.0.2/udp/80",
                b"/ip4/127.0.0.1/udp/80",
                b"/ip4/127.0.0.1/udp/80",
                1,
                0,
                ctx,
            );
            system_state.request_add_validator_for_testing(0, ctx);
        };

        scenario.next_tx(new_validator_addr);
        {
            update_metadata(
                scenario,
                &mut system_state,
                b"new_validator_new_name",
                new_pubkey1,
                new_pop1,
                b"/ip4/66.66.66.66/tcp/80",
                b"/ip4/77.77.77.77/udp/80",
                vector[215, 65, 85, 185, 231, 116, 69, 151, 97, 79, 4, 183, 20, 70, 84, 51, 211, 162, 115, 221, 73, 241, 240, 171, 192, 25, 232, 106, 175, 162, 176, 43],
                vector[149, 117, 212, 171, 44, 104, 167, 11, 177, 100, 4, 55, 17, 235, 117, 45, 117, 84, 159, 49, 14, 159, 239, 246, 237, 21, 83, 166, 112, 53, 62, 199],
            );
        };

        scenario.next_tx(new_validator_addr);
        let validator = system_state.pending_validator_by_address(new_validator_addr);
        verify_metadata(
            validator,
            b"new_validator_new_name",
            new_pubkey,
            new_pop,
            b"/ip4/127.0.0.2/tcp/80",
            b"/ip4/127.0.0.2/udp/80",
            vector[33, 219, 38, 23, 242, 109, 116, 235, 225, 192, 219, 45, 40, 124, 162, 25, 33, 68, 52, 41, 123, 9, 98, 11, 184, 150, 214, 62, 60, 210, 121, 62],
            vector[69, 55, 206, 25, 199, 14, 169, 53, 68, 92, 142, 136, 174, 149, 54, 215, 101, 63, 249, 206, 197, 98, 233, 80, 60, 12, 183, 32, 216, 88, 103, 25],
            new_pubkey1,
            new_pop1,
            b"/ip4/66.66.66.66/tcp/80",
            b"/ip4/77.77.77.77/udp/80",
            vector[215, 65, 85, 185, 231, 116, 69, 151, 97, 79, 4, 183, 20, 70, 84, 51, 211, 162, 115, 221, 73, 241, 240, 171, 192, 25, 232, 106, 175, 162, 176, 43],
            vector[149, 117, 212, 171, 44, 104, 167, 11, 177, 100, 4, 55, 17, 235, 117, 45, 117, 84, 159, 49, 14, 159, 239, 246, 237, 21, 83, 166, 112, 53, 62, 199],
        );

        test_scenario::return_shared(system_state);

        // Advance epoch to effectuate the metadata changes.
        scenario.next_tx(new_validator_addr);
        advance_epoch(scenario);

        // Now both validators are active, verify their metadata.
        scenario.next_tx(new_validator_addr);
        let mut system_state = scenario.take_shared<IotaSystemState>();
        let validator = system_state.active_validator_by_address(validator_addr);
        verify_metadata_after_advancing_epoch(
            validator,
            b"validator_new_name",
            pubkey1,
            pop1,
            b"/ip4/42.42.42.42/tcp/80",
            b"/ip4/43.43.43.43/udp/80",
            vector[148, 117, 212, 171, 44, 104, 167, 11, 177, 100, 4, 55, 17, 235, 117, 45, 117, 84, 159, 49, 14, 159, 239, 246, 237, 21, 83, 166, 112, 53, 62, 199],
            vector[215, 64, 85, 185, 231, 116, 69, 151, 97, 79, 4, 183, 20, 70, 84, 51, 211, 162, 115, 221, 73, 241, 240, 171, 192, 25, 232, 106, 175, 162, 176, 43],
        );

        let validator = system_state.active_validator_by_address(new_validator_addr);
        verify_metadata_after_advancing_epoch(
            validator,
            b"new_validator_new_name",
            new_pubkey1,
            new_pop1,
            b"/ip4/66.66.66.66/tcp/80",
            b"/ip4/77.77.77.77/udp/80",
            vector[215, 65, 85, 185, 231, 116, 69, 151, 97, 79, 4, 183, 20, 70, 84, 51, 211, 162, 115, 221, 73, 241, 240, 171, 192, 25, 232, 106, 175, 162, 176, 43],
            vector[149, 117, 212, 171, 44, 104, 167, 11, 177, 100, 4, 55, 17, 235, 117, 45, 117, 84, 159, 49, 14, 159, 239, 246, 237, 21, 83, 166, 112, 53, 62, 199],
        );

        test_scenario::return_shared(system_state);
        scenario_val.end();
    }


    #[test]
    fun test_validator_candidate_update() {
        let validator_addr = @0xaf76afe6f866d8426d2be85d6ef0b11f871a251d043b2f11e15563bf418f5a5a;
        // pubkey generated with protocol key on seed [0; 32]
        let pubkey = x"99f25ef61f8032b914636460982c5cc6f134ef1ddae76657f2cbfec1ebfc8d097374080df6fcf0dcb8bc4b0d8e0af5d80ebbff2b4c599f54f42d6312dfc314276078c1cc347ebbbec5198be258513f386b930d02c2749a803e2330955ebd1a10";
        // pop generated using the protocol key and address with [fn test_proof_of_possession]
        let pop = x"b01cc86f421beca7ab4cfca87c0799c4d038c199dd399fbec1924d4d4367866dba9e84d514710b91feb65316e4ceef43";

        // pubkey generated with protocol key on seed [1; 32]
        let pubkey1 = x"96d19c53f1bee2158c3fcfb5bb2f06d3a8237667529d2d8f0fbb22fe5c3b3e64748420b4103674490476d98530d063271222d2a59b0f7932909cc455a30f00c69380e6885375e94243f7468e9563aad29330aca7ab431927540e9508888f0e1c";
        let pop1 = x"a8a0bcaf04e13565914eb22fa9f27a76f297db04446860ee2b923d10224cedb130b30783fb60b12556e7fc50e5b57a86";

        let mut scenario_val = test_scenario::begin(validator_addr);
        let scenario = &mut scenario_val;

        set_up_iota_system_state(vector[@0x1, @0x2, @0x3]);
        scenario.next_tx(validator_addr);
        let mut system_state = scenario.take_shared<IotaSystemState>();
        scenario.next_tx(validator_addr);
        {
            system_state.request_add_validator_candidate_for_testing(
                pubkey,
                vector[215, 64, 85, 185, 231, 116, 69, 151, 97, 79, 4, 183, 20, 70, 84, 51, 211, 162, 115, 221, 73, 241, 240, 171, 192, 25, 232, 106, 175, 162, 176, 43],
                vector[148, 117, 212, 171, 44, 104, 167, 11, 177, 100, 4, 55, 17, 235, 117, 45, 117, 84, 159, 49, 14, 159, 239, 246, 237, 21, 83, 166, 112, 53, 62, 199],
                pop,
                b"ValidatorName2",
                b"description2",
                b"image_url2",
                b"project_url2",
                b"/ip4/127.0.0.2/tcp/80",
                b"/ip4/127.0.0.2/udp/80",
                b"/ip4/168.168.168.168/udp/80",
                b"/ip4/168.168.168.168/udp/80",
                1,
                0,
                scenario.ctx(),
            );
        };

        scenario.next_tx(validator_addr);
        update_candidate(
            scenario,
            &mut system_state,
            b"validator_new_name",
            pubkey1,
            pop1,
            b"/ip4/42.42.42.42/tcp/80",
            b"/ip4/43.43.43.43/udp/80",
            42,
            7,
        );

        scenario.next_tx(validator_addr);

        let validator = system_state.candidate_validator_by_address(validator_addr);
        verify_candidate(
            validator,
            b"validator_new_name",
            pubkey1,
            pop1,
            b"/ip4/42.42.42.42/tcp/80",
            b"/ip4/43.43.43.43/udp/80",
            42,
            7,
        );



        test_scenario::return_shared(system_state);
        scenario_val.end();
    }

    #[test]
    #[expected_failure(abort_code = validator::EMetadataInvalidWorkerPubkey)]
    fun test_add_validator_candidate_failure_invalid_metadata() {
        let mut scenario_val = test_scenario::begin(@0x0);
        let scenario = &mut scenario_val;

        // Generated using [fn test_proof_of_possession]
        let new_validator_addr = @0x8e3446145b0c7768839d71840df389ffa3b9742d0baaff326a3d453b595f87d7;
        let pubkey = x"99f25ef61f8032b914636460982c5cc6f134ef1ddae76657f2cbfec1ebfc8d097374080df6fcf0dcb8bc4b0d8e0af5d80ebbff2b4c599f54f42d6312dfc314276078c1cc347ebbbec5198be258513f386b930d02c2749a803e2330955ebd1a10";
        let pop = x"83809369ce6572be211512d85621a075ee6a8da57fbb2d867d05e6a395e71f10e4e957796944d68a051381eb91720fba";

        set_up_iota_system_state(vector[@0x1, @0x2, @0x3]);
        scenario.next_tx(new_validator_addr);
        let mut system_state = scenario.take_shared<IotaSystemState>();
        system_state.request_add_validator_candidate(
            pubkey,
            vector[32, 219, 38, 23, 242, 109, 116, 235, 225, 192, 219, 45, 40, 124, 162, 25, 33, 68, 52, 41, 123, 9, 98, 11, 184, 150, 214, 62, 60, 210, 121, 62],
            vector[42], // invalid
            pop,
            b"ValidatorName2",
            b"description2",
            b"image_url2",
            b"project_url2",
            b"/ip4/127.0.0.2/tcp/80",
            b"/ip4/127.0.0.2/udp/80",
            b"/ip4/127.0.0.1/udp/80",
            b"/ip4/127.0.0.1/udp/80",
            1,
            0,
            scenario.ctx(),
        );
        test_scenario::return_shared(system_state);
        scenario_val.end();
    }

    #[test]
    #[expected_failure(abort_code = validator_set::EAlreadyValidatorCandidate)]
    fun test_add_validator_candidate_failure_double_register() {
        let mut scenario_val = test_scenario::begin(@0x0);
        let scenario = &mut scenario_val;
        let new_validator_addr = @0x8e3446145b0c7768839d71840df389ffa3b9742d0baaff326a3d453b595f87d7;
        let pubkey = x"99f25ef61f8032b914636460982c5cc6f134ef1ddae76657f2cbfec1ebfc8d097374080df6fcf0dcb8bc4b0d8e0af5d80ebbff2b4c599f54f42d6312dfc314276078c1cc347ebbbec5198be258513f386b930d02c2749a803e2330955ebd1a10";
        let pop = x"83809369ce6572be211512d85621a075ee6a8da57fbb2d867d05e6a395e71f10e4e957796944d68a051381eb91720fba";

        set_up_iota_system_state(vector[@0x1, @0x2, @0x3]);
        scenario.next_tx(new_validator_addr);
        let mut system_state = scenario.take_shared<IotaSystemState>();
        system_state.request_add_validator_candidate(
            pubkey,
            vector[32, 219, 38, 23, 242, 109, 116, 235, 225, 192, 219, 45, 40, 124, 162, 25, 33, 68, 52, 41, 123, 9, 98, 11, 184, 150, 214, 62, 60, 210, 121, 62],
            vector[68, 55, 206, 25, 199, 14, 169, 53, 68, 92, 142, 136, 174, 149, 54, 215, 101, 63, 249, 206, 197, 98, 233, 80, 60, 12, 183, 32, 216, 88, 103, 25],
            pop,
            b"ValidatorName2",
            b"description2",
            b"image_url2",
            b"project_url2",
            b"/ip4/127.0.0.2/tcp/80",
            b"/ip4/127.0.0.2/udp/80",
            b"/ip4/127.0.0.1/udp/80",
            b"/ip4/127.0.0.1/udp/80",
            1,
            0,
            scenario.ctx(),
        );

        // Add the same address as candidate again, should fail this time.
        system_state.request_add_validator_candidate(
            pubkey,
            vector[32, 219, 38, 23, 242, 109, 116, 235, 225, 192, 219, 45, 40, 124, 162, 25, 33, 68, 52, 41, 123, 9, 98, 11, 184, 150, 214, 62, 60, 210, 121, 62],
            vector[68, 55, 206, 25, 199, 14, 169, 53, 68, 92, 142, 136, 174, 149, 54, 215, 101, 63, 249, 206, 197, 98, 233, 80, 60, 12, 183, 32, 216, 88, 103, 25],
            pop,
            b"ValidatorName2",
            b"description2",
            b"image_url2",
            b"project_url2",
            b"/ip4/127.0.0.2/tcp/80",
            b"/ip4/127.0.0.2/udp/80",
            b"/ip4/127.0.0.1/udp/80",
            b"/ip4/127.0.0.1/udp/80",
            1,
            0,
            scenario.ctx(),
        );
        test_scenario::return_shared(system_state);
        scenario_val.end();
    }

    #[test]
    #[expected_failure(abort_code = validator_set::EDuplicateValidator)]
    fun test_add_validator_candidate_failure_duplicate_with_active() {
        let validator_addr = @0xaf76afe6f866d8426d2be85d6ef0b11f871a251d043b2f11e15563bf418f5a5a;
        // Seed [0; 32]
        let pubkey = x"99f25ef61f8032b914636460982c5cc6f134ef1ddae76657f2cbfec1ebfc8d097374080df6fcf0dcb8bc4b0d8e0af5d80ebbff2b4c599f54f42d6312dfc314276078c1cc347ebbbec5198be258513f386b930d02c2749a803e2330955ebd1a10";
        let pop = x"b01cc86f421beca7ab4cfca87c0799c4d038c199dd399fbec1924d4d4367866dba9e84d514710b91feb65316e4ceef43";

        let new_addr = @0x1a4623343cd42be47d67314fce0ad042f3c82685544bc91d8c11d24e74ba7357;
        // Seed [1; 32]
        let new_pubkey = x"96d19c53f1bee2158c3fcfb5bb2f06d3a8237667529d2d8f0fbb22fe5c3b3e64748420b4103674490476d98530d063271222d2a59b0f7932909cc455a30f00c69380e6885375e94243f7468e9563aad29330aca7ab431927540e9508888f0e1c";
        let new_pop = x"932336c35a8c393019c63eb0f7d385dd4e0bd131f04b54cf45aa9544f14dca4dab53bd70ffcb8e0b34656e4388309720";

        let mut scenario_val = test_scenario::begin(@0x0);
        let scenario = &mut scenario_val;

        // Set up IotaSystemState with an active validator
        let ctx = scenario.ctx();
        let validator = validator::new_for_testing(
            validator_addr,
            pubkey,
            vector[32, 219, 38, 23, 242, 109, 116, 235, 225, 192, 219, 45, 40, 124, 162, 25, 33, 68, 52, 41, 123, 9, 98, 11, 184, 150, 214, 62, 60, 210, 121, 62],
            vector[68, 55, 206, 25, 199, 14, 169, 53, 68, 92, 142, 136, 174, 149, 54, 215, 101, 63, 249, 206, 197, 98, 233, 80, 60, 12, 183, 32, 216, 88, 103, 25],
            pop,
            b"ValidatorName",
            b"description",
            b"image_url",
            b"project_url",
            b"/ip4/127.0.0.1/tcp/80",
            b"/ip4/127.0.0.1/udp/80",
            b"/ip4/127.0.0.1/udp/80",
            b"/ip4/127.0.0.1/udp/80",
            option::some(balance::create_for_testing<IOTA>(100_000_000_000)),
            1,
            0,
            true,
            ctx
        );
        create_iota_system_state_for_testing(vector[validator], 1000, 0, ctx);

        scenario.next_tx(new_addr);

        let mut system_state = scenario.take_shared<IotaSystemState>();

        // Add a candidate with the same name. Fails due to duplicating with an already active validator.
        system_state.request_add_validator_candidate(
            new_pubkey,
            vector[115, 220, 238, 151, 134, 159, 173, 41, 80, 2, 66, 196, 61, 17, 191, 76, 103, 39, 246, 127, 171, 85, 19, 235, 210, 106, 97, 97, 116, 48, 244, 191],
            vector[149, 128, 161, 13, 11, 183, 96, 45, 89, 20, 188, 205, 26, 127, 147, 254, 184, 229, 184, 102, 64, 170, 104, 29, 191, 171, 91, 99, 58, 178, 41, 156],
            new_pop,
            // same name
            b"ValidatorName",
            b"description2",
            b"image_url2",
            b"project_url2",
            b"/ip4/127.0.0.2/tcp/80",
            b"/ip4/127.0.0.2/udp/80",
            b"/ip4/127.0.0.1/udp/80",
            b"/ip4/127.0.0.1/udp/80",
            1,
            0,
            scenario.ctx(),
        );
        test_scenario::return_shared(system_state);
        scenario_val.end();
    }
<<<<<<< HEAD

    #[test]
    fun test_skip_stake_subsidy() {
        let mut scenario_val = test_scenario::begin(@0x0);
        let scenario = &mut scenario_val;
        // Epoch duration is set to be 42 here.
        set_up_iota_system_state(vector[@0x1, @0x2]);

        // If the epoch length is less than 42 then the stake subsidy distribution counter should not be incremented. Otherwise it should.
        advance_epoch_and_check_distribution_counter(scenario, 42, true);
        advance_epoch_and_check_distribution_counter(scenario, 32, false);
        advance_epoch_and_check_distribution_counter(scenario, 52, true);
        scenario_val.end();
    }

    fun advance_epoch_and_check_distribution_counter(scenario: &mut Scenario, epoch_length: u64, should_increment_counter: bool) {
        scenario.next_tx(@0x0);
        let new_epoch = scenario.ctx().epoch() + 1;
        let mut system_state = scenario.take_shared<IotaSystemState>();
        let prev_epoch_time = system_state.epoch_start_timestamp_ms();
        let prev_counter = system_state.get_stake_subsidy_distribution_counter();

        let rebate = system_state.advance_epoch_for_testing(
            new_epoch, 1, 0, 0, 0, 0, 0, prev_epoch_time + epoch_length, scenario.ctx()
        );
        destroy(rebate);
        assert_eq(system_state.get_stake_subsidy_distribution_counter(), prev_counter + (if (should_increment_counter) 1 else 0));
        test_scenario::return_shared(system_state);
        scenario.next_epoch(@0x0);
    }
=======
>>>>>>> 285a23bd
}<|MERGE_RESOLUTION|>--- conflicted
+++ resolved
@@ -973,37 +973,4 @@
         test_scenario::return_shared(system_state);
         scenario_val.end();
     }
-<<<<<<< HEAD
-
-    #[test]
-    fun test_skip_stake_subsidy() {
-        let mut scenario_val = test_scenario::begin(@0x0);
-        let scenario = &mut scenario_val;
-        // Epoch duration is set to be 42 here.
-        set_up_iota_system_state(vector[@0x1, @0x2]);
-
-        // If the epoch length is less than 42 then the stake subsidy distribution counter should not be incremented. Otherwise it should.
-        advance_epoch_and_check_distribution_counter(scenario, 42, true);
-        advance_epoch_and_check_distribution_counter(scenario, 32, false);
-        advance_epoch_and_check_distribution_counter(scenario, 52, true);
-        scenario_val.end();
-    }
-
-    fun advance_epoch_and_check_distribution_counter(scenario: &mut Scenario, epoch_length: u64, should_increment_counter: bool) {
-        scenario.next_tx(@0x0);
-        let new_epoch = scenario.ctx().epoch() + 1;
-        let mut system_state = scenario.take_shared<IotaSystemState>();
-        let prev_epoch_time = system_state.epoch_start_timestamp_ms();
-        let prev_counter = system_state.get_stake_subsidy_distribution_counter();
-
-        let rebate = system_state.advance_epoch_for_testing(
-            new_epoch, 1, 0, 0, 0, 0, 0, prev_epoch_time + epoch_length, scenario.ctx()
-        );
-        destroy(rebate);
-        assert_eq(system_state.get_stake_subsidy_distribution_counter(), prev_counter + (if (should_increment_counter) 1 else 0));
-        test_scenario::return_shared(system_state);
-        scenario.next_epoch(@0x0);
-    }
-=======
->>>>>>> 285a23bd
 }