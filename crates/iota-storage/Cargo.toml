[package]
name = "iota-storage"
version = "0.1.0"
authors = ["IOTA Foundation <contact@iota.org>"]
edition = "2021"
license = "Apache-2.0"
publish = false

[dependencies]
anyhow.workspace = true
async-trait.workspace = true
backoff.workspace = true
base64-url.workspace = true
bcs.workspace = true
byteorder.workspace = true
bytes.workspace = true
chrono.workspace = true
clap.workspace = true
fastcrypto.workspace = true
futures.workspace = true
http-body-util.workspace = true
hyper.workspace = true
hyper-rustls.workspace = true
hyper-util = { workspace = true, features = ["http2", "client-legacy", "tokio"] }
indicatif.workspace = true
integer-encoding.workspace = true
itertools.workspace = true
num_enum.workspace = true
object_store.workspace = true
parking_lot.workspace = true
percent-encoding = "2.2.0"
prometheus.workspace = true
reqwest.workspace = true
rocksdb.workspace = true
serde.workspace = true
serde_json.workspace = true
tap.workspace = true
telemetry-subscribers.workspace = true
tempfile.workspace = true
tokio = { workspace = true, features = ["full", "tracing"] }
tracing.workspace = true
url.workspace = true
zstd.workspace = true

eyre.workspace = true
iota-config.workspace = true
iota-json-rpc-types.workspace = true
iota-protocol-config.workspace = true
iota-types.workspace = true
lru.workspace = true
move-core-types.workspace = true
mysten-metrics.workspace = true
typed-store.workspace = true
typed-store-derive.workspace = true

move-binary-format.workspace = true
move-bytecode-utils.workspace = true

[dev-dependencies]
anyhow.workspace = true
<<<<<<< HEAD
axum.workspace = true
criterion.workspace = true
=======
>>>>>>> f97ebc21
iota-macros = { workspace = true }
iota-test-transaction-builder.workspace = true
iota-types = { workspace = true, features = ["test-utils"] }
num_cpus.workspace = true
once_cell.workspace = true
tempfile.workspace = true<|MERGE_RESOLUTION|>--- conflicted
+++ resolved
@@ -58,11 +58,7 @@
 
 [dev-dependencies]
 anyhow.workspace = true
-<<<<<<< HEAD
 axum.workspace = true
-criterion.workspace = true
-=======
->>>>>>> f97ebc21
 iota-macros = { workspace = true }
 iota-test-transaction-builder.workspace = true
 iota-types = { workspace = true, features = ["test-utils"] }
